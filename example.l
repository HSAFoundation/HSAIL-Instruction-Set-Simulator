%option noyywrap
%{
#include <stdio.h>
#include "tokens.h"

int int_val;
float float_val;
double double_val;

/* helper function for IEEE to Single */
float ieee754tof(char* text) {
	float floatval;
	unsigned int mem_single=0; 
	unsigned int first; 
	char first2[3]; 
	
	first2[0] = text[2]; 
	first2[1] = text[3]; 
	first2[2] = '\0';
	first = strtol(first2, NULL, 16); 
	mem_single = strtol(text+4, NULL, 16); 
	first = first << 24; 
	mem_single += first; 
	memcpy(&floatval, &mem_single, sizeof(float)); 
	
	return floatval;
}


double ieee754tod(char* text) {
	double return_val = 0.0;	// return value
	unsigned int* int_ptr = 0;
	char first4[5];	// first 2 bytes(4 chars after 0d)
	char temp_str[5];	// temporary string to hold part of yytext
	unsigned int i;
	unsigned int first_int;		// convert the double as 2 integers
	unsigned int second_int;
	unsigned int temp = 0;
	
	// convert the first 2 bytes 	
	for (i=0;i<4;i++)
		first4[i] = text[i+2];
	
	first4[5] = '\0';
	first_int = strtol(first4, NULL, 16);		
	
	// get the next 2 bytes;
	for (i=0;i<4;i++) 
		temp_str[i] = text[i+6];
	temp_str[5] = '\0';
	temp = strtol(temp_str,NULL,16);
	first_int <<= 16;
	
	temp += first_int;
	
	int_ptr = (unsigned int*)&return_val;
	
	memcpy(int_ptr+1,&temp, sizeof(float));
	//printf("Return value after update first 4 bytes: %2.16f\n",return_val);
	

	//for the last 4bytes, do the same thing, to avoid treating the first bit as the SIGN.
	for (i=0;i<4;i++)
		first4[i] = text[i+10];
	
	first4[5] = '\0';
	second_int = strtol(first4, NULL, 16);		
	
	// get the last 2 bytes;
	for (i=0;i<4;i++) 
		temp_str[i] = text[i+14];
	temp_str[5] = '\0';
	temp = strtol(temp_str,NULL,16);
	second_int <<= 16;
	temp += second_int;

	memcpy(int_ptr,&temp, sizeof(int));
	
	//printf("Final return value: %2.14f\n",return_val);
	return return_val;
}

%}
OCT_INT		([+|-]?0[0-7]*)
DEC_INT		([+|-]?(0|([1-9]*[0-9]+)))
HEX_INT		([+|-]?0(x|X)[0-9a-fA-F]*)	
<<<<<<< HEAD

DEC_DOUBLE 	([+|-]?(([0-9]*("."[0-9]*)?((e|E)[+|-]?[0-9]*)?)|([0-9]+(e|E)[+|-]?[0-9]*))(l|L)?)  
HEX_DOUBLE	(0(x|X)[0-9a-fA-F]+(("."[0-9a-fA-F]*)((p|P)[+|-]?[0-9]*)?)(l|L)?)
IEEE_DOUBLE	(0(d|D)[0-9a-fA-F]{16}) 
	
=======
%x INLINE_COMMENT
%x COMMENT
>>>>>>> c3870acf
DEC_SINGLE	([+|-]?(([0-9]*("."[0-9]*)?((e|E)[+|-]?[0-9]*)?)|([0-9]+(e|E)[+|-]?[0-9]*))(f|F))
HEX_SINGLE	(0(x|X)[0-9a-fA-F]+(("."[0-9a-fA-F]*)((p|P)[+|-]?[0-9]*)?)(f|F))
IEEE_SINGLE	(0(f|F)[0-9a-fA-F]{8})
%%
{OCT_INT} { int_val = strtol(yytext, NULL, 8); return TOKEN_INTEGER_CONSTANT; } 
{DEC_INT} { int_val = strtol(yytext, NULL, 10); return TOKEN_INTEGER_CONSTANT; }
{HEX_INT} { int_val = strtol(yytext, NULL, 16); return TOKEN_INTEGER_CONSTANT; }

{DEC_SINGLE} { float_val = strtof(yytext,NULL); return TOKEN_SINGLE_CONSTANT; }
{HEX_SINGLE} { float_val = strtof(yytext,NULL); return TOKEN_SINGLE_CONSTANT; }
{IEEE_SINGLE} { float_val = ieee754tof(yytext); return TOKEN_SINGLE_CONSTANT; }

{DEC_DOUBLE} { double_val = strtod(yytext,NULL); return TOKEN_DOUBLE_CONSTANT; }
{HEX_DOUBLE} { double_val = strtod(yytext,NULL); return TOKEN_DOUBLE_CONSTANT; }
{IEEE_DOUBLE} { double_val = ieee754tod(yytext); return TOKEN_DOUBLE_CONSTANT; }

"/*"					{ BEGIN (COMMENT); }
<COMMENT>"*/"			{ BEGIN (INITIAL); return TOKEN_COMMENT; }
<COMMENT>([^*]|\n)+|./"*/" 	{}
<COMMENT><<EOF>>		{ printf("%d: Unterminated comment\n", yylineno); return 0; }

"//"					{ BEGIN(INLINE_COMMENT); }
<INLINE_COMMENT>\n		{ BEGIN(INITIAL); return TOKEN_COMMENT;}
<INLINE_COMMENT><<EOF>>		{ printf("%d: Unterminated comment\n", yylineno); return 0; }

\$c(0|1|2|3|4|5|6|7) 	{ return TOKEN_CREGISTER;}
\$d(0|1|2|3|4|5|6|7) 	{ return TOKEN_DREGISTER;}
\$s(0|1|2|3|4|5|6|7|8|9|10|11|12|13|14|15) { return TOKEN_SREGISTER;}
\$q(0|1|2|3|4|5|6|7) 	{ return TOKEN_QREGISTER;}

\%[_a-zA-Z]+[_a-zA-Z0-9]*  	{return TOKEN_LOCAL_IDENTIFIER; }
\&[_a-zA-Z]+[_a-zA-Z0-9]*	{return TOKEN_GLOBAL_IDENTIFIER; }

\@[_a-zA-Z]+[_a-zA-Z0-9]* 	{ return TOKEN_LABEL; }
\"(\\.|[^\\"])*\" 		{ return TOKEN_STRING; }

((snorm_|unorm_)(((int)(8|16|32))|((short_)(565|555|101010)))) |
((signed_|unsigned_)(int)(8|16|32)) |
((half_)?(float))													{return TOKEN_PROPERTY; }
(r|rx|a|rg|rgx|ra|rgb|rgbx|ra|rgb|rgbx|rgba|bgra|argb|intensity|luminance) {return TOKEN_PROPERTY; }
(normalized|unnormalized) { return TOKEN_PROPERTY; }
(nearest|linear) { return TOKEN_PROPERTY; }	
(wrap|clamp|mirror|mirroronce|border) {return TOKEN_PROPERTY;}

WAVESIZE			{return TOKEN_WAVESIZE; }

	/* keywords */
workgroupid			{ return WORKGROUPID; printf("WORKGROUPID\n");}
version				{ return VERSION; }
global				{ return GLOBAL; }
_Samp				{ return _SAMP; }
_RWImg				{ return _RWIMG; }
_ROImg				{ return _ROIMG; }
align				{ return ALIGN; }
file				{ return _FILE; }
arg					{ return ARG; }
kernarg				{ return KERNARG; }
function			{ return FUNCTION; }
:fbar				{ return _FBAR; }
signature			{ return SIGNATURE; }
block				{ return BLOCK; }
endblock			{ return ENDBLOCK; }
blocknumeric		{ return BLOCKNUMERIC; }
blockstring			{ return BLOCKSTRING; }
kernel				{ return KERNEL; }
pragma				{ return PRAGMA; }
labeltargets		{ return LABELTARGETS; }
extension			{ return EXTENSION; }
extern				{ return EXTERN; }
static				{ return STATIC; }
const				{ return CONST; }
private				{ return PRIVATE; }
spill				{ return SPILL; }
group				{ return GROUP; }
readonly			{ return READONLY; }
loc					{ return LOC; }
	/* -- addressSpaceIdentifier -- */
_readonly			{ return  _READONLY; }
_kernarg			{ return  _KERNARG; 	}
_global				{ return  _GLOBAL; }	
_private			{ return  _PRIVATE; }
_arg				{ return  _ARG; 	}
_group				{ return  _GROUP; }
_spill				{ return  _SPILL; }

	/* -- vector -- */
_v2					{ return _V2; }
_v4					{ return _V4; }


	/* -- init -- */
format				{ return  FORMAT; }
order				{ return  ORDER; }
coord				{ return  COORD; }
filter				{ return  FILTER; }
boundaryU			{ return  BOUNDARYU; }
boundaryV			{ return  BOUNDARYV; }
boundaryW			{ return  BOUNDARYW; }
.	{ fprintf(stderr, "unexpected char"); return 0;}<|MERGE_RESOLUTION|>--- conflicted
+++ resolved
@@ -81,23 +81,23 @@
 }
 
 %}
+
+%x INLINE_COMMENT
+%x COMMENT
+
 OCT_INT		([+|-]?0[0-7]*)
 DEC_INT		([+|-]?(0|([1-9]*[0-9]+)))
 HEX_INT		([+|-]?0(x|X)[0-9a-fA-F]*)	
-<<<<<<< HEAD
 
 DEC_DOUBLE 	([+|-]?(([0-9]*("."[0-9]*)?((e|E)[+|-]?[0-9]*)?)|([0-9]+(e|E)[+|-]?[0-9]*))(l|L)?)  
 HEX_DOUBLE	(0(x|X)[0-9a-fA-F]+(("."[0-9a-fA-F]*)((p|P)[+|-]?[0-9]*)?)(l|L)?)
 IEEE_DOUBLE	(0(d|D)[0-9a-fA-F]{16}) 
 	
-=======
-%x INLINE_COMMENT
-%x COMMENT
->>>>>>> c3870acf
 DEC_SINGLE	([+|-]?(([0-9]*("."[0-9]*)?((e|E)[+|-]?[0-9]*)?)|([0-9]+(e|E)[+|-]?[0-9]*))(f|F))
 HEX_SINGLE	(0(x|X)[0-9a-fA-F]+(("."[0-9a-fA-F]*)((p|P)[+|-]?[0-9]*)?)(f|F))
 IEEE_SINGLE	(0(f|F)[0-9a-fA-F]{8})
 %%
+[a-z]+ { return 1; }
 {OCT_INT} { int_val = strtol(yytext, NULL, 8); return TOKEN_INTEGER_CONSTANT; } 
 {DEC_INT} { int_val = strtol(yytext, NULL, 10); return TOKEN_INTEGER_CONSTANT; }
 {HEX_INT} { int_val = strtol(yytext, NULL, 16); return TOKEN_INTEGER_CONSTANT; }
@@ -109,7 +109,6 @@
 {DEC_DOUBLE} { double_val = strtod(yytext,NULL); return TOKEN_DOUBLE_CONSTANT; }
 {HEX_DOUBLE} { double_val = strtod(yytext,NULL); return TOKEN_DOUBLE_CONSTANT; }
 {IEEE_DOUBLE} { double_val = ieee754tod(yytext); return TOKEN_DOUBLE_CONSTANT; }
-
 "/*"					{ BEGIN (COMMENT); }
 <COMMENT>"*/"			{ BEGIN (INITIAL); return TOKEN_COMMENT; }
 <COMMENT>([^*]|\n)+|./"*/" 	{}
@@ -118,6 +117,7 @@
 "//"					{ BEGIN(INLINE_COMMENT); }
 <INLINE_COMMENT>\n		{ BEGIN(INITIAL); return TOKEN_COMMENT;}
 <INLINE_COMMENT><<EOF>>		{ printf("%d: Unterminated comment\n", yylineno); return 0; }
+
 
 \$c(0|1|2|3|4|5|6|7) 	{ return TOKEN_CREGISTER;}
 \$d(0|1|2|3|4|5|6|7) 	{ return TOKEN_DREGISTER;}
@@ -192,4 +192,5 @@
 boundaryU			{ return  BOUNDARYU; }
 boundaryV			{ return  BOUNDARYV; }
 boundaryW			{ return  BOUNDARYW; }
+
 .	{ fprintf(stderr, "unexpected char"); return 0;}