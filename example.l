%option noyywrap
%{
#include <stdio.h>
#include "tokens.h"

int int_val;
float float_val;
double double_val;

/* helper function for IEEE to Single */
float ieee754tof(char* text) {
	float floatval;
	unsigned int mem_single=0; 
	unsigned int first; 
	char first2[3]; 
	
	first2[0] = text[2]; 
	first2[1] = text[3]; 
	first2[2] = '\0';
	first = strtol(first2, NULL, 16); 
	mem_single = strtol(text+4, NULL, 16); 
	first = first << 24; 
	mem_single += first; 
	memcpy(&floatval, &mem_single, sizeof(float)); 
	
	return floatval;
}


double ieee754tod(char* text) {
	double return_val = 0.0;	// return value
	unsigned int* int_ptr = 0;
	char first4[5];	// first 2 bytes(4 chars after 0d)
	char temp_str[5];	// temporary string to hold part of yytext
	unsigned int i;
	unsigned int first_int;		// convert the double as 2 integers
	unsigned int second_int;
	unsigned int temp = 0;
	
	// convert the first 2 bytes 	
	for (i=0;i<4;i++)
		first4[i] = text[i+2];
	
	first4[5] = '\0';
	first_int = strtol(first4, NULL, 16);		
	
	// get the next 2 bytes;
	for (i=0;i<4;i++) 
		temp_str[i] = text[i+6];
	temp_str[5] = '\0';
	temp = strtol(temp_str,NULL,16);
	first_int <<= 16;
	
	temp += first_int;
	
	int_ptr = (unsigned int*)&return_val;
	
	memcpy(int_ptr+1,&temp, sizeof(float));
	//printf("Return value after update first 4 bytes: %2.16f\n",return_val);
	

	//for the last 4bytes, do the same thing, to avoid treating the first bit as the SIGN.
	for (i=0;i<4;i++)
		first4[i] = text[i+10];
	
	first4[5] = '\0';
	second_int = strtol(first4, NULL, 16);		
	
	// get the last 2 bytes;
	for (i=0;i<4;i++) 
		temp_str[i] = text[i+14];
	temp_str[5] = '\0';
	temp = strtol(temp_str,NULL,16);
	second_int <<= 16;
	temp += second_int;

	memcpy(int_ptr,&temp, sizeof(int));
	
	//printf("Final return value: %2.14f\n",return_val);
	return return_val;
}

%}

%x INLINE_COMMENT
%x COMMENT

OCT_INT		([+|-]?0[0-7]*)
DEC_INT		([+|-]?(0|([1-9]*[0-9]+)))
HEX_INT		([+|-]?0(x|X)[0-9a-fA-F]*)	

DEC_DOUBLE 	([+|-]?(([0-9]*("."[0-9]*)?((e|E)[+|-]?[0-9]*)?)|([0-9]+(e|E)[+|-]?[0-9]*))(l|L)?)  
HEX_DOUBLE	(0(x|X)[0-9a-fA-F]+(("."[0-9a-fA-F]*)((p|P)[+|-]?[0-9]*)?)(l|L)?)
IEEE_DOUBLE	(0(d|D)[0-9a-fA-F]{16}) 
	
DEC_SINGLE	([+|-]?(([0-9]*("."[0-9]*)?((e|E)[+|-]?[0-9]*)?)|([0-9]+(e|E)[+|-]?[0-9]*))(f|F))
HEX_SINGLE	(0(x|X)[0-9a-fA-F]+(("."[0-9a-fA-F]*)((p|P)[+|-]?[0-9]*)?)(f|F))
IEEE_SINGLE	(0(f|F)[0-9a-fA-F]{8})
%%
	/* puctuation */
"+" |
"-" |
"=" |
"<" |
">" |
"[" |
"]" |
"{" |
"}" |
"(" |
")" |
":" |
";" |
","		               { return yytext[0];}

{OCT_INT} { int_val = strtol(yytext, NULL, 8); return TOKEN_INTEGER_CONSTANT; } 
{DEC_INT} { int_val = strtol(yytext, NULL, 10); return TOKEN_INTEGER_CONSTANT; }
{HEX_INT} { int_val = strtol(yytext, NULL, 16); return TOKEN_INTEGER_CONSTANT; }

{DEC_SINGLE} { float_val = strtof(yytext,NULL); return TOKEN_SINGLE_CONSTANT; }
{HEX_SINGLE} { float_val = strtof(yytext,NULL); return TOKEN_SINGLE_CONSTANT; }
{IEEE_SINGLE} { float_val = ieee754tof(yytext); return TOKEN_SINGLE_CONSTANT; }



{DEC_DOUBLE} {double_val = strtod(yytext,NULL); return TOKEN_DOUBLE_CONSTANT; }
{HEX_DOUBLE} {double_val = strtod(yytext,NULL); return TOKEN_DOUBLE_CONSTANT; }
{IEEE_DOUBLE} {  double_val = ieee754tod(yytext); return TOKEN_DOUBLE_CONSTANT; }



"/*"					{ BEGIN (COMMENT); }
<COMMENT>"*/"			{ BEGIN (INITIAL); return TOKEN_COMMENT; }
<COMMENT>([^*]|\n)+|./"*/" 	{}
<COMMENT><<EOF>>		{ printf("%d: Unterminated comment\n", yylineno); return 0; }

"//"					{ BEGIN(INLINE_COMMENT); }
<INLINE_COMMENT>\n		{ BEGIN(INITIAL); return TOKEN_COMMENT;}
<INLINE_COMMENT><<EOF>>		{ printf("%d: Unterminated comment\n", yylineno); return 0; }


\$c(0|1|2|3|4|5|6|7) 	{ return TOKEN_CREGISTER;}
\$d(0|1|2|3|4|5|6|7) 	{ return TOKEN_DREGISTER;}
\$s(0|1|2|3|4|5|6|7|8|9|10|11|12|13|14|15) { return TOKEN_SREGISTER;}
\$q(0|1|2|3|4|5|6|7) 	{ return TOKEN_QREGISTER;}

\%[_a-zA-Z]+[_a-zA-Z0-9]*  	{return TOKEN_LOCAL_IDENTIFIER; }
\&[_a-zA-Z]+[_a-zA-Z0-9]*	{return TOKEN_GLOBAL_IDENTIFIER; }

\@[_a-zA-Z]+[_a-zA-Z0-9]* 	{ return TOKEN_LABEL; }
\"(\\.|[^\\"])*\" 		{ return TOKEN_STRING; }

((snorm_|unorm_)(((int)(8|16|32))|((short_)(565|555|101010)))) |
((signed_|unsigned_)(int)(8|16|32)) |
((half_)?(float))													{return TOKEN_PROPERTY; }
(r|rx|a|rg|rgx|ra|rgb|rgbx|ra|rgb|rgbx|rgba|bgra|argb|intensity|luminance) {return TOKEN_PROPERTY; }
(normalized|unnormalized) { return TOKEN_PROPERTY; }
(nearest|linear) { return TOKEN_PROPERTY; }	
(wrap|clamp|mirror|mirroronce|border) {return TOKEN_PROPERTY;}

WAVESIZE			{return TOKEN_WAVESIZE; }

	/* keywords */
workgroupid			{ return WORKGROUPID; printf("WORKGROUPID\n");}
version				{ return VERSION; }
global				{ return GLOBAL; }
_Samp				{ return _SAMP; }
_RWImg				{ return _RWIMG; }
_ROImg				{ return _ROIMG; }
align				{ return ALIGN; }
file				{ return _FILE; }
arg					{ return ARG; }
kernarg				{ return KERNARG; }
function			{ return FUNCTION; }
:fbar				{ return _FBAR; }
signature			{ return SIGNATURE; }
block				{ return BLOCK; }
endblock			{ return ENDBLOCK; }
blocknumeric		{ return BLOCKNUMERIC; }
blockstring			{ return BLOCKSTRING; }
kernel				{ return KERNEL; }
pragma				{ return PRAGMA; }
labeltargets		{ return LABELTARGETS; }
extension			{ return EXTENSION; }
extern				{ return EXTERN; }
static				{ return STATIC; }
const				{ return CONST; }
private				{ return PRIVATE; }
spill				{ return SPILL; }
group				{ return GROUP; }
readonly			{ return READONLY; }
loc					{ return LOC; }
	/* -- addressSpaceIdentifier -- */
_readonly			{ return  _READONLY; }
_kernarg			{ return  _KERNARG; 	}
_global				{ return  _GLOBAL; }	
_private			{ return  _PRIVATE; }
_arg				{ return  _ARG; 	}
_group				{ return  _GROUP; }
_spill				{ return  _SPILL; }

	/* -- vector -- */
_v2					{ return _V2; }
_v4					{ return _V4; }


	/* -- init -- */
format				{ return  FORMAT; }
order				{ return  ORDER; }
coord				{ return  COORD; }
filter				{ return  FILTER; }
boundaryU			{ return  BOUNDARYU; }
boundaryV			{ return  BOUNDARYV; }
boundaryW			{ return  BOUNDARYW; }

<<<<<<< HEAD
	/* -- control -- */
itemsperworkgroup	{ return  ITEMS_PER_WORKGROUP; }
workgroupspercu		{ return  WORKGROUPS_PER_CU; }
memopt_on			{ return  MEMOPT_ON; }
memopt_off			{ return  MEMOPT_OFF; }

	/* -- Opcode -- */
fbar_initSizeWg		{ return  FBAR_INITSIZEWG; }
fbar_wait			{ return  FBAR_WAIT; }
fbar_arrive			{ return  FBAR_ARRIVE; }
fbar_skip			{ return  FBAR_SKIP; }
fbar_release		{ return  FBAR_RELEASE; }
countup				{ return  COUNTUP; }

laneid				{ return  LANEID; }
dynwaveid			{ return  DYNWAVEID; }
maxdynwaveid		{ return  MAXDYNWAVEID; }
dispatchid			{ return  DISPATCHID; }
cu					{ return  CU; }
workdim				{ return  WORKDIM; }
workitemid_flat		{ return  WORKITEMID_FLAT; }
workitemaid_flat	{ return  WORKITEMAID_FLAT; }
debugtrap			{ return  DEBUGTRAP; }


abs					{ return  ABS; }
neg					{ return  NEG; }
not					{ return  NOT; }
popcount			{ return  POPCOUNT; }
firstbit			{ return  FIRSTBIT; }
lastbit				{ return  LASTBIT; }
bitrev				{ return  BITREV; }
movs_lo				{ return  MOVS_LO; }
movs_hi				{ return  MOVS_HI; }
fbar_initSize		{ return  FBAR_INITSIZE; }
fbar_init			{ return  FBAR_INIT; }
fbar_releaseCF		{ return  FBAR_RELEASECF; }
count				{ return  COUNT; }
mask				{ return  MASK; }

sqrt				{ return  SQRT; }
fract				{ return  FRACT; }
fcos				{ return  FCOS; }
fsin				{ return  FSIN; }
flog2				{ return  FLOG2; }
fexp2				{ return  FEXP2; }
fsqrt				{ return  FSQRT; }
frsqrt				{ return  FRSQRT; }
frcp				{ return  FRCP; }


unpack3				{ return  UNPACK3; }
unpack2				{ return  UNPACK2; }
unpack1				{ return  UNPACK1; }
unpack0				{ return  UNPACK0; }
alloca				{ return  ALLOCA;}
workitemid			{ return  WORKITEMID; }
workitemaid			{ return  WORKITEMAID;}
workgroupsize		{ return  WORKGROUPSIZE;}
NDRangesize			{ return  NDRANGESIZE;}
NDRangegroups		{ return  NDRANGEGROUPS; }

add					{ return  ADD;}
carry				{ return  CARRY; }
borrow				{ return  BORROW; }
div					{ return  DIV; }
rem					{ return  REM; }
sub					{ return  SUB; }
shl					{ return  SHL;}
shr					{ return  SHR;}
and					{ return  AND;}
xor					{ return  XOR;}
or					{ return  OR;}
unpacklo			{ return  UNPACKLO;}
unpackhi			{ return  UNPACKHI;}
movd_lo				{ return  MOVD_LO;}
movd_hi				{ return  MOVD_HI;}
copysign			{ return  COPYSIGN;}
class				{ return  CLASS;}
send				{ return  SEND;}
receive				{ return  RECEIVE;}


max					{ return  MAX;}
min					{ return  MIN;}

mad					{ return  MAD;}
extract				{ return  EXTRACT;}
insert				{ return  INSERT;}
shuffle				{ return  SHUFFLE;}
cmov				{ return  CMOV;}
fma					{ return  FMA;}
bitalign			{ return  BITALIGN;}
bytealign			{ return  BYTEALIGN;}
lerp				{ return  LERP;}
sad					{ return  SAD;}
sad2				{ return  SAD2;}
sad4				{ return  SAD4;}
sad4hi				{ return  SAD4HI;}
bitselect			{ return  BITSELECT;}

	/*-- atomicOperationId --*/
_and				{ return  _AND_;}
_or					{ return  _OR_;}
_xor				{ return  _XOR_;}
_exch				{ return  _EXCH_;}
_add				{ return  _ADD_;}
_sub				{ return  _SUB_;}
_inc				{ return  _INC_;}
_dec				{ return  _DEC_;}
_max				{ return   _MAX_;}
_min				{ return   _MIN_;}

	/*-- comparison --*/
_eq					{ return  _EQ;}
_ne					{ return  _NE;}
_lt					{ return  _LT;}
_le					{ return  _LE;}
_gt					{ return  _GT;}
_ge					{ return  _GE;}
_equ				{ return  _EQU;}
_neu				{ return  _NEU;}
_ltu				{ return  _LTU;}
_leu				{ return  _LEU;}
_gtu				{ return  _GTU;}
_geu				{ return  _GEU;}
_num				{ return  _NUM;}
_nan				{ return  _NAN;}
_seq				{ return  _SEQ;}
_sne				{ return  _SNE;}
_slt				{ return  _SLT;}
_sle				{ return  _SLE;}
_sgt				{ return  _SGT;}
_sge				{ return  _SGE;}
_snum				{ return  _SNUM;}
_snan				{ return  _SNAN;}
_sequ				{ return  _SEQU;}
_sneu				{ return  _SNEU;}
_sltu				{ return  _SLTU;}
_sleu				{ return  _SLEU;}
_sgtu				{ return  _SGTU;}
_sgeu				{ return  _SGEU;}

	/*-- rounding --*/
_upi				{ return  _UPI;}
_downi				{ return  _DOWNI;}
_zeroi				{ return  _ZEROI;}
_neari				{ return  _NEARI;}

_up					{ return  _UP;}
_down				{ return  _DOWN;}
_zero				{ return  _ZERO;}
_near				{ return  _NEAR;}

	/*-- packing -- */
_pp					{ return  _PP;}
_ps					{ return  _PS;}
_sp					{ return  _SP;}
_ss					{ return  _SS;}
_s					{ return  __S;}
_p					{ return  __P;}
_pp_sat				{ return  _PP_SAT;}
_ps_sat				{ return  _PS_SAT;}
_sp_sat				{ return  _SP_SAT;}
_ss_sat				{ return  _SS_SAT;}
_s_sat				{ return  _S_SAT;}
_p_sat				{ return  _P_SAT;}

	/*-- target --*/
\$small				{return  _SMALL;}
\$large				{return  _LARGE;}
\$full				{ return  _FULL;}
\$reduced			{ return  _REDUCED;}
\$sftz				{ return  _SFTZ;}
\$nosftz			{ return  _NOSFTZ;}		

width				{ return WIDTH;}
height				{ return HEIGHT;}
depth				{ return DEPTH;}


	/*-- dataTypeId --*/
_u32				{ return  _U32;}
_s32				{ return  _S32;}
_s64				{ return  _S64;}
_u64				{ return  _U64;}
_b1					{ return  _B1;}
_b32				{ return  _B32;}
_f64				{ return  _F64;}
_f32				{ return  _F32;}
_b64				{ return  _B64;}
_b8					{ return  _B8;}
_b16				{ return  _B16;}
_s8					{ return  _S8;}
_s16				{ return  _S16;}
_u8					{ return  _U8;}
_u16				{ return  _U16;}
_f16				{ return  _F16;}
_b128				{ return  _B128;}
_u8x4				{ return  _U8X4;}
_s8x4				{ return  _S8X4;}
_u16x2				{ return  _U16X2;}
_s16x2				{ return  _S16X2;}
_f16x2				{ return  _F16X2;}
_f32x2				{ return  _F32X2;}
_u8x8				{ return  _U8X8;}
_s8x8				{ return  _S8X8;}
_u16x4				{ return  _U16X4;}
_s16x4				{ return  _S16X4;}
_f16x4				{ return  _F16X4;}
_u8x16				{ return  _U8X16;}
_s8x16				{ return  _S8X16;}
_u16x8				{ return  _U16X8;}
_s16x8				{ return  _S16X8;}
_f16x8				{ return  _F16X8;}
_f32x4				{ return  _F32X4;}
_s32x4				{ return  _S32X4;}
_u32x4				{ return  _U32X4;}
_f64x2				{ return  _F64X2;}
_s64x2				{ return  _S64X2;}
_u64x2				{ return  _U64X2;}


_ftz				{ return _FTZ;}
nop					{ return NOP;}
clock				{ return CLOCK;}
syscall				{ return SYSCALL;}
=======

	/*-- mul --*/
mul				{ return MUL;}
mul_hi			{ return MUL_HI;}
mul24_hi		{ return MUL24_HI;}
mul24			{ return MUL24;}
mad24			{ return MAD24;}
mad24_hi		{ return MAD24_HI;}

f2u4			{ return F2U4;}



	/*-- Atom Modifiers --*/
_ar				{ return _AR;}
_region			{ return _REGION;}
atomic_cas		{ return ATOMIC_CAS;}
atomic			{ return ATOMIC;}
atomicNoRet		{ return ATOMICNORET;}
atomicNoRet_cas		{ return ATOMICNORET_CAS;}
atomic_image		{ return ATOMIC_IMAGE;}
atomicNoRet_image	{ return ATOMICNORET_IMAGE;}

cvt				{ return CVT;}

_dep			{ return _DEP;}
_equiv			{ return _EQUIV;}
_acq			{ return _ACQ;}
_rel			{ return _REL;}
ld				{ return LD;}
sync			{ return SYNC;}
barrier			{ return BARRIER;}
segmentp		{ return SEGMENTP;}
ftos			{ return FTOS;}
stof			{ return STOF; }
mov				{ return MOV;}
lad				{ return LAD;}
ldc				{ return LDC;}
ret				{ return RET;}
packedcmp		{ return PACKEDCMP;}
cmp				{ return CMP;}
st				{ return ST;}



	/* -- geometry ID -- */
_1d				{ return _1D;}
_2d				{ return _2D;}
_3d				{ return _3D;}
_1db			{ return _1DB;}
_1da			{ return _1DA;}
_2da			{ return _2DA;}

rd_image		{ return RD_IMAGE;}
ld_image		{ return LD_IMAGE;}
st_image		{ return ST_IMAGE;}




	/* -- queryOp --*/
query_order		{ return QUERY_ORDER;}
query_data		{ return QUERY_DATA;}
query_array		{ return QUERY_ARRAY;}
query_width		{ return QUERY_WIDTH;}
query_depth		{ return QUERY_DEPTH;}
query_height		{ return QUERY_HEIGHT;}
query_normalized	{ return QUERY_NORMALIZED;}
query_filtering		{ return QUERY_FILTERING;}



>>>>>>> 283abf2c
.	{ fprintf(stderr, "unexpected char"); return 0;}<|MERGE_RESOLUTION|>--- conflicted
+++ resolved
@@ -213,7 +213,6 @@
 boundaryV			{ return  BOUNDARYV; }
 boundaryW			{ return  BOUNDARYW; }
 
-<<<<<<< HEAD
 	/* -- control -- */
 itemsperworkgroup	{ return  ITEMS_PER_WORKGROUP; }
 workgroupspercu		{ return  WORKGROUPS_PER_CU; }
@@ -441,7 +440,7 @@
 nop					{ return NOP;}
 clock				{ return CLOCK;}
 syscall				{ return SYSCALL;}
-=======
+
 
 	/*-- mul --*/
 mul				{ return MUL;}
@@ -466,6 +465,7 @@
 atomicNoRet_image	{ return ATOMICNORET_IMAGE;}
 
 cvt				{ return CVT;}
+
 
 _dep			{ return _DEP;}
 _equiv			{ return _EQUIV;}
@@ -514,5 +514,4 @@
 
 
 
->>>>>>> 283abf2c
 .	{ fprintf(stderr, "unexpected char"); return 0;}