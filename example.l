--- conflicted
+++ resolved
@@ -106,7 +106,12 @@
 {HEX_SINGLE} { float_val = strtof(yytext,NULL); return TOKEN_SINGLE_CONSTANT; }
 {IEEE_SINGLE} { float_val = ieee754tof(yytext); return TOKEN_SINGLE_CONSTANT; }
 
-<<<<<<< HEAD
+
+
+{DEC_DOUBLE} { double_val = strtod(yytext,NULL); return TOKEN_DOUBLE_CONSTANT; }
+{HEX_DOUBLE} { double_val = strtod(yytext,NULL); return TOKEN_DOUBLE_CONSTANT; }
+{IEEE_DOUBLE} { double_val = ieee754tod(yytext); return TOKEN_DOUBLE_CONSTANT; }
+
 	/* puctuation */
 "+" |
 "-" |
@@ -123,11 +128,6 @@
 ";" |
 ","		               { return yytext[0];}
 
-=======
-{DEC_DOUBLE} { double_val = strtod(yytext,NULL); return TOKEN_DOUBLE_CONSTANT; }
-{HEX_DOUBLE} { double_val = strtod(yytext,NULL); return TOKEN_DOUBLE_CONSTANT; }
-{IEEE_DOUBLE} { double_val = ieee754tod(yytext); return TOKEN_DOUBLE_CONSTANT; }
->>>>>>> 148e05d3
 "/*"					{ BEGIN (COMMENT); }
 <COMMENT>"*/"			{ BEGIN (INITIAL); return TOKEN_COMMENT; }
 <COMMENT>([^*]|\n)+|./"*/" 	{}
@@ -212,7 +212,6 @@
 boundaryV			{ return  BOUNDARYV; }
 boundaryW			{ return  BOUNDARYW; }
 
-<<<<<<< HEAD
 	/* -- control -- */
 itemsperworkgroup	{ return  ITEMS_PER_WORKGROUP; }
 workgroupspercu		{ return  WORKGROUPS_PER_CU; }
@@ -393,6 +392,4 @@
 height				{ return HEIGHT;}
 depth				{ return DEPTH;}
 
-=======
->>>>>>> 148e05d3
 .	{ fprintf(stderr, "unexpected char"); return 0;}