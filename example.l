--- conflicted
+++ resolved
@@ -8,13 +8,16 @@
 OCT_INT		([+|-]?0[0-7]*)
 DEC_INT		([+|-]?(0|([1-9]*[0-9]+)))
 HEX_INT		([+|-]?0(x|X)[0-9a-fA-F]*)	
-<<<<<<< HEAD
 %x INLINE_COMMENT
 %x COMMENT
+DEC_SINGLE	([+|-]?(([0-9]*("."[0-9]*)?((e|E)[+|-]?[0-9]*)?)|([0-9]+(e|E)[+|-]?[0-9]*))(f|F))
+
 %%
-{OCT_INT} { return 3; } 
-{DEC_INT} { return 2; }
-{HEX_INT} { return 4; }
+{OCT_INT} { int_val = strtol(yytext, NULL, 8); return TOKEN_INTEGER_CONSTANT; } 
+{DEC_INT} { int_val = strtol(yytext, NULL, 10); return TOKEN_INTEGER_CONSTANT; }
+{HEX_INT} { int_val = strtol(yytext, NULL, 16); return TOKEN_INTEGER_CONSTANT; }
+
+{DEC_SINGLE} { return 5; }
 
 "/*"					{ BEGIN (COMMENT); }
 <COMMENT>"*/"			{ BEGIN (INITIAL); return TOKEN_COMMENT; }
@@ -24,18 +27,6 @@
 "//"					{ BEGIN(INLINE_COMMENT); }
 <INLINE_COMMENT>\n		{ BEGIN(INITIAL); return TOKEN_COMMENT;}
 <INLINE_COMMENT><<EOF>>		{ printf("%d: Unterminated comment\n", yylineno); return 0; }
-=======
-
-DEC_SINGLE	([+|-]?(([0-9]*("."[0-9]*)?((e|E)[+|-]?[0-9]*)?)|([0-9]+(e|E)[+|-]?[0-9]*))(f|F))
-
-%%
-[a-z]+ { return 1; }
-{OCT_INT} { int_val = strtol(yytext, NULL, 8); return TOKEN_INTEGER_CONSTANT; } 
-{DEC_INT} { int_val = strtol(yytext, NULL, 10); return TOKEN_INTEGER_CONSTANT; }
-{HEX_INT} { int_val = strtol(yytext, NULL, 16); return TOKEN_INTEGER_CONSTANT; }
-
-{DEC_SINGLE} { return 5; }
->>>>>>> 7a04bac2
 
 \$c(0|1|2|3|4|5|6|7) 	{ return TOKEN_CREGISTER;}
 \$d(0|1|2|3|4|5|6|7) 	{ return TOKEN_DREGISTER;}
