--- conflicted
+++ resolved
@@ -98,14 +98,8 @@
 IEEE_SINGLE	(0(f|F)[0-9a-fA-F]{8})
 %%
 
-<<<<<<< HEAD
-\n					/* ignore EOL */;
-[  \t]+				/* ignore whitespace */;
-
-=======
 \n					/* ignore EOL */;
 [  \t]+					/* ignore whitespace */;
->>>>>>> 16a332d3
 	/* puctuation */
 "+" |
 "-" |
