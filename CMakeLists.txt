--- conflicted
+++ resolved
@@ -70,20 +70,14 @@
     test/hsail2brig/Extension_test.cc
     test/hsail2brig/FileDecl_test.cc
     test/hsail2brig/GlobalDecl_test.cc
-<<<<<<< HEAD
-    test/hsail2brig/Instruction0_test.cc
-    #test/hsail2brig/Instruction1_test.cc
-    test/hsail2brig/Instruction2_test.cc
-=======
     test/hsail2brig/ImageInstruction_test.cc
     #test/hsail2brig/Instruction0_test.cc
     test/hsail2brig/Instruction1_test.cc
     #test/hsail2brig/Instruction2_test.cc
->>>>>>> cbf684f2
     #test/hsail2brig/Instruction3_test.cc
     test/hsail2brig/Instruction4_test.cc
     test/hsail2brig/Instruction5_test.cc
-    test/hsail2brig/Ld_test.cc
+    #test/hsail2brig/Ld_test.cc
     test/hsail2brig/Location_test.cc
     #test/hsail2brig/Mov_test.cc
     test/hsail2brig/Mul_test.cc
@@ -116,20 +110,14 @@
     test/hsail2brig/Extension_test.cc
     test/hsail2brig/FileDecl_test.cc
     test/hsail2brig/GlobalDecl_test.cc
-<<<<<<< HEAD
-    test/hsail2brig/Instruction0_test.cc
-    #test/hsail2brig/Instruction1_test.cc
-    test/hsail2brig/Instruction2_test.cc
-=======
     test/hsail2brig/ImageInstruction_test.cc
     #test/hsail2brig/Instruction0_test.cc
     test/hsail2brig/Instruction1_test.cc
     #test/hsail2brig/Instruction2_test.cc
->>>>>>> cbf684f2
     #test/hsail2brig/Instruction3_test.cc
     test/hsail2brig/Instruction4_test.cc
     test/hsail2brig/Instruction5_test.cc
-    test/hsail2brig/Ld_test.cc
+    #test/hsail2brig/Ld_test.cc
     test/hsail2brig/Location_test.cc
     #test/hsail2brig/Mov_test.cc
     test/hsail2brig/Mul_test.cc
