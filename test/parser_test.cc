// Copyright 2012 MulticoreWare Inc.

#include <string>
#include <iostream>
#include "gtest/gtest.h"
#include "lexer.h"
#include "parser.h"
#include "parser_wrapper.h"
#include "error_reporter.h"
#include "gmock/gmock.h"
#include "mock_error_reporter.h"
namespace hsa {
namespace brig {

extern Context* context;
ErrorReporter* main_reporter = ErrorReporter::get_instance();

using ::testing::AtLeast;
using ::testing::_;

// ------------------  BASIC PARSER TEST -----------------

TEST(ParserTest, OperandTest) {
  // Create a lexer
  Lexer* lexer = new Lexer();
  // register error reporter with context
  context->set_error_reporter(main_reporter);

  std::string input("&a_global_id123 \n");  // global id
  lexer->set_source_string(input);
  context->token_to_scan = lexer->get_next_token();
  EXPECT_EQ(0, Operand(context));

  input.assign("%a_local_id \n");  // local id
  lexer->set_source_string(input);
  context->token_to_scan = lexer->get_next_token();
  EXPECT_EQ(0, Operand(context));

  input.assign("$d7 \n");  // register
  lexer->set_source_string(input);
  context->token_to_scan = lexer->get_next_token();
  EXPECT_EQ(0, Operand(context));

  input.assign("1352 \n");  // Int constant
  lexer->set_source_string(input);
  context->token_to_scan = lexer->get_next_token();
  EXPECT_EQ(0, Operand(context));

  input.assign("_u32(12, 13 ,14) \n");  // decimalListSingle
  lexer->set_source_string(input);
  context->token_to_scan = lexer->get_next_token();
  EXPECT_EQ(0, Operand(context));

  delete lexer;
}

TEST(ParserTest, AddressableOperandTest) {
  // Create a lexer
  Lexer* lexer = new Lexer();

  // register error reporter with context
  context->set_error_reporter(main_reporter);

  std::string input("[%local_id] \n");  // Int constant
  lexer->set_source_string(input);
  // get 2 tokens to pass over '['
  context->token_to_scan = lexer->get_next_token();
  context->token_to_scan = lexer->get_next_token();
  EXPECT_EQ(0, AddressableOperand(context));

  input.assign("[%local_id<100>] \n");
  lexer->set_source_string(input);
  // get 2 tokens to pass over '['
  context->token_to_scan = lexer->get_next_token();
  context->token_to_scan = lexer->get_next_token();
  EXPECT_EQ(0, AddressableOperand(context));

  input.assign("[%local_id<$s7>] \n");
  lexer->set_source_string(input);
  // get 2 tokens to pass over '['
  context->token_to_scan = lexer->get_next_token();
  context->token_to_scan = lexer->get_next_token();
  EXPECT_EQ(0, AddressableOperand(context));

  input.assign("[%global_id<$s5 + 10>] \n");
  lexer->set_source_string(input);
  // get 2 tokens to pass over '['
  context->token_to_scan = lexer->get_next_token();
  context->token_to_scan = lexer->get_next_token();
  EXPECT_EQ(0, AddressableOperand(context));

  input.assign("[%global_id<$s6 - 10 >]\n");
  lexer->set_source_string(input);
  // get 2 tokens to pass over '['
  context->token_to_scan = lexer->get_next_token();
  context->token_to_scan = lexer->get_next_token();
  EXPECT_EQ(0, AddressableOperand(context));

  delete lexer;
}

TEST(ParserTest, QueryTest) {
  // Create a lexer
  Lexer* lexer = new Lexer();
  // register error reporter with context
  context->set_error_reporter(main_reporter);

  // test the Query types;
  std::string input("query_order_b32  $s1 , [&Test<$s7  + 100>]; \n");
  lexer->set_source_string(input);
  context->token_to_scan = lexer->get_next_token();
  EXPECT_EQ(0, Query(context));

  lexer->get_next_token();
  input.assign("query_data_b32  $s1 , [&Test<$s7  + 100>]; \n");
  lexer->set_source_string(input);
  context->token_to_scan = lexer->get_next_token();
  EXPECT_EQ(0, Query(context));

  delete lexer;
}

TEST(ParserTest, ArrayOperandList) {
  // Create a lexer
  Lexer* lexer = new Lexer();
  // register error reporter with context
  context->set_error_reporter(main_reporter);

  std::string input("($d4, $d3, $d2,$d1) \n");
  lexer->set_source_string(input);
  context->token_to_scan = lexer->get_next_token();
  EXPECT_EQ(0, ArrayOperandList(context));

  delete lexer;
}

TEST(ParserTest, RoundingMode) {
  // Create a lexer
  Lexer* lexer = new Lexer();
  // register error reporter with context
  context->set_error_reporter(main_reporter);

  std::string input("_upi \n");
  lexer->set_source_string(input);
  context->token_to_scan = lexer->get_next_token();
  EXPECT_EQ(0, RoundingMode(context));

  input.assign("_downi \n");
  lexer->set_source_string(input);
  context->token_to_scan = lexer->get_next_token();
  EXPECT_EQ(0, RoundingMode(context));

  input.assign("_zeroi \n");
  lexer->set_source_string(input);
  context->token_to_scan = lexer->get_next_token();
  EXPECT_EQ(0, RoundingMode(context));

  input.assign("_neari \n");
  lexer->set_source_string(input);
  context->token_to_scan = lexer->get_next_token();
  EXPECT_EQ(0, RoundingMode(context));

  input.assign("_up \n");
  lexer->set_source_string(input);
  context->token_to_scan = lexer->get_next_token();
  EXPECT_EQ(0, RoundingMode(context));

  input.assign("_down \n");
  lexer->set_source_string(input);
  context->token_to_scan = lexer->get_next_token();
  EXPECT_EQ(0, RoundingMode(context));

  input.assign("_zero \n");
  lexer->set_source_string(input);
  context->token_to_scan = lexer->get_next_token();
  EXPECT_EQ(0, RoundingMode(context));

  input.assign("_near \n");
  lexer->set_source_string(input);
  context->token_to_scan = lexer->get_next_token();
  EXPECT_EQ(0, RoundingMode(context));

  input.assign("_ftz_up \n");
  lexer->set_source_string(input);
  context->token_to_scan = lexer->get_next_token();
  EXPECT_EQ(0, RoundingMode(context));

  input.assign("_ftz_down \n");
  lexer->set_source_string(input);
  context->token_to_scan = lexer->get_next_token();
  EXPECT_EQ(0, RoundingMode(context));

  input.assign("_ftz_zero \n");
  lexer->set_source_string(input);
  context->token_to_scan = lexer->get_next_token();
  EXPECT_EQ(0, RoundingMode(context));

  input.assign("_ftz_near \n");
  lexer->set_source_string(input);
  context->token_to_scan = lexer->get_next_token();
  EXPECT_EQ(0, RoundingMode(context));

  input.assign("_ftz \n");
  lexer->set_source_string(input);
  context->token_to_scan = lexer->get_next_token();
  EXPECT_EQ(0, RoundingMode(context));

  delete lexer;
}

TEST(ParserTest, Instruction2) {
  // with packing
  // Create a lexer
  Lexer* lexer = new Lexer();
  // register error reporter with context
  context->set_error_reporter(main_reporter);

  std::string input("abs_p_s8x4 $s1, $s2;\n");
  lexer->set_source_string(input);
  context->token_to_scan = lexer->get_next_token();
  EXPECT_EQ(0, Instruction2(context));

  // with _ftz and packing
  input.assign("abs_ftz_p_s8x4 $s1, $s2;\n");
  lexer->set_source_string(input);
  context->token_to_scan = lexer->get_next_token();
  EXPECT_EQ(0, Instruction2(context));

  // with _ftz floatRounding and packing
  input.assign("abs_ftz_up_s8x4 $s1, $s2;\n");
  lexer->set_source_string(input);
  context->token_to_scan = lexer->get_next_token();
  EXPECT_EQ(0, Instruction2(context));

  // without roundingMode or packing
  input.assign("abs_s8x4 $s1, $s2;\n");
  lexer->set_source_string(input);
  context->token_to_scan = lexer->get_next_token();
  EXPECT_EQ(0, Instruction2(context));

  // with _ftz
  input.assign("abs_ftz_s8x4 $s1, $s2;\n");
  lexer->set_source_string(input);
  context->token_to_scan = lexer->get_next_token();
  EXPECT_EQ(0, Instruction2(context));

  // with _ftz floatRounding
  input.assign("abs_ftz_up_s8x4 $s1, $s2;\n");
  lexer->set_source_string(input);
  context->token_to_scan = lexer->get_next_token();
  EXPECT_EQ(0, Instruction2(context));

  input.assign("unpack2 $s1, $s2;\n");
  lexer->set_source_string(input);
  context->token_to_scan = lexer->get_next_token();
  EXPECT_EQ(0, Instruction2(context));

  input.assign("unpack2_ftz $s1, $s2;\n");
  lexer->set_source_string(input);
  context->token_to_scan = lexer->get_next_token();
  EXPECT_EQ(0, Instruction2(context));

  input.assign("unpack2_ftz_zero $s1, $s2;\n");
  lexer->set_source_string(input);
  context->token_to_scan = lexer->get_next_token();
  EXPECT_EQ(0, Instruction2(context));


  input.assign("unpack2_neari $s1, $s2;\n");
  lexer->set_source_string(input);
  context->token_to_scan = lexer->get_next_token();
  EXPECT_EQ(0, Instruction2(context));

  input.assign("frsqrt_ftz_f32 $s1, $s0;\n");
  lexer->set_source_string(input);
  context->token_to_scan = lexer->get_next_token();
  EXPECT_EQ(0, Instruction2(context));

  input.assign("frsqrt_ftz_f32 $s1, $s0;\n");
  lexer->set_source_string(input);
  context->token_to_scan = lexer->get_next_token();
  EXPECT_EQ(0, Instruction2(context));

  delete lexer;
}

TEST(ParserTest, VersionStatement) {
  // Create a lexer
  Lexer* lexer = new Lexer();
  // register error reporter with context
  context->set_error_reporter(main_reporter);

  std::string input("version 1:0;\n");
  lexer->set_source_string(input);
  context->token_to_scan = lexer->get_next_token();
  EXPECT_EQ(0, Version(context));


  input.assign("version 2:0:$large;\n");
  lexer->set_source_string(input);
  context->token_to_scan = lexer->get_next_token();
  EXPECT_EQ(0, Version(context));

  input.clear();
  delete lexer;
}

TEST(ParserTest, AlignStatement) {
  // Create a lexer
  Lexer* lexer = new Lexer();
  // register error reporter with context
  context->set_error_reporter(main_reporter);

  std::string input("align 8\n");
  lexer->set_source_string(input);
  context->token_to_scan = lexer->get_next_token();
  EXPECT_EQ(0, Alignment(context));

  delete lexer;
}

TEST(ParserTest, DeclPrefix) {
  // Create a lexer
  Lexer* lexer = new Lexer();

  // register error reporter with context
  context->set_error_reporter(main_reporter);
  std::string input("align 8\n");
  lexer->set_source_string(input);
  context->token_to_scan = lexer->get_next_token();
  EXPECT_EQ(0, DeclPrefix(context));

  input.assign("align 8 static\n");
  lexer->set_source_string(input);
  context->token_to_scan = lexer->get_next_token();
  EXPECT_EQ(0, DeclPrefix(context));

  input.assign("align 8 extern const\n");
  lexer->set_source_string(input);
  context->token_to_scan = lexer->get_next_token();
  EXPECT_EQ(0, DeclPrefix(context));

  input.assign("extern const\n");
  lexer->set_source_string(input);
  context->token_to_scan = lexer->get_next_token();
  EXPECT_EQ(0, DeclPrefix(context));

  input.assign("extern const align 1\n");
  lexer->set_source_string(input);
  context->token_to_scan = lexer->get_next_token();
  EXPECT_EQ(0, DeclPrefix(context));

  input.assign("const extern\n");
  lexer->set_source_string(input);
  context->token_to_scan = lexer->get_next_token();
  EXPECT_EQ(0, DeclPrefix(context));

  delete lexer;
}

TEST(ParserTest, FBar) {
  // Create a lexer
  Lexer* lexer = new Lexer();
  // register error reporter with context
  context->set_error_reporter(main_reporter);

  std::string input(":fbar(1)\n");
  lexer->set_source_string(input);
  context->token_to_scan = lexer->get_next_token();
  EXPECT_EQ(0, FBar(context));

  delete lexer;
}

TEST(ParserTest, ArrayDimensionSet) {
  // Create a lexer
  Lexer* lexer = new Lexer();
  // register error reporter with context
  context->set_error_reporter(main_reporter);

  std::string input("[]\n");
  lexer->set_source_string(input);
  context->token_to_scan = lexer->get_next_token();
  EXPECT_EQ(0, ArrayDimensionSet(context));

  input.assign("[1]\n");
  lexer->set_source_string(input);
  context->token_to_scan = lexer->get_next_token();
  EXPECT_EQ(0, ArrayDimensionSet(context));

  input.assign("[1][2][][3]\n");
  lexer->set_source_string(input);
  context->token_to_scan = lexer->get_next_token();
  EXPECT_EQ(0, ArrayDimensionSet(context));

  delete lexer;
}

TEST(ParserTest, ArgumentDecl) {
  // Create a lexer
  Lexer* lexer = new Lexer();
  // register error reporter with context
  context->set_error_reporter(main_reporter);

  // test 1
  std::string input("const static arg_u32 %local_id[2][2] \n");
  lexer->set_source_string(input);
  context->token_to_scan = lexer->get_next_token();
  EXPECT_EQ(0, ArgumentDecl(context));

  // test 2
  input.assign("align 8 const static arg_u32 %local_id[2][2] \n");
  lexer->set_source_string(input);
  context->token_to_scan = lexer->get_next_token();
  EXPECT_EQ(0, ArgumentDecl(context));

  // test 3
  input.assign("align 8 arg_u32 %local_id[2][2] \n");
  lexer->set_source_string(input);
  context->token_to_scan = lexer->get_next_token();
  EXPECT_EQ(0, ArgumentDecl(context));

    // test 4
  input.assign("extern arg_u32 %local_id[2][2] \n");
  lexer->set_source_string(input);
  context->token_to_scan = lexer->get_next_token();
  EXPECT_EQ(0, ArgumentDecl(context));

    // test 5
  input.assign("const align 8 arg_u32 %local_id[2][2] \n");
  lexer->set_source_string(input);
  context->token_to_scan = lexer->get_next_token();
  EXPECT_EQ(0, ArgumentDecl(context));

    // test 6
  input.assign("const static align 8 arg_u32 %local_id[2][2] \n");
  lexer->set_source_string(input);
  context->token_to_scan = lexer->get_next_token();
  EXPECT_EQ(0, ArgumentDecl(context));

  // test 7
  input.assign("const align 8 static arg_u32 %local_id[2][2] \n");
  lexer->set_source_string(input);
  context->token_to_scan = lexer->get_next_token();
  EXPECT_EQ(0, ArgumentDecl(context));

      // test 8
  input.assign("static const align 8 arg_u32 %local_id[2][2] \n");
  lexer->set_source_string(input);
  context->token_to_scan = lexer->get_next_token();
  EXPECT_EQ(0, ArgumentDecl(context));

      // test 9
  input.assign("static align 8 arg_u32 %local_id[2][2] \n");
  lexer->set_source_string(input);
  context->token_to_scan = lexer->get_next_token();
  EXPECT_EQ(0, ArgumentDecl(context));

  delete lexer;
}

TEST(ParserTest, ArgumentListBody) {
  // Create a lexer
  Lexer* lexer = new Lexer();
  // register error reporter with context
  context->set_error_reporter(main_reporter);

  // test 1
  std::string input("const static arg_u32 %local_id[2][2],\n");
  input.append("static arg_f16 %local_id[], align 8 arg_u64 %test \n");
  lexer->set_source_string(input);
  context->clear_context();
  // initialize fake values
  // which should be set in real case when parser parses a function def
  context->current_bdf_offset = 0;
  context->set_arg_output(false);
  // append a fake BDF to directive buffer
  BrigDirectiveFunction fake = {
      40,                       // size
      BrigEDirectiveFunction,   // kind
      32,                       // c_code
      32,                       // s_name
      0,                        // inParamCount
      220,                      // d_firstScopedDirective
      1,                        // operationCount
      316,                      // d_nextDirective
      BrigNone,
      0,
      0,                        // outParamCount
      0,
  };
  context->append_directive(&fake);

  context->token_to_scan = lexer->get_next_token();
  EXPECT_EQ(0, ArgumentListBody(context));

  delete lexer;
}

TEST(ParserTest, FunctionDefinition) {
  // Create a lexer
  Lexer* lexer = new Lexer();
  // register error reporter with context
  context->set_error_reporter(main_reporter);

  // test 1
  std::string input("function &get_global_id(arg_u32 %ret_val) ");
  input.append("(arg_u32 %arg_val0):fbar(1)\n");
  lexer->set_source_string(input);
  context->token_to_scan = lexer->get_next_token();
  EXPECT_EQ(0, FunctionDefinition(context));

  delete lexer;
}

TEST(ParserTest, FunctionDecl) {
  // Create a lexer
  Lexer* lexer = new Lexer();
  // register error reporter with context
  context->set_error_reporter(main_reporter);

  // test 1
  std::string input("function &get_global_id(arg_u32 %ret_val)");
  input.append("(arg_u32 %arg_val0) :fbar(1);\n");
  lexer->set_source_string(input);
  context->token_to_scan = lexer->get_next_token();
  EXPECT_EQ(0, FunctionDecl(context));

  delete lexer;
}

TEST(ParserTest, Codeblock) {
  // Create a lexer
  Lexer* lexer = new Lexer();
  // register error reporter with context
  context->set_error_reporter(main_reporter);

  // test 1
  std::string input("{ \n");
  input.append("abs_p_s8x4 $s1, $s2; \n");
  input.append("abs_s8x4 $s1, $s2; \n");
  input.append("}; \n");

  lexer->set_source_string(input);
  context->token_to_scan = lexer->get_next_token();

// initialize fake values
  // which should be set in real case when parser parses a function def
  context->current_bdf_offset = 0;
  context->set_arg_output(false);
  // append a fake BDF to directive buffer
  BrigDirectiveFunction fake = {
      40,                       // size
      BrigEDirectiveFunction,   // kind
      32,                       // c_code
      32,                       // s_name
      0,                        // inParamCount
      220,                      // d_firstScopedDirective
      1,                        // operationCount
      316,                      // d_nextDirective
      BrigNone,
      0,
      0,                        // outParamCount
      0,
  };
  context->append_directive(&fake);

  EXPECT_EQ(0, Codeblock(context));

  delete lexer;
}

TEST(ParserTest, Function) {
  // Create a lexer
  Lexer* lexer = new Lexer();
  // register error reporter with context
  context->set_error_reporter(main_reporter);

  std::string input("function &get_global_id(arg_u32 %ret_val) ");
  input.append(" (arg_u32 %arg_val0) :fbar(1) { \n");
  input.append(" abs_p_s8x4 $s1, $s2; \n");
  input.append(" abs_s8x4 $s1, $s2; \n");
  input.append("};\n");

  lexer->set_source_string(input);
  context->token_to_scan = lexer->get_next_token();
  EXPECT_EQ(0, Function(context));

  delete lexer;
}

TEST(ParserTest, SimpleProg) {
  // Create a lexer
  Lexer* lexer = new Lexer();
  // register error reporter with context
  context->set_error_reporter(main_reporter);

  std::string input("version 1:0:$small;\n");
  input.append("function &get_global_id(arg_u32 %ret_val)\n");
  input.append(" (arg_u32 %arg_val0);\n");
  input.append("function &abort() (); \n");

  lexer->set_source_string(input);
  context->token_to_scan = lexer->get_next_token();
  EXPECT_EQ(0, Program(context));

  delete lexer;
}

TEST(ParserTest, Instruction3) {
  // Create a lexer
  Lexer* lexer = new Lexer();
  // register error reporter with context
  context->set_error_reporter(main_reporter);

  std::string input(" add_pp_sat_u16x2 $s1, $s0, $s3;\n");
  lexer->set_source_string(input);
  context->token_to_scan = lexer->get_next_token();
  EXPECT_EQ(0, Instruction3(context));

  delete lexer;
}

TEST(ParserTest, OptionalWidth) {
  // Create a lexer
  Lexer* lexer = new Lexer();
  // register error reporter with context
  context->set_error_reporter(main_reporter);

  std::string input("_width(all)\n");
  lexer->set_source_string(input);
  context->token_to_scan = lexer->get_next_token();
  EXPECT_EQ(0, OptionalWidth(context));

  input.assign("_width(32)\n");
  lexer->set_source_string(input);
  context->token_to_scan = lexer->get_next_token();
  EXPECT_EQ(0, OptionalWidth(context));

  delete lexer;
}

TEST(ParserTest, BranchOperation) {
  // Create a lexer
  Lexer* lexer = new Lexer();
  // register error reporter with context
  context->set_error_reporter(main_reporter);

  // initialize fake values
  // which should be set in real case when parser parses a function def
  context->current_bdf_offset = 0;
  context->set_arg_output(false);
  // append a fake BDF to directive buffer
  BrigDirectiveFunction fake = {
      40,                       // size
      BrigEDirectiveFunction,   // kind
      32,                       // c_code
      32,                       // s_name
      0,                        // inParamCount
      220,                      // d_firstScopedDirective
      1,                        // operationCount
      316,                      // d_nextDirective
      BrigNone,
      0,
      0,                        // outParamCount
      0,
  };
  context->append_directive(&fake);


  std::string input("cbr_width(all)_fbar $s1, @then;\n");
  lexer->set_source_string(input);
  context->token_to_scan = lexer->get_next_token();
  EXPECT_EQ(0, Branch(context));

  input.assign("\n cbr_width(all)_fbar $c1, 10 , [@first, @then];\n");
  lexer->set_source_string(input);
  context->token_to_scan = lexer->get_next_token();
  EXPECT_EQ(0, Branch(context));

  input.assign("cbr_width(all)_fbar $c1, &global;\n");
  lexer->set_source_string(input);
  context->token_to_scan = lexer->get_next_token();
  EXPECT_EQ(0, Branch(context));

  input.assign("cbr_width(all)_fbar $c1, 5, [%local]; \n");
  lexer->set_source_string(input);
  context->token_to_scan = lexer->get_next_token();
  EXPECT_EQ(0, Branch(context));

  input.assign("cbr_width(all)_fbar $c1, 10, @label; \n");
  lexer->set_source_string(input);
  context->token_to_scan = lexer->get_next_token();
  EXPECT_EQ(0, Branch(context));

  input.assign("brn_width(all)_fbar &global; \n");
  lexer->set_source_string(input);
  context->token_to_scan = lexer->get_next_token();
  EXPECT_EQ(0, Branch(context));

  input.assign("brn_width(all)_fbar @goto; \n");
  lexer->set_source_string(input);
  context->token_to_scan = lexer->get_next_token();
  EXPECT_EQ(0, Branch(context));

  input.assign("brn_width(all)_fbar &global, [%local]; \n");
  lexer->set_source_string(input);
  context->token_to_scan = lexer->get_next_token();
  EXPECT_EQ(0, Branch(context));

  input.assign("brn_width(all)_fbar &global, [@goto]; \n");
  lexer->set_source_string(input);
  context->token_to_scan = lexer->get_next_token();
  EXPECT_EQ(0, Branch(context));

  input.assign("cbr $s1, @then; \n");
  lexer->set_source_string(input);
  context->token_to_scan = lexer->get_next_token();
  EXPECT_EQ(0, Branch(context));

  delete lexer;
}

TEST(ParserTest, ParseCallTargets) {
  // Create a lexer
  Lexer* lexer = new Lexer();
  // register error reporter with context
  context->set_error_reporter(main_reporter);

  std::string input("[&global, %local]\n");
  lexer->set_source_string(input);
  context->token_to_scan = lexer->get_next_token();
  EXPECT_EQ(0, CallTargets(context));

  delete lexer;
}

TEST(ParserTest, ParseCallArgs) {
  // Create a lexer
  Lexer* lexer = new Lexer();
  // register error reporter with context
  context->set_error_reporter(main_reporter);

  std::string input("()\n");
  lexer->set_source_string(input);
  context->token_to_scan = lexer->get_next_token();
  EXPECT_EQ(0, CallArgs(context));

  input.assign("(&a,%b,%c)\n");
  lexer->set_source_string(input);
  context->token_to_scan = lexer->get_next_token();
  EXPECT_EQ(0, CallArgs(context));

  input.assign("(1,2,3)\n");
  lexer->set_source_string(input);
  context->token_to_scan = lexer->get_next_token();
  EXPECT_EQ(0, CallArgs(context));

  delete lexer;
}

TEST(ParserTest, Call) {
  // Create a lexer
  Lexer* lexer = new Lexer();
  // register error reporter with context
  context->set_error_reporter(main_reporter);

  std::string input("call &callee (%output)(%input);\n");
  lexer->set_source_string(input);
  context->token_to_scan = lexer->get_next_token();
  EXPECT_EQ(0, Call(context));

  input.assign("call_width(all) &callee \n");
  input.append("(%output1,&output2)(%input1, $d7) [&id1, &id2];\n");

  lexer->set_source_string(input);
  context->token_to_scan = lexer->get_next_token();
  EXPECT_EQ(0, Call(context));

  delete lexer;
}

TEST(ParserTest, Initializers) {
  // Create a lexer
  Lexer* lexer = new Lexer();
  // register error reporter with context
  context->set_error_reporter(main_reporter);

  std::string input("= {12, 13,14, -13}\n");  // DecimalInitializer
  lexer->set_source_string(input);
  context->token_to_scan = lexer->get_next_token();
  EXPECT_EQ(0, Initializer(context));

  input.assign("= 12, -13,14 \n");  // DecimalInitializer
  lexer->set_source_string(input);
  context->token_to_scan = lexer->get_next_token();
  EXPECT_EQ(0, Initializer(context));

  input.assign("={ 1.2f, 1.3f,1.4f }\n");  // SingleInitializer
  lexer->set_source_string(input);
  context->token_to_scan = lexer->get_next_token();
  EXPECT_EQ(0, Initializer(context));

  input.assign("= 1.2f, 1.3f,1.4f \n");  // SingleInitializer
  lexer->set_source_string(input);
  context->token_to_scan = lexer->get_next_token();
  EXPECT_EQ(0, Initializer(context));

  input.assign("={ 1.2L, 1.3L,1.4L }\n");  // FloatInitializer
  lexer->set_source_string(input);
  context->token_to_scan = lexer->get_next_token();
  EXPECT_EQ(0, Initializer(context));

  input.assign("= 1.2L, 1.3L,1.4L \n");  // FloatInitializer
  lexer->set_source_string(input);
  context->token_to_scan = lexer->get_next_token();
  EXPECT_EQ(0, Initializer(context));

  input.assign("= {@a, @b, @c} \n");  // LabelInitializer
  lexer->set_source_string(input);
  context->token_to_scan = lexer->get_next_token();
  EXPECT_EQ(0, Initializer(context));

  delete lexer;
}

TEST(ParserTest, InitializableDecl) {
  // Create a lexer
  Lexer* lexer = new Lexer();
  // register error reporter with context
  context->set_error_reporter(main_reporter);

  // DecimalInitializer
  std::string input("readonly_s32 &x[4]= {12, 13,14, -13};\n");
  lexer->set_source_string(input);
  context->token_to_scan = lexer->get_next_token();
  EXPECT_EQ(0, InitializableDecl(context));

  input.assign("global_u32 &x[3] = 12, -13,14 ; \n");
  lexer->set_source_string(input);
  context->token_to_scan = lexer->get_next_token();
  EXPECT_EQ(0, InitializableDecl(context));

  // SingleInitializer
  input.assign("readonly_f32 %f[3] = { 1.2f, 1.3f,1.4f };\n");
  lexer->set_source_string(input);
  context->token_to_scan = lexer->get_next_token();
  EXPECT_EQ(0, InitializableDecl(context));

  input.assign("global_f32 &c[3] = 1.2f, 1.3f,1.4f ;\n");
  lexer->set_source_string(input);
  context->token_to_scan = lexer->get_next_token();
  EXPECT_EQ(0, InitializableDecl(context));

  // FloatInitializer
  input.assign("readonly_f64 %d[3] ={ 1.2L, 1.3L,1.4L };\n");
  lexer->set_source_string(input);
  context->token_to_scan = lexer->get_next_token();
  EXPECT_EQ(0, InitializableDecl(context));

  input.assign("global_f64 %g[3] = 1.2L, 1.3L,1.4L ;\n");
  lexer->set_source_string(input);
  context->token_to_scan = lexer->get_next_token();
  EXPECT_EQ(0, InitializableDecl(context));

  delete lexer;
}

TEST(ParserTest, ProgWithFunctionDefinition) {
  // Create a lexer
  Lexer* lexer = new Lexer();
  // register error reporter with context
  context->set_error_reporter(main_reporter);

  // Example 3
  std::string input("version 1:0:$small;\n");
  input.append("function &packed_ops (arg_u8x4 %x)() {\n");
  input.append(" abs_p_s8x4 $s1, $s2; \n");
  input.append(" add_pp_sat_u16x2 $s1, $s0, $s3; \n");
  input.append(" }; \n");

  lexer->set_source_string(input);
  context->token_to_scan = lexer->get_next_token();
  EXPECT_EQ(0, Program(context));

  // Example 2
  input.assign("version 1:0:$small;\n");
  input.append("function &return_true(arg_f32 %ret_val) () {\n");
  input.append(" ret;\n");
  input.append(" }; \n");

  lexer->set_source_string(input);
  context->token_to_scan = lexer->get_next_token();
  EXPECT_EQ(0, Program(context));

  // Example 4
  input.assign(" version 1:1:$small; \n");
  input.append("function &branch_ops (arg_u8x4 %x)() { \n");
  input.append(" cbr $c1, @then; \n");
  input.append(" abs_p_s8x4 $s1, $s2; \n");
  input.append(" brn @outof_IF; \n");
  input.append(" @then: add_pp_sat_u16x2 $s1, $s0, $s3; \n");
  input.append(" @outof_IF: ret; \n");
  input.append("}; \n");

  lexer->set_source_string(input);
  context->token_to_scan = lexer->get_next_token();
  EXPECT_EQ(0, Program(context));

  // Example 5 - Call to simple function
  input.assign("version 1:0:$small; \n");
  input.append("function &callee()() { \n");
  input.append("ret; \n");
  input.append("}; \n");
  input.append("function &caller()() { \n");
  input.append("{ call &callee; } \n");
  input.append(" }; \n");

  lexer->set_source_string(input);
  context->token_to_scan = lexer->get_next_token();
  EXPECT_EQ(0, Program(context));

  // Example 6a - Call to a complex function
  input.assign("version 1:0:$small;\n");
  input.append("function &callee(arg_f32 %output)(arg_f32 %input) {\n");
  input.append("ret;\n");
  input.append("};\n");

  input.append(" function &caller()() {\n");
  input.append(" { arg_f32 %input; \n");
  input.append("  arg_f32 %output; \n");
  input.append("call &callee (%output)(%input);}\n");
  input.append(" }; \n");

  lexer->set_source_string(input);
  context->token_to_scan = lexer->get_next_token();
  EXPECT_EQ(0, Program(context));

  delete lexer;
}

TEST(ParserTest, ProgWithGlobalDecl) {
  // Create a lexer
  Lexer* lexer = new Lexer();
  // register error reporter with context
  context->set_error_reporter(main_reporter);

  std::string input("version 1:0:$small;\n");
  input.append("readonly_f32 %f[3] = { 1.2f, 1.3f,1.4f };\n");
  input.append("function &callee(arg_f32 %output)(arg_f32 %input) {\n");
  input.append("ret;\n");
  input.append("};\n");

  lexer->set_source_string(input);
  context->token_to_scan = lexer->get_next_token();
  EXPECT_EQ(0, Program(context));

  delete lexer;
}

TEST(ParserTest, ProgWithUninitializableDecl ) {
  // Create a lexer
  Lexer* lexer = new Lexer();
  // register error reporter with context
  context->set_error_reporter(main_reporter);

  // Example 1 - PRM 20.8.2
  std::string input("version 1:0:$large; \n");
  input.append("global_f32 &x = 2; \n");
  input.append("function &test()() { \n");
  input.append("{ private_u32 %z; } \n");
  input.append(" }; \n");

  lexer->set_source_string(input);
  context->token_to_scan = lexer->get_next_token();
  EXPECT_EQ(0, Program(context));

  delete lexer;
}

TEST(ParserTest, UninitializableDecl) {
  // Create a lexer
  Lexer* lexer = new Lexer();
  // register error reporter with context
  context->set_error_reporter(main_reporter);

  std::string input("private_f32 %f[3];\n");

  lexer->set_source_string(input);
  context->token_to_scan = lexer->get_next_token();
  EXPECT_EQ(0, UninitializableDecl(context));

  delete lexer;
}

TEST(ParserTest, ArgUninitializableDecl) {
  // Create a lexer
  Lexer* lexer = new Lexer();
  // register error reporter with context
  context->set_error_reporter(main_reporter);

  std::string input("arg_f32 %f[3];\n");

  lexer->set_source_string(input);
  context->token_to_scan = lexer->get_next_token();
  EXPECT_EQ(0, ArgUninitializableDecl(context));

  delete lexer;
}

TEST(ParserTest, ProgWithArgUninitializableDecl ) {
  // Create a lexer
  Lexer* lexer = new Lexer();
  // register error reporter with context
  context->set_error_reporter(main_reporter);

  std::string input("version 1:0:$large;\n");
  input.append("global_f32 &x = 2;\n");
  input.append("function &test()() {\n");
  input.append("{arg_u32 %z;}\n");
  input.append(" }; \n");

  lexer->set_source_string(input);
  context->token_to_scan = lexer->get_next_token();
  EXPECT_EQ(0, Program(context));

  delete lexer;
}

TEST(ParserTest, FileDecl) {
  // Create a lexer
  Lexer* lexer = new Lexer();
  // register error reporter with context
  MockErrorReporter mer;
  context->set_error_reporter(&mer);
  context->clear_context();

  // delegate some calls to FakeErrorReporter
  mer.DelegateToFake();
  // expected method calls
  EXPECT_CALL(mer, report_error(_, _, _))
     .Times(AtLeast(1));
  EXPECT_CALL(mer, get_last_error())
     .Times(AtLeast(1));

  std::string input("file 1 \"this is a file\";\n");
  lexer->set_source_string(input);
  context->token_to_scan = lexer->get_next_token();
  EXPECT_EQ(0, FileDecl(context));

  // wrong case
  input.assign("file 2 ;\n");  // lack of file string
  lexer->set_source_string(input);
  context->token_to_scan = lexer->get_next_token();
  EXPECT_NE(0, FileDecl(context));
  EXPECT_EQ(MISSING_STRING, mer.get_last_error());

  input.assign("file \"this is a file\";\n");  // lack of file string
  lexer->set_source_string(input);
  context->token_to_scan = lexer->get_next_token();
  EXPECT_NE(0, FileDecl(context));
  EXPECT_EQ(MISSING_INTEGER_CONSTANT, mer.get_last_error());

  input.assign("file 2 \"this is a file\"\n");  // lack of ';'
  lexer->set_source_string(input);
  context->token_to_scan = lexer->get_next_token();
  EXPECT_NE(0, FileDecl(context));
  EXPECT_EQ(MISSING_SEMICOLON, mer.get_last_error());

  input.assign("file \"this is a file\" 2;\n");  // reverse order
  lexer->set_source_string(input);
  context->token_to_scan = lexer->get_next_token();
  EXPECT_NE(0, FileDecl(context));
  EXPECT_EQ(MISSING_INTEGER_CONSTANT, mer.get_last_error());

  input.assign("file 1 2;\n");  // two integer number
  lexer->set_source_string(input);
  context->token_to_scan = lexer->get_next_token();
  EXPECT_NE(0, FileDecl(context));
  EXPECT_EQ(MISSING_STRING, mer.get_last_error());

  input.assign("file \"file1\" \"file2\";\n");  // two file string
  lexer->set_source_string(input);
  context->token_to_scan = lexer->get_next_token();
  EXPECT_NE(0, FileDecl(context));
  EXPECT_EQ(MISSING_INTEGER_CONSTANT, mer.get_last_error());

  input.assign("file 1 \"file1\" \"file2\";\n");  // redundant file string
  lexer->set_source_string(input);
  context->token_to_scan = lexer->get_next_token();
  EXPECT_NE(0, FileDecl(context));
  EXPECT_EQ(MISSING_SEMICOLON, mer.get_last_error());

  input.assign("file 1 2 \"file\";\n");  // redundant integer
  lexer->set_source_string(input);
  context->token_to_scan = lexer->get_next_token();
  EXPECT_NE(0, FileDecl(context));
  EXPECT_EQ(MISSING_STRING, mer.get_last_error());

  input.assign("file 1.2l \"file\";\n");  // not integer
  lexer->set_source_string(input);
  context->token_to_scan = lexer->get_next_token();
  EXPECT_NE(0, FileDecl(context));
  EXPECT_EQ(MISSING_INTEGER_CONSTANT, mer.get_last_error());

  input.assign("file;\n");  // lack of number , file string
  lexer->set_source_string(input);
  context->token_to_scan = lexer->get_next_token();
  EXPECT_NE(0, FileDecl(context));
  EXPECT_EQ(MISSING_INTEGER_CONSTANT, mer.get_last_error());

  input.assign("file $s1 \"file\";\n");  // register not allowed
  lexer->set_source_string(input);
  context->token_to_scan = lexer->get_next_token();
  EXPECT_NE(0, FileDecl(context));
  EXPECT_EQ(MISSING_INTEGER_CONSTANT, mer.get_last_error());

  context->set_error_reporter(main_reporter);
  delete lexer;
}

TEST(ParserTest, VectorToken) {
  // Create a lexer
  Lexer* lexer = new Lexer();
  // register error reporter with context
  context->set_error_reporter(main_reporter);

  std::string input("_v2\n");

  lexer->set_source_string(input);
  context->token_to_scan = lexer->get_next_token();
  EXPECT_EQ(0, VectorToken(context));

  // input.clear() ;
  input.assign("_v4\n");
  lexer->set_source_string(input);
  context->token_to_scan = lexer->get_next_token();
  EXPECT_EQ(0, VectorToken(context));

  delete lexer;
}

TEST(ParserTest, SysCall) {
  // syscall dest, n, src0, src1, src2;
  // dest: must be a 32-bit register
  // n: An integer literal
  // src: must be a s reg, imm, WAVESIZE
  // Create a lexer
  Lexer* lexer = new Lexer();
  // register error reporter with context
  MockErrorReporter mer;
  context->set_error_reporter(&mer);

  // delegate some calls to FakeErrorReporter
  mer.DelegateToFake();
  // expected method calls
  EXPECT_CALL(mer, report_error(_, _, _))
     .Times(AtLeast(1));
  EXPECT_CALL(mer, get_last_error())
     .Times(AtLeast(1));

  std::string input("syscall $s1, 3, $s2, $s3, $s4;\n");
  lexer->set_source_string(input);
  context->token_to_scan = lexer->get_next_token();
  EXPECT_EQ(0, SysCall(context));

  input.assign("syscall $s1, 0xff, 1, 2, 3;\n");
  lexer->set_source_string(input);
  context->token_to_scan = lexer->get_next_token();
  EXPECT_EQ(0, SysCall(context));

  input.assign("syscall $s1, 0xff, 1, $s3, 2;\n");
  lexer->set_source_string(input);
  context->token_to_scan = lexer->get_next_token();
  EXPECT_EQ(0, SysCall(context));

  input.assign("syscall $s1, 0xff, 1, $s3, WAVESIZE;\n");
  lexer->set_source_string(input);
  context->token_to_scan = lexer->get_next_token();
  EXPECT_EQ(0, SysCall(context));

  input.assign("syscall $s11, 0xff, WAVESIZE, $s3, WAVESIZE;\n");
  lexer->set_source_string(input);
  context->token_to_scan = lexer->get_next_token();
  EXPECT_EQ(0, SysCall(context));

  // wrong case
  input.assign("syscall $d2, 0xff, $s1, $s3, $s4;\n");  // d register is 64-bit
  lexer->set_source_string(input);
  context->token_to_scan = lexer->get_next_token();
  EXPECT_NE(0, SysCall(context));
  EXPECT_EQ(INVALID_FIRST_OPERAND, mer.get_last_error());

  input.assign("syscall $c2, 0xff, $s1, $s3, $s4;\n");  // c register is 1-bit
  lexer->set_source_string(input);
  context->token_to_scan = lexer->get_next_token();
  EXPECT_NE(0, SysCall(context));
  EXPECT_EQ(INVALID_FIRST_OPERAND, mer.get_last_error());

  input.assign("syscall $q2, 0xff, $s1, $s3, $s4;\n");  // q register is 128-bit
  lexer->set_source_string(input);
  context->token_to_scan = lexer->get_next_token();
  EXPECT_NE(0, SysCall(context));
  EXPECT_EQ(INVALID_FIRST_OPERAND, mer.get_last_error());

  // src must be s register
  input.assign("syscall $s2, 0xff, $d1, $s3, $s4;\n");
  lexer->set_source_string(input);
  context->token_to_scan = lexer->get_next_token();
  EXPECT_NE(0, SysCall(context));
  EXPECT_EQ(INVALID_THIRD_OPERAND, mer.get_last_error());

  input.assign("syscall $s2, $s4, $s1, $s3, $s4;\n");
  // n must be integer literal
  lexer->set_source_string(input);
  context->token_to_scan = lexer->get_next_token();
  EXPECT_NE(0, SysCall(context));
  EXPECT_EQ(INVALID_SECOND_OPERAND, mer.get_last_error());


  input.assign("syscall $s3, 1.1l, $s1, $s3, $s4;\n");
  // n must be integer literal
  lexer->set_source_string(input);
  context->token_to_scan = lexer->get_next_token();
  EXPECT_NE(0, SysCall(context));
  EXPECT_EQ(INVALID_SECOND_OPERAND, mer.get_last_error());

  input.assign("syscall $s3, 3, $s1, $s3, $s4\n");  // lack of ';'
  lexer->set_source_string(input);
  context->token_to_scan = lexer->get_next_token();
  EXPECT_NE(0, SysCall(context));
  EXPECT_EQ(MISSING_SEMICOLON, mer.get_last_error());

  input.assign("syscall $s3 3, $s1, $s3, $s4;\n");  // lack of ','
  lexer->set_source_string(input);
  context->token_to_scan = lexer->get_next_token();
  EXPECT_NE(0, SysCall(context));
  EXPECT_EQ(MISSING_COMMA, mer.get_last_error());

  input.assign("syscall $s3, 3 $s1, $s3, $s4;\n");  // lack of ','
  lexer->set_source_string(input);
  context->token_to_scan = lexer->get_next_token();
  EXPECT_NE(0, SysCall(context));
  EXPECT_EQ(MISSING_COMMA, mer.get_last_error());

  input.assign("syscall $s3, 3, $s1 $s3, $s4;\n");  // lack of ','
  lexer->set_source_string(input);
  context->token_to_scan = lexer->get_next_token();
  EXPECT_NE(0, SysCall(context));
  EXPECT_EQ(MISSING_COMMA, mer.get_last_error());

  input.assign("syscall $s3, 3, $s1, $s3 $s4;\n");  // lack of ','
  lexer->set_source_string(input);
  context->token_to_scan = lexer->get_next_token();
  EXPECT_NE(0, SysCall(context));
  EXPECT_EQ(MISSING_COMMA, mer.get_last_error());

  delete lexer;
}

TEST(ParserTest, Label) {
  // Create a lexer
  Lexer* lexer = new Lexer();
  MockErrorReporter mer;
  // register error reporter with context
  context->set_error_reporter(&mer);
  context->clear_context();
  // delegate some calls to FakeErrorReporter
  mer.DelegateToFake();
  // expected method calls
  EXPECT_CALL(mer, report_error(_, _, _))
     .Times(AtLeast(1));
  EXPECT_CALL(mer, get_last_error())
     .Times(AtLeast(1));

  std::string input("@_test_label_1:\n");
  lexer->set_source_string(input);
  context->token_to_scan = lexer->get_next_token();
  EXPECT_EQ(0, Label(context));

  input.assign("@_test_label_2: \n");
  lexer->set_source_string(input);
  context->token_to_scan = lexer->get_next_token();
  EXPECT_EQ(0, Label(context));

  // wrong case
  input.assign("@_test_label_3 @wrong  : \n");
  lexer->set_source_string(input);
  context->token_to_scan = lexer->get_next_token();
  EXPECT_NE(0, Label(context));
  EXPECT_EQ(MISSING_COLON, mer.get_last_error());

  input.assign("@_test_label_4 \n");  // lack of colon ':'
  lexer->set_source_string(input);
  context->token_to_scan = lexer->get_next_token();
  EXPECT_NE(0, Label(context));
  EXPECT_EQ(MISSING_COLON, mer.get_last_error());

  input.assign("$_test_label_5 :\n");
  context->token_to_scan = lexer->get_next_token();
  EXPECT_NE(0, Label(context));
  //EXPECT_EQ(INVALID_LABEL, mer.get_last_error());

  delete lexer;
}

TEST(ParserTest, LabelTargets) {
  // Create a lexer
  Lexer* lexer = new Lexer();
  MockErrorReporter mer;
  // register error reporter with context
  context->set_error_reporter(&mer);
  context->clear_context();
  // delegate some calls to FakeErrorReporter
  mer.DelegateToFake();
  // expected method calls
  EXPECT_CALL(mer, report_error(_, _, _))
     .Times(AtLeast(1));
  EXPECT_CALL(mer, get_last_error())
     .Times(AtLeast(1));

  std::string input("@tab: labeltargets @a1, @a2;\n");
  lexer->set_source_string(input);
  context->token_to_scan = lexer->get_next_token();
  EXPECT_EQ(0, LabelTargets(context));

  input.assign("@targets: labeltargets @label;\n");
  lexer->set_source_string(input);
  context->token_to_scan = lexer->get_next_token();
  EXPECT_EQ(0, LabelTargets(context));

  input.assign("@targets: labeltargets @label1, @label2, @label3, @label4,\n");
  input.append("@label5, @label6, @label7, @label8, @label9,\n");
  input.append("@label10, @label11;\n");
  lexer->set_source_string(input);
  context->token_to_scan = lexer->get_next_token();
  EXPECT_EQ(0, LabelTargets(context));

  // wrong case
  // redundant ','
  input.assign("@targets: labeltargets @label1, @label2, @label3, ;\n");
  lexer->set_source_string(input);
  context->token_to_scan = lexer->get_next_token();
  EXPECT_NE(0, LabelTargets(context));
  EXPECT_EQ(MISSING_LABEL, mer.get_last_error());


  // redundant ','
  input.assign("@targets: ,labeltargets @label1, @label2, @label3;\n");
  lexer->set_source_string(input);
  context->token_to_scan = lexer->get_next_token();
  EXPECT_NE(0, LabelTargets(context));
  EXPECT_EQ(UNKNOWN_ERROR, mer.get_last_error());

  input.assign("@targets: labeltargets;\n");  // number of label is zero
  lexer->set_source_string(input);
  context->token_to_scan = lexer->get_next_token();
  EXPECT_NE(0, LabelTargets(context));
  EXPECT_EQ(MISSING_LABEL, mer.get_last_error());

  input.assign("@targets: labeltargets @label\n");  // lack of ';'
  lexer->set_source_string(input);
  context->token_to_scan = lexer->get_next_token();
  EXPECT_NE(0, LabelTargets(context));
  EXPECT_EQ(MISSING_SEMICOLON, mer.get_last_error());

  delete lexer;
}

TEST(ParserTest, Extension) {
  // format:
  // extension := "extension" TOKEN_STRING ) ";"
  // correct cases
  // Create a lexer
  Lexer* lexer = new Lexer();
  MockErrorReporter mer;
  // register error reporter with context
  context->set_error_reporter(&mer);
  context->clear_context();
  // delegate some calls to FakeErrorReporter
  mer.DelegateToFake();
  // expected method calls
  EXPECT_CALL(mer, report_error(_, _, _))
     .Times(AtLeast(1));
  EXPECT_CALL(mer, get_last_error())
     .Times(AtLeast(1));

  std::string input("extension \"abc\" ;\n");
  lexer->set_source_string(input);
  context->token_to_scan = lexer->get_next_token();
  EXPECT_EQ(0, Extension(context));

  input.assign("extension \"\t\nabcd\" ;\n");
  lexer->set_source_string(input);
  context->token_to_scan = lexer->get_next_token();
  EXPECT_EQ(0, Extension(context));

// wrong cases
  input.assign("extension \"\asdfjl\"\n");  // lack of ';'
  lexer->set_source_string(input);
  context->token_to_scan = lexer->get_next_token();
  EXPECT_NE(0, Extension(context));
  EXPECT_EQ(MISSING_SEMICOLON, mer.get_last_error());

  delete lexer;
}

TEST(ParserTest, SignatureType) {
  // Create a lexer
  Lexer* lexer = new Lexer();
  // register error reporter with context
  context->set_error_reporter(main_reporter);

  std::string input("arg_u32\n");
  lexer->set_source_string(input);
  context->token_to_scan = lexer->get_next_token();
  EXPECT_EQ(0, SignatureType(context));

  input.assign("arg_u32 %a\n");
  lexer->set_source_string(input);
  context->token_to_scan = lexer->get_next_token();
  EXPECT_EQ(0, SignatureType(context));

  input.assign("arg_ROImg\n");
  lexer->set_source_string(input);
  context->token_to_scan = lexer->get_next_token();
  EXPECT_EQ(0, SignatureType(context));

  input.assign("arg_RWImg\n");
  lexer->set_source_string(input);
  context->token_to_scan = lexer->get_next_token();
  EXPECT_EQ(0, SignatureType(context));

  input.assign("arg_Samp\n");
  lexer->set_source_string(input);
  context->token_to_scan = lexer->get_next_token();
  EXPECT_EQ(0, SignatureType(context));

  input.clear();
  delete lexer;
}


TEST(ParserTest, FunctionSignature) {
  // Create a lexer
  Lexer* lexer = new Lexer();
  // register error reporter with context
  context->set_error_reporter(main_reporter);

  std::string input("signature &test()();\n");
  lexer->set_source_string(input);
  context->token_to_scan = lexer->get_next_token();
  EXPECT_EQ(0, FunctionSignature(context));

  input.assign("signature &test()(arg_u32) ;\n");
  lexer->set_source_string(input);
  context->token_to_scan = lexer->get_next_token();
  EXPECT_EQ(0, FunctionSignature(context));

  input.assign("signature &test()(arg_u32,arg_u32) ;\n");
  lexer->set_source_string(input);
  context->token_to_scan = lexer->get_next_token();
  EXPECT_EQ(0, FunctionSignature(context));

  input.assign("signature &test()(arg_u32) :fbar(2) ;\n");
  lexer->set_source_string(input);
  context->token_to_scan = lexer->get_next_token();
  EXPECT_EQ(0, FunctionSignature(context));

  input.assign("signature &test(arg_u32)(arg_u32,arg_u32) ;\n");
  lexer->set_source_string(input);
  context->token_to_scan = lexer->get_next_token();
  EXPECT_EQ(0, FunctionSignature(context));

  input.assign("signature &test(arg_u32)(arg_u32) :fbar(2) ;\n");
  lexer->set_source_string(input);
  context->token_to_scan = lexer->get_next_token();
  EXPECT_EQ(0, FunctionSignature(context));

  delete lexer;
}


TEST(ParserTest, SignatureArgumentList) {
  // Create a lexer
  Lexer* lexer = new Lexer();
  // register error reporter with context
  context->set_error_reporter(main_reporter);

  std::string input("arg_u32,arg_ROImg\n");
  lexer->set_source_string(input);
  context->token_to_scan = lexer->get_next_token();
  EXPECT_EQ(0, SignatureArgumentList(context));

  input.assign("arg_u32,arg_RWImg\n");
  lexer->set_source_string(input);
  context->token_to_scan = lexer->get_next_token();
  EXPECT_EQ(0, SignatureArgumentList(context));

  input.assign("arg_u32,arg_Samp\n");
  lexer->set_source_string(input);
  context->token_to_scan = lexer->get_next_token();
  EXPECT_EQ(0, SignatureArgumentList(context));

  delete lexer;
}

TEST(ParserTest, Instruction4) {
  // Create a lexer
  Lexer* lexer = new Lexer();
  MockErrorReporter mer;
  // register error reporter with context
  context->set_error_reporter(&mer);
  context->clear_context();
  // delegate some calls to FakeErrorReporter
  mer.DelegateToFake();
  // expected method calls
  EXPECT_CALL(mer, report_error(_, _, _))
     .Times(AtLeast(1));
  EXPECT_CALL(mer, get_last_error())
     .Times(AtLeast(1));

  std::string input("mad_ftz_u64 $d1, $d2, $d3, $d4;\n");
  lexer->set_source_string(input);
  context->token_to_scan = lexer->get_next_token();
  EXPECT_EQ(0, Instruction4(context));

  input.assign("extract_b32 $s1, $s1, 2, 3;\n");
  lexer->set_source_string(input);
  context->token_to_scan = lexer->get_next_token();
  EXPECT_EQ(0, Instruction4(context));

  input.assign("insert_s32 $s1, $s1, 2, 3;\n");
  lexer->set_source_string(input);
  context->token_to_scan = lexer->get_next_token();
  EXPECT_EQ(0, Instruction4(context));

  input.assign("shuffle_u8x4 $s10, $s12, $s12, 0x55;\n");
  lexer->set_source_string(input);
  context->token_to_scan = lexer->get_next_token();
  EXPECT_EQ(0, Instruction4(context));

  input.assign("cmov_u8x4 $s1, $s0, $s1, $s2;\n");
  lexer->set_source_string(input);
  context->token_to_scan = lexer->get_next_token();
  EXPECT_EQ(0, Instruction4(context));

  input.assign("fma_ftz_up_f32 $s3, 1.0f, $s1, 23f;\n");
  lexer->set_source_string(input);
  context->token_to_scan = lexer->get_next_token();
  EXPECT_EQ(0, Instruction4(context));

  input.assign("bitalign_b32 $s5, $s0, $s1, $s2;\n");
  lexer->set_source_string(input);
  context->token_to_scan = lexer->get_next_token();
  EXPECT_EQ(0, Instruction4(context));

  input.assign("bytealign_b32 $s5, $s0, $s1, $s2;\n");
  lexer->set_source_string(input);
  context->token_to_scan = lexer->get_next_token();
  EXPECT_EQ(0, Instruction4(context));

  input.assign("lerp_b32 $s5, $s0, $s1, $s2;\n");
  lexer->set_source_string(input);
  context->token_to_scan = lexer->get_next_token();
  EXPECT_EQ(0, Instruction4(context));

  input.assign("sad_b32 $s5, $s0, $s1, $s6;\n");
  lexer->set_source_string(input);
  context->token_to_scan = lexer->get_next_token();
  EXPECT_EQ(0, Instruction4(context));

  input.assign("sad2_b32 $s5, $s0, $s1, $s6;\n");
  lexer->set_source_string(input);
  context->token_to_scan = lexer->get_next_token();
  EXPECT_EQ(0, Instruction4(context));

  input.assign("sad4_b32 $s5, $s0, $s1, $s6;\n");
  lexer->set_source_string(input);
  context->token_to_scan = lexer->get_next_token();
  EXPECT_EQ(0, Instruction4(context));

  input.assign("sad4hi_b32 $s5, $s0, $s1, $s6;\n");
  lexer->set_source_string(input);
  context->token_to_scan = lexer->get_next_token();
  EXPECT_EQ(0, Instruction4(context));

  input.assign("bitselect_u32 $s5, $s0, $s1, $s6;\n");
  lexer->set_source_string(input);
  context->token_to_scan = lexer->get_next_token();
  EXPECT_EQ(0, Instruction4(context));

  // wrong case
  input.assign("sad2_b32 ,$s5, $s0, $s1, $s6;\n");  // redundant ','
  lexer->set_source_string(input);
  context->token_to_scan = lexer->get_next_token();
  EXPECT_NE(0, Instruction4(context));
  EXPECT_EQ(INVALID_FIRST_OPERAND, mer.get_last_error());

  input.assign("sad4_b32 $s5, $s0 $s1, $s6;\n");  // lack of ','
  lexer->set_source_string(input);
  context->token_to_scan = lexer->get_next_token();
  EXPECT_NE(0, Instruction4(context));
  EXPECT_EQ(MISSING_COMMA, mer.get_last_error());

  input.assign("sad4hi_b32 $s5, $s0, $s1 $s6;\n");  // lack of ','
  lexer->set_source_string(input);
  context->token_to_scan = lexer->get_next_token();
  EXPECT_NE(0, Instruction4(context));
  EXPECT_EQ(MISSING_COMMA, mer.get_last_error());

  input.assign("bitselect_b32 $s5, $s0, $s1, $s6\n");  // lack of ';'
  lexer->set_source_string(input);
  context->token_to_scan = lexer->get_next_token();
  EXPECT_NE(0, Instruction4(context));
  EXPECT_EQ(MISSING_SEMICOLON, mer.get_last_error());

  input.assign("cmov_u8x4;\n");  // no one operand
  lexer->set_source_string(input);
  context->token_to_scan = lexer->get_next_token();
  EXPECT_NE(0, Instruction4(context));
  EXPECT_EQ(INVALID_FIRST_OPERAND, mer.get_last_error());

  input.assign("fma_f32 $s3;\n");  // only one operand
  lexer->set_source_string(input);
  context->token_to_scan = lexer->get_next_token();
  EXPECT_NE(0, Instruction4(context));
  EXPECT_EQ(MISSING_COMMA, mer.get_last_error());

  input.assign("bitalign_b32 $s5, $s0, $s1, $s2, $s3;\n");  // redundant operand
  lexer->set_source_string(input);
  context->token_to_scan = lexer->get_next_token();
  EXPECT_NE(0, Instruction4(context));
  EXPECT_EQ(MISSING_SEMICOLON, mer.get_last_error());

  input.assign("bytealign_b32 $s5, $s0, $s1;\n");  // lack of one operand
  lexer->set_source_string(input);
  context->token_to_scan = lexer->get_next_token();
  EXPECT_NE(0, Instruction4(context));

  input.assign("lerp_b32 $s5, , $s1, $s2;\n");  // lack of one operand
  lexer->set_source_string(input);
  context->token_to_scan = lexer->get_next_token();
  EXPECT_NE(0, Instruction4(context));
  EXPECT_EQ(INVALID_SECOND_OPERAND, mer.get_last_error());

  input.assign("sad $s5, $s0, $s1, $s6;\n");  // lack of data type
  lexer->set_source_string(input);
  context->token_to_scan = lexer->get_next_token();
  EXPECT_NE(0, Instruction4(context));
  EXPECT_EQ(MISSING_DATA_TYPE, mer.get_last_error());

  delete lexer;
}
// ------------------  Test for ldc rule -------------------
// format:
// ldc ::= "ldc" dataTypeId operand "," ( TOKEN_LABEL ";" | identifier ";" )
// correct cases
TEST(ParserTest, Ldc) {
  Lexer* lexer = new Lexer();
  MockErrorReporter mer;
  // register error reporter with context
  context->set_error_reporter(&mer);
  context->clear_context();
  // delegate some calls to FakeErrorReporter
  mer.DelegateToFake();
  // expected method calls
  EXPECT_CALL(mer, report_error(_, _, _))
     .Times(AtLeast(1));
  EXPECT_CALL(mer, get_last_error())
     .Times(AtLeast(1));


  std::string input("ldc_b32 $s1, &bar;");  // identifier
  lexer->set_source_string(input);
  context->token_to_scan = lexer->get_next_token();
  EXPECT_EQ(0, Ldc(context));

  input.assign("ldc_b64 $s2, @lab;");  // label
  lexer->set_source_string(input);
  context->token_to_scan = lexer->get_next_token();
  EXPECT_EQ(0, Ldc(context));

  // input.assign("ldc_b64 $s2, %label;");  // identifier
  // lexer->set_source_string(input);
  // context->token_to_scan = lexer->get_next_token();
  // EXPECT_EQ(0, Ldc(context));

  // wrong cases
  input.assign("ldc_b64 $s1, &some_function");  // lack of ';'
  lexer->set_source_string(input);
  context->token_to_scan = lexer->get_next_token();
  EXPECT_NE(0, Ldc(context));
  EXPECT_EQ(MISSING_SEMICOLON, mer.get_last_error());

  input.assign("ldc_b64 $s1 &some_function;");  // lack of ','
  lexer->set_source_string(input);
  context->token_to_scan = lexer->get_next_token();
  EXPECT_NE(0, Ldc(context));
  EXPECT_EQ(MISSING_COMMA, mer.get_last_error());

  input.assign("ldc_b64 $s1 &some_function;");  // lack of ','
  lexer->set_source_string(input);
  context->token_to_scan = lexer->get_next_token();
  EXPECT_NE(0, Ldc(context));
  EXPECT_EQ(MISSING_COMMA, mer.get_last_error());

  input.assign("ldc $s1, &function;");  // lack of dataTypeId
  lexer->set_source_string(input);
  context->token_to_scan = lexer->get_next_token();
  EXPECT_NE(0, Ldc(context));
  EXPECT_EQ(MISSING_DATA_TYPE, mer.get_last_error());

  input.assign("ldc_b32 , $s1, &function;");  // redundant ','
  lexer->set_source_string(input);
  context->token_to_scan = lexer->get_next_token();
  EXPECT_NE(0, Ldc(context));
  EXPECT_EQ(INVALID_FIRST_OPERAND, mer.get_last_error());

  input.assign("ldc_b64 $s1, e123;");  // unrecognized identifier
  lexer->set_source_string(input);
  context->token_to_scan = lexer->get_next_token();
  EXPECT_NE(0, Ldc(context));
  EXPECT_EQ(INVALID_SECOND_OPERAND, mer.get_last_error());

  delete lexer;
}

// -----------------  Test for Instruction5 rule -----------------
// format:
// Instruction5 ::= "f2u4" dataTypeId operand "," operand
//                  "," operand "," operand "," operand ";"
// correct cases
TEST(ParserTest, Instruction5) {
  Lexer* lexer = new Lexer();
  MockErrorReporter mer;
  // register error reporter with context
  context->set_error_reporter(&mer);
  context->clear_context();
  // delegate some calls to FakeErrorReporter
  mer.DelegateToFake();
  // expected method calls
  EXPECT_CALL(mer, report_error(_, _, _))
     .Times(AtLeast(1));
  EXPECT_CALL(mer, get_last_error())
      .Times(AtLeast(1));

  std::string input("f2u4_u32 $s1, $s2, $s3, $s9, $s3;");
  lexer->set_source_string(input);
  context->token_to_scan = lexer->get_next_token();
  EXPECT_EQ(0, Instruction5(context));

  input.assign("f2u4_u64 $d4, $d6, $d3, $d1, $d5;");
  lexer->set_source_string(input);
  context->token_to_scan = lexer->get_next_token();
  EXPECT_EQ(0, Instruction5(context));

  input.assign("f2u4_u64 $s4, $s6, $s3, 364, 113;");
  lexer->set_source_string(input);
  context->token_to_scan = lexer->get_next_token();
  EXPECT_EQ(0, Instruction5(context));

  input.assign("f2u4_u32 $s1, $s2, $s3, 0xD41, 0xF4;");
  lexer->set_source_string(input);
  context->token_to_scan = lexer->get_next_token();
  EXPECT_EQ(0, Instruction5(context));

  input.assign("f2u4_u64 $d1, $d2, $d3, 1.0f, 2.0f;");
  lexer->set_source_string(input);
  context->token_to_scan = lexer->get_next_token();
  EXPECT_EQ(0, Instruction5(context));

  // wrong cases
  input.assign("f2u4_u64 $d4, $d6, $d3, $d1, $d5");  // lack of ';'
  lexer->set_source_string(input);
  context->token_to_scan = lexer->get_next_token();
  EXPECT_NE(0, Instruction5(context));
  EXPECT_EQ(MISSING_SEMICOLON, mer.get_last_error());

  input.assign("f2u4_u32 $s0, $s6, $s3, $s4 $s2;");  // lack of ','
  lexer->set_source_string(input);
  context->token_to_scan = lexer->get_next_token();
  EXPECT_NE(0, Instruction5(context));
  EXPECT_EQ(MISSING_COMMA, mer.get_last_error());

  input.assign("f2u4 $d1, $d2, $d3, 4.0f, 6.0f;");  // lack of datetypeId
  lexer->set_source_string(input);
  context->token_to_scan = lexer->get_next_token();
  EXPECT_NE(0, Instruction5(context));
  EXPECT_EQ(MISSING_DATA_TYPE, mer.get_last_error());

  input.assign("f2u4_u64 $s1, $s2, $s3, 0xD41;");  // lack of operand
  lexer->set_source_string(input);
  context->token_to_scan = lexer->get_next_token();
  EXPECT_NE(0, Instruction5(context));
  EXPECT_EQ(MISSING_COMMA, mer.get_last_error());

  input.assign("f2u4_u64 , $s1, $s2, $s3, $s4, 0xD41;");  // redundant ','
  lexer->set_source_string(input);
  context->token_to_scan = lexer->get_next_token();
  EXPECT_NE(0, Instruction5(context));
  EXPECT_EQ(INVALID_FIRST_OPERAND, mer.get_last_error());

  delete lexer;
}

// -----------------  Test for cvtModifier1 rule -----------------
// format:
// cvtModifier1 ::= floatRounding
//                 | "_ftz"
//                 | "_ftz" floatRounding
//                 | intRounding
// correct cases
TEST(ParserTest, CvtModifier1) {
  // Create a lexer
  Lexer* lexer = new Lexer();
  // register error reporter with context
  context->set_error_reporter(main_reporter);

  std::string input("_upi \n");
  lexer->set_source_string(input);
  context->token_to_scan = lexer->get_next_token();
  EXPECT_EQ(0, CvtModifier1(context));

  input.assign("_downi \n");
  lexer->set_source_string(input);
  context->token_to_scan = lexer->get_next_token();
  EXPECT_EQ(0, CvtModifier1(context));

  input.assign("_zeroi \n");
  lexer->set_source_string(input);
  context->token_to_scan = lexer->get_next_token();
  EXPECT_EQ(0, CvtModifier1(context));

  input.assign("_neari \n");
  lexer->set_source_string(input);
  context->token_to_scan = lexer->get_next_token();
  EXPECT_EQ(0, CvtModifier1(context));

  input.assign("_up \n");
  lexer->set_source_string(input);
  context->token_to_scan = lexer->get_next_token();
  EXPECT_EQ(0, CvtModifier1(context));

  input.assign("_down \n");
  lexer->set_source_string(input);
  context->token_to_scan = lexer->get_next_token();
  EXPECT_EQ(0, CvtModifier1(context));

  input.assign("_zero \n");
  lexer->set_source_string(input);
  context->token_to_scan = lexer->get_next_token();
  EXPECT_EQ(0, CvtModifier1(context));

  input.assign("_near \n");
  lexer->set_source_string(input);
  context->token_to_scan = lexer->get_next_token();
  EXPECT_EQ(0, CvtModifier1(context));

  input.assign("_ftz_up \n");
  lexer->set_source_string(input);
  context->token_to_scan = lexer->get_next_token();
  EXPECT_EQ(0, CvtModifier1(context));

  input.assign("_ftz_down \n");
  lexer->set_source_string(input);
  context->token_to_scan = lexer->get_next_token();
  EXPECT_EQ(0, CvtModifier1(context));

  input.assign("_ftz_zero \n");
  lexer->set_source_string(input);
  context->token_to_scan = lexer->get_next_token();
  EXPECT_EQ(0, CvtModifier1(context));

  input.assign("_ftz_near \n");
  lexer->set_source_string(input);
  context->token_to_scan = lexer->get_next_token();
  EXPECT_EQ(0, CvtModifier1(context));

  input.assign("_ftz \n");
  lexer->set_source_string(input);
  context->token_to_scan = lexer->get_next_token();
  EXPECT_EQ(0, CvtModifier1(context));

  delete lexer;
}

// -----------------  Test for mov rule -------------------
// format:
// mov ::= "mov" dataTypeId arrayOperand ","
//         arrayOperand ";"
TEST(ParserTest, Mov) {
  // Create a lexer
  Lexer* lexer = new Lexer();
  MockErrorReporter mer;
  // register error reporter with context
  context->set_error_reporter(&mer);
  context->clear_context();
  // delegate some calls to FakeErrorReporter
  mer.DelegateToFake();
  // expected method calls
  EXPECT_CALL(mer, report_error(_, _, _))
     .Times(AtLeast(1));
  EXPECT_CALL(mer, get_last_error())
      .Times(AtLeast(1));

  // correct cases
  std::string input("mov_b64 $d1, $d4;\n");  // D register
  lexer->set_source_string(input);
  context->token_to_scan = lexer->get_next_token();
  EXPECT_EQ(0, Mov(context));

  input.assign("mov_b128 $s5, $s6;\n");  // S register
  lexer->set_source_string(input);
  context->token_to_scan = lexer->get_next_token();
  EXPECT_EQ(0, Mov(context));

  input.assign("mov_b128 $c1, $c2;\n");  // C register
  lexer->set_source_string(input);
  context->token_to_scan = lexer->get_next_token();
  EXPECT_EQ(0, Mov(context));

  input.assign("mov_b128 $q3, $q5;\n");  // Q register
  lexer->set_source_string(input);
  context->token_to_scan = lexer->get_next_token();
  EXPECT_EQ(0, Mov(context));

  input.assign("mov_b32 $s1, 0;\n");  // Immediate
  lexer->set_source_string(input);
  context->token_to_scan = lexer->get_next_token();
  EXPECT_EQ(0, Mov(context));

  input.assign("mov_b32 $s4, (&global_id, %local_id);\n");  // Arrayoperandlist
  lexer->set_source_string(input);
  context->token_to_scan = lexer->get_next_token();
  EXPECT_EQ(0, Mov(context));

  // wrong cases
  input.assign("mov $q1, $q2;\n");  // lack of modifier
  lexer->set_source_string(input);
  context->token_to_scan = lexer->get_next_token();
  EXPECT_NE(0, Mov(context));
  EXPECT_EQ(MISSING_DATA_TYPE, mer.get_last_error());

  input.assign("mov_b32 $c7;\n");  // lack of operand
  lexer->set_source_string(input);
  context->token_to_scan = lexer->get_next_token();
  EXPECT_NE(0, Mov(context));
  EXPECT_EQ(MISSING_COMMA, mer.get_last_error());

  input.assign("mov_b32 $s2, $s1\n");  // lack of ';'
  lexer->set_source_string(input);
  context->token_to_scan = lexer->get_next_token();
  EXPECT_NE(0, Mov(context));
  EXPECT_EQ(MISSING_SEMICOLON, mer.get_last_error());

  input.assign("mov_b128 $s6, &global_id, %local_id);\n");  // lack of '('
  lexer->set_source_string(input);
  context->token_to_scan = lexer->get_next_token();
  EXPECT_NE(0, Mov(context));
  EXPECT_EQ(MISSING_SEMICOLON, mer.get_last_error());

  input.assign("mov_b32 $s2, $s3, $s1;\n");  // redundant operand
  lexer->set_source_string(input);
  context->token_to_scan = lexer->get_next_token();
  EXPECT_NE(0, Mov(context));
  EXPECT_EQ(MISSING_SEMICOLON, mer.get_last_error());

  input.assign("mov_b32 , $q3, $q1;\n");  // redundant ','
  lexer->set_source_string(input);
  context->token_to_scan = lexer->get_next_token();
  EXPECT_NE(0, Mov(context));
  EXPECT_EQ(INVALID_FIRST_OPERAND, mer.get_last_error());

  delete lexer;
}

// -----------------  Test for Instruction0 rule -------------------
// format:
// Instruction0 ::= "nop" ";"
TEST(ParserTest, Instruction0) {
  // Create a lexer
  Lexer* lexer = new Lexer();
  // register error reporter with context
  context->set_error_reporter(main_reporter);
  // correct cases
  std::string input("nop ;\n");  // atomic with AtomModifiers
  lexer->set_source_string(input);
  context->token_to_scan = lexer->get_next_token();
  EXPECT_EQ(0, Instruction0(context));

  delete lexer;
}

// -----------------  Test for Instruction1 rule -------------------
// format:
// Instruction1 ::= ( Instruction1OpcodeNoDT optRoundingMode
//                  | "clock" | Instruction1Opcode
//                  optRoundingMode dataTypeId ) operand ";"

TEST(ParserTest, Instruction1) {
  // Create a lexer
  Lexer* lexer = new Lexer();
  // register error reporter with context
  context->set_error_reporter(main_reporter);
  // correct cases
  std::string input("laneid_ftz $s1;\n");
  // Instruction1OpcodeNoDT with optRoundingMode

  lexer->set_source_string(input);
  context->token_to_scan = lexer->get_next_token();
  EXPECT_EQ(0, Instruction1(context));

  input.assign("laneid $s1;\n");
  // Instruction1OpcodeNoDT without optRoundingMode
  lexer->set_source_string(input);
  context->token_to_scan = lexer->get_next_token();
  EXPECT_EQ(0, Instruction1(context));

  input.assign("clock $d2;\n");  // clock
  lexer->set_source_string(input);
  context->token_to_scan = lexer->get_next_token();
  EXPECT_EQ(0, Instruction1(context));

  input.assign("fbar_wait_upi_s8 $s1;\n");
  // Instruction1Opcode with optRoundingMode
  lexer->set_source_string(input);
  context->token_to_scan = lexer->get_next_token();
  EXPECT_EQ(0, Instruction1(context));

  input.assign("fbar_wait_s8 $s1;\n");
  // Instruction1Opcode without optRoundingMode
  lexer->set_source_string(input);
  context->token_to_scan = lexer->get_next_token();
  EXPECT_EQ(0, Instruction1(context));

  delete lexer;
}

// -------------- Test for RIW_Operand rule ---------------
// this rule specifies operand must be register,immediate value,or WAVESIZE
TEST(ParserTest, RIW_Operand) {
  // Create a lexer
  Lexer* lexer = new Lexer();
  // register error reporter with context
  context->set_error_reporter(main_reporter);
  std::string input("$s0;\n"); // register
  lexer->set_source_string(input);
  context->token_to_scan = lexer->get_next_token();
  EXPECT_EQ(0, RIW_Operand(context));

  input.assign("$c5;\n"); // register
  lexer->set_source_string(input);
  context->token_to_scan = lexer->get_next_token();
  EXPECT_EQ(0, RIW_Operand(context));

  input.assign("3424;\n"); // Imm
  lexer->set_source_string(input);
  context->token_to_scan = lexer->get_next_token();
  EXPECT_EQ(0, RIW_Operand(context));

  input.assign("23.58L;\n"); // Imm
  lexer->set_source_string(input);
  context->token_to_scan = lexer->get_next_token();
  EXPECT_EQ(0, RIW_Operand(context));

  input.assign("WAVESIZE;\n"); // wavesize
  lexer->set_source_string(input);
  context->token_to_scan = lexer->get_next_token();
  EXPECT_EQ(0, RIW_Operand(context));

  delete lexer;
}

// -----------------  Test for segp rule -------------------
// format:
// segp ::= segops addressSpaceIdentifier dataTypeId
//          operand "," operand ";"
TEST(ParserTest, Segp) {
  // Create a lexer
  Lexer* lexer = new Lexer();
  // register error reporter with context
  context->set_error_reporter(main_reporter);
  // correct cases
  std::string input("segmentp_private_b1 $c1, 1;\n");
  // segmentp
  lexer->set_source_string(input);
  context->token_to_scan = lexer->get_next_token();
  EXPECT_EQ(0, Segp(context));

  input.assign("segmentp_group_b1 $c1, 24.87L;\n");
  // segmentp
  lexer->set_source_string(input);
  context->token_to_scan = lexer->get_next_token();
  EXPECT_EQ(0, Segp(context));

  input.assign("ftos_group_u64 $d1, WAVESIZE;\n");  // ftos
  lexer->set_source_string(input);
  context->token_to_scan = lexer->get_next_token();
  EXPECT_EQ(0, Segp(context));

  input.assign("ftos_arg_u32 $d3, $d4;\n");  // ftos
  lexer->set_source_string(input);
  context->token_to_scan = lexer->get_next_token();
  EXPECT_EQ(0, Segp(context));

  input.assign("stof_spill_u32 $d2, 235;\n");  // stof
  lexer->set_source_string(input);
  context->token_to_scan = lexer->get_next_token();
  EXPECT_EQ(0, Segp(context));

  input.assign("stof_private_u64 $d2, $d1;\n");  // stof
  lexer->set_source_string(input);
  context->token_to_scan = lexer->get_next_token();
  EXPECT_EQ(0, Segp(context));
  // wrong cases
  input.assign("stof_u64 $d2, $d1;\n");
  // lack of addressSpaceIdentifier
  lexer->set_source_string(input);
  context->token_to_scan = lexer->get_next_token();
  EXPECT_NE(0, Segp(context));

  input.assign("ftos_spill $d0, $c1;\n");
  // lack of datatypeId
  lexer->set_source_string(input);
  context->token_to_scan = lexer->get_next_token();
  EXPECT_NE(0, Segp(context));

  input.assign("stof_arg_u64 $d1;\n");  // lack of operand
  lexer->set_source_string(input);
  context->token_to_scan = lexer->get_next_token();
  EXPECT_NE(0, Segp(context));

  input.assign("segmentp_private_b1 $c2, $d1\n");  // lack of ';'
  lexer->set_source_string(input);
  context->token_to_scan = lexer->get_next_token();
  EXPECT_NE(0, Segp(context));

  delete lexer;
}

// -----------------  Test for Operation rule -------------------
// format:
// Operation ::= Instruction1
//               | Instruction0
//               | Instruction2
//               | Instruction3
//               | Instruction4
//               | cmp
//               | mul
//               | Instruction5
//               | mov
//               | segp
//               | lda
//               | ldc
//               | atom
//               | imageread
//               | ld
//               | st
//               | cvt
//               | atomicNoRet
//               | imageNoRet
//               | imageRet
//               | sync
//               | bar
//               | syscall
//               | ret
//               | branch
//               | query
//               | imagestore
//               | imageload
TEST(ParserTest, Operation) {
  // Create a lexer
  Lexer* lexer = new Lexer();
  // register error reporter with context
  context->set_error_reporter(main_reporter);
  std::string input("laneid_ftz $s1;\n"); // Instruction1
  lexer->set_source_string(input);
  context->token_to_scan = lexer->get_next_token();
  EXPECT_EQ(0, Operation(context));

  input.assign("nop;\n"); // Instruction0
  lexer->set_source_string(input);
  context->token_to_scan = lexer->get_next_token();
  EXPECT_EQ(0, Operation(context));

  input.assign("frsqrt_ftz_f32 $s1, $s0;\n"); // Instruction2
  lexer->set_source_string(input);
  context->token_to_scan = lexer->get_next_token();
  EXPECT_EQ(0, Operation(context));

  input.assign(" add_pp_sat_u16x2 $s1, $s0, $s3;\n");
  // Instruction3
  lexer->set_source_string(input);
  context->token_to_scan = lexer->get_next_token();
  EXPECT_EQ(0, Operation(context));

  input.assign("lerp_b32 $s5, $s0, $s1, $s2;\n"); // Instruction4
  lexer->set_source_string(input);
  context->token_to_scan = lexer->get_next_token();
  EXPECT_EQ(0, Operation(context));

  input.assign("cmp_lt_f32_f32 $s1, $s2, 0.0f;"); // cmp
  lexer->set_source_string(input);
  context->token_to_scan = lexer->get_next_token();
  EXPECT_EQ(0, Operation(context));

  input.assign("mul_ftz_pp_s32 $s1, $s3, $s9;"); // mul
  lexer->set_source_string(input);
  context->token_to_scan = lexer->get_next_token();
  EXPECT_EQ(0, Operation(context));

  input.assign("f2u4_u64 $s1, $s2, $s3, $s4, 0xD41;");
  // Instruction5
  lexer->set_source_string(input);
  context->token_to_scan = lexer->get_next_token();
  EXPECT_EQ(0, Operation(context));

  input.assign("mov_b32 $s1, 0;\n"); // mov
  lexer->set_source_string(input);
  context->token_to_scan = lexer->get_next_token();
  EXPECT_EQ(0, Operation(context));

  input.assign("ftos_arg_u32 $d3, $d4;\n"); // segp
  lexer->set_source_string(input);
  context->token_to_scan = lexer->get_next_token();
  EXPECT_EQ(0, Operation(context));

  input.assign("lda_group_b32 $s1, [%g];\n"); // lda
  lexer->set_source_string(input);
  context->token_to_scan = lexer->get_next_token();
  EXPECT_EQ(0, Operation(context));

  input.assign("ldc_b32 $s1, &bar;"); // ldc
  lexer->set_source_string(input);
  context->token_to_scan = lexer->get_next_token();
  EXPECT_EQ(0, Operation(context));

  input.assign("atomic_exch_ar_region_u32 $s4, [&a], 1;\n"); // atom
  lexer->set_source_string(input);
  context->token_to_scan = lexer->get_next_token();
  EXPECT_EQ(0, Operation(context));

  input.assign("rd_image_v4_1d_s32_f32 ($s0,$s1,$s5,$s3), [%RWImg3],");
  input.append(" [%Samp3], ($s6);");
  //imageread
  lexer->set_source_string(input);
  context->token_to_scan = lexer->get_next_token();
  EXPECT_EQ(0, Operation(context));

  input.assign("ld_equiv(1)_u64 $d6, [128];"); // ld
  lexer->set_source_string(input);
  context->token_to_scan = lexer->get_next_token();
  EXPECT_EQ(0, Operation(context));

  input.assign("st_f32 $s1, [$s3+4];"); // st
  lexer->set_source_string(input);
  context->token_to_scan = lexer->get_next_token();
  EXPECT_EQ(0, Operation(context));

  input.assign("cvt_u32_f64 $d2, $d1;\n"); // cvt
  lexer->set_source_string(input);
  context->token_to_scan = lexer->get_next_token();
  EXPECT_EQ(0, Operation(context));

  input.assign("atomicNoRet_min_u64 [&x], 23;"); // atomicNoRet
  lexer->set_source_string(input);
  context->token_to_scan = lexer->get_next_token();
  EXPECT_EQ(0, Operation(context));

  input.assign("atomic_image_and_1d_b32 $s2, [&namedRWImg2], $s1, $s3;");
  // imageRet
  lexer->set_source_string(input);
  context->token_to_scan = lexer->get_next_token();
  EXPECT_EQ(0, Operation(context));

  input.assign("sync_group;"); // sync
  lexer->set_source_string(input);
  context->token_to_scan = lexer->get_next_token();
  EXPECT_EQ(0, Operation(context));

  input.assign("barrier_global;"); // bar
  lexer->set_source_string(input);
  context->token_to_scan = lexer->get_next_token();
  EXPECT_EQ(0, Operation(context));

  input.assign("syscall $s1, 0xff, 1, $s3, 2;\n"); // syscall
  lexer->set_source_string(input);
  context->token_to_scan = lexer->get_next_token();
  EXPECT_EQ(0, Operation(context));

  input.assign("ret;"); // ret
  lexer->set_source_string(input);
  context->token_to_scan = lexer->get_next_token();
  EXPECT_EQ(0, Operation(context));

  input.assign("cbr $s1, @then; \n"); // branch
  lexer->set_source_string(input);
  context->token_to_scan = lexer->get_next_token();
  EXPECT_EQ(0, Operation(context));

<<<<<<< HEAD
  input.assign("query_data_b32  $s1 , [&Test<$s7  + 100>]; \n"); 
=======
  input.assign("query_data_u32  $c1 , [&Test<$d7  + 100>]; \n");
>>>>>>> 9b5a1a70
  // query
  lexer->set_source_string(input);
  context->token_to_scan = lexer->get_next_token();
  EXPECT_EQ(0, Operation(context));

  input.assign("st_image_v4_2da_f32_u32 ($s1,$s2,$s3,$s4),");
  input.append("[%RWImg3], ($s4,$s5,$s6,$s7);");
  // imagestore
  lexer->set_source_string(input);
  context->token_to_scan = lexer->get_next_token();
  EXPECT_EQ(0, Operation(context));

  input.assign("ld_image_v4_2da_f32_u32 ($s1,$s2,$s3,$s4), [%RWImg3],");
  input.append("($s4,$s1,$s2,$s3);");
  //imageload
  lexer->set_source_string(input);
  context->token_to_scan = lexer->get_next_token();
  EXPECT_EQ(0, Operation(context));

  delete lexer;
}

// -----------------  Test for BodyStatementNested rule -------------------
// bodyStatementNested := TOKEN_COMMENT
//                        | pragma
//                        | block
//                        | declprefix initializableDecl
//                        | declprefix uninitializableDecl
//                        | location
//                        | label
//                        | labeltarget
//                        | operation
//                          ;
TEST(ParserTest, BodyStatementNested) {
  // Create a lexer
  Lexer* lexer = new Lexer();
  // register error reporter with context
  context->set_error_reporter(main_reporter);
  std::string input("//Hello World\n"); //comment
  lexer->set_source_string(input);
  context->token_to_scan = lexer->get_next_token();
  EXPECT_EQ(0, BodyStatementNested(context));

  input.assign("/*This is Comment*/\n"); // comment  
  lexer->set_source_string(input);
  context->token_to_scan = lexer->get_next_token();
  EXPECT_EQ(0, BodyStatementNested(context));

  input.assign("block \"debug\"\n"); // block
  input.append("blocknumeric_b8 255, 23, 10, 23;\n");
  input.append("blocknumeric_b32 1255, 0x323, 10, 23;\n");
  input.append("blocknumeric_b64 0x123456781, 0x323, 10, 23;\n");
  input.append("blockstring \"this is a string\";\n");
  input.append("endblock;\n");
  lexer->set_source_string(input);
  context->token_to_scan = lexer->get_next_token();
  EXPECT_EQ(0, BodyStatementNested(context));

  input.assign("pragma \"this is string!\";"); // pragma
  lexer->set_source_string(input);
  context->token_to_scan = lexer->get_next_token();
  EXPECT_EQ(0, BodyStatementNested(context));

  input.assign("align 8 static "); // declprefix initializableDecl
  input.append("readonly_f64 %d[3] ={ 1.2L, 1.3L,1.4L };\n");
  lexer->set_source_string(input);
  context->token_to_scan = lexer->get_next_token();
  EXPECT_EQ(0, BodyStatementNested(context));

  input.assign("align 8 static "); // declprefix uninitializableDecl
  input.append("private_f32 %f[3];\n");
  lexer->set_source_string(input);
  context->token_to_scan = lexer->get_next_token();
  EXPECT_EQ(0, BodyStatementNested(context));

  input.assign("loc 1 20 0;"); // location
  lexer->set_source_string(input);
  context->token_to_scan = lexer->get_next_token();
  EXPECT_EQ(0, BodyStatementNested(context));

  input.assign("@_test_label_2: \n"); // label
  lexer->set_source_string(input);
  context->token_to_scan = lexer->get_next_token();
  EXPECT_EQ(0, BodyStatementNested(context));

  input.assign("@tab: labeltargets @a1, @a2;\n"); // labeltarget
  lexer->set_source_string(input);
  context->token_to_scan = lexer->get_next_token();
  EXPECT_EQ(0, BodyStatementNested(context));

  input.assign("ret;"); // operation
  lexer->set_source_string(input);
  context->token_to_scan = lexer->get_next_token();
  EXPECT_EQ(0, BodyStatementNested(context));

  delete lexer;
};

// -----------------  Test for argStatement rule -------------------
// argStatement := bodyStatementNested
//                 | declprefix argUnitializableDecl
//                 | call
TEST(ParserTest, ArgStatement) {
  // Create a lexer
  Lexer* lexer = new Lexer();
  // register error reporter with context
  context->set_error_reporter(main_reporter);
  std::string input("pragma \"this is string!\";\n"); // bodyStatementNested
  lexer->set_source_string(input);
  context->token_to_scan = lexer->get_next_token();
  EXPECT_EQ(0, ArgStatement(context));

  input.assign("extern const"); // declprefix argUnitializableDecl 
  input.append("arg_f32 %f[3];\n");
  lexer->set_source_string(input);
  context->token_to_scan = lexer->get_next_token();
  EXPECT_EQ(0, ArgStatement(context));

  input.assign("call &callee (%output)(%input);\n"); // call
  lexer->set_source_string(input);
  context->token_to_scan = lexer->get_next_token();
  EXPECT_EQ(0, ArgStatement(context));

  delete lexer;
};

// -----------------  Test for argStatements rule -------------------
// argStatements := { argStatement } argStatement
TEST(ParserTest, ArgStatements) {
  // Create a lexer
  Lexer* lexer = new Lexer();
  // register error reporter with context
  context->set_error_reporter(main_reporter);
  std::string input("pragma \"this is string!\";\n"); // one argStatement

  lexer->set_source_string(input);
  context->token_to_scan = lexer->get_next_token();
  EXPECT_EQ(0, ArgStatements(context));

  input.assign("extern const"); // two argStatements 
  input.append("arg_f32 %f[3];\n");
  input.append("pragma \"this is string!\";\n");
  lexer->set_source_string(input);
  context->token_to_scan = lexer->get_next_token();
  EXPECT_EQ(0, ArgStatements(context));

  input.assign("extern const"); // three argStatements 
  input.append("arg_f32 %f[3];\n");
  input.append("pragma \"this is string!\";\n");
  input.append("pragma \"this is string!\";\n");
  lexer->set_source_string(input);
  context->token_to_scan = lexer->get_next_token();
  EXPECT_EQ(0, ArgStatements(context));

  delete lexer;
};

// -----------------  Test for BodyStatement rule -------------------
// bodyStatement := TOKEN_COMMENT
//                  | pragma
//                  | block
//                  | declprefix initializableDecl
//                  | declprefix uninitializableDecl
//                  | argblock
//                  | location
//                  | label
//                  | labeltarget
//                  | operation
TEST(ParserTest, BodyStatement) {
  // Create a lexer
  Lexer* lexer = new Lexer();
  // register error reporter with context
  context->set_error_reporter(main_reporter);
  std::string input("//Hello World\n"); //comment
  lexer->set_source_string(input);
  context->token_to_scan = lexer->get_next_token();
  EXPECT_EQ(0, BodyStatement(context));

  input.assign("/*This is Comment*/\n"); // comment  
  lexer->set_source_string(input);
  context->token_to_scan = lexer->get_next_token();
  EXPECT_EQ(0, BodyStatement(context));

  input.assign("block \"debug\"\n"); // block
  input.append("blocknumeric_b8 255, 23, 10, 23;\n");
  input.append("blocknumeric_b32 1255, 0x323, 10, 23;\n");
  input.append("blocknumeric_b64 0x123456781, 0x323, 10, 23;\n");
  input.append("blockstring \"this is a string\";\n");
  input.append("endblock;\n");
  lexer->set_source_string(input);
  context->token_to_scan = lexer->get_next_token();
  EXPECT_EQ(0, BodyStatement(context));

  input.assign("pragma \"this is string!\";"); // pragma
  lexer->set_source_string(input);
  context->token_to_scan = lexer->get_next_token();
  EXPECT_EQ(0, BodyStatement(context));

  input.assign("align 8 static "); // declprefix initializableDecl
  input.append("readonly_f64 %d[3] ={ 1.2L, 1.3L,1.4L };\n");
  lexer->set_source_string(input);
  context->token_to_scan = lexer->get_next_token();
  EXPECT_EQ(0, BodyStatement(context));

  input.assign("align 8 static "); // declprefix uninitializableDecl
  input.append("private_f32 %f[3];\n");
  lexer->set_source_string(input);
  context->token_to_scan = lexer->get_next_token();
  EXPECT_EQ(0, BodyStatement(context));

  input.assign("{frsqrt_ftz_f32 $s1, $s0;}\n"); // argblock
  lexer->set_source_string(input);
  context->token_to_scan = lexer->get_next_token();
  EXPECT_EQ(0, BodyStatement(context));

  input.assign("loc 1 20 0;"); // location
  lexer->set_source_string(input);
  context->token_to_scan = lexer->get_next_token();
  EXPECT_EQ(0, BodyStatement(context));

  input.assign("@_test_label_2: \n"); // label
  lexer->set_source_string(input);
  context->token_to_scan = lexer->get_next_token();
  EXPECT_EQ(0, BodyStatement(context));

  input.assign("@tab: labeltargets @a1, @a2;\n"); // labeltarget
  lexer->set_source_string(input);
  context->token_to_scan = lexer->get_next_token();
  EXPECT_EQ(0, BodyStatement(context));

  input.assign("ret;"); // operation
  lexer->set_source_string(input);
  context->token_to_scan = lexer->get_next_token();
  EXPECT_EQ(0, BodyStatement(context));

  delete lexer;
};

// -----------------  Test for bodyStatements rule -------------------
// bodyStatements := { bodyStatement } bodyStatement
TEST(ParserTest, BodyStatements) {
  // Create a lexer
  Lexer* lexer = new Lexer();
  // register error reporter with context
  context->set_error_reporter(main_reporter);
  std::string input("/*This is Comment*/\n"); // one bodyStatement

  lexer->set_source_string(input);
  context->token_to_scan = lexer->get_next_token();
  EXPECT_EQ(0, BodyStatements(context));

  input.assign("pragma \"this is string!\";"); // two bodyStatements 
  input.append("@tab: labeltargets @a1, @a2;\n");
  lexer->set_source_string(input);
  context->token_to_scan = lexer->get_next_token();
  EXPECT_EQ(0, BodyStatements(context));

  input.assign("extern const"); // three bodyStatements 
  input.append("arg_f32 %f[3];\n");
  input.append("pragma \"this is string!\";\n");
  input.append("pragma \"this is string!\";\n");
  lexer->set_source_string(input);
  context->token_to_scan = lexer->get_next_token();
  EXPECT_EQ(0, BodyStatements(context));

  delete lexer;
};

TEST(ParserTest, KernelArgumentList) {
  Lexer* lexer = new Lexer();

  // test 1
  std::string input("const static kernarg_u32 %local_id[2][2] ");
  lexer->set_source_string(input);
  context->token_to_scan = lexer->get_next_token();
  EXPECT_EQ(0, KernelArgumentDecl(context));

  // test 2
  input.assign("align 8 const static kernarg_u32 %local_id[2][2] ");
  lexer->set_source_string(input);
  context->token_to_scan = lexer->get_next_token();
  EXPECT_EQ(0, KernelArgumentDecl(context));

  // test 3
  input.assign("align 8 kernarg_u32 %local_id[2][2] ");
  lexer->set_source_string(input);
  context->token_to_scan = lexer->get_next_token();
  EXPECT_EQ(0, KernelArgumentDecl(context));

    // test 4
  input.assign("extern kernarg_u32 %local_id[2][2] ");
  lexer->set_source_string(input);
  context->token_to_scan = lexer->get_next_token();
  EXPECT_EQ(0, ArgumentDecl(context));

    // test 5
  input.assign("const align 8 kernarg_u32 %local_id[2][2] ");
  lexer->set_source_string(input);
  context->token_to_scan = lexer->get_next_token();
  EXPECT_EQ(0, KernelArgumentDecl(context));

    // test 6
  input.assign("const static align 8 kernarg_u32 %local_id[2][2] ");
  lexer->set_source_string(input);
  context->token_to_scan = lexer->get_next_token();
  EXPECT_EQ(0, KernelArgumentDecl(context));

  // test 7
  input.assign("const align 8 static kernarg_u32 %local_id[2][2] ");
  lexer->set_source_string(input);
  context->token_to_scan = lexer->get_next_token();
  EXPECT_EQ(0, KernelArgumentDecl(context));

  // test 8
  input.assign("static const align 8 kernarg_u32 %local_id[2][2] ");
  lexer->set_source_string(input);
  context->token_to_scan = lexer->get_next_token();
  EXPECT_EQ(0, KernelArgumentDecl(context));

  // test 9
  input.assign("static align 8 kernarg_u32 %local_id[2][2] ");
  lexer->set_source_string(input);
  context->token_to_scan = lexer->get_next_token();
  EXPECT_EQ(0, KernelArgumentDecl(context));

  delete lexer;
}

TEST(ParserTest, KernelArgumentListBody) {
  Lexer *lexer = new Lexer();

  std::string input("kernarg_f32 %x");

  lexer->set_source_string(input);
  context->clear_context();
  // initialize fake values
  // which should be set in real case when parser parses a function def
  context->current_bdf_offset = 0;
  context->set_arg_output(false);
  // append a fake BDF to directive buffer
  BrigDirectiveFunction fake = {
      40,                       // size
      BrigEDirectiveFunction,   // kind
      32,                       // c_code
      32,                       // s_name
      0,                        // inParamCount
      220,                      // d_firstScopedDirective
      1,                        // operationCount
      316,                      // d_nextDirective
      BrigNone,
      0,
      0,                        // outParamCount
      0,
  };
  context->append_directive(&fake);

  context->token_to_scan = lexer->get_next_token();
  EXPECT_EQ(0 , KernelArgumentListBody(context));



  input.assign("kernarg_u32 %y , kernarg_f32 %x");
  lexer->set_source_string(input);

  context->clear_context();
  // initialize fake values
  // which should be set in real case when parser parses a function def
  context->current_bdf_offset = 0;
  context->set_arg_output(false);
  context->append_directive(&fake);
  context->token_to_scan = lexer->get_next_token();
  EXPECT_EQ(0 , KernelArgumentListBody(context));

  delete lexer;
}

TEST(ParserTest, Kernel) {
  Lexer *lexer = new Lexer();

  std::string input("kernel &demo (kernarg_f32 %x)");
  input.append("{private_u32 %z ;");
  input.append("ret ;} ;");

  lexer->set_source_string(input);
  context->token_to_scan = lexer->get_next_token();
  EXPECT_EQ(0 , Kernel(context));


  delete lexer;
}

TEST(ParserTest, OperandList) {
  // Create a lexer
  Lexer* lexer = new Lexer();
  MockErrorReporter mer;
  // register error reporter with context
  context->set_error_reporter(&mer);
  context->clear_context();
  // delegate some calls to FakeErrorReporter
  mer.DelegateToFake();
  // expected method calls
  EXPECT_CALL(mer, report_error(_, _, _))
     .Times(AtLeast(1));
  EXPECT_CALL(mer, get_last_error())
     .Times(AtLeast(1));

  std::string input("$s1, $c4, $d4, $q2 \n");
  lexer->set_source_string(input);
  context->token_to_scan = lexer->get_next_token();
  EXPECT_EQ(0, OperandList(context));

  input.assign("&g, %l, $s1 \n");
  lexer->set_source_string(input);

  context->token_to_scan = lexer->get_next_token();
  EXPECT_EQ(0, OperandList(context));

  input.assign("&g\n");
  lexer->set_source_string(input);

  context->token_to_scan = lexer->get_next_token();
  EXPECT_EQ(0, OperandList(context));

  input.assign("&g1, &g2, %l, $s1,$s1, $c4, $d4,$q2,-77, $c4, $d4,$q2,\n");
  input.append("$s1, $c4, $d4,$q2, 1.2l, 2.33f , $c4, $d4, 5, $c4, $d4,$q2\n");
  // the number of operands is 24
  lexer->set_source_string(input);

  context->token_to_scan = lexer->get_next_token();
  EXPECT_EQ(0, OperandList(context));

  input.assign(", $s5, $s0 ,$s6\n");  // redundant ','
  lexer->set_source_string(input);
  context->token_to_scan = lexer->get_next_token();
  EXPECT_NE(0, OperandList(context));
  EXPECT_EQ(MISSING_OPERAND, mer.get_last_error());

  input.assign("$s5, $s0 ,$s6,\n");  // redundant ','
  lexer->set_source_string(input);
    context->token_to_scan = lexer->get_next_token();
  EXPECT_NE(0, OperandList(context));
  EXPECT_EQ(MISSING_OPERAND, mer.get_last_error());

  input.assign("\n");  // NULL
  lexer->set_source_string(input);
  context->token_to_scan = lexer->get_next_token();
  EXPECT_NE(0, OperandList(context));
  EXPECT_EQ(MISSING_OPERAND, mer.get_last_error());

  delete lexer;
}

TEST(ParserTest, Cmp) {
  // Create a lexer
  Lexer* lexer = new Lexer();
  MockErrorReporter mer;
  // register error reporter with context
  context->set_error_reporter(&mer);
  context->clear_context();
  // delegate some calls to FakeErrorReporter
  mer.DelegateToFake();
  // expected method calls
  EXPECT_CALL(mer, report_error(_, _, _))
     .Times(AtLeast(1));
  EXPECT_CALL(mer, get_last_error())
      .Times(AtLeast(1));

  std::string input("cmp_eq_b1_b1 $c1, $c2, 0;");
  lexer->set_source_string(input);

  context->token_to_scan = lexer->get_next_token();
  EXPECT_EQ(0, Cmp(context));

  input.assign("cmp_eq_b32_b1 $s1, $c2, 0;");
  lexer->set_source_string(input);

  context->token_to_scan = lexer->get_next_token();
  EXPECT_EQ(0, Cmp(context));

  input.assign("cmp_eq_f32_b1 $s1, $c2, 0.0f;");
  lexer->set_source_string(input);

  context->token_to_scan = lexer->get_next_token();
  EXPECT_EQ(0, Cmp(context));

  input.assign("cmp_ne_b1_b1 $c1, $c2, 0;");
  lexer->set_source_string(input);

  context->token_to_scan = lexer->get_next_token();
  EXPECT_EQ(0, Cmp(context));

  input.assign("cmp_sltu_b1_f32 $c1, $s2, 0;");
  lexer->set_source_string(input);

  context->token_to_scan = lexer->get_next_token();
  EXPECT_EQ(0, Cmp(context));

  input.assign("cmp_gt_f32_b32 $s1, $s2, 0.0f;");
  lexer->set_source_string(input);

  context->token_to_scan = lexer->get_next_token();
  EXPECT_EQ(0, Cmp(context));

  input.assign("packedcmp_lt_f32x2 $d1, $d2, $d3;");
  lexer->set_source_string(input);

  context->token_to_scan = lexer->get_next_token();
  EXPECT_EQ(0, Cmp(context));

  input.assign("cmp_sltu_b1_f64 $c1, $d1, $d2;");
  lexer->set_source_string(input);

  context->token_to_scan = lexer->get_next_token();
  EXPECT_EQ(0, Cmp(context));

  input.assign("cmp_lt_f32_f32 $s1, $s2, 0.0f;");
  lexer->set_source_string(input);

  context->token_to_scan = lexer->get_next_token();
  EXPECT_EQ(0, Cmp(context));

  input.assign("cmp_equ_b1_f64 $c1, $d1, $d2;");
  lexer->set_source_string(input);

  context->token_to_scan = lexer->get_next_token();
  EXPECT_EQ(0, Cmp(context));

  // wrong case
  input.assign("cmp_equ_b1 $c1, $d1, $d2;");  // lack of data type
  lexer->set_source_string(input);
  context->token_to_scan = lexer->get_next_token();
  EXPECT_NE(0, Cmp(context));
  EXPECT_EQ(MISSING_DATA_TYPE, mer.get_last_error());

  input.assign("cmp_b1_f64 $c1, $d1, $d2;");  // lack of comparsionId
  lexer->set_source_string(input);

  context->token_to_scan = lexer->get_next_token();
  EXPECT_NE(0, Cmp(context));
  EXPECT_EQ(MISSING_COMPARISON_TYPE, mer.get_last_error());

  input.assign("packedcmp_lt $d1, $d2, $d3;");  // lack of data type
  lexer->set_source_string(input);

  context->token_to_scan = lexer->get_next_token();
  EXPECT_NE(0, Cmp(context));
  EXPECT_EQ(MISSING_DATA_TYPE, mer.get_last_error());

  input.assign("packedcmp_f32x2 $d1, $d2, $d3;");  // lack of comparsionId
  lexer->set_source_string(input);

  context->token_to_scan = lexer->get_next_token();
  EXPECT_NE(0, Cmp(context));
  EXPECT_EQ(MISSING_COMPARISON_TYPE, mer.get_last_error());

  input.assign("cmp_eq_f32_b1 $s1, $c2;");  // lack of , 3rd operands
  lexer->set_source_string(input);

  context->token_to_scan = lexer->get_next_token();
  EXPECT_NE(0, Cmp(context));
  EXPECT_EQ(MISSING_COMMA, mer.get_last_error());

  input.assign("cmp_eq_f32_b1 $s1, $c2, 0.0f");  // lack of ';'
  lexer->set_source_string(input);

  context->token_to_scan = lexer->get_next_token();
  EXPECT_NE(0, Cmp(context));
  EXPECT_EQ(MISSING_SEMICOLON, mer.get_last_error());

  input.assign("cmp_eq_f32_b1 $s1, $c2 0.0f;");  // lack of ','
  lexer->set_source_string(input);

  context->token_to_scan = lexer->get_next_token();
  EXPECT_NE(0, Cmp(context));
  EXPECT_EQ(MISSING_COMMA, mer.get_last_error());

  delete lexer;
}


TEST(ParserTest, GlobalPrivateDecl) {
  // Create a lexer
  Lexer* lexer = new Lexer();
  MockErrorReporter mer;
  // register error reporter with context
  context->set_error_reporter(&mer);
  context->clear_context();
  // delegate some calls to FakeErrorReporter
  mer.DelegateToFake();
  // expected method calls
  EXPECT_CALL(mer, report_error(_, _, _))
     .Times(AtLeast(1));
  EXPECT_CALL(mer, get_last_error())
      .Times(AtLeast(1));

  std::string input("private_u32 &tmp[2][2];\n");
  lexer->set_source_string(input);
  context->token_to_scan = lexer->get_next_token();
  EXPECT_EQ(0, GlobalPrivateDecl(context));

  input.assign("private_s32 &tmp;\n");
  lexer->set_source_string(input);
  context->token_to_scan = lexer->get_next_token();
  EXPECT_EQ(0, GlobalPrivateDecl(context));

  input.assign("private_b32 &tmp[2];\n");
  lexer->set_source_string(input);
  context->token_to_scan = lexer->get_next_token();
  EXPECT_EQ(0, GlobalPrivateDecl(context));

  // wrong case
  input.assign("private_s32 %tmp;\n");  // %tmp is not global identifier
  lexer->set_source_string(input);
  context->token_to_scan = lexer->get_next_token();
  EXPECT_NE(0, GlobalPrivateDecl(context));
  EXPECT_EQ(MISSING_GLOBAL_IDENTIFIER, mer.get_last_error());

  input.assign("private_u32 &tmp\n");  // lack of ';'
  lexer->set_source_string(input);
  context->token_to_scan = lexer->get_next_token();
  EXPECT_NE(0, GlobalPrivateDecl(context));
  EXPECT_EQ(MISSING_SEMICOLON, mer.get_last_error());

  input.assign("private_u32;\n");  // lack of identifier
  lexer->set_source_string(input);
  context->token_to_scan = lexer->get_next_token();
  EXPECT_NE(0, GlobalPrivateDecl(context));
  EXPECT_EQ(MISSING_GLOBAL_IDENTIFIER, mer.get_last_error());

  delete lexer;
}

TEST(ParserTest, OffsetAddressableOperand) {
  // Create a lexer
  Lexer* lexer = new Lexer();
  MockErrorReporter mer;
  // register error reporter with context
  context->set_error_reporter(&mer);
  context->clear_context();
  // delegate some calls to FakeErrorReporter
  mer.DelegateToFake();
  // expected method calls
  EXPECT_CALL(mer, report_error(_, _, _))
     .Times(AtLeast(1));
  EXPECT_CALL(mer, get_last_error())
      .Times(AtLeast(1));

  std::string input("[$s1 + 0xf7]\n");
  lexer->set_source_string(input);
  // get 2 tokens to pass over '['
  context->token_to_scan = lexer->get_next_token();
  context->token_to_scan = lexer->get_next_token();
  EXPECT_EQ(0, OffsetAddressableOperand(context));

  input.assign("[$s1]\n");
  lexer->set_source_string(input);
  // get 2 tokens to pass over '['
  context->token_to_scan = lexer->get_next_token();
  context->token_to_scan = lexer->get_next_token();
  EXPECT_EQ(0, OffsetAddressableOperand(context));

  input.assign("[$s2 - 0xf7]\n");
  lexer->set_source_string(input);
  // get 2 tokens to pass over '['
  context->token_to_scan = lexer->get_next_token();
  context->token_to_scan = lexer->get_next_token();
  EXPECT_EQ(0, OffsetAddressableOperand(context));

  input.assign("[0xf7]\n");
  lexer->set_source_string(input);
  // get 2 tokens to pass over '['
  context->token_to_scan = lexer->get_next_token();
  context->token_to_scan = lexer->get_next_token();
  EXPECT_EQ(0, OffsetAddressableOperand(context));

  // wrong case
  input.assign("[0xf7\n");  // lack of ']'
  lexer->set_source_string(input);
  // get 2 tokens to pass over '['
  context->token_to_scan = lexer->get_next_token();
  context->token_to_scan = lexer->get_next_token();
  EXPECT_NE(0, OffsetAddressableOperand(context));
  EXPECT_EQ(MISSING_CLOSING_BRACKET, mer.get_last_error());

  input.assign("[]\n");  // the content in square brackets is empty
  lexer->set_source_string(input);
  // get 2 tokens to pass over '['
  context->token_to_scan = lexer->get_next_token();
  context->token_to_scan = lexer->get_next_token();
  EXPECT_NE(0, OffsetAddressableOperand(context));
  EXPECT_EQ(MISSING_OPERAND, mer.get_last_error());

  input.assign("[$s1 * 0xf7]\n");  // '*' is the illegal operation
  lexer->set_source_string(input);
  // get 2 tokens to pass over '['
  context->token_to_scan = lexer->get_next_token();
  context->token_to_scan = lexer->get_next_token();
  EXPECT_NE(0, OffsetAddressableOperand(context));
  EXPECT_EQ(MISSING_CLOSING_BRACKET, mer.get_last_error());

  input.assign("[0xf7 + 0xf7]\n");  // the operation is illegal
  lexer->set_source_string(input);
  // get 2 tokens to pass over '['
  context->token_to_scan = lexer->get_next_token();
  context->token_to_scan = lexer->get_next_token();
  EXPECT_NE(0, OffsetAddressableOperand(context));
  EXPECT_EQ(MISSING_CLOSING_BRACKET, mer.get_last_error());

  delete lexer;
}

TEST(ParserTest, MemoryOperand) {
  // Create a lexer
  Lexer* lexer = new Lexer();

  // register error reporter with context
  context->set_error_reporter(main_reporter);
  context->clear_context();


  std::string input("[%local_id]");  // Int constant
  lexer->set_source_string(input);
  context->token_to_scan = lexer->get_next_token();
  EXPECT_EQ(0, MemoryOperand(context));

  input.assign("[$s2-0xf7]");
  lexer->set_source_string(input);
  context->token_to_scan = lexer->get_next_token();
  EXPECT_EQ(0, MemoryOperand(context));

  input.assign("[%local_id][$s1 + 0xf7]");
  lexer->set_source_string(input);
  context->token_to_scan = lexer->get_next_token();
  EXPECT_EQ(0, MemoryOperand(context));

  delete lexer;
}

TEST(ParserTest, GlobalGroupDecl) {
  // Create a lexer
  Lexer* lexer = new Lexer();
  MockErrorReporter mer;
  // register error reporter with context
  context->set_error_reporter(&mer);
  context->clear_context();
  // delegate some calls to FakeErrorReporter
  mer.DelegateToFake();
  // expected method calls
  EXPECT_CALL(mer, report_error(_, _, _))
     .Times(AtLeast(1));
  EXPECT_CALL(mer, get_last_error())
      .Times(AtLeast(1));

  std::string input("group_u32 &tmp[2][2];");
  lexer->set_source_string(input);

  context->token_to_scan = lexer->get_next_token();
  EXPECT_EQ(0, GlobalGroupDecl(context));

  input.assign("group_s32 &tmp;");
  lexer->set_source_string(input);

  context->token_to_scan = lexer->get_next_token();
  EXPECT_EQ(0, GlobalGroupDecl(context));

  input.assign("group_b32 &tmp[2];");
  lexer->set_source_string(input);

  context->token_to_scan = lexer->get_next_token();
  EXPECT_EQ(0, GlobalGroupDecl(context));

  // wrong case
  input.assign("group_s32 %tmp;");  // %tmp is not global identifier
  lexer->set_source_string(input);
  context->token_to_scan = lexer->get_next_token();
  EXPECT_NE(0, GlobalGroupDecl(context));
  EXPECT_EQ(MISSING_GLOBAL_IDENTIFIER, mer.get_last_error());

  input.assign("group_u32 &tmp");  // lack of ';'
  lexer->set_source_string(input);
  context->token_to_scan = lexer->get_next_token();
  EXPECT_NE(0, GlobalGroupDecl(context));
  EXPECT_EQ(MISSING_SEMICOLON, mer.get_last_error());

  input.assign("group_u32;");  // lack of identifier
  lexer->set_source_string(input);
  context->token_to_scan = lexer->get_next_token();
  EXPECT_NE(0, GlobalGroupDecl(context));
  EXPECT_EQ(MISSING_GLOBAL_IDENTIFIER, mer.get_last_error());

  delete lexer;
}

TEST(ParserTest, Mul) {
  // Create a lexer
  Lexer* lexer = new Lexer();

  // register error reporter with context
  context->set_error_reporter(main_reporter);
  // test mul_datatype case
  std::string input("mul_u32 $s1, $s2, 0x23;");
  lexer->set_source_string(input);
  context->token_to_scan = lexer->get_next_token();
  EXPECT_EQ(0, Mul(context));

  input.assign("mul_pp_u16x4 $d1, $d0, $d3;");
  lexer->set_source_string(input);
  context->token_to_scan = lexer->get_next_token();
  EXPECT_EQ(0, Mul(context));

  input.assign("mul_hi_u32 $s1, $s3, $s9;");
  lexer->set_source_string(input);
  context->token_to_scan = lexer->get_next_token();
  EXPECT_EQ(0, Mul(context));

  input.assign("mul24_u32 $s1, $s2, 12;");
  lexer->set_source_string(input);
  context->token_to_scan = lexer->get_next_token();
  EXPECT_EQ(0, Mul(context));

  input.assign("mul24_hi_s32 $s1, $s2, -12;");
  lexer->set_source_string(input);
  context->token_to_scan = lexer->get_next_token();
  EXPECT_EQ(0, Mul(context));

  input.assign("mad24_u64 $d1, $d2, 12, 2;");
  lexer->set_source_string(input);
  context->token_to_scan = lexer->get_next_token();
  EXPECT_EQ(0, Mul(context));

  input.assign("mad24_hi_s32 $s1, $s2, -12, 23;");
  lexer->set_source_string(input);
  context->token_to_scan = lexer->get_next_token();
  EXPECT_EQ(0, Mul(context));

  input.assign("mul_ftz_s32 $s1, $s3, $s9;");
  lexer->set_source_string(input);
  context->token_to_scan = lexer->get_next_token();
  EXPECT_EQ(0, Mul(context));

  input.assign("mul_ftz_pp_s32 $s1, $s3, $s9;");
  lexer->set_source_string(input);
  context->token_to_scan = lexer->get_next_token();
  EXPECT_EQ(0, Mul(context));

  delete lexer;
}

TEST(ParserTest, Ld) {
  // Create a lexer
  Lexer* lexer = new Lexer();

  // register error reporter with context
  context->set_error_reporter(main_reporter);

  std::string input("ld_f32 $s1, [&x];");
  lexer->set_source_string(input);
  context->token_to_scan = lexer->get_next_token();
  EXPECT_EQ(0, Ld(context));

  input.assign("ld_width(64)_f16 $d1, [&x];");
  lexer->set_source_string(input);
  context->token_to_scan = lexer->get_next_token();
  EXPECT_EQ(0, Ld(context));

  input.assign("ld_acq_f32 $s1, [&x];");
  lexer->set_source_string(input);
  context->token_to_scan = lexer->get_next_token();
  EXPECT_EQ(0, Ld(context));

  input.assign("ld_acq_equiv(2)_f32 $s1, [$s3+4];");
  lexer->set_source_string(input);
  context->token_to_scan = lexer->get_next_token();
  EXPECT_EQ(0, Ld(context));

  input.assign("ld_acq_equiv(2)_f32 $s1, [$s3+4];");
  lexer->set_source_string(input);
  context->token_to_scan = lexer->get_next_token();
  EXPECT_EQ(0, Ld(context));

  input.assign("ld_arg_acq_equiv(2)_f32 $s1, [&y];");
  lexer->set_source_string(input);
  context->token_to_scan = lexer->get_next_token();
  EXPECT_EQ(0, Ld(context));

  input.assign("ld_arg_dep_equiv(2)_f32 $s1, [&y];");
  lexer->set_source_string(input);
  context->token_to_scan = lexer->get_next_token();
  EXPECT_EQ(0, Ld(context));

  input.assign("ld_private_f32 $s1, [$s3+4];");
  lexer->set_source_string(input);
  context->token_to_scan = lexer->get_next_token();
  EXPECT_EQ(0, Ld(context));

  input.assign("ld_spill_f32 $s1, [$s3+4];");
  lexer->set_source_string(input);
  context->token_to_scan = lexer->get_next_token();
  EXPECT_EQ(0, Ld(context));

  input.assign("ld_f32 $s1, [$s3+4];");
  lexer->set_source_string(input);
  context->token_to_scan = lexer->get_next_token();
  EXPECT_EQ(0, Ld(context));

  input.assign("ld_v4_f32 ($s1,$s1,$s6,$s2), [$s3+4];");
  lexer->set_source_string(input);
  context->token_to_scan = lexer->get_next_token();
  EXPECT_EQ(0, Ld(context));

  input.assign("ld_v2_equiv(9)_f32 ($s1,$s2), [$s3+4];");
  lexer->set_source_string(input);
  context->token_to_scan = lexer->get_next_token();
  EXPECT_EQ(0, Ld(context));

  input.assign("ld_group_equiv(0)_u32 $s0, [$s2];");
  lexer->set_source_string(input);
  context->token_to_scan = lexer->get_next_token();
  EXPECT_EQ(0, Ld(context));

  input.assign("ld_equiv(1)_u64 $d3, [$s4+32];");
  lexer->set_source_string(input);
  context->token_to_scan = lexer->get_next_token();
  EXPECT_EQ(0, Ld(context));

  input.assign("ld_v2_equiv(1)_u64 ($d1,$d2), [$s0+32];");
  lexer->set_source_string(input);
  context->token_to_scan = lexer->get_next_token();
  EXPECT_EQ(0, Ld(context));

  input.assign("ld_width(8)_v4_f32 ($s1,$s1,$s6,$s2), [$s3+4];");
  lexer->set_source_string(input);
  context->token_to_scan = lexer->get_next_token();
  EXPECT_EQ(0, Ld(context));

  input.assign("ld_equiv(1)_u64 $d6, [128];");
  lexer->set_source_string(input);
  context->token_to_scan = lexer->get_next_token();
  EXPECT_EQ(0, Ld(context));

  input.assign("ld_width(4)_v2_equiv(9)_f32 ($s1,$s2), [$s3+4];");
  lexer->set_source_string(input);
  context->token_to_scan = lexer->get_next_token();
  EXPECT_EQ(0, Ld(context));

  input.assign("ld_width(64)_u32 $s0, [$s2];");
  lexer->set_source_string(input);
  context->token_to_scan = lexer->get_next_token();
  EXPECT_EQ(0, Ld(context));

  input.assign("ld_width(1024)_equiv(1)_u64 $d6, [128];");
  lexer->set_source_string(input);
  context->token_to_scan = lexer->get_next_token();
  EXPECT_EQ(0, Ld(context));

  input.assign("ld_width(all)_equiv(1)_u64 $d6, [128];");
  lexer->set_source_string(input);
  context->token_to_scan = lexer->get_next_token();
  EXPECT_EQ(0, Ld(context));

  delete lexer;
}

TEST(ParserTest, St) {
  // Create a lexer
  Lexer* lexer = new Lexer();

  // register error reporter with context
  context->set_error_reporter(main_reporter);

  std::string input("st_f32 $s1, [&x];");
  lexer->set_source_string(input);
  context->token_to_scan = lexer->get_next_token();
  EXPECT_EQ(0, St(context));

  input.assign("st_rel_f32 $s1, [&x];");
  lexer->set_source_string(input);
  context->token_to_scan = lexer->get_next_token();
  EXPECT_EQ(0, St(context));

  input.assign("st_rel_equiv(2)_f32 $s1, [$s3+4];");
  lexer->set_source_string(input);
  context->token_to_scan = lexer->get_next_token();
  EXPECT_EQ(0, St(context));

  input.assign("st_private_f32 $s1, [$s3+4];");
  lexer->set_source_string(input);
  context->token_to_scan = lexer->get_next_token();
  EXPECT_EQ(0, St(context));

  input.assign("st_f32 $s1, [$s3+4];");
  lexer->set_source_string(input);
  context->token_to_scan = lexer->get_next_token();
  EXPECT_EQ(0, St(context));

  input.assign("st_v4_f32 ($s1,$s1,$s6,$s2), [$s3+4];");
  lexer->set_source_string(input);
  context->token_to_scan = lexer->get_next_token();
  EXPECT_EQ(0, St(context));

  input.assign("st_v2_equiv(9)_f32 ($s1,$s2), [$s3+4];");
  lexer->set_source_string(input);
  context->token_to_scan = lexer->get_next_token();
  EXPECT_EQ(0, St(context));

  input.assign("st_group_equiv(0)_u32 $s0, [$s2];");
  lexer->set_source_string(input);
  context->token_to_scan = lexer->get_next_token();
  EXPECT_EQ(0, St(context));

  input.assign("st_equiv(1)_u64 $d3, [$s4+32];");
  lexer->set_source_string(input);
  context->token_to_scan = lexer->get_next_token();
  EXPECT_EQ(0, St(context));

  input.assign("st_v2_equiv(1)_u64 ($d1,$d2), [$s0+32];");
  lexer->set_source_string(input);
  context->token_to_scan = lexer->get_next_token();
  EXPECT_EQ(0, St(context));

  input.assign("st_equiv(1)_u64 $d6, [128];");
  lexer->set_source_string(input);
  context->token_to_scan = lexer->get_next_token();
  EXPECT_EQ(0, St(context));

  delete lexer;
}

TEST(ParserTest, Lda) {
  // Create a lexer
  Lexer* lexer = new Lexer();

  // register error reporter with context
  context->set_error_reporter(main_reporter);

  std::string input("lda_u64 $d2, [&z];");
  lexer->set_source_string(input);
  context->token_to_scan = lexer->get_next_token();
  EXPECT_EQ(0, Lda(context));

  input.assign("lda_u64 $d1, [$d0+10];");
  lexer->set_source_string(input);
  context->token_to_scan = lexer->get_next_token();
  EXPECT_EQ(0, Lda(context));

  input.assign("lda_group_b32 $s1, [%g];");
  lexer->set_source_string(input);
  context->token_to_scan = lexer->get_next_token();
  EXPECT_EQ(0, Lda(context));

  delete lexer;
}

TEST(ParserTest, ImageRet) {
  // Create a lexer
  Lexer* lexer = new Lexer();

  // register error reporter with context
  context->set_error_reporter(main_reporter);

  std::string input("atomic_image_and_ar_3d_b32 $s1, [&namedRWImg2],");
  input.append("($s0,$s3,$s1,$s10), $s1;");
  lexer->set_source_string(input);
  context->token_to_scan = lexer->get_next_token();
  EXPECT_EQ(0, ImageRet(context));

  input.assign("atomic_image_and_2d_b32 $s2, [&namedRWImg1], ($s0,$s3), $s2;");
  lexer->set_source_string(input);
  context->token_to_scan = lexer->get_next_token();
  EXPECT_EQ(0, ImageRet(context));

  input.assign("atomic_image_and_1d_b32 $s3, [&namedRWImg2], $s1, $s10;");
  lexer->set_source_string(input);
  context->token_to_scan = lexer->get_next_token();
  EXPECT_EQ(0, ImageRet(context));

  input.assign("atomic_image_and_3d_u32 $s4, [&namedRWImg2],");
  input.append("($s0,$s3,$s1,$s10), $s2;");
  lexer->set_source_string(input);
  context->token_to_scan = lexer->get_next_token();
  EXPECT_EQ(0, ImageRet(context));

  input.assign("atomic_image_and_ar_2d_s32 $s1, [&namedRWImg1],");
  input.append("($s0,$s3), $s2;");
  lexer->set_source_string(input);
  context->token_to_scan = lexer->get_next_token();
  EXPECT_EQ(0, ImageRet(context));

  input.assign("atomic_image_and_1d_b32 $s2, [&namedRWImg2], $s1, $s3;");
  lexer->set_source_string(input);
  context->token_to_scan = lexer->get_next_token();
  EXPECT_EQ(0, ImageRet(context));

  input.assign("atomic_image_or_1d_b32 $s3, [&namedRWImg2], $s1, $s3;");
  lexer->set_source_string(input);
  context->token_to_scan = lexer->get_next_token();
  EXPECT_EQ(0, ImageRet(context));

  input.assign("atomic_image_xor_1d_b32 $s0, [&namedRWImg2], $s1, $s3;");
  lexer->set_source_string(input);
  context->token_to_scan = lexer->get_next_token();
  EXPECT_EQ(0, ImageRet(context));

  input.assign("atomic_image_cas_1d_b32 $s10, [&namedRWImg2], $s1, $s3, $s4;");
  lexer->set_source_string(input);
  context->token_to_scan = lexer->get_next_token();
  EXPECT_EQ(0, ImageRet(context));

  delete lexer;
}

TEST(ParserTest, ImageNoRet) {
  // Create a lexer
  Lexer* lexer = new Lexer();

  // register error reporter with context
  context->set_error_reporter(main_reporter);

  std::string input("atomicNoRet_image_and_ar_3d_b32 [&namedRWImg],");
  input.append("($s1,$s2,$s3,$s10), $s12;");
  lexer->set_source_string(input);
  context->token_to_scan = lexer->get_next_token();
  EXPECT_EQ(0, ImageNoRet(context));

  input.assign("atomicNoRet_image_and_1d_b32 [&namedRWImg], $s10,$s1;");
  lexer->set_source_string(input);
  context->token_to_scan = lexer->get_next_token();
  EXPECT_EQ(0, ImageNoRet(context));

  input.assign("atomicNoRet_image_and_3d_u32 [&namedRWImg],");
  input.append("($s0,$s3,$s1,$s10), $s2;");
  lexer->set_source_string(input);
  context->token_to_scan = lexer->get_next_token();
  EXPECT_EQ(0, ImageNoRet(context));

  input.assign("atomicNoRet_image_and_ar_2d_s32 [&namedRWImg],");
  input.append("($s0,$s3), $s2;");
  lexer->set_source_string(input);
  context->token_to_scan = lexer->get_next_token();
  EXPECT_EQ(0, ImageNoRet(context));

  input.assign("atomicNoRet_image_and_1d_b32 [&namedRWImg], $s1, $s3;");
  lexer->set_source_string(input);
  context->token_to_scan = lexer->get_next_token();
  EXPECT_EQ(0, ImageNoRet(context));

  input.assign("atomicNoRet_image_or_1d_b32 [&namedRWImg], $s1, $s3;");
  lexer->set_source_string(input);
  context->token_to_scan = lexer->get_next_token();
  EXPECT_EQ(0, ImageNoRet(context));

  input.assign("atomicNoRet_image_xor_1d_b32 [&namedRWImg], $s1, $s3;");
  lexer->set_source_string(input);
  context->token_to_scan = lexer->get_next_token();
  EXPECT_EQ(0, ImageNoRet(context));

  input.assign("atomicNoRet_image_and_1da_b32 [&namedRWImg], ($s1,$s2), $s3;");
  lexer->set_source_string(input);
  context->token_to_scan = lexer->get_next_token();
  EXPECT_EQ(0, ImageNoRet(context));

  input.assign("atomicNoRet_image_and_1d_b32 [&namedRWImg], ($s1), $s3;");
  lexer->set_source_string(input);
  context->token_to_scan = lexer->get_next_token();
  EXPECT_EQ(0, ImageNoRet(context));

  input.assign("atomicNoRet_image_cas_1d_b32 [&namedRWImg], $s1, $s3, $s4;");
  lexer->set_source_string(input);
  context->token_to_scan = lexer->get_next_token();
  EXPECT_EQ(0, ImageNoRet(context));

  delete lexer;
}

// -----------------  Test for cvt rule -------------------
// format:
// cvt ::= "cvt" optcvtModifier dataTypeId
//         dataTypeId operand "," operand ";"
TEST(ParserTest, Cvt) {
  // Create a lexer
  Lexer* lexer = new Lexer();
  MockErrorReporter mer;
  // register error reporter with context
  context->set_error_reporter(&mer);
  context->clear_context();
  // delegate some calls to FakeErrorReporter
  mer.DelegateToFake();
  // expected method calls
  EXPECT_CALL(mer, report_error(_, _, _))
     .Times(AtLeast(1));
  EXPECT_CALL(mer, get_last_error())
      .Times(AtLeast(1));

  // correct cases
  std::string input("cvt_upi_u32_f32 $s1, $s2;\n");  // intRounding modifier
  lexer->set_source_string(input);
  context->clear_context();
  context->token_to_scan = lexer->get_next_token();
  EXPECT_EQ(0, Cvt(context));

  input.assign("cvt_near_f32_f32 $d1, $d2;\n");  // floatRounding modifier
  lexer->set_source_string(input);
  context->clear_context();
  context->token_to_scan = lexer->get_next_token();
  EXPECT_EQ(0, Cvt(context));

  input.assign("cvt_ftz_u32_f32 $s2, $d1;\n");  // ftz modifier
  lexer->set_source_string(input);
  context->clear_context();
  context->token_to_scan = lexer->get_next_token();
  EXPECT_EQ(0, Cvt(context));

  // ftz floatingRounding modifier
  input.assign("cvt_ftz_up_u32_u32 $s1, $d1;\n");
  lexer->set_source_string(input);
  context->clear_context();
  context->token_to_scan = lexer->get_next_token();
  EXPECT_EQ(0, Cvt(context));

  input.assign("cvt_u32_f64 $d2, $d1;\n");  // without modifier
  lexer->set_source_string(input);
  context->clear_context();
  context->token_to_scan = lexer->get_next_token();
  EXPECT_EQ(0, Cvt(context));

// wrong cases
  input.assign("cvt_f64 $s1, $d1;\n");  // lack of one datatypeId
  lexer->set_source_string(input);
  context->clear_context();
  context->token_to_scan = lexer->get_next_token();
  EXPECT_NE(0, Cvt(context));
  EXPECT_EQ(MISSING_DATA_TYPE, mer.get_last_error());

  input.assign("cvt_f32_f64 $d1;\n");  // lack of operand
  lexer->set_source_string(input);
  context->clear_context();
  context->token_to_scan = lexer->get_next_token();
  EXPECT_NE(0, Cvt(context));
  EXPECT_EQ(MISSING_COMMA, mer.get_last_error());

  input.assign("cvt_up_f32_f64 $s1, $d1\n");  // lack of ';'
  lexer->set_source_string(input);
  context->clear_context();
  context->token_to_scan = lexer->get_next_token();
  EXPECT_NE(0, Cvt(context));
  EXPECT_EQ(MISSING_SEMICOLON, mer.get_last_error());

  input.assign("cvt_f32_f64 , $s1, $d1;\n");  // redundant ','
  lexer->set_source_string(input);
  context->clear_context();
  context->token_to_scan = lexer->get_next_token();
  EXPECT_NE(0, Cvt(context));
  EXPECT_EQ(INVALID_OPERAND, mer.get_last_error());

  input.clear();
  delete lexer;
}

// -----------------  Test for atom rule -------------------
// format:
// atom ::= ( "atomic" atomicOperationId
//          AtomModifiers dataTypeId operand "," memoryOperand |
//          atomcas AtomModifiers dataTypeId operand
//          "," memoryOperand "," operand ) "," operand ";"
TEST(ParserTest, Atom) {
  // Create a lexer
  Lexer* lexer = new Lexer();
  MockErrorReporter mer;
  // register error reporter with context
  context->set_error_reporter(&mer);
  context->clear_context();
  // delegate some calls to FakeErrorReporter
  mer.DelegateToFake();
  // expected method calls
  EXPECT_CALL(mer, report_error(_, _, _))
     .Times(AtLeast(1));
  EXPECT_CALL(mer, get_last_error())
      .Times(AtLeast(1));

  // correct cases
  std::string input("atomic_exch_ar_region_u32 $s4, [&a], 1;\n");
  // atomic with AtomModifiers
  lexer->set_source_string(input);
  context->token_to_scan = lexer->get_next_token();
  EXPECT_EQ(0, Atom(context));

  input.assign("atomic_and_u32 $s4, [&b], 1;\n");
  // atomic without AtomModifiers
  lexer->set_source_string(input);
  context->token_to_scan = lexer->get_next_token();
  EXPECT_EQ(0, Atom(context));

  input.assign("atomic_cas_u64 $d1, [%local_id], 23, 12;\n");
  // atomic_cas without AtomModifiers
  lexer->set_source_string(input);
  context->token_to_scan = lexer->get_next_token();
  EXPECT_EQ(0, Atom(context));

  input.assign("atomic_cas_ar_u64 $d1, [%global_id], $s1, 12;\n");
  // atomic_cas with AtomModifiers
  lexer->set_source_string(input);
  context->token_to_scan = lexer->get_next_token();
  EXPECT_EQ(0, Atom(context));

  // wrong cases
  input.assign("atomic_cas_ar $d1, [%global_id], $s1, 12;\n");

  // lack of datatypeId
  lexer->set_source_string(input);
  context->token_to_scan = lexer->get_next_token();
  EXPECT_NE(0, Atom(context));
  EXPECT_EQ(MISSING_DATA_TYPE, mer.get_last_error());

  input.assign("atomic_exch_ar_region_u32 [&a], 1;\n");

  // lack of Operand
  lexer->set_source_string(input);
  context->token_to_scan = lexer->get_next_token();
  EXPECT_NE(0, Atom(context));
  EXPECT_EQ(INVALID_FIRST_OPERAND, mer.get_last_error());

  delete lexer;
}


TEST(ParserTest, ImageLoadTest) {
  // Create a lexer
  Lexer* lexer = new Lexer();

  // register error reporter with context
  context->set_error_reporter(main_reporter);

  std::string input("ld_image_v4_3d_f32_u32 ($s1,$s2,$s3,$s4), [%RWImg3],");
  input.append("($s4,$s5,$s6,$s7);");
  lexer->set_source_string(input);
  context->token_to_scan = lexer->get_next_token();
  EXPECT_EQ(0, ImageLoad(context));

  input.assign("ld_image_v4_1da_f32_u32 ($s1,$s2,$s3,$s4), [%RWImg3],");
  input.append("($s4,$s5);");
  lexer->set_source_string(input);
  context->token_to_scan = lexer->get_next_token();
  EXPECT_EQ(0, ImageLoad(context));

  input.assign("ld_image_v4_1db_f32_u32 ($s1,$s2,$s3,$s4), [%RWImg3], ($s4);");
  lexer->set_source_string(input);
  context->token_to_scan = lexer->get_next_token();
  EXPECT_EQ(0, ImageLoad(context));

  input.assign("ld_image_v4_2da_f32_u32 ($s1,$s2,$s3,$s4), [%RWImg3],");
  input.append("($s4,$s1,$s2,$s3);");
  lexer->set_source_string(input);
  context->token_to_scan = lexer->get_next_token();
  EXPECT_EQ(0, ImageLoad(context));

  delete lexer;
}

TEST(ParserTest, ImageStoreTest) {
  // Create a lexer
  Lexer* lexer = new Lexer();

  // register error reporter with context
  context->set_error_reporter(main_reporter);

  std::string input("st_image_v4_3d_f32_u32 ($s1,$s2,$s3,$s4),");
  input.append("[%RWImg3], ($s4,$s5,$s6,$s7);");
  lexer->set_source_string(input);
  context->token_to_scan = lexer->get_next_token();
  EXPECT_EQ(0, ImageStore(context));

  input.assign("st_image_v4_2da_f32_u32 ($s1,$s2,$s3,$s4),");
  input.append("[%RWImg3], ($s4,$s5,$s6,$s7);");
  lexer->set_source_string(input);
  context->token_to_scan = lexer->get_next_token();
  EXPECT_EQ(0, ImageStore(context));

  input.assign("st_image_v4_1da_f32_u32 ($s1,$s2,$s3,$s4),");
  input.append("[%RWImg3], ($s4,$s5);");
  lexer->set_source_string(input);
  context->token_to_scan = lexer->get_next_token();
  EXPECT_EQ(0, ImageStore(context));

  input.assign("st_image_v4_1db_f32_u32 ($s1,$s2,$s3,$s4), [%RWImg3], ($s4);");
  lexer->set_source_string(input);
  context->token_to_scan = lexer->get_next_token();
  EXPECT_EQ(0, ImageStore(context));

  delete lexer;
}

TEST(ParserTest, SingleListSingleTest) {
  Lexer* lexer = new Lexer();
  // register error reporter with context
  context->set_error_reporter(main_reporter);
  // test pairAddressableOperand case
  std::string input("0.5e3f \n");
  lexer->set_source_string(input);
  context->token_to_scan = lexer->get_next_token();
  EXPECT_EQ(0, SingleListSingle(context));

  input.assign("0.7e12f, 0.5e3f, 0.2e1f \n");
  lexer->set_source_string(input);
  context->token_to_scan = lexer->get_next_token();
  EXPECT_EQ(0, SingleListSingle(context));

  delete lexer;
}

TEST(ParserTest, GlobalImageDecl) {
  Lexer* lexer = new Lexer();
  context->set_error_reporter(main_reporter);

  std::string input("global_RWImg &demo ;");
  lexer->set_source_string(input);
  context->token_to_scan = lexer->get_next_token();
  EXPECT_EQ(0, GlobalImageDecl(context));

  input.assign("global_RWImg &demo[10] ;");
  lexer->set_source_string(input);
  context->token_to_scan = lexer->get_next_token();
  EXPECT_EQ(0, GlobalImageDecl(context));

  input.assign("global_RWImg &demo[10]={format = normalized} ;");
  lexer->set_source_string(input);
  context->token_to_scan = lexer->get_next_token();
  EXPECT_EQ(0, GlobalImageDecl(context));
  delete lexer;
}

TEST(ParserTest, ImageInitializer) {
  Lexer* lexer = new Lexer();
  context->set_error_reporter(main_reporter);

  std::string input("= {format = normalized}");
  lexer->set_source_string(input);
  context->token_to_scan = lexer->get_next_token();
  EXPECT_EQ(0, ImageInitializer(context));

  input.assign("= {format = normalized,order = linear}");
  lexer->set_source_string(input);
  context->token_to_scan = lexer->get_next_token();
  EXPECT_EQ(0, ImageInitializer(context));

  delete lexer;
}

TEST(ParserTest, ImageInit) {
  Lexer* lexer = new Lexer();
  MockErrorReporter mer;
  // register error reporter with context
  context->set_error_reporter(&mer);
  context->clear_context();
  // delegate some calls to FakeErrorReporter
  mer.DelegateToFake();
  // expected method calls
  EXPECT_CALL(mer, report_error(_, _, _))
     .Times(AtLeast(1));
  EXPECT_CALL(mer, get_last_error())
      .Times(AtLeast(1));

  std::string input("format = normalized");
  lexer->set_source_string(input);
  context->token_to_scan = lexer->get_next_token();
  EXPECT_EQ(0, ImageInit(context));

  input.assign("order = linear");
  lexer->set_source_string(input);
  context->token_to_scan = lexer->get_next_token();
  EXPECT_EQ(0, ImageInit(context));

  input.assign("order = bc");
  lexer->set_source_string(input);
  context->token_to_scan = lexer->get_next_token();
  EXPECT_NE(0, ImageInit(context));
  EXPECT_EQ(MISSING_PROPERTY, mer.get_last_error());

  context->set_error_reporter(main_reporter);
  delete lexer;
}

TEST(ParserTest, GlobalReadOnlyImageDecl) {
  Lexer* lexer = new Lexer();
  context->set_error_reporter(main_reporter);

  std::string input("global_ROImg &demo ;");
  lexer->set_source_string(input);
  context->token_to_scan = lexer->get_next_token();
  EXPECT_EQ(0, GlobalReadOnlyImageDecl(context));

  input.assign("global_ROImg &demo[10] ;");
  lexer->set_source_string(input);
  context->token_to_scan = lexer->get_next_token();
  EXPECT_EQ(0, GlobalReadOnlyImageDecl(context));

  input.assign("global_ROImg &demo[10]={format = normalized} ;");
  lexer->set_source_string(input);
  context->token_to_scan = lexer->get_next_token();
  EXPECT_EQ(0, GlobalReadOnlyImageDecl(context));
  delete lexer;
}

TEST(ParserTest, RetTest) {
  Lexer* lexer = new Lexer();
  // register error reporter with context
  context->set_error_reporter(main_reporter);

  std::string input("ret;");
  lexer->set_source_string(input);
  context->token_to_scan = lexer->get_next_token();
  EXPECT_EQ(0, Ret(context));

  delete lexer;
}

TEST(ParserTest, ImageReadTest) {
  Lexer* lexer = new Lexer();
  // register error reporter with context
  context->set_error_reporter(main_reporter);

  std::string input("rd_image_v4_3d_s32_f32 ($s0,$s1,$s5,$s3),[&images<2>], ");
  input.append("[&samplers<$s1+4>], ($s6,$s7,$s10,$s11);");
  lexer->set_source_string(input);
  context->token_to_scan = lexer->get_next_token();
  EXPECT_EQ(0, ImageRead(context));

  input.assign("rd_image_v4_1d_s32_f32 ($s0,$s1,$s5,$s3), [%RWImg3],");
  input.append(" [%Samp3], ($s6);");
  lexer->set_source_string(input);
  context->token_to_scan = lexer->get_next_token();
  EXPECT_EQ(0, ImageRead(context));

  input.assign("rd_image_v4_1da_s32_f32 ($s0,$s1,$s2,$s3), [%RWImg3],");
  input.append(" [%Samp3],($s6, $s7);");
  lexer->set_source_string(input);
  context->token_to_scan = lexer->get_next_token();
  EXPECT_EQ(0, ImageRead(context));

  input.assign("rd_image_v4_3d_s32_f32 ($s0,$s1,$s3,$s4), [%RWImg3],");
  input.append(" [%Samp3],($s6, $s9, $s2, $s2);");
  lexer->set_source_string(input);
  context->token_to_scan = lexer->get_next_token();
  EXPECT_EQ(0, ImageRead(context));

  input.assign("rd_image_v4_2d_s32_f32 ($s0,$s1,$s3,$s4), [%RWImg3],");
  input.append(" [%Samp3],($s6, $s9);");
  lexer->set_source_string(input);
  context->token_to_scan = lexer->get_next_token();
  EXPECT_EQ(0, ImageRead(context));

  input.assign("rd_image_v4_2da_s32_f32 ($s0,$s1,$s3,$s4), [%RWImg3],");
  input.append(" [%Samp3],($s6, $s9, $s12, $s13);");
  lexer->set_source_string(input);
  context->token_to_scan = lexer->get_next_token();
  EXPECT_EQ(0, ImageRead(context));

  delete lexer;
}

TEST(ParserTest, SyncTest) {
  Lexer* lexer = new Lexer();
  // register error reporter with context
  context->set_error_reporter(main_reporter);

  std::string input("sync;");
  lexer->set_source_string(input);
  context->token_to_scan = lexer->get_next_token();
  EXPECT_EQ(0, Sync(context));

  input.assign("sync_group;");
  lexer->set_source_string(input);
  context->token_to_scan = lexer->get_next_token();
  EXPECT_EQ(0, Sync(context));

  delete lexer;
}

TEST(ParserTest, BarTest) {
  Lexer* lexer = new Lexer();
  // register error reporter with context
  context->set_error_reporter(main_reporter);

  std::string input("barrier;");
  lexer->set_source_string(input);
  context->token_to_scan = lexer->get_next_token();
  EXPECT_EQ(0, Bar(context));

  input.assign("barrier_width(64);");
  lexer->set_source_string(input);
  context->token_to_scan = lexer->get_next_token();
  EXPECT_EQ(0, Bar(context));

  input.assign("barrier_group;");
  lexer->set_source_string(input);
  context->token_to_scan = lexer->get_next_token();
  EXPECT_EQ(0, Bar(context));

  input.assign("barrier_global;");
  lexer->set_source_string(input);
  context->token_to_scan = lexer->get_next_token();
  EXPECT_EQ(0, Bar(context));

  delete lexer;
}

TEST(ParserTest, AtomicNoRetTest) {
  Lexer* lexer = new Lexer();
  // register error reporter with context
  context->set_error_reporter(main_reporter);

  std::string input("atomicNoRet_and_global_ar_u32 [&x], 23;");
  lexer->set_source_string(input);
  context->token_to_scan = lexer->get_next_token();
  EXPECT_EQ(0, AtomicNoRet(context));

  input.assign("atomicNoRet_or_global_u64 [&x], 23;");
  lexer->set_source_string(input);
  context->token_to_scan = lexer->get_next_token();
  EXPECT_EQ(0, AtomicNoRet(context));

  input.assign("atomicNoRet_xor_global_b64 [&x], 23;");
  lexer->set_source_string(input);
  context->token_to_scan = lexer->get_next_token();
  EXPECT_EQ(0, AtomicNoRet(context));

  input.assign("atomicNoRet_cas_group_u64 [&x], 23, 9;");
  lexer->set_source_string(input);
  context->token_to_scan = lexer->get_next_token();
  EXPECT_EQ(0, AtomicNoRet(context));

  input.assign("atomicNoRet_add_u64 [&x], 23;");
  lexer->set_source_string(input);
  context->token_to_scan = lexer->get_next_token();
  EXPECT_EQ(0, AtomicNoRet(context));

  input.assign("atomicNoRet_dec_global_ar_b64 [&x], 23;");
  lexer->set_source_string(input);
  context->token_to_scan = lexer->get_next_token();
  EXPECT_EQ(0, AtomicNoRet(context));

  input.assign("atomicNoRet_inc_global_b64 [&x], 23;");
  lexer->set_source_string(input);
  context->token_to_scan = lexer->get_next_token();
  EXPECT_EQ(0, AtomicNoRet(context));

  input.assign("atomicNoRet_max_global_ar_f64 [&x], 23.0l;");
  lexer->set_source_string(input);
  context->token_to_scan = lexer->get_next_token();
  EXPECT_EQ(0, AtomicNoRet(context));

  input.assign("atomicNoRet_min_u64 [&x], 23;");
  lexer->set_source_string(input);
  context->token_to_scan = lexer->get_next_token();
  EXPECT_EQ(0, AtomicNoRet(context));

  delete lexer;
}

TEST(ParserTest, LocationTest) {
  Lexer* lexer = new Lexer();
  // register error reporter with context
  context->set_error_reporter(main_reporter);

  std::string input("loc 1 20 0;");
  lexer->set_source_string(input);
  context->token_to_scan = lexer->get_next_token();
  EXPECT_EQ(0, Location(context));

  delete lexer;
}

TEST(ParserTest, PragmaTest) {
  Lexer* lexer = new Lexer();
  // register error reporter with context
  context->set_error_reporter(main_reporter);

  std::string input("pragma \"this is string!\";");
  lexer->set_source_string(input);
  context->token_to_scan = lexer->get_next_token();
  EXPECT_EQ(0, Pragma(context));

  delete lexer;
}

TEST(ParserTest, ControlTest) {
  Lexer* lexer = new Lexer();
  // register error reporter with context
  context->set_error_reporter(main_reporter);

  std::string input("itemsperworkgroup 8 ,8, 8;");
  lexer->set_source_string(input);
  context->token_to_scan = lexer->get_next_token();
  EXPECT_EQ(0, Control(context));

  input.assign("memopt_off;");
  lexer->set_source_string(input);
  context->token_to_scan = lexer->get_next_token();
  EXPECT_EQ(0, Control(context));

  input.assign("memopt_on;");
  lexer->set_source_string(input);
  context->token_to_scan = lexer->get_next_token();
  EXPECT_EQ(0, Control(context));

  input.assign("workgroupspercu 128;");
  lexer->set_source_string(input);
  context->token_to_scan = lexer->get_next_token();
  EXPECT_EQ(0, Control(context));

  delete lexer;
}

TEST(ParserTest, BlockTest) {
  Lexer* lexer = new Lexer();
  MockErrorReporter mer;
  // register error reporter with context
  context->set_error_reporter(&mer);
  context->clear_context();
  // delegate some calls to FakeErrorReporter
  mer.DelegateToFake();
  // expected method calls
  EXPECT_CALL(mer, report_error(_, _, _))
     .Times(AtLeast(1));
  EXPECT_CALL(mer, get_last_error())
      .Times(AtLeast(1));

  std::string input("block \"rti\"\n");
  input.append("blockstring \"meta info about this function\";\n");
  input.append("endblock;\n");
  lexer->set_source_string(input);
  context->token_to_scan = lexer->get_next_token();
  EXPECT_EQ(0, Block(context));

  input.assign("block \"debug\"\n");
  input.append("blocknumeric_b8 255, 23, 10, 23;\n");
  input.append("blocknumeric_b32 1255, 0x323, 10, 23;\n");
  input.append("blocknumeric_b64 0x123456781, 0x323, 10, 23;\n");
  input.append("blockstring \"this is a string\";\n");
  input.append("endblock;\n");
  lexer->set_source_string(input);
  context->token_to_scan = lexer->get_next_token();
  EXPECT_EQ(0, Block(context));

  // wrong case
  input.assign("block \"debug\"\n");  // lack of code
  input.append("endblock;\n");
  lexer->set_source_string(input);
  context->token_to_scan = lexer->get_next_token();
  EXPECT_NE(0, Block(context));
  EXPECT_EQ(MISSING_SECTION_ITEM, mer.get_last_error());

  input.assign("block \"debug\"\n");  // missing block numeric
  input.append("_b32 1255, 0x323, 10, 23;\n");
  input.append("endblock;\n");
  lexer->set_source_string(input);
  context->token_to_scan = lexer->get_next_token();
  EXPECT_NE(0, Block(context));
  EXPECT_EQ(MISSING_BLOCK_TYPE, mer.get_last_error());

  input.assign("block \"debug\"\n");  // missing block string
  input.append("\"this is string\";\n");
  input.append("endblock;\n");
  lexer->set_source_string(input);
  context->token_to_scan = lexer->get_next_token();
  EXPECT_NE(0, Block(context));
  EXPECT_EQ(MISSING_BLOCK_TYPE, mer.get_last_error());

  input.assign("block \"debug\"\n");  // missing token string
  input.append("blockstring;\n");
  input.append("endblock;\n");
  lexer->set_source_string(input);
  context->token_to_scan = lexer->get_next_token();
  EXPECT_NE(0, Block(context));
  EXPECT_EQ(INVALID_SECTION_ITEM, mer.get_last_error());

  context->set_error_reporter(main_reporter);
  delete lexer;
}


TEST(ParserTest, GlobalSymbolDeclTest) {
  Lexer* lexer = new Lexer();
  // register error reporter with context
  context->set_error_reporter(main_reporter);

  std::string input("align 8 private_u32 &tmp[2][2];\n");
  lexer->set_source_string(input);
  context->token_to_scan = yylex();
  EXPECT_EQ(0, GlobalSymbolDecl(context));

  input.assign("align 8 const static private_s32 &tmp[2];\n");
  lexer->set_source_string(input);
  context->token_to_scan = yylex();
  EXPECT_EQ(0, GlobalSymbolDecl(context));

  input.assign("group_b32 &tmp[2];\n");
  lexer->set_source_string(input);
  context->token_to_scan = yylex();
  EXPECT_EQ(0, GlobalSymbolDecl(context));

  input.assign("private_u32 &tmp;\n");
  lexer->set_source_string(input);
  context->token_to_scan = yylex();
  EXPECT_EQ(0, GlobalSymbolDecl(context));

  input.assign("const extern group_b32 &tmp;\n");
  lexer->set_source_string(input);
  context->token_to_scan = yylex();
  EXPECT_EQ(0, GlobalSymbolDecl(context));

  delete lexer;

}

TEST(ParserTest, DirectiveTest) {
  Lexer* lexer = new Lexer();
  // register error reporter with context
  context->set_error_reporter(main_reporter);

  std::string input("pragma \"this is string!\";\n"); // pragma
  lexer->set_source_string(input);
  context->token_to_scan = yylex();
  EXPECT_EQ(0, Directive(context));

  input.assign("extension \"abc\" ;\n"); // extension
  lexer->set_source_string(input);
  context->token_to_scan = yylex();
  EXPECT_EQ(0, Directive(context));

  input.assign("block \"rti\"\n"); // block
  input.append("blockstring \"meta info about this function\";\n");
  input.append("endblock;\n");
  lexer->set_source_string(input);
  context->token_to_scan = yylex();
  EXPECT_EQ(0, Directive(context));

  input.assign("workgroupspercu 128;"); // control
  lexer->set_source_string(input);
  context->token_to_scan = yylex();
  EXPECT_EQ(0, Directive(context));

  input.assign("file 1 \"this is a file\";\n"); // fileDecl
  lexer->set_source_string(input);
  context->token_to_scan = lexer->get_next_token();
  EXPECT_EQ(0, Directive(context));

  delete lexer;
}

TEST(ParserTest ,SobInit){
  Lexer* lexer = new Lexer();
  context->set_error_reporter(main_reporter);

  std::string input("coord = linear");
  lexer->set_source_string(input);
  context->token_to_scan = yylex();
  EXPECT_EQ(0, SobInit(context));

  input.assign("filter = normalized");
  lexer->set_source_string(input);
  context->token_to_scan = yylex();
  EXPECT_EQ(0, SobInit(context));

  input.assign("boundaryU = linear");
  lexer->set_source_string(input);
  context->token_to_scan = yylex();
  EXPECT_EQ(0, SobInit(context));

  input.assign("boundaryV = linear");
  lexer->set_source_string(input);
  context->token_to_scan = yylex();
  EXPECT_EQ(0, SobInit(context));


  input.assign("boundaryW = linear");
  lexer->set_source_string(input);
  context->token_to_scan = yylex();
  EXPECT_EQ(0, SobInit(context));

  delete lexer ;

}

TEST(ParserTest ,SobInitializer){
  Lexer* lexer = new Lexer();
  context->set_error_reporter(main_reporter);

  std::string input("= {coord = linear,filter = normalized }");
  lexer->set_source_string(input);
  context->token_to_scan = yylex();
  EXPECT_EQ(0, SobInitializer(context));

  input.assign("= {filter = normalized}");
  lexer->set_source_string(input);
  context->token_to_scan = yylex();
  EXPECT_EQ(0, SobInitializer(context));

  input.assign("= { boundaryU = linear}");
  lexer->set_source_string(input);
  context->token_to_scan = yylex();
  EXPECT_EQ(0, SobInitializer(context));

  input.assign("={ boundaryU = linear ,boundaryV = linear}");
  lexer->set_source_string(input);
  context->token_to_scan = yylex();
  EXPECT_EQ(0, SobInitializer(context));


  input.assign("={ boundaryU = linear ,boundaryV = linear ,boundaryW = linear}");
  lexer->set_source_string(input);
  context->token_to_scan = yylex();
  EXPECT_EQ(0, SobInitializer(context));

  delete lexer ;

}

TEST(ParserTest,GlobalSamplerDecl){
  Lexer* lexer = new Lexer();
  context->set_error_reporter(main_reporter);

  std::string input("global_Samp &demo ;");
  lexer->set_source_string(input);
  context->token_to_scan = yylex();
  EXPECT_EQ(0, GlobalSamplerDecl(context));

  input.assign("global_Samp &demo[10]={boundaryU = linear} ;");
  lexer->set_source_string(input);
  context->token_to_scan = yylex();
  EXPECT_EQ(0, GlobalSamplerDecl(context));

  input.assign("global _Samp &demo = { boundaryU = linear, boundaryV = linear};");
  lexer->set_source_string(input);
  context->token_to_scan = yylex();
  EXPECT_EQ(0, GlobalSamplerDecl(context));

  input.assign("global_Samp &demo[10]={boundaryU = linear , boundaryV = linear} ;");
  lexer->set_source_string(input);
  context->token_to_scan = yylex();
  EXPECT_EQ(0, GlobalSamplerDecl(context));
  delete lexer ;
}

TEST(ParserTest,GlobalInitializable){
  Lexer* lexer = new Lexer();
  context->set_error_reporter(main_reporter);

  std::string input("extern global_Samp &demo ;");
  lexer->set_source_string(input);
  context->token_to_scan = yylex();
  EXPECT_EQ(0, GlobalInitializable(context));

  input.assign("const static align 4 global_Samp &demo[10]={boundaryU = linear} ;");
  lexer->set_source_string(input);
  context->token_to_scan = yylex();
  EXPECT_EQ(0, GlobalInitializable(context));

  input.assign("align 8 global_Samp &demo[10]={boundaryU = linear , boundaryV = linear} ;");
  lexer->set_source_string(input);
  context->token_to_scan = yylex();
  EXPECT_EQ(0, GlobalInitializable(context));

    //for globalImageDecl
  input.assign("const extern global_RWImg &demo ;");
  lexer->set_source_string(input);
  context->token_to_scan = yylex();
  EXPECT_EQ(0, GlobalInitializable(context));

  input.assign("static align 4 const global_RWImg &demo[10] ;");
  lexer->set_source_string(input);
  context->token_to_scan = yylex();
  EXPECT_EQ(0, GlobalInitializable(context));

  input.assign("align 4 global_RWImg &demo[10]={format = normalized} ;");
  lexer->set_source_string(input);
  context->token_to_scan = yylex();
  EXPECT_EQ(0, GlobalInitializable(context));

  //for globalReadOlnyImageDecl
  input.assign("const  extern global_ROImg &demo ;");
  lexer->set_source_string(input);
  context->token_to_scan = yylex();
  EXPECT_EQ(0, GlobalInitializable(context));

  input.assign("static align 8 global_ROImg &demo[10] ;");
  lexer->set_source_string(input);
  context->token_to_scan = yylex();
  EXPECT_EQ(0, GlobalInitializable(context));

  input.assign("const extern align 8 global_ROImg &demo[10]={format = normalized } ;");
  lexer->set_source_string(input);
  context->token_to_scan = yylex();
  EXPECT_EQ(0, GlobalInitializable(context));

  input.assign("extern global_ROImg &demo[10]={format = normalized ,order = linear} ;");
  lexer->set_source_string(input);
  context->token_to_scan = yylex();
  EXPECT_EQ(0, GlobalInitializable(context));

  input.assign("static global_f32 %c[3] = {1.2, 1.3, 1.4 };\n");
  lexer->set_source_string(input);
  context->token_to_scan = lexer->get_next_token();
  EXPECT_EQ(0, GlobalInitializable(context));

  // FloatInitializer
  input.assign("extern readonly_f64 %d[3] ={ 1.2L, 1.3L,1.4L };\n");
  lexer->set_source_string(input);
  context->token_to_scan = lexer->get_next_token();
  EXPECT_EQ(0, GlobalInitializable(context));

  delete lexer;
}

TEST(ParserTest,GlobalDecl){
  Lexer* lexer = new Lexer();
  context->set_error_reporter(main_reporter);

  //for globalSamplerDecl
  std::string input("const extern global_Samp &demo ;");
  lexer->set_source_string(input);
  context->token_to_scan = yylex();
  EXPECT_EQ(0, GlobalDecl(context));

  input.assign("const extern global_Samp &demo[10]={boundaryU = linear} ;");
  lexer->set_source_string(input);
  context->token_to_scan = yylex();
  EXPECT_EQ(0, GlobalDecl(context));

  input.assign("const  extern global_Samp &demo[10]={boundaryU = linear , boundaryV = linear} ;");
  lexer->set_source_string(input);
  context->token_to_scan = yylex();
  EXPECT_EQ(0, GlobalDecl(context));

  //for globalReadOlnyImageDecl
  input.assign("const  extern global_ROImg &demo ;");
  lexer->set_source_string(input);
  context->token_to_scan = yylex();
  EXPECT_EQ(0, GlobalDecl(context));

  input.assign("const  extern global_ROImg &demo[10] ;");
  lexer->set_source_string(input);
  context->token_to_scan = yylex();
  EXPECT_EQ(0, GlobalDecl(context));

  input.assign("const  extern global_ROImg &demo[10]={format = normalized } ;");
  lexer->set_source_string(input);
  context->token_to_scan = yylex();
  EXPECT_EQ(0, GlobalDecl(context));

  input.assign("const  extern global_ROImg &demo[10]={format = normalized ,order = linear} ;");
  lexer->set_source_string(input);
  context->token_to_scan = yylex();
  EXPECT_EQ(0, GlobalDecl(context));

  //for globalImageDecl
  input.assign("const  extern global_RWImg &demo ;");
  lexer->set_source_string(input);
  context->token_to_scan = yylex();
  EXPECT_EQ(0, GlobalDecl(context));

  input.assign("const  extern global_RWImg &demo[10] ;");
  lexer->set_source_string(input);
  context->token_to_scan = yylex();
  EXPECT_EQ(0, GlobalDecl(context));

  input.assign("const extern global_RWImg &demo[10]={format = normalized} ;");
  lexer->set_source_string(input);
  context->token_to_scan = yylex();
  EXPECT_EQ(0, GlobalDecl(context));

  //for functionDecl
  input.assign("const extern function &get_global_id(arg_u32 %ret_val)");
  input.append("(arg_u32 %arg_val0) :fbar(1);\n");
  lexer->set_source_string(input);
  context->token_to_scan = lexer->get_next_token();
  EXPECT_EQ(0, GlobalDecl(context));

  //for functionSignature
  input.assign("signature &test()();\n");
  lexer->set_source_string(input);
  context->token_to_scan = lexer->get_next_token();
  EXPECT_EQ(0, GlobalDecl(context));

  input.assign("signature &test()(arg_u32) ;\n");
  lexer->set_source_string(input);
  context->token_to_scan = lexer->get_next_token();
  EXPECT_EQ(0, GlobalDecl(context));

  input.assign("signature &test()(arg_u32,arg_u32) ;\n");
  lexer->set_source_string(input);
  context->token_to_scan = lexer->get_next_token();
  EXPECT_EQ(0, FunctionSignature(context));

  input.assign("signature &test()(arg_u32) :fbar(2) ;\n");
  lexer->set_source_string(input);
  context->token_to_scan = lexer->get_next_token();
  EXPECT_EQ(0, GlobalDecl(context));

  input.assign("signature &test(arg_u32)(arg_u32,arg_u32) ;\n");
  lexer->set_source_string(input);
  context->token_to_scan = lexer->get_next_token();
  EXPECT_EQ(0, GlobalDecl(context));

  input.assign("signature &test(arg_u32)(arg_u32) :fbar(2) ;\n");
  lexer->set_source_string(input);
  context->token_to_scan = lexer->get_next_token();
  EXPECT_EQ(0, GlobalDecl(context));

  //for globalSymbolDecl
  input.assign("const  extern group_u32 &tmp[2][2];");
  lexer->set_source_string(input);
  context->token_to_scan = yylex();
  EXPECT_EQ(0, GlobalDecl(context));

  input.assign("const  extern group_s32 &tmp;");
  lexer->set_source_string(input);
  context->token_to_scan = yylex();
  EXPECT_EQ(0, GlobalDecl(context));

  input.assign("const  extern group_b32 &tmp[2];");
  lexer->set_source_string(input);
  context->token_to_scan = yylex();
  EXPECT_EQ(0, GlobalDecl(context));

  input.assign("const  extern private_u32 &tmp[2][2];");
  lexer->set_source_string(input);
  context->token_to_scan = lexer->get_next_token();
  EXPECT_EQ(0, GlobalDecl(context));

  input.assign("const  extern private_s32 &tmp;");
  lexer->set_source_string(input);
  context->token_to_scan = lexer->get_next_token();
  EXPECT_EQ(0, GlobalDecl(context));

  input.assign("const  extern private_b32 &tmp[2];\n");
  lexer->set_source_string(input);
  context->token_to_scan = lexer->get_next_token();
  EXPECT_EQ(0, GlobalDecl(context));
  delete lexer ;
}


TEST(ParserTest, Program) {
  // Create a lexer
  Lexer* lexer = new Lexer();
  // register error reporter with context
  context->set_error_reporter(main_reporter);

  std::string input("version 1:0:$small;\n");

  input.append("block \"rti\"\n"); // block
  input.append("blockstring \"meta info about this function\";\n");
  input.append("endblock;\n");

  input.append("function &abort() (); \n");
  input.append("const  extern private_b32 &tmp[2];\n");
  input.append("function &get_global_id(arg_u32 %ret_val)\n");
  input.append(" (arg_u32 %arg_val0){\n");
  input.append("private_u32 %x ; \n");
  input.append(" ret ;}; \n");

  input.append("kernel &demo(kernarg_f32 %x) { \n");
  input.append("private_u32 %z; \n");
  input.append("ret; \n");
  input.append("};\n");
  input.append("\n");

  lexer->set_source_string(input);
  context->token_to_scan = lexer->get_next_token();
  EXPECT_EQ(0, Program(context));

  delete lexer;
}


TEST(ParserTest, SequenceOfPrograms) {
  // Create a lexer
  Lexer* lexer = new Lexer();
  // register error reporter with context
  context->set_error_reporter(main_reporter);

  std::string input("version 1:0:$small;\n");

  input.append("block \"rti\"\n"); // block
  input.append("blockstring \"meta info about this function\";\n");
  input.append("endblock;\n");

  input.append("function &abort() (); \n");
  input.append("const  extern private_b32 &tmp[2];\n");
  input.append("function &get_global_id(arg_u32 %ret_val)\n");
  input.append(" (arg_u32 %arg_val0){\n");
  input.append("private_u32 %x ; \n");
  input.append(" ret ;}; \n");

  input.append("kernel &demo(kernarg_f32 %x) { \n");
  input.append("private_u32 %z; \n");
  input.append("ret; \n");
  input.append("};\n");
  input.append("\n");

  input.append("version 1:0:$large; \n");
  input.append("kernel &demo(kernarg_f32 %x) { \n");
  input.append("private_u32 %z; \n");
  input.append("ret; \n");
  input.append("};\n");

  lexer->set_source_string(input);
  context->token_to_scan = lexer->get_next_token();
  EXPECT_EQ(0, SequenceOfPrograms(context));

  delete lexer;
}

TEST(ParserTest, PairAddressableOperandTest) {
  // Create a lexer
  Lexer* lexer = new Lexer();

  // register error reporter with context
  context->set_error_reporter(main_reporter);

  std::string input("[%local][$s3]");
  lexer->set_source_string(input);
  context->token_to_scan = lexer->get_next_token();
  EXPECT_EQ(0, PairAddressableOperand(context));

  input.assign("[&global][$s3 +1]");
  lexer->set_source_string(input);
  context->token_to_scan = lexer->get_next_token();
  EXPECT_EQ(0, PairAddressableOperand(context));

  input.assign("[&global][$s3- 07]");
  lexer->set_source_string(input);
  context->token_to_scan = lexer->get_next_token();
  EXPECT_EQ(0, PairAddressableOperand(context));

  input.assign("[&global][0xff]");
  lexer->set_source_string(input);
  context->token_to_scan = lexer->get_next_token();
  EXPECT_EQ(0, PairAddressableOperand(context));

  delete lexer;
}

TEST(ParserTest, LdaModTest) {
  // Create a lexer
  Lexer* lexer = new Lexer();

  // register error reporter with context
  context->set_error_reporter(main_reporter);
  std::string input(" ");
  lexer->set_source_string(input);
  context->token_to_scan = lexer->get_next_token();
  EXPECT_EQ(0, LdaMod(context));

  input.assign("_spill\n");
  lexer->set_source_string(input);
  context->token_to_scan = lexer->get_next_token();
  EXPECT_EQ(0, LdaMod(context));
  delete lexer;
}

TEST(ParserTest, TopLevelStatement) {
  // Create a lexer
  Lexer* lexer = new Lexer();
  context->set_error_reporter(main_reporter);

  std::string input("block \"rti\"\n"); // block
  input.append("blockstring \"meta info about this function\";\n");
  input.append("endblock;\n");
 
  lexer->set_source_string(input);
  context->token_to_scan = lexer->get_next_token();
  EXPECT_EQ(0, TopLevelStatement(context));

  input.assign("function &abort() (); \n");
  lexer->set_source_string(input);
  context->token_to_scan = lexer->get_next_token();
  EXPECT_EQ(0, TopLevelStatement(context));

  input.assign("const  extern private_b32 &tmp[2];\n");
  lexer->set_source_string(input);
  context->token_to_scan = lexer->get_next_token();
  EXPECT_EQ(0, TopLevelStatement(context));

  input.assign("function &get_global_id(arg_u32 %ret_val)\n");
  input.append(" (arg_u32 %arg_val0){\n");
  input.append("private_u32 %x ; \n");
  input.append(" ret ;}; \n");
  lexer->set_source_string(input);
  context->token_to_scan = lexer->get_next_token();
  EXPECT_EQ(0, TopLevelStatement(context));

  delete lexer;
};

TEST(ParserTest, TopLevelStatements) {
  // Create a lexer
  Lexer* lexer = new Lexer();
  // register error reporter with context
  context->set_error_reporter(main_reporter);

  std::string input("block \"rti\"\n"); // block
  input.append("blockstring \"meta info about this function\";\n");
  input.append("endblock;\n");

  input.append("function &abort() (); \n");
  input.append("const  extern private_b32 &tmp[2];\n");
  input.append("function &get_global_id(arg_u32 %ret_val)\n");
  input.append(" (arg_u32 %arg_val0){\n");
  input.append("private_u32 %x ; \n");
  input.append(" ret ;}; \n");

  input.append("kernel &demo(kernarg_f32 %x) { \n");
  input.append("private_u32 %z; \n");
  input.append("ret; \n");
  input.append("};\n");
  input.append("\n");

  lexer->set_source_string(input);
  context->token_to_scan = lexer->get_next_token();
  EXPECT_EQ(0, TopLevelStatements(context));

  input.assign("kernel &demo(kernarg_f32 %x) { \n");
  input.append("private_u32 %z; \n");
  input.append("ret; \n");
  input.append("};\n");

  lexer->set_source_string(input);
  context->token_to_scan = lexer->get_next_token();
  EXPECT_EQ(0, TopLevelStatements(context));

  delete lexer;
};

// ------------------  PARSER WRAPPER TEST -----------------
TEST(ParserWrapperTest, ScanSymbolsWithParser) {
  std::string input("version 1:0:$large;\n");
  input.append("global_f32 &x = 2;\n");
  input.append("function &test()() {\n");
  input.append("{arg_u32 %z;}\n");
  input.append(" }; \n");


  Parser* parser = new Parser(context);
  parser->set_source_string(input);
  parser->scan_symbols();

  if (0) {
    // Print out string buffer content:
    unsigned int index = 0;
    std::string temp;
    std::cout << "Buffer content: " << std::endl;
    while (index < context->get_string_offset()) {
      temp = context->get_string(index);
      std::cout << "Index " << index << ": " << temp << std::endl;
      index+=temp.length()+1;
    }
  }

  delete parser;
}

TEST(ParserWrapperTest, ParseSimpleProgram) {
  // Example 3
  std::string input("\n version 1:0:$small; \n");
  input.append("function &packed_ops (arg_u8x4 %x)() { \n");
  input.append(" abs_p_s8x4 $s1, $s2; \n");
  input.append(" add_pp_sat_u16x2 $s1, $s0, $s3; \n");
  input.append(" }; \n");

  Parser* parser = new Parser(context);
  parser->set_source_string(input);
  EXPECT_EQ(0, parser->parse());

  delete parser;
}

TEST(ParserWrapperTest, ParseSequenceOfPrograms) {
  // Example 3
  std::string input("version 1:0:$small;\n");
  input.append("function &packed_ops (arg_u8x4 %x)() {\n");
  input.append(" abs_p_s8x4 $s1, $s2; \n");
  input.append(" add_pp_sat_u16x2 $s1, $s0, $s3; \n");
  input.append(" }; \n");

  // Example 4
  input.append("version 1:1:$small;\n");
  input.append("function &branch_ops (arg_u8x4 %x)() {\n");
  input.append("cbr $c1, @then;\n");
  input.append("abs_p_s8x4 $s1, $s2;\n");
  input.append(" brn @outof_IF;\n");
  input.append("@then: add_pp_sat_u16x2 $s1, $s0, $s3;\n");
  input.append(" @outof_IF: ret;\n");
  input.append(" }; \n");

  Parser* parser = new Parser(context);
  parser->set_source_string(input);

  context->clear_context();

  // display sizes of buffers
  if (0) {
  // test size of various buffer
  std::cout << "Directive buffer size before parsing = ";
  std::cout << context->get_directive_offset() << std::endl;
  std::cout << "Operand buffer size before parsing = ";
  std::cout << context->get_operand_offset() << std::endl;
  std::cout << "Code buffer size before parsing = ";
  std::cout << context->get_code_offset() << std::endl;
  std::cout << "String buffer size before parsing = ";
  std::cout << context->get_string_offset() << std::endl;
  }
  EXPECT_EQ(0, parser->parse());

  if (0) {
  // test size of various buffer
  std::cout << "Directive buffer size after parsing = ";
  std::cout << context->get_directive_offset() << std::endl;
  std::cout << "Operand buffer size after parsing = ";
  std::cout << context->get_operand_offset() << std::endl;
  std::cout << "Code buffer size after parsing = ";
  std::cout << context->get_code_offset() << std::endl;
  std::cout << "String buffer size after parsing = ";
  std::cout << context->get_string_offset() << std::endl;
  }

  delete parser;
}

// Error reporting tests

TEST(ErrorReporting, UseMockErrorReporter) {
  MockErrorReporter mer;

  // forward call to FakeErrorReporter
  // to record error history
  mer.DelegateToFake();
  ErrorReporterInterface* old_rpt = context->get_error_reporter();
  context->set_error_reporter(&mer);
  context->clear_context();

  std::string input("version 1:0;");
  Lexer* lexer = new Lexer(input);
  context->token_to_scan = lexer->get_next_token();
  EXPECT_CALL(mer, report_error(OK, _, _));
  EXPECT_EQ(0, Version(context));

  EXPECT_CALL(mer, show_all_error());
  mer.show_all_error();

  // return the true reporter to context
  context->set_error_reporter(old_rpt);

  delete lexer;
}

TEST(ErrorReporting, CheckErrorHistory) {
  // Create a lexer
  Lexer* lexer = new Lexer();
  ErrorReporterInterface* old_rpt = context->get_error_reporter();
  MockErrorReporter mer;
  // forward call to FakeErrorReporter
  // to record error history
  mer.DelegateToFake();

  EXPECT_CALL(mer, report_error(_, _, _))
      .Times(AtLeast(1));
  EXPECT_CALL(mer, get_error_at(_))
     .Times(AtLeast(1));
  EXPECT_CALL(mer, get_number_of_errors())
       .Times(AtLeast(1));
  EXPECT_CALL(mer, get_last_error())
       .Times(AtLeast(1));

  // register error reporter with context
  context->set_error_reporter(&mer);
  context->clear_context();

  // wrong case
  std::string input("private_s32 %tmp;\n");  // %tmp is not global identifier
  lexer->set_source_string(input);
  context->token_to_scan = lexer->get_next_token();
  EXPECT_NE(0, GlobalPrivateDecl(context));
  EXPECT_EQ(MISSING_GLOBAL_IDENTIFIER, mer.get_last_error());

  input.assign("private_u32 &tmp\n");  // lack of ';'
  lexer->set_source_string(input);
  context->token_to_scan = lexer->get_next_token();
  EXPECT_NE(0, GlobalPrivateDecl(context));
  EXPECT_EQ(MISSING_SEMICOLON, mer.get_last_error());

  input.assign("private_u32;\n");  // lack of identifier
  lexer->set_source_string(input);
  context->token_to_scan = lexer->get_next_token();
  EXPECT_NE(0, GlobalPrivateDecl(context));
  EXPECT_EQ(MISSING_GLOBAL_IDENTIFIER, mer.get_last_error());

  EXPECT_CALL(mer, show_all_error());

  // test reported error
  error_code_t error_code;
  unsigned int number_of_errors = mer.get_number_of_errors();

  EXPECT_EQ(3U, number_of_errors);

  error_code = mer.get_error_at(0);
  EXPECT_EQ(MISSING_GLOBAL_IDENTIFIER, error_code);

  error_code = mer.get_error_at(1);
  EXPECT_EQ(MISSING_SEMICOLON, error_code);

  error_code = mer.get_error_at(2);
  EXPECT_EQ(MISSING_GLOBAL_IDENTIFIER, error_code);

  mer.show_all_error();


  context->set_error_reporter(old_rpt);
  delete lexer;
}

}  // namespace brig
}  // namespace hsa<|MERGE_RESOLUTION|>--- conflicted
+++ resolved
@@ -2299,11 +2299,7 @@
   context->token_to_scan = lexer->get_next_token();
   EXPECT_EQ(0, Operation(context));
 
-<<<<<<< HEAD
   input.assign("query_data_b32  $s1 , [&Test<$s7  + 100>]; \n"); 
-=======
-  input.assign("query_data_u32  $c1 , [&Test<$d7  + 100>]; \n");
->>>>>>> 9b5a1a70
   // query
   lexer->set_source_string(input);
   context->token_to_scan = lexer->get_next_token();
