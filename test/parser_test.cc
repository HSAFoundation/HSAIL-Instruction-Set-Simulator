--- conflicted
+++ resolved
@@ -2044,33 +2044,33 @@
   Lexer* lexer = new Lexer();
   // register error reporter with context
   context->set_error_reporter(main_reporter);
-  std::string input("$s0;\n"); // register
+  std::string input("$s0;\n"); // register  
   lexer->set_source_string(input);
   context->token_to_scan = lexer->get_next_token();
   EXPECT_EQ(0, RIW_Operand(context));
 
-  input.assign("$c5;\n"); // register
+  input.assign("$c5;\n"); // register  
   lexer->set_source_string(input);
   context->token_to_scan = lexer->get_next_token();
   EXPECT_EQ(0, RIW_Operand(context));
 
-  input.assign("3424;\n"); // Imm
+  input.assign("3424;\n"); // Imm  
   lexer->set_source_string(input);
   context->token_to_scan = lexer->get_next_token();
   EXPECT_EQ(0, RIW_Operand(context));
 
-  input.assign("23.58L;\n"); // Imm
+  input.assign("23.58L;\n"); // Imm  
   lexer->set_source_string(input);
   context->token_to_scan = lexer->get_next_token();
   EXPECT_EQ(0, RIW_Operand(context));
 
-  input.assign("WAVESIZE;\n"); // wavesize
+  input.assign("WAVESIZE;\n"); // wavesize  
   lexer->set_source_string(input);
   context->token_to_scan = lexer->get_next_token();
   EXPECT_EQ(0, RIW_Operand(context));
 
   delete lexer;
-}
+};
 
 // -----------------  Test for segp rule -------------------
 // format:
@@ -2082,13 +2082,13 @@
   // register error reporter with context
   context->set_error_reporter(main_reporter);
   // correct cases
-  std::string input("segmentp_private_b1 $c1, 1;\n");
+  std::string input("segmentp_private_b1 $c1, 1;\n");  
   // segmentp
   lexer->set_source_string(input);
   context->token_to_scan = lexer->get_next_token();
   EXPECT_EQ(0, Segp(context));
 
-  input.assign("segmentp_group_b1 $c1, 24.87L;\n");
+  input.assign("segmentp_group_b1 $c1, 24.87L;\n");  
   // segmentp
   lexer->set_source_string(input);
   context->token_to_scan = lexer->get_next_token();
@@ -2114,30 +2114,30 @@
   context->token_to_scan = lexer->get_next_token();
   EXPECT_EQ(0, Segp(context));
   // wrong cases
-  input.assign("stof_u64 $d2, $d1;\n");
+  input.assign("stof_u64 $d2, $d1;\n");  
   // lack of addressSpaceIdentifier
   lexer->set_source_string(input);
   context->token_to_scan = lexer->get_next_token();
   EXPECT_NE(0, Segp(context));
 
-  input.assign("ftos_spill $d0, $c1;\n");
+  input.assign("ftos_spill $d0, $c1;\n");  
   // lack of datatypeId
   lexer->set_source_string(input);
   context->token_to_scan = lexer->get_next_token();
   EXPECT_NE(0, Segp(context));
 
-  input.assign("stof_arg_u64 $d1;\n");  // lack of operand
+  input.assign("stof_arg_u64 $d1;\n");  // lack of operand 
   lexer->set_source_string(input);
   context->token_to_scan = lexer->get_next_token();
   EXPECT_NE(0, Segp(context));
 
-  input.assign("segmentp_private_b1 $c2, $d1\n");  // lack of ';'
+  input.assign("segmentp_private_b1 $c2, $d1\n");  // lack of ';' 
   lexer->set_source_string(input);
   context->token_to_scan = lexer->get_next_token();
   EXPECT_NE(0, Segp(context));
 
   delete lexer;
-}
+};
 
 // -----------------  Test for Operation rule -------------------
 // format:
@@ -2189,7 +2189,7 @@
   context->token_to_scan = lexer->get_next_token();
   EXPECT_EQ(0, Operation(context));
 
-  input.assign(" add_pp_sat_u16x2 $s1, $s0, $s3;\n");
+  input.assign(" add_pp_sat_u16x2 $s1, $s0, $s3;\n"); 
   // Instruction3
   lexer->set_source_string(input);
   context->token_to_scan = lexer->get_next_token();
@@ -2210,11 +2210,7 @@
   context->token_to_scan = lexer->get_next_token();
   EXPECT_EQ(0, Operation(context));
 
-<<<<<<< HEAD
-  input.assign("f2u4_u64 $s1, $s2, $s3, $s4, 0xD41;");
-=======
   input.assign("f2u4_u32 $s1, $s2, $s3, $s4, 0xD41;"); 
->>>>>>> 184c7b23
   // Instruction5
   lexer->set_source_string(input);
   context->token_to_scan = lexer->get_next_token();
@@ -2272,7 +2268,7 @@
   context->token_to_scan = lexer->get_next_token();
   EXPECT_EQ(0, Operation(context));
 
-  input.assign("atomic_image_and_1d_b32 $s2, [&namedRWImg2], $s1, $s3;");
+  input.assign("atomic_image_and_1d_b32 $s2, [&namedRWImg2], $s1, $s3;"); 
   // imageRet
   lexer->set_source_string(input);
   context->token_to_scan = lexer->get_next_token();
@@ -2310,7 +2306,7 @@
   EXPECT_EQ(0, Operation(context));
 
   input.assign("st_image_v4_2da_f32_u32 ($s1,$s2,$s3,$s4),");
-  input.append("[%RWImg3], ($s4,$s5,$s6,$s7);");
+  input.append("[%RWImg3], ($s4,$s5,$s6,$s7);"); 
   // imagestore
   lexer->set_source_string(input);
   context->token_to_scan = lexer->get_next_token();
@@ -2322,9 +2318,9 @@
   lexer->set_source_string(input);
   context->token_to_scan = lexer->get_next_token();
   EXPECT_EQ(0, Operation(context));
-
-  delete lexer;
-}
+ 
+  delete lexer;
+};
 
 // -----------------  Test for BodyStatementNested rule -------------------
 // bodyStatementNested := TOKEN_COMMENT
@@ -4081,7 +4077,7 @@
 
   context->set_error_reporter(main_reporter);
   delete lexer;
-}
+};
 
 
 TEST(ParserTest, GlobalSymbolDeclTest) {
@@ -4098,7 +4094,7 @@
   lexer->set_source_string(input);
   context->token_to_scan = yylex();
   EXPECT_EQ(0, GlobalSymbolDecl(context));
-
+ 
   input.assign("group_b32 &tmp[2];\n");
   lexer->set_source_string(input);
   context->token_to_scan = yylex();
@@ -4116,7 +4112,7 @@
 
   delete lexer;
 
-}
+};
 
 TEST(ParserTest, DirectiveTest) {
   Lexer* lexer = new Lexer();
@@ -4151,12 +4147,12 @@
   EXPECT_EQ(0, Directive(context));
 
   delete lexer;
-}
+};
 
 TEST(ParserTest ,SobInit){
   Lexer* lexer = new Lexer();
   context->set_error_reporter(main_reporter);
-
+  
   std::string input("coord = linear");
   lexer->set_source_string(input);
   context->token_to_scan = yylex();
@@ -4166,7 +4162,7 @@
   lexer->set_source_string(input);
   context->token_to_scan = yylex();
   EXPECT_EQ(0, SobInit(context));
-
+  
   input.assign("boundaryU = linear");
   lexer->set_source_string(input);
   context->token_to_scan = yylex();
@@ -4185,12 +4181,12 @@
 
   delete lexer ;
 
-}
+};
 
 TEST(ParserTest ,SobInitializer){
   Lexer* lexer = new Lexer();
   context->set_error_reporter(main_reporter);
-
+  
   std::string input("= {coord = linear,filter = normalized }");
   lexer->set_source_string(input);
   context->token_to_scan = yylex();
@@ -4200,7 +4196,7 @@
   lexer->set_source_string(input);
   context->token_to_scan = yylex();
   EXPECT_EQ(0, SobInitializer(context));
-
+  
   input.assign("= { boundaryU = linear}");
   lexer->set_source_string(input);
   context->token_to_scan = yylex();
@@ -4219,12 +4215,12 @@
 
   delete lexer ;
 
-}
+};
 
 TEST(ParserTest,GlobalSamplerDecl){
   Lexer* lexer = new Lexer();
   context->set_error_reporter(main_reporter);
-
+  
   std::string input("global_Samp &demo ;");
   lexer->set_source_string(input);
   context->token_to_scan = yylex();
@@ -4239,18 +4235,18 @@
   lexer->set_source_string(input);
   context->token_to_scan = yylex();
   EXPECT_EQ(0, GlobalSamplerDecl(context));
-
+  
   input.assign("global_Samp &demo[10]={boundaryU = linear , boundaryV = linear} ;");
   lexer->set_source_string(input);
   context->token_to_scan = yylex();
   EXPECT_EQ(0, GlobalSamplerDecl(context));
   delete lexer ;
-}
+};
 
 TEST(ParserTest,GlobalInitializable){
   Lexer* lexer = new Lexer();
   context->set_error_reporter(main_reporter);
-
+  
   std::string input("extern global_Samp &demo ;");
   lexer->set_source_string(input);
   context->token_to_scan = yylex();
@@ -4276,12 +4272,12 @@
   lexer->set_source_string(input);
   context->token_to_scan = yylex();
   EXPECT_EQ(0, GlobalInitializable(context));
-
+  
   input.assign("align 4 global_RWImg &demo[10]={format = normalized} ;");
   lexer->set_source_string(input);
   context->token_to_scan = yylex();
   EXPECT_EQ(0, GlobalInitializable(context));
-
+  
   //for globalReadOlnyImageDecl
   input.assign("const  extern global_ROImg &demo ;");
   lexer->set_source_string(input);
@@ -4292,7 +4288,7 @@
   lexer->set_source_string(input);
   context->token_to_scan = yylex();
   EXPECT_EQ(0, GlobalInitializable(context));
-
+  
   input.assign("const extern align 8 global_ROImg &demo[10]={format = normalized } ;");
   lexer->set_source_string(input);
   context->token_to_scan = yylex();
@@ -4315,18 +4311,18 @@
   EXPECT_EQ(0, GlobalInitializable(context));
 
   delete lexer;
-}
+};
 
 TEST(ParserTest,GlobalDecl){
   Lexer* lexer = new Lexer();
   context->set_error_reporter(main_reporter);
-
+  
   //for globalSamplerDecl
   std::string input("const extern global_Samp &demo ;");
   lexer->set_source_string(input);
   context->token_to_scan = yylex();
   EXPECT_EQ(0, GlobalDecl(context));
-
+ 
   input.assign("const extern global_Samp &demo[10]={boundaryU = linear} ;");
   lexer->set_source_string(input);
   context->token_to_scan = yylex();
@@ -4336,7 +4332,7 @@
   lexer->set_source_string(input);
   context->token_to_scan = yylex();
   EXPECT_EQ(0, GlobalDecl(context));
-
+ 
   //for globalReadOlnyImageDecl
   input.assign("const  extern global_ROImg &demo ;");
   lexer->set_source_string(input);
@@ -4347,7 +4343,7 @@
   lexer->set_source_string(input);
   context->token_to_scan = yylex();
   EXPECT_EQ(0, GlobalDecl(context));
-
+  
   input.assign("const  extern global_ROImg &demo[10]={format = normalized } ;");
   lexer->set_source_string(input);
   context->token_to_scan = yylex();
@@ -4368,7 +4364,7 @@
   lexer->set_source_string(input);
   context->token_to_scan = yylex();
   EXPECT_EQ(0, GlobalDecl(context));
-
+  
   input.assign("const extern global_RWImg &demo[10]={format = normalized} ;");
   lexer->set_source_string(input);
   context->token_to_scan = yylex();
@@ -4443,7 +4439,7 @@
   context->token_to_scan = lexer->get_next_token();
   EXPECT_EQ(0, GlobalDecl(context));
   delete lexer ;
-}
+};
 
 
 TEST(ParserTest, Program) {
@@ -4476,7 +4472,7 @@
   EXPECT_EQ(0, Program(context));
 
   delete lexer;
-}
+};
 
 
 TEST(ParserTest, SequenceOfPrograms) {
@@ -4804,7 +4800,7 @@
   EXPECT_CALL(mer, show_all_error());
 
   // test reported error
-  error_code_t error_code;
+  error_t error_code;
   unsigned int number_of_errors = mer.get_number_of_errors();
 
   EXPECT_EQ(3U, number_of_errors);
