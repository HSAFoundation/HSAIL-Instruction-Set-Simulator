// Copyright 2012 MulticoreWare Inc.

#include <string>
#include <iostream>
#include "gtest/gtest.h"
#include "lexer.h"
#include "parser.h"
#include "parser_wrapper.h"

namespace hsa {
namespace brig {
extern Context* context;

// ------------------  BASIC PARSER TEST -----------------

TEST(ParserTest, OperandTest) {
  Lexer* lexer = new Lexer();
  std::string input("&a_global_id123");  // global id
  lexer->set_source_string(input);
  EXPECT_EQ(0, Operand(lexer->get_next_token(), context));

  input.assign("%a_local_id");  // local id
  lexer->set_source_string(input);
  EXPECT_EQ(0, Operand(lexer->get_next_token(), context));

  input.assign("$d7");  // register
  lexer->set_source_string(input);
  EXPECT_EQ(0, Operand(lexer->get_next_token(), context));

  input.assign("1352");  // Int constant
  lexer->set_source_string(input);
  EXPECT_EQ(0, Operand(lexer->get_next_token(), context));

  input.assign("WAVESIZE");  // TOKEN_WAVE_SIZE
  lexer->set_source_string(input);
  EXPECT_EQ(0, Operand(lexer->get_next_token(), context));

  input.assign("_u32(12, 13 ,14)");  // decimalListSingle
  lexer->set_source_string(input);
  EXPECT_EQ(0, Operand(lexer->get_next_token(), context));
}

TEST(ParserTest, AddressableOperandTest) {
  Lexer* lexer = new Lexer();
  std::string input("[%local_id]");  // Int constant
  lexer->set_source_string(input);
  EXPECT_EQ(0, AddressableOperand(lexer->get_next_token(), context));

  input.assign("[%local_id <100> ]");
  lexer->set_source_string(input);
  EXPECT_EQ(0, AddressableOperand(lexer->get_next_token(), context));

  input.assign("[%local_id<$d7>]");
  lexer->set_source_string(input);
  EXPECT_EQ(0, AddressableOperand(lexer->get_next_token(), context));

  input.assign("[%global_id<$q5 + 10 >]");
  lexer->set_source_string(input);
  EXPECT_EQ(0, AddressableOperand(lexer->get_next_token(), context));

  input.assign("[%global_id<$d6 - 10 >]");
  lexer->set_source_string(input);
  EXPECT_EQ(0, AddressableOperand(lexer->get_next_token(), context));
}

TEST(ParserTest, QueryTest) {
  Lexer* lexer = new Lexer();
  // test the Query types;
  std::string input("   query_order_u32  $c1 , [&Test<$d7  + 100>];");
  lexer->set_source_string(input);
  EXPECT_EQ(0, Query(lexer->get_next_token(), context));

  input.assign("    query_data_u32  $c1 , [&Test<$d7  + 100>];");
  lexer->set_source_string(input);
  EXPECT_EQ(0, Query(lexer->get_next_token(), context));

  input.assign("query_array_u32  $c1 , [&Test<$d7  + 100>];");
  lexer->set_source_string(input);
  input.assign("query_width_u32  $c1 , [&Test<$d7  + 100>];");
  lexer->set_source_string(input);
  input.assign("query_height_u32  $c1 , [&Test<$d7  + 100>];");
  lexer->set_source_string(input);
  input.assign("query_depth_u32  $c1 , [&Test<$d7  + 100>];");
  lexer->set_source_string(input);
  input.assign("query_normalized_u32  $c1 , [&Test<$d7  + 100>];");
  lexer->set_source_string(input);
  input.assign("query_filtering_u32  $c1 , [&Test<$d7  + 100>];");
  lexer->set_source_string(input);

  // test the dataTypes;
  input.assign("query_order_s32  $c1 , [&Test<$d7  + 100>];");
  lexer->set_source_string(input);
  input.assign("query_order_s64  $c1 , [&Test<$d7  + 100>];");
  lexer->set_source_string(input);
  input.assign("query_order_u64  $c1 , [&Test<$d7  + 100>];");
  lexer->set_source_string(input);
  input.assign("query_order_b1  $c1 , [&Test<$d7  + 100>];");
  lexer->set_source_string(input);
  input.assign("query_order_b32  $c1 , [&Test<$d7  + 100>];");
  lexer->set_source_string(input);
  input.assign("query_order_f32  $c1 , [&Test<$d7  + 100>];");
  lexer->set_source_string(input);
  input.assign("query_order_f64  $c1 , [&Test<$d7  + 100>];");
  lexer->set_source_string(input);
  input.assign("query_order_b64  $c1 , [&Test<$d7  + 100>];");
  lexer->set_source_string(input);
  input.assign("query_order_b8  $c1 , [&Test<$d7  + 100>];");
  lexer->set_source_string(input);
  input.assign("query_order_b16  $c1 , [&Test<$d7  + 100>];");
  lexer->set_source_string(input);
  input.assign("query_order_s8  $c1 , [&Test<$d7  + 100>];");
  lexer->set_source_string(input);
  input.assign("query_order_s16  $c1 , [&Test<$d7  + 100>];");
  lexer->set_source_string(input);
  input.assign("query_order_u8  $c1 , [&Test<$d7  + 100>];");
  lexer->set_source_string(input);
  input.assign("query_order_u16  $c1 , [&Test<$d7  + 100>];");
  lexer->set_source_string(input);
  input.assign("query_order_f16  $c1 , [&Test<$d7  + 100>];");
  lexer->set_source_string(input);
  input.assign("query_order_b128  $c1 , [&Test<$d7  + 100>];");
  lexer->set_source_string(input);
  input.assign("query_order_u8x4  $c1 , [&Test<$d7  + 100>];");
  lexer->set_source_string(input);
  input.assign("query_order_s8x4  $c1 , [&Test<$d7  + 100>];");
  lexer->set_source_string(input);
  input.assign("query_order_u16x2  $c1 , [&Test<$d7  + 100>];");
  lexer->set_source_string(input);
  input.assign("query_order_s16x2  $c1 , [&Test<$d7  + 100>];");
  lexer->set_source_string(input);
  input.assign("query_order_f16x2  $c1 , [&Test<$d7  + 100>];");
  lexer->set_source_string(input);
  input.assign("query_order_f32x2  $c1 , [&Test<$d7  + 100>];");
  lexer->set_source_string(input);
  input.assign("query_order_u8x8  $c1 , [&Test<$d7  + 100>];");
  lexer->set_source_string(input);
  input.assign("query_order_s8x8  $c1 , [&Test<$d7  + 100>];");
  lexer->set_source_string(input);
  input.assign("query_order_u16x4  $c1 , [&Test<$d7  + 100>];");
  lexer->set_source_string(input);
  input.assign("query_order_s16x4  $c1 , [&Test<$d7  + 100>];");
  lexer->set_source_string(input);
  input.assign("query_order_f16x4  $c1 , [&Test<$d7  + 100>];");
  lexer->set_source_string(input);
  input.assign("query_order_u8x16  $c1 , [&Test<$d7  + 100>];");
  lexer->set_source_string(input);
  input.assign("query_order_s8x16  $c1 , [&Test<$d7  + 100>];");
  lexer->set_source_string(input);
  input.assign("query_order_u16x8  $c1 , [&Test<$d7  + 100>];");
  lexer->set_source_string(input);
  input.assign("query_order_s16x8  $c1 , [&Test<$d7  + 100>];");
  lexer->set_source_string(input);
  input.assign("query_order_f16x8  $c1 , [&Test<$d7  + 100>];");
  lexer->set_source_string(input);
  input.assign("query_order_f32x4  $c1 , [&Test<$d7  + 100>];");
  lexer->set_source_string(input);
  input.assign("query_order_s32x4  $c1 , [&Test<$d7  + 100>];");
  lexer->set_source_string(input);
  input.assign("query_order_u32x4  $c1 , [&Test<$d7  + 100>];");
  lexer->set_source_string(input);
  input.assign("query_order_f64x2  $c1 , [&Test<$d7  + 100>];");
  lexer->set_source_string(input);
  input.assign("query_order_s64x2  $c1 , [&Test<$d7  + 100>];");
  lexer->set_source_string(input);
  input.assign("query_order_u64x2  $c1 , [&Test<$d7  + 100>];");
  lexer->set_source_string(input);

  // test for Operand
  // 1. Identifier
  input.assign("query_order_f32x4  $c1 , [&Test<$d7  + 100>];");
  lexer->set_source_string(input);
  input.assign("query_order_s32x4  $d1 , [&Test<$d7  + 100>];");
  lexer->set_source_string(input);
  input.assign("query_order_u32x4  $s1 , [&Test<$d7  + 100>];");
  lexer->set_source_string(input);
  input.assign("query_order_f64x2  $q1 , [&Test<$d7  + 100>];");
  lexer->set_source_string(input);
  input.assign("query_order_s64x2  %a1 , [&Test<$d7  + 100>];");
  lexer->set_source_string(input);
  input.assign("query_order_u64x2  &a1 , [&Test<$d7  + 100>];");
  lexer->set_source_string(input);
  // 2. BaseOperand


  // test for AddressableOperand
  input.assign("query_order_f32x4  $c1 , [%Test<100>];");
  lexer->set_source_string(input);
  input.assign("query_order_s32x4  $d1 , [&Test<$d7  - 100>];");
  lexer->set_source_string(input);
  input.assign("query_order_u32x4  $s1 , [&Test];");
  lexer->set_source_string(input);
  input.assign("query_order_f64x2  $q1 , [&Test<$d7  + 100>];");
  lexer->set_source_string(input);
  input.assign("query_order_s64x2  %a1 , [%Test<$d7>];");
  lexer->set_source_string(input);
}

TEST(ParserTest, ArrayOperandList) {
  Lexer* lexer = new Lexer();
  std::string input("($d4,&global_id, %local_id)");
  lexer->set_source_string(input);
  EXPECT_EQ(0, ArrayOperandList(lexer->get_next_token(), context));
}

TEST(ParserTest, RoundingMode) {
  bool is_ftz = false;
  unsigned int current_token;
  Lexer* lexer = new Lexer();
  std::string input("_upi");
  lexer->set_source_string(input);
  EXPECT_EQ(0, RoundingMode(lexer->get_next_token(),
                            &is_ftz,
                            &current_token,
                            context));

  input.assign("_downi");
  lexer->set_source_string(input);
  EXPECT_EQ(0, RoundingMode(lexer->get_next_token(),
                            &is_ftz,
                            &current_token,
                            context));

  input.assign("_zeroi");
  lexer->set_source_string(input);
  EXPECT_EQ(0, RoundingMode(lexer->get_next_token(),
                            &is_ftz,
                            &current_token,
                            context));

  input.assign("_neari");
  lexer->set_source_string(input);
  EXPECT_EQ(0, RoundingMode(lexer->get_next_token(),
                            &is_ftz,
                            &current_token,
                            context));

  input.assign("_up");
  lexer->set_source_string(input);
  EXPECT_EQ(0, RoundingMode(lexer->get_next_token(),
                            &is_ftz,
                            &current_token,
                            context));

  input.assign("_down");
  lexer->set_source_string(input);
  EXPECT_EQ(0, RoundingMode(lexer->get_next_token(),
                            &is_ftz,
                            &current_token,
                            context));

  input.assign("_zero");
  lexer->set_source_string(input);
  EXPECT_EQ(0, RoundingMode(lexer->get_next_token(),
                            &is_ftz,
                            &current_token,
                            context));

  input.assign("_near");
  lexer->set_source_string(input);
  EXPECT_EQ(0, RoundingMode(lexer->get_next_token(),
                            &is_ftz,
                            &current_token,
                            context));

  input.assign("_ftz_up");
  lexer->set_source_string(input);
  EXPECT_EQ(0, RoundingMode(lexer->get_next_token(),
                            &is_ftz,
                            &current_token,
                            context));

  input.assign("_ftz_down");
  lexer->set_source_string(input);
  EXPECT_EQ(0, RoundingMode(lexer->get_next_token(),
                            &is_ftz,
                            &current_token,
                            context));

  input.assign("_ftz_zero");
  lexer->set_source_string(input);
  EXPECT_EQ(0, RoundingMode(lexer->get_next_token(),
                            &is_ftz,
                            &current_token,
                            context));

  input.assign("_ftz_near");
  lexer->set_source_string(input);
  EXPECT_EQ(0, RoundingMode(lexer->get_next_token(),
                            &is_ftz,
                            &current_token,
                            context));

  input.assign("_ftz");
  lexer->set_source_string(input);
  EXPECT_EQ(0, RoundingMode(lexer->get_next_token(),
                            &is_ftz,
                            &current_token,
                            context));
}

TEST(ParserTest, Instruction2) {
  // with packing
  Lexer* lexer = new Lexer();
  std::string input("abs_p_s8x4 $s1, $s2;");
  lexer->set_source_string(input);
  EXPECT_EQ(0, Instruction2(lexer->get_next_token(), context));

  // with _ftz and packing
  input.assign("abs_ftz_p_s8x4 $s1, $s2;");
  lexer->set_source_string(input);
  EXPECT_EQ(0, Instruction2(lexer->get_next_token(), context));

  // with _ftz floatRounding and packing
  input.assign("abs_ftz_up_s8x4 $s1, $s2;");
  lexer->set_source_string(input);
  EXPECT_EQ(0, Instruction2(lexer->get_next_token(), context));

  // without roundingMode or packing
  input.assign("abs_s8x4 $s1, $s2;");
  lexer->set_source_string(input);
  EXPECT_EQ(0, Instruction2(lexer->get_next_token(), context));

  // with _ftz
  input.assign("abs_ftz_s8x4 $s1, $s2;");
  lexer->set_source_string(input);
  EXPECT_EQ(0, Instruction2(lexer->get_next_token(), context));

  // with _ftz floatRounding
  input.assign("abs_ftz_up_s8x4 $s1, $s2;");
  lexer->set_source_string(input);
  EXPECT_EQ(0, Instruction2(lexer->get_next_token(), context));

  input.assign("unpack2 $s1, $s2;");
  lexer->set_source_string(input);
  EXPECT_EQ(0, Instruction2(lexer->get_next_token(), context));

  input.assign("unpack2_ftz $s1, $s2;");
  lexer->set_source_string(input);
  EXPECT_EQ(0, Instruction2(lexer->get_next_token(), context));

  input.assign("unpack2_ftz_zero $s1, $s2;");
  lexer->set_source_string(input);
  EXPECT_EQ(0, Instruction2(lexer->get_next_token(), context));


  input.assign("unpack2_neari $s1, $s2;");
  lexer->set_source_string(input);
  EXPECT_EQ(0, Instruction2(lexer->get_next_token(), context));

  input.assign("frsqrt_ftz_f32 $s1, $s0;");
  lexer->set_source_string(input);
  EXPECT_EQ(0, Instruction2(lexer->get_next_token(), context));

  input.assign("frsqrt_ftz_f32 $s1, $s0;");
  lexer->set_source_string(input);
  EXPECT_EQ(0, Instruction2(lexer->get_next_token(), context));
}

TEST(ParserTest, VersionStatement) {
  Lexer* lexer = new Lexer();
  std::string input("version 1:0;");
  lexer->set_source_string(input);
  EXPECT_EQ(0, Program(lexer->get_next_token(), context));


  input.assign("version 2:0:$large;");
  lexer->set_source_string(input);
  EXPECT_EQ(0, Program(lexer->get_next_token(), context));
}

TEST(ParserTest, AlignStatement) {
  Lexer* lexer = new Lexer();
  std::string input("align 8");
  lexer->set_source_string(input);
  EXPECT_EQ(0, Alignment(lexer->get_next_token(), context));
}

TEST(ParserTest, DeclPrefix) {
  Lexer* lexer = new Lexer();
  bool recheck;
  unsigned int last_token;
  std::string input("align 8");
  lexer->set_source_string(input);
  EXPECT_EQ(0, DeclPrefix(lexer->get_next_token(),
                          &recheck,
                          &last_token,
                          context));

  input.assign("align 8 static");
  lexer->set_source_string(input);
  EXPECT_EQ(0, DeclPrefix(lexer->get_next_token(),
                          &recheck,
                          &last_token,
                          context));

  input.assign("align 8 extern const");
  lexer->set_source_string(input);
  EXPECT_EQ(0, DeclPrefix(lexer->get_next_token(),
                          &recheck,
                          &last_token,
                          context));

  input.assign("extern const");
  lexer->set_source_string(input);
  EXPECT_EQ(0, DeclPrefix(lexer->get_next_token(),
                          &recheck,
                          &last_token,
                          context));

  input.assign("extern const align 1");
  lexer->set_source_string(input);
  EXPECT_EQ(0, DeclPrefix(lexer->get_next_token(),
                          &recheck,
                          &last_token,
                          context));

  input.assign("const extern");
  lexer->set_source_string(input);
  EXPECT_EQ(0, DeclPrefix(lexer->get_next_token(),
                          &recheck,
                          &last_token,
                          context));
}

TEST(ParserTest, FBar) {
  Lexer* lexer = new Lexer();
  std::string input(":fbar(1)");
  lexer->set_source_string(input);
  EXPECT_EQ(0, FBar(lexer->get_next_token(), context));
}

TEST(ParserTest, ArrayDimensionSet) {
  Lexer* lexer = new Lexer();
  bool rescan = false;
  unsigned int last_tok = 0;
  std::string input("[]");
  lexer->set_source_string(input);
  EXPECT_EQ(0, ArrayDimensionSet(lexer->get_next_token(),
                                 &rescan,
                                 &last_tok,
                                 context));

  input.assign("[1]");
  lexer->set_source_string(input);
  EXPECT_EQ(0, ArrayDimensionSet(lexer->get_next_token(),
                                 &rescan,
                                 &last_tok,
                                 context));

  input.assign("[1][2][][3]");
  lexer->set_source_string(input);
  EXPECT_EQ(0, ArrayDimensionSet(lexer->get_next_token(),
                                 &rescan,
                                 &last_tok,
                                 context));
}

TEST(ParserTest, ArgumentDecl) {
  Lexer* lexer = new Lexer();
  bool rescan = false;
  unsigned int last_tok = 0;

  // test 1
  std::string input("const static arg_u32 %local_id[2][2] ");
  lexer->set_source_string(input);
  EXPECT_EQ(0, ArgumentDecl(lexer->get_next_token(),
                            &rescan,
                            &last_tok,
                            context));

  // test 2
  input.assign("align 8 const static arg_u32 %local_id[2][2] ");
  lexer->set_source_string(input);
  EXPECT_EQ(0, ArgumentDecl(lexer->get_next_token(),
                            &rescan,
                            &last_tok,
                            context));

  // test 3
  input.assign("align 8 arg_u32 %local_id[2][2] ");
  lexer->set_source_string(input);
  EXPECT_EQ(0, ArgumentDecl(lexer->get_next_token(),
                            &rescan,
                            &last_tok,
                            context));

    // test 4
  input.assign("extern arg_u32 %local_id[2][2] ");
  lexer->set_source_string(input);
  EXPECT_EQ(0, ArgumentDecl(lexer->get_next_token(),
                            &rescan,
                            &last_tok,
                            context));

    // test 5
  input.assign("const align 8 arg_u32 %local_id[2][2] ");
  lexer->set_source_string(input);
  EXPECT_EQ(0, ArgumentDecl(lexer->get_next_token(),
                            &rescan,
                            &last_tok,
                            context));

    // test 6
  input.assign("const static align 8 arg_u32 %local_id[2][2] ");
  lexer->set_source_string(input);
  EXPECT_EQ(0, ArgumentDecl(lexer->get_next_token(),
                            &rescan,
                            &last_tok,
                            context));

  // test 7
  input.assign("const align 8 static arg_u32 %local_id[2][2] ");
  lexer->set_source_string(input);
  EXPECT_EQ(0, ArgumentDecl(lexer->get_next_token(),
                            &rescan,
                            &last_tok,
                            context));

      // test 8
  input.assign("static const align 8 arg_u32 %local_id[2][2] ");
  lexer->set_source_string(input);
  EXPECT_EQ(0, ArgumentDecl(lexer->get_next_token(),
                            &rescan,
                            &last_tok,
                            context));

      // test 9
  input.assign("static align 8 arg_u32 %local_id[2][2] ");
  lexer->set_source_string(input);
  EXPECT_EQ(0, ArgumentDecl(lexer->get_next_token(),
                            &rescan,
                            &last_tok,
                            context));
}

TEST(ParserTest, ArgumentListBody) {
  Lexer* lexer = new Lexer();
  bool rescan = false;
  unsigned int last_tok = 0;

  // test 1
  std::string input("const static arg_u32 %local_id[2][2],");
  input.append("static arg_f16 %local_id[], align 8 arg_u64 %test ");
  lexer->set_source_string(input);
  EXPECT_EQ(0, ArgumentListBody(lexer->get_next_token(),
                                &rescan,
                                &last_tok,
                                context));
}

TEST(ParserTest, FunctionDefinition) {
  Lexer* lexer = new Lexer();
  bool rescan = false;
  unsigned int last_tok = 0;

  // test 1
  std::string input("function &get_global_id(arg_u32 %ret_val)");
  input.append("(arg_u32 %arg_val0) :fbar(1)");
  lexer->set_source_string(input);
  EXPECT_EQ(0, FunctionDefinition(lexer->get_next_token(),
                                  &rescan,
                                  &last_tok,
                                  context));
}

TEST(ParserTest, FunctionDecl) {
  Lexer* lexer = new Lexer();
  // test 1
  std::string input("function &get_global_id(arg_u32 %ret_val)");
  input.append("(arg_u32 %arg_val0) :fbar(1);");
  lexer->set_source_string(input);
  EXPECT_EQ(0, FunctionDecl(lexer->get_next_token(), context));
}

TEST(ParserTest, Codeblock) {
  Lexer* lexer = new Lexer();
  // test 1
  std::string input("{ abs_p_s8x4 $s1, $s2; abs_s8x4 $s1, $s2; }; ");
  lexer->set_source_string(input);
  EXPECT_EQ(0, Codeblock(lexer->get_next_token(), context));
}

TEST(ParserTest, Function) {
  Lexer* lexer = new Lexer();
  std::string input("function &get_global_id(arg_u32 %ret_val)");
  input.append(" (arg_u32 %arg_val0) :fbar(1)");
  input.append("{ abs_p_s8x4 $s1, $s2; abs_s8x4 $s1, $s2; };");
  lexer->set_source_string(input);
  EXPECT_EQ(0, Function(lexer->get_next_token(), context));
}

TEST(ParserTest, SimpleProg) {
  Lexer* lexer = new Lexer();
  std::string input("version 1:0:$small;");
  input.append("function &get_global_id(arg_u32 %ret_val)");
  input.append(" (arg_u32 %arg_val0);");
  input.append("function &abort() (); ");

  lexer->set_source_string(input);
  EXPECT_EQ(0, Program(lexer->get_next_token(), context));
};

TEST(ParserTest, Instruction3) {
  Lexer* lexer = new Lexer();
  std::string input(" add_pp_sat_u16x2 $s1, $s0, $s3;");
  lexer->set_source_string(input);
  EXPECT_EQ(0, Instruction3(lexer->get_next_token(), context));
};

TEST(ParserTest, OptionalWidth) {
  Lexer* lexer = new Lexer();
  std::string input("_width(all)");
  lexer->set_source_string(input);
  EXPECT_EQ(0, OptionalWidth(lexer->get_next_token(), context));

  input.assign("_width(32)");
  lexer->set_source_string(input);
  EXPECT_EQ(0, OptionalWidth(lexer->get_next_token(), context));
};

TEST(ParserTest, BranchOperation) {
  Lexer* lexer = new Lexer();
  bool rescan = false;
  int last_tok = 0;

  std::string input("cbr_width(all)_fbar $s1, @then;");
  lexer->set_source_string(input);
  EXPECT_EQ(0, Branch(lexer->get_next_token(), context));

  input.assign("cbr_width(all)_fbar $c1, 10 , [@first, @then];");
  lexer->set_source_string(input);
  EXPECT_EQ(0, Branch(lexer->get_next_token(), context));

  input.assign("cbr_width(all)_fbar $c1, &global;");
  lexer->set_source_string(input);
  EXPECT_EQ(0, Branch(lexer->get_next_token(), context));

  input.assign("cbr_width(all)_fbar $c1, 5, [%local]; ");
  lexer->set_source_string(input);
  EXPECT_EQ(0, Branch(lexer->get_next_token(), context));

  input.assign("cbr_width(all)_fbar $c1, 10, @label; ");
  lexer->set_source_string(input);
  EXPECT_EQ(0, Branch(lexer->get_next_token(), context));

  input.assign("brn_width(all)_fbar &global; ");
  lexer->set_source_string(input);
  EXPECT_EQ(0, Branch(lexer->get_next_token(), context));

  input.assign("brn_width(all)_fbar @goto; ");
  lexer->set_source_string(input);
  EXPECT_EQ(0, Branch(lexer->get_next_token(), context));

  input.assign("brn_width(all)_fbar &global, [%local]; ");
  lexer->set_source_string(input);
  EXPECT_EQ(0, Branch(lexer->get_next_token(), context));

  input.assign("brn_width(all)_fbar &global, [@goto]; ");
  lexer->set_source_string(input);
  EXPECT_EQ(0, Branch(lexer->get_next_token(), context));

  input.assign("cbr $s1, @then; ");
  lexer->set_source_string(input);
  EXPECT_EQ(0, Branch(lexer->get_next_token(), context));
};

TEST(ParserTest, ParseCallTargets) {
  Lexer* lexer = new Lexer();
  std::string input("[&global, %local]");
  lexer->set_source_string(input);
  EXPECT_EQ(0, CallTargets(lexer->get_next_token(), context));
};

TEST(ParserTest, ParseCallArgs) {
  Lexer* lexer = new Lexer();
  std::string input("()");
  lexer->set_source_string(input);
  EXPECT_EQ(0, CallArgs(lexer->get_next_token(), context));

  input.assign("(&a,%b,%c)");
  lexer->set_source_string(input);
  EXPECT_EQ(0, CallArgs(lexer->get_next_token(), context));

  input.assign("(1,2,3)");
  lexer->set_source_string(input);
  EXPECT_EQ(0, CallArgs(lexer->get_next_token(), context));
};

TEST(ParserTest, Call) {
  Lexer* lexer = new Lexer();
  std::string input("call &callee (%output)(%input);");
  lexer->set_source_string(input);
  EXPECT_EQ(0, Call(lexer->get_next_token(), context));

  input.assign("call_width(all) &callee ");
  input.append("(%output1,&output2)(%input1, $d7) [&id1, &id2];");
  lexer->set_source_string(input);
  EXPECT_EQ(0, Call(lexer->get_next_token(), context));
};

TEST(ParserTest, Initializers) {
  Lexer* lexer = new Lexer();
  bool rescan = false;
  unsigned int last_token = 0;
  std::string input("= {12, 13,14, -13}");  // DecimalInitializer
  lexer->set_source_string(input);
  EXPECT_EQ(0, Initializer(lexer->get_next_token(),
                           &rescan,
                           &last_token,
                           context));

  input.assign("= 12, 13,14 ");  // DecimalInitializer
  lexer->set_source_string(input);
  EXPECT_EQ(0, Initializer(lexer->get_next_token(),
                           &rescan,
                           &last_token,
                           context));

  input.assign("={ 1.2f, 1.3f,-1.4f }");  // SingleInitializer
  lexer->set_source_string(input);
  EXPECT_EQ(0, Initializer(lexer->get_next_token(),
                           &rescan,
                           &last_token,
                           context));

  input.assign("= 1.2f, 1.3f,-1.4f ");  // SingleInitializer
  lexer->set_source_string(input);
  EXPECT_EQ(0, Initializer(lexer->get_next_token(),
                           &rescan,
                           &last_token,
                           context));

  input.assign("={ 1.2L, 1.3L,-1.4L }");  // FloatInitializer
  lexer->set_source_string(input);
  EXPECT_EQ(0, Initializer(lexer->get_next_token(),
                           &rescan,
                           &last_token,
                           context));

  input.assign("= 1.2L, 1.3L,-1.4L ");  // FloatInitializer
  lexer->set_source_string(input);
  EXPECT_EQ(0, Initializer(lexer->get_next_token(),
                           &rescan,
                           &last_token,
                           context));

  input.assign("= {@a, @b, @c} ");  // LabelInitializer
  lexer->set_source_string(input);
  EXPECT_EQ(0, Initializer(lexer->get_next_token(),
                           &rescan,
                           &last_token,
                           context));
};

TEST(ParserTest, InitializableDecl) {
  Lexer* lexer = new Lexer();
  // DecimalInitializer
  std::string input("readonly_s32 &x[4]= {12, 13,14, -13};");
  lexer->set_source_string(input);
  EXPECT_EQ(0, InitializableDecl(lexer->get_next_token(), context));

  input.assign("global_u32 &x[3] = 12, 13,14 ; ");
  lexer->set_source_string(input);
  EXPECT_EQ(0, InitializableDecl(lexer->get_next_token(), context));

  // SingleInitializer
  input.assign("readonly_f32 %f[3] = { 1.2f, 1.3f,-1.4f };");
  lexer->set_source_string(input);
  EXPECT_EQ(0, InitializableDecl(lexer->get_next_token(), context));

  input.assign("global_f32 &c[3] = 1.2f, 1.3f,-1.4f ;");
  lexer->set_source_string(input);
  EXPECT_EQ(0, InitializableDecl(lexer->get_next_token(), context));

  // FloatInitializer
  input.assign("readonly_f64 %d[3] ={ 1.2L, 1.3L,-1.4L; }");
  lexer->set_source_string(input);
  EXPECT_EQ(0, InitializableDecl(lexer->get_next_token(), context));

  input.assign("global_f64 %g[3] = 1.2L, 1.3L,-1.4L ;");
  lexer->set_source_string(input);
  EXPECT_EQ(0, InitializableDecl(lexer->get_next_token(), context));
};

TEST(ParserTest, ProgWithFunctionDefinition) {
  Lexer* lexer = new Lexer();
  // Example 3
  std::string input("version 1:0:$small;");
  input.append("function &packed_ops (arg_u8x4 %x)() {");
  input.append(" abs_p_s8x4 $s1, $s2; ");
  input.append(" add_pp_sat_u16x2 $s1, $s0, $s3; ");
  input.append(" }; ");

  lexer->set_source_string(input);
  EXPECT_EQ(0, Program(lexer->get_next_token(), context));

  // Example 2
  input.clear();
  input.assign("version 1:0:$small;");
  input.append("function &return_true(arg_f32 %ret_val) () {");
  input.append(" ret;");
  input.append(" }; ");

  lexer->set_source_string(input);
  EXPECT_EQ(0, Program(lexer->get_next_token(), context));

  // Example 4
  input.clear();
  input.assign("version 1:1:$small;");
  input.append("function &branch_ops (arg_u8x4 %x)() {");
  input.append("cbr $c1, @then;");
  input.append("abs_p_s8x4 $s1, $s2;");
  input.append(" brn @outof_IF;");
  input.append("@then: add_pp_sat_u16x2 $s1, $s0, $s3;");
  input.append(" @outof_IF: ret;");
  input.append(" }; ");
  lexer->set_source_string(input);
  EXPECT_EQ(0, Program(lexer->get_next_token(), context));

  // Example 5 - Call to simple function
  input.clear();
  input.assign("version 1:0:$small;");
  input.append("function &callee()() {");
  input.append("ret;");
  input.append("};");

  input.append(" function &caller()() {");
  input.append("{call &callee;}");
  input.append(" }; ");
  lexer->set_source_string(input);
  EXPECT_EQ(0, Program(lexer->get_next_token(), context));

  // Example 6a - Call to a complex function
  input.clear();
  input.assign("version 1:0:$small;");
  input.append("function &callee(arg_f32 %output)(arg_f32 %input) {");
  input.append("ret;");
  input.append("};");

  input.append(" function &caller()() {");
  input.append(" { arg_f32 %input; ");
  input.append("  arg_f32 %output; ");
  input.append("call &callee (%output)(%input);}");
  input.append(" }; ");
  lexer->set_source_string(input);
  EXPECT_EQ(0, Program(lexer->get_next_token(), context));
};

TEST(ParserTest, ProgWithGlobalDecl) {
  Lexer* lexer = new Lexer();
  std::string input("version 1:0:$small;");
  input.append("readonly_f32 %f[3] = { 1.2f, 1.3f,-1.4f };");
  input.append("function &callee(arg_f32 %output)(arg_f32 %input) {");
  input.append("ret;");
  input.append("};");

  lexer->set_source_string(input);
  EXPECT_EQ(0, Program(lexer->get_next_token(), context));
};

TEST(ParserTest, ProgWithUninitializableDecl ) {
  Lexer* lexer = new Lexer();
  // Example 1 - PRM 20.8.2
  std::string input("version 1:0:$large;");
  input.append("global_f32 &x = 2;");
  input.append("function &test()() {");
  input.append("{private_u32 %z;}");
  input.append(" }; ");

  lexer->set_source_string(input);
  EXPECT_EQ(0, Program(lexer->get_next_token(), context));
};

TEST(ParserTest, UninitializableDecl) {
  Lexer* lexer = new Lexer();
  std::string input("private_f32 %f[3];");

  lexer->set_source_string(input);
  EXPECT_EQ(0, UninitializableDecl(lexer->get_next_token(), context));
};

TEST(ParserTest, ArgUninitializableDecl) {
  Lexer* lexer = new Lexer();
  std::string input("arg_f32 %f[3];");

  lexer->set_source_string(input);
  EXPECT_EQ(0, ArgUninitializableDecl(lexer->get_next_token(), context));
};

TEST(ParserTest, ProgWithArgUninitializableDecl ) {
  Lexer* lexer = new Lexer();
  std::string input("version 1:0:$large;");
  input.append("global_f32 &x = 2;");
  input.append("function &test()() {");
  input.append("{arg_u32 %z;}");
  input.append(" }; ");

  lexer->set_source_string(input);
  EXPECT_EQ(0, Program(lexer->get_next_token(), context));
};

TEST(ParserTest, FileDecl) {
  Lexer* lexer = new Lexer();
  std::string input("file 1 \"this is a file\";");
<<<<<<< HEAD
  lexer->set_source_string(input);
  EXPECT_EQ(0, FileDecl(lexer->get_next_token(), context));
=======
  yy_scan_string(reinterpret_cast<const char*>(input.c_str()));
  EXPECT_EQ(0, FileDecl(yylex(), context));

  // wrong case
  input.assign("file 2 ;");  // lack of file string
  yy_scan_string(reinterpret_cast<const char*>(input.c_str()));
  EXPECT_NE(0, FileDecl(yylex(), context));
  
  input.assign("file \"this is a file\";");  // lack of file string
  yy_scan_string(reinterpret_cast<const char*>(input.c_str()));
  EXPECT_NE(0, FileDecl(yylex(), context));
  
  input.assign("file 2 \"this is a file\"");  // lack of ';'
  yy_scan_string(reinterpret_cast<const char*>(input.c_str()));
  EXPECT_NE(0, FileDecl(yylex(), context));

  input.assign("file \"this is a file\" 2;" );  // reverse order
  yy_scan_string(reinterpret_cast<const char*>(input.c_str()));
  EXPECT_NE(0, FileDecl(yylex(), context));
  
  input.assign("file 1 2;");  // two integer number
  yy_scan_string(reinterpret_cast<const char*>(input.c_str()));
  EXPECT_NE(0, FileDecl(yylex(), context));

  input.assign("file \"file1\" \"file2\";");  // two file string
  yy_scan_string(reinterpret_cast<const char*>(input.c_str()));
  EXPECT_NE(0, FileDecl(yylex(), context));

  input.assign("file 1 \"file1\" \"file2\";");  // redundant file string
  yy_scan_string(reinterpret_cast<const char*>(input.c_str()));
  EXPECT_NE(0, FileDecl(yylex(), context));

  input.assign("file 1 2 \"file\";");  // redundant integer
  yy_scan_string(reinterpret_cast<const char*>(input.c_str()));
  EXPECT_NE(0, FileDecl(yylex(), context));
  
  input.assign("file 1.2 \"file\";");  // not integer
  yy_scan_string(reinterpret_cast<const char*>(input.c_str()));
  EXPECT_NE(0, FileDecl(yylex(), context));

  input.assign("file;");  // lack of number , file string
  yy_scan_string(reinterpret_cast<const char*>(input.c_str()));
  EXPECT_NE(0, FileDecl(yylex(), context));
  
  input.assign("file $s1 \"file\";");  // register not allowed
  yy_scan_string(reinterpret_cast<const char*>(input.c_str()));
  EXPECT_NE(0, FileDecl(yylex(), context));
>>>>>>> 9eb8621d
};

TEST(ParserTest, VectorToken) {
  Lexer* lexer = new Lexer();
  std::string input("_v2");

  lexer->set_source_string(input);
  EXPECT_EQ(0, VectorToken(lexer->get_next_token(), context));

  // input.clear() ;
  input.assign("_v4");
  lexer->set_source_string(input);
  EXPECT_EQ(0, VectorToken(lexer->get_next_token(), context));
};

TEST(ParserTest, SysCall) {
  // syscall dest, n, src0, src1, src2;
  // dest: must be a 32-bit register
  // n: An integer literal
  // src: must be a s reg, imm, WAVESIZE
  std::string input("syscall $s1, 3, $s2, $s3, $s4;");
  yy_scan_string(reinterpret_cast<const char*>(input.c_str()));
  EXPECT_EQ(0, SysCall(yylex(), context));

  input.assign("syscall $s1, 0xff, 1, 2, 3;");
  yy_scan_string(reinterpret_cast<const char*>(input.c_str()));
  EXPECT_EQ(0, SysCall(yylex(), context));
  
  input.assign("syscall $s1, 0xff, 1, $s3, 2;");
  yy_scan_string(reinterpret_cast<const char*>(input.c_str()));
  EXPECT_EQ(0, SysCall(yylex(), context));

  input.assign("syscall $s1, 0xff, 1, $s3, WAVESIZE;");
  yy_scan_string(reinterpret_cast<const char*>(input.c_str()));
  EXPECT_EQ(0, SysCall(yylex(), context));

  input.assign("syscall $s11, 0xff, WAVESIZE, $s3, WAVESIZE;"); 
  yy_scan_string(reinterpret_cast<const char*>(input.c_str()));
  EXPECT_EQ(0, SysCall(yylex(), context));

  // wrong case
  input.assign("syscall $d2, 0xff, $s1, $s3, $s4;"); // d register is 64-bit
  yy_scan_string(reinterpret_cast<const char*>(input.c_str()));
  EXPECT_NE(0, SysCall(yylex(), context));

  input.assign("syscall $c2, 0xff, $s1, $s3, $s4;"); // c register is 1-bit
  yy_scan_string(reinterpret_cast<const char*>(input.c_str()));
  EXPECT_NE(0, SysCall(yylex(), context));

  input.assign("syscall $q2, 0xff, $s1, $s3, $s4;"); // q register is 128-bit
  yy_scan_string(reinterpret_cast<const char*>(input.c_str()));
  EXPECT_NE(0, SysCall(yylex(), context));

  input.assign("syscall $s2, 0xff, $d1, $s3, $s4;"); // src must be s register
  yy_scan_string(reinterpret_cast<const char*>(input.c_str()));
  EXPECT_NE(0, SysCall(yylex(), context));

  input.assign("syscall $s2, $s4, $s1, $s3, $s4;"); // n must be integer literal
  yy_scan_string(reinterpret_cast<const char*>(input.c_str()));
  EXPECT_NE(0, SysCall(yylex(), context));

  input.assign("syscall $s3, 1.1, $s1, $s3, $s4;"); // n must be integer literal
  yy_scan_string(reinterpret_cast<const char*>(input.c_str()));
  EXPECT_NE(0, SysCall(yylex(), context));

  input.assign("syscall $s3, 3, $s1, $s3, $s4"); // lack of ';'
  yy_scan_string(reinterpret_cast<const char*>(input.c_str()));
  EXPECT_NE(0, SysCall(yylex(), context));

  input.assign("syscall $s3 3, $s1, $s3, $s4;"); // lack of ','
  yy_scan_string(reinterpret_cast<const char*>(input.c_str()));
  EXPECT_NE(0, SysCall(yylex(), context));

  input.assign("syscall $s3, 3 $s1, $s3, $s4;"); // lack of ','
  yy_scan_string(reinterpret_cast<const char*>(input.c_str()));
  EXPECT_NE(0, SysCall(yylex(), context));

  input.assign("syscall $s3, 3, $s1 $s3, $s4;"); // lack of ','
  yy_scan_string(reinterpret_cast<const char*>(input.c_str()));
  EXPECT_NE(0, SysCall(yylex(), context));

  input.assign("syscall $s3, 3, $s1, $s3 $s4;"); // lack of ','
  yy_scan_string(reinterpret_cast<const char*>(input.c_str()));
  EXPECT_NE(0, SysCall(yylex(), context));

};

// ------------------  PARSER WRAPPER TEST -----------------
TEST(ParserWrapperTest, ScanSymbolsWithParser) {
  std::string input("version 1:0:$large;\n");
  input.append("global_f32 &x = 2;\n");
  input.append("function &test()() {\n");
  input.append("{arg_u32 %z;}\n");
  input.append(" }; \n");

  Parser* parser = new Parser(context);
  parser->set_source_string(input);
  parser->scan_symbols();


  // Print out string buffer content:
  unsigned int index = 0;
  std::string temp;
  std::cout << "Buffer content: " << std::endl;
  while (index < context->get_string_offset()) {
    temp = context->get_string(index);
    std::cout << "Index " << index << ": " << temp << std::endl;
    index+=temp.length()+1;
  }
};

TEST(ParserWrapperTest, ParseSimpleProgram) {
  // Example 3
  std::string input("version 1:0:$small;");
  input.append("function &packed_ops (arg_u8x4 %x)() {");
  input.append(" abs_p_s8x4 $s1, $s2; ");
  input.append(" add_pp_sat_u16x2 $s1, $s0, $s3; ");
  input.append(" }; ");

  Parser* parser = new Parser(context);
  parser->set_source_string(input);
  int result =  parser->parse();

  EXPECT_EQ(0, result);
};

TEST(ParserWrapperTest, ParseSequenceOfPrograms) {
  // Example 3
  std::string input("version 1:0:$small;");
  input.append("function &packed_ops (arg_u8x4 %x)() {");
  input.append(" abs_p_s8x4 $s1, $s2; ");
  input.append(" add_pp_sat_u16x2 $s1, $s0, $s3; ");
  input.append(" }; ");

  // Example 4
  input.append("version 1:1:$small;");
  input.append("function &branch_ops (arg_u8x4 %x)() {");
  input.append("cbr $c1, @then;");
  input.append("abs_p_s8x4 $s1, $s2;");
  input.append(" brn @outof_IF;");
  input.append("@then: add_pp_sat_u16x2 $s1, $s0, $s3;");
  input.append(" @outof_IF: ret;");
  input.append(" }; ");

  Parser* parser = new Parser(context);
  parser->set_source_string(input);
  int result =  parser->parse();

  EXPECT_EQ(0, result);
};


}  // namespace brig
}  // namespace hsa<|MERGE_RESOLUTION|>--- conflicted
+++ resolved
@@ -902,30 +902,26 @@
 TEST(ParserTest, FileDecl) {
   Lexer* lexer = new Lexer();
   std::string input("file 1 \"this is a file\";");
-<<<<<<< HEAD
   lexer->set_source_string(input);
   EXPECT_EQ(0, FileDecl(lexer->get_next_token(), context));
-=======
-  yy_scan_string(reinterpret_cast<const char*>(input.c_str()));
-  EXPECT_EQ(0, FileDecl(yylex(), context));
 
   // wrong case
   input.assign("file 2 ;");  // lack of file string
   yy_scan_string(reinterpret_cast<const char*>(input.c_str()));
   EXPECT_NE(0, FileDecl(yylex(), context));
-  
+
   input.assign("file \"this is a file\";");  // lack of file string
   yy_scan_string(reinterpret_cast<const char*>(input.c_str()));
   EXPECT_NE(0, FileDecl(yylex(), context));
-  
+
   input.assign("file 2 \"this is a file\"");  // lack of ';'
   yy_scan_string(reinterpret_cast<const char*>(input.c_str()));
   EXPECT_NE(0, FileDecl(yylex(), context));
 
-  input.assign("file \"this is a file\" 2;" );  // reverse order
+  input.assign("file \"this is a file\" 2;");  // reverse order
   yy_scan_string(reinterpret_cast<const char*>(input.c_str()));
   EXPECT_NE(0, FileDecl(yylex(), context));
-  
+
   input.assign("file 1 2;");  // two integer number
   yy_scan_string(reinterpret_cast<const char*>(input.c_str()));
   EXPECT_NE(0, FileDecl(yylex(), context));
@@ -941,7 +937,7 @@
   input.assign("file 1 2 \"file\";");  // redundant integer
   yy_scan_string(reinterpret_cast<const char*>(input.c_str()));
   EXPECT_NE(0, FileDecl(yylex(), context));
-  
+
   input.assign("file 1.2 \"file\";");  // not integer
   yy_scan_string(reinterpret_cast<const char*>(input.c_str()));
   EXPECT_NE(0, FileDecl(yylex(), context));
@@ -949,11 +945,10 @@
   input.assign("file;");  // lack of number , file string
   yy_scan_string(reinterpret_cast<const char*>(input.c_str()));
   EXPECT_NE(0, FileDecl(yylex(), context));
-  
+
   input.assign("file $s1 \"file\";");  // register not allowed
   yy_scan_string(reinterpret_cast<const char*>(input.c_str()));
   EXPECT_NE(0, FileDecl(yylex(), context));
->>>>>>> 9eb8621d
 };
 
 TEST(ParserTest, VectorToken) {
@@ -981,7 +976,7 @@
   input.assign("syscall $s1, 0xff, 1, 2, 3;");
   yy_scan_string(reinterpret_cast<const char*>(input.c_str()));
   EXPECT_EQ(0, SysCall(yylex(), context));
-  
+
   input.assign("syscall $s1, 0xff, 1, $s3, 2;");
   yy_scan_string(reinterpret_cast<const char*>(input.c_str()));
   EXPECT_EQ(0, SysCall(yylex(), context));
@@ -990,55 +985,56 @@
   yy_scan_string(reinterpret_cast<const char*>(input.c_str()));
   EXPECT_EQ(0, SysCall(yylex(), context));
 
-  input.assign("syscall $s11, 0xff, WAVESIZE, $s3, WAVESIZE;"); 
+  input.assign("syscall $s11, 0xff, WAVESIZE, $s3, WAVESIZE;");
   yy_scan_string(reinterpret_cast<const char*>(input.c_str()));
   EXPECT_EQ(0, SysCall(yylex(), context));
 
   // wrong case
-  input.assign("syscall $d2, 0xff, $s1, $s3, $s4;"); // d register is 64-bit
+  input.assign("syscall $d2, 0xff, $s1, $s3, $s4;");  // d register is 64-bit
   yy_scan_string(reinterpret_cast<const char*>(input.c_str()));
   EXPECT_NE(0, SysCall(yylex(), context));
 
-  input.assign("syscall $c2, 0xff, $s1, $s3, $s4;"); // c register is 1-bit
+  input.assign("syscall $c2, 0xff, $s1, $s3, $s4;");  // c register is 1-bit
   yy_scan_string(reinterpret_cast<const char*>(input.c_str()));
   EXPECT_NE(0, SysCall(yylex(), context));
 
-  input.assign("syscall $q2, 0xff, $s1, $s3, $s4;"); // q register is 128-bit
+  input.assign("syscall $q2, 0xff, $s1, $s3, $s4;");  // q register is 128-bit
   yy_scan_string(reinterpret_cast<const char*>(input.c_str()));
   EXPECT_NE(0, SysCall(yylex(), context));
 
-  input.assign("syscall $s2, 0xff, $d1, $s3, $s4;"); // src must be s register
+  input.assign("syscall $s2, 0xff, $d1, $s3, $s4;");  // src must be s register
   yy_scan_string(reinterpret_cast<const char*>(input.c_str()));
   EXPECT_NE(0, SysCall(yylex(), context));
 
-  input.assign("syscall $s2, $s4, $s1, $s3, $s4;"); // n must be integer literal
+  input.assign("syscall $s2, $s4, $s1, $s3, $s4;");
+  // n must be integer literal
   yy_scan_string(reinterpret_cast<const char*>(input.c_str()));
   EXPECT_NE(0, SysCall(yylex(), context));
 
-  input.assign("syscall $s3, 1.1, $s1, $s3, $s4;"); // n must be integer literal
+  input.assign("syscall $s3, 1.1, $s1, $s3, $s4;");
+  // n must be integer literal
   yy_scan_string(reinterpret_cast<const char*>(input.c_str()));
   EXPECT_NE(0, SysCall(yylex(), context));
 
-  input.assign("syscall $s3, 3, $s1, $s3, $s4"); // lack of ';'
+  input.assign("syscall $s3, 3, $s1, $s3, $s4");  // lack of ';'
   yy_scan_string(reinterpret_cast<const char*>(input.c_str()));
   EXPECT_NE(0, SysCall(yylex(), context));
 
-  input.assign("syscall $s3 3, $s1, $s3, $s4;"); // lack of ','
+  input.assign("syscall $s3 3, $s1, $s3, $s4;");  // lack of ','
   yy_scan_string(reinterpret_cast<const char*>(input.c_str()));
   EXPECT_NE(0, SysCall(yylex(), context));
 
-  input.assign("syscall $s3, 3 $s1, $s3, $s4;"); // lack of ','
+  input.assign("syscall $s3, 3 $s1, $s3, $s4;");  // lack of ','
   yy_scan_string(reinterpret_cast<const char*>(input.c_str()));
   EXPECT_NE(0, SysCall(yylex(), context));
 
-  input.assign("syscall $s3, 3, $s1 $s3, $s4;"); // lack of ','
+  input.assign("syscall $s3, 3, $s1 $s3, $s4;");  // lack of ','
   yy_scan_string(reinterpret_cast<const char*>(input.c_str()));
   EXPECT_NE(0, SysCall(yylex(), context));
 
-  input.assign("syscall $s3, 3, $s1, $s3 $s4;"); // lack of ','
+  input.assign("syscall $s3, 3, $s1, $s3 $s4;");  // lack of ','
   yy_scan_string(reinterpret_cast<const char*>(input.c_str()));
   EXPECT_NE(0, SysCall(yylex(), context));
-
 };
 
 // ------------------  PARSER WRAPPER TEST -----------------
