--- conflicted
+++ resolved
@@ -2307,12 +2307,7 @@
   parser->set_source_string(input);
 
   EXPECT_EQ(0, parser->parse());
-<<<<<<< HEAD
-
    input.clear();
-=======
-  input.clear();
->>>>>>> 20d93409
   delete parser;
 };
 
