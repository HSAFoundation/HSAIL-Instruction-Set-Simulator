<<<<<<< HEAD
// Copyright 2012 MulticoreWare Inc.

#include "./gtest/gtest.h"
#include "./lexer.h"
#include "../parser.h"
#include "./include/brig.h"

// ------------------ Parser TESTS -----------------
/*
TEST(ParserTest, IdentifierTest) {
  std::string input("&a_global_id123");  // global id
  yy_scan_string(reinterpret_cast<const char*> (input.c_str()));
  EXPECT_EQ(0, Identifier(yylex()));

  input.assign("%a_local_id");  // local id
  yy_scan_string(reinterpret_cast<const char*> (input.c_str()));
  EXPECT_EQ(0, Identifier(yylex()));

  input.assign("$d7");  // register
  yy_scan_string(reinterpret_cast<const char*> (input.c_str()));
  EXPECT_EQ(0, Identifier(yylex()));
}

TEST(ParserTest, BaseOperandTest) {
  std::string input("1352");  // Int constant
  yy_scan_string(reinterpret_cast<const char*> (input.c_str()));
  EXPECT_EQ(0, BaseOperand(yylex()));

  input.assign("WAVESIZE");  // TOKEN_WAVE_SIZE
  yy_scan_string(reinterpret_cast<const char*> (input.c_str()));
  EXPECT_EQ(0, BaseOperand(yylex()));

  input.assign("_u32(12, 13 ,14)");  // decimalListSingle
  yy_scan_string(reinterpret_cast<const char*> (input.c_str()));
  EXPECT_EQ(0, BaseOperand(yylex()));
}

TEST(ParserTest, AddressableOperandTest) {
  std::string input("[%local_id]");  // Int constant
  yy_scan_string(reinterpret_cast<const char*> (input.c_str()));
  EXPECT_EQ(0, AddressableOperand(yylex()));

  input.assign("[%local_id <100> ]");
  yy_scan_string(reinterpret_cast<const char*> (input.c_str()));
  EXPECT_EQ(0, AddressableOperand(yylex()));

  input.assign("[%local_id<$d7>]");
  yy_scan_string(reinterpret_cast<const char*> (input.c_str()));
  EXPECT_EQ(0, AddressableOperand(yylex()));

  input.assign("[%global_id<$q5 + 10 >]");
  yy_scan_string(reinterpret_cast<const char*> (input.c_str()));
  EXPECT_EQ(0, AddressableOperand(yylex()));

  input.assign("[%global_id<$d6 - 10 >]");
  yy_scan_string(reinterpret_cast<const char*> (input.c_str()));
  EXPECT_EQ(0, AddressableOperand(yylex()));
}

TEST(ParserTest, QueryTest) {
  // test the Query types;
  std::string input("query_order_u32  $c1 , [&Test<$d7  + 100>];");
  yy_scan_string(reinterpret_cast<const char*> (input.c_str()));
  EXPECT_EQ(0, Query(yylex()));

  input.assign("query_data_u32  $c1 , [&Test<$d7  + 100>];");
  yy_scan_string(reinterpret_cast<const char*> (input.c_str()));
  EXPECT_EQ(0, Query(yylex()));

  input.assign("query_array_u32  $c1 , [&Test<$d7  + 100>];");
    yy_scan_string(reinterpret_cast<const char*> (input.c_str()));
  input.assign("query_width_u32  $c1 , [&Test<$d7  + 100>];");
    yy_scan_string(reinterpret_cast<const char*> (input.c_str()));
  input.assign("query_height_u32  $c1 , [&Test<$d7  + 100>];");
    yy_scan_string(reinterpret_cast<const char*> (input.c_str()));
  input.assign("query_depth_u32  $c1 , [&Test<$d7  + 100>];");
    yy_scan_string(reinterpret_cast<const char*> (input.c_str()));
  input.assign("query_normalized_u32  $c1 , [&Test<$d7  + 100>];");
    yy_scan_string(reinterpret_cast<const char*> (input.c_str()));
  input.assign("query_filtering_u32  $c1 , [&Test<$d7  + 100>];");
    yy_scan_string(reinterpret_cast<const char*> (input.c_str()));

  // test the dataTypes;
  input.assign("query_order_s32  $c1 , [&Test<$d7  + 100>];");
    yy_scan_string(reinterpret_cast<const char*> (input.c_str()));
  input.assign("query_order_s64  $c1 , [&Test<$d7  + 100>];");
    yy_scan_string(reinterpret_cast<const char*> (input.c_str()));
  input.assign("query_order_u64  $c1 , [&Test<$d7  + 100>];");
    yy_scan_string(reinterpret_cast<const char*> (input.c_str()));
  input.assign("query_order_b1  $c1 , [&Test<$d7  + 100>];");
    yy_scan_string(reinterpret_cast<const char*> (input.c_str()));
  input.assign("query_order_b32  $c1 , [&Test<$d7  + 100>];");
    yy_scan_string(reinterpret_cast<const char*> (input.c_str()));
  input.assign("query_order_f32  $c1 , [&Test<$d7  + 100>];");
    yy_scan_string(reinterpret_cast<const char*> (input.c_str()));
  input.assign("query_order_f64  $c1 , [&Test<$d7  + 100>];");
    yy_scan_string(reinterpret_cast<const char*> (input.c_str()));
  input.assign("query_order_b64  $c1 , [&Test<$d7  + 100>];");
    yy_scan_string(reinterpret_cast<const char*> (input.c_str()));
  input.assign("query_order_b8  $c1 , [&Test<$d7  + 100>];");
    yy_scan_string(reinterpret_cast<const char*> (input.c_str()));
  input.assign("query_order_b16  $c1 , [&Test<$d7  + 100>];");
    yy_scan_string(reinterpret_cast<const char*> (input.c_str()));
  input.assign("query_order_s8  $c1 , [&Test<$d7  + 100>];");
    yy_scan_string(reinterpret_cast<const char*> (input.c_str()));
  input.assign("query_order_s16  $c1 , [&Test<$d7  + 100>];");
    yy_scan_string(reinterpret_cast<const char*> (input.c_str()));
  input.assign("query_order_u8  $c1 , [&Test<$d7  + 100>];");
    yy_scan_string(reinterpret_cast<const char*> (input.c_str()));
  input.assign("query_order_u16  $c1 , [&Test<$d7  + 100>];");
    yy_scan_string(reinterpret_cast<const char*> (input.c_str()));
  input.assign("query_order_f16  $c1 , [&Test<$d7  + 100>];");
    yy_scan_string(reinterpret_cast<const char*> (input.c_str()));
  input.assign("query_order_b128  $c1 , [&Test<$d7  + 100>];");
    yy_scan_string(reinterpret_cast<const char*> (input.c_str()));
  input.assign("query_order_u8x4  $c1 , [&Test<$d7  + 100>];");
    yy_scan_string(reinterpret_cast<const char*> (input.c_str()));
  input.assign("query_order_s8x4  $c1 , [&Test<$d7  + 100>];");
    yy_scan_string(reinterpret_cast<const char*> (input.c_str()));
  input.assign("query_order_u16x2  $c1 , [&Test<$d7  + 100>];");
    yy_scan_string(reinterpret_cast<const char*> (input.c_str()));
  input.assign("query_order_s16x2  $c1 , [&Test<$d7  + 100>];");
    yy_scan_string(reinterpret_cast<const char*> (input.c_str()));
  input.assign("query_order_f16x2  $c1 , [&Test<$d7  + 100>];");
    yy_scan_string(reinterpret_cast<const char*> (input.c_str()));
  input.assign("query_order_f32x2  $c1 , [&Test<$d7  + 100>];");
    yy_scan_string(reinterpret_cast<const char*> (input.c_str()));
  input.assign("query_order_u8x8  $c1 , [&Test<$d7  + 100>];");
    yy_scan_string(reinterpret_cast<const char*> (input.c_str()));
  input.assign("query_order_s8x8  $c1 , [&Test<$d7  + 100>];");
    yy_scan_string(reinterpret_cast<const char*> (input.c_str()));
  input.assign("query_order_u16x4  $c1 , [&Test<$d7  + 100>];");
    yy_scan_string(reinterpret_cast<const char*> (input.c_str()));
  input.assign("query_order_s16x4  $c1 , [&Test<$d7  + 100>];");
    yy_scan_string(reinterpret_cast<const char*> (input.c_str()));
  input.assign("query_order_f16x4  $c1 , [&Test<$d7  + 100>];");
    yy_scan_string(reinterpret_cast<const char*> (input.c_str()));
  input.assign("query_order_u8x16  $c1 , [&Test<$d7  + 100>];");
    yy_scan_string(reinterpret_cast<const char*> (input.c_str()));
  input.assign("query_order_s8x16  $c1 , [&Test<$d7  + 100>];");
    yy_scan_string(reinterpret_cast<const char*> (input.c_str()));
  input.assign("query_order_u16x8  $c1 , [&Test<$d7  + 100>];");
    yy_scan_string(reinterpret_cast<const char*> (input.c_str()));
  input.assign("query_order_s16x8  $c1 , [&Test<$d7  + 100>];");
    yy_scan_string(reinterpret_cast<const char*> (input.c_str()));
  input.assign("query_order_f16x8  $c1 , [&Test<$d7  + 100>];");
    yy_scan_string(reinterpret_cast<const char*> (input.c_str()));
  input.assign("query_order_f32x4  $c1 , [&Test<$d7  + 100>];");
    yy_scan_string(reinterpret_cast<const char*> (input.c_str()));
  input.assign("query_order_s32x4  $c1 , [&Test<$d7  + 100>];");
    yy_scan_string(reinterpret_cast<const char*> (input.c_str()));
  input.assign("query_order_u32x4  $c1 , [&Test<$d7  + 100>];");
    yy_scan_string(reinterpret_cast<const char*> (input.c_str()));
  input.assign("query_order_f64x2  $c1 , [&Test<$d7  + 100>];");
    yy_scan_string(reinterpret_cast<const char*> (input.c_str()));
  input.assign("query_order_s64x2  $c1 , [&Test<$d7  + 100>];");
    yy_scan_string(reinterpret_cast<const char*> (input.c_str()));
  input.assign("query_order_u64x2  $c1 , [&Test<$d7  + 100>];");
    yy_scan_string(reinterpret_cast<const char*> (input.c_str()));

  // test for Operand
  // 1. Identifier
  input.assign("query_order_f32x4  $c1 , [&Test<$d7  + 100>];");
    yy_scan_string(reinterpret_cast<const char*> (input.c_str()));
  input.assign("query_order_s32x4  $d1 , [&Test<$d7  + 100>];");
    yy_scan_string(reinterpret_cast<const char*> (input.c_str()));
  input.assign("query_order_u32x4  $s1 , [&Test<$d7  + 100>];");
    yy_scan_string(reinterpret_cast<const char*> (input.c_str()));
  input.assign("query_order_f64x2  $q1 , [&Test<$d7  + 100>];");
    yy_scan_string(reinterpret_cast<const char*> (input.c_str()));
  input.assign("query_order_s64x2  %a1 , [&Test<$d7  + 100>];");
    yy_scan_string(reinterpret_cast<const char*> (input.c_str()));
  input.assign("query_order_u64x2  &a1 , [&Test<$d7  + 100>];");
    yy_scan_string(reinterpret_cast<const char*> (input.c_str()));
  // 2. BaseOperand


  // test for AddressableOperand
  input.assign("query_order_f32x4  $c1 , [%Test<100>];");
    yy_scan_string(reinterpret_cast<const char*> (input.c_str()));
  input.assign("query_order_s32x4  $d1 , [&Test<$d7  - 100>];");
    yy_scan_string(reinterpret_cast<const char*> (input.c_str()));
  input.assign("query_order_u32x4  $s1 , [&Test];");
    yy_scan_string(reinterpret_cast<const char*> (input.c_str()));
  input.assign("query_order_f64x2  $q1 , [&Test<$d7  + 100>];");
    yy_scan_string(reinterpret_cast<const char*> (input.c_str()));
  input.assign("query_order_s64x2  %a1 , [%Test<$d7>];");
    yy_scan_string(reinterpret_cast<const char*> (input.c_str()));
}

TEST(ParserTest, Bug57) {
  std::string input("($d4,&global_id, %local_id)");
  yy_scan_string(reinterpret_cast<const char*> (input.c_str()));
  EXPECT_EQ(0, ArrayOperandList(yylex()));
}

TEST(ParserTest, RoundingMode) {
  bool is_ftz = false;
  int current_token;
  std::string input("_upi");
  yy_scan_string(reinterpret_cast<const char*> (input.c_str()));
  EXPECT_EQ(0, RoundingMode(yylex(), &is_ftz, &current_token));

  input.assign("_downi");
  yy_scan_string(reinterpret_cast<const char*> (input.c_str()));
  EXPECT_EQ(0, RoundingMode(yylex(), &is_ftz, &current_token));

  input.assign("_zeroi");
  yy_scan_string(reinterpret_cast<const char*> (input.c_str()));
  EXPECT_EQ(0, RoundingMode(yylex(), &is_ftz, &current_token));

  input.assign("_neari");
  yy_scan_string(reinterpret_cast<const char*> (input.c_str()));
  EXPECT_EQ(0, RoundingMode(yylex(), &is_ftz, &current_token));

  input.assign("_up");
  yy_scan_string(reinterpret_cast<const char*> (input.c_str()));
  EXPECT_EQ(0, RoundingMode(yylex(), &is_ftz, &current_token));

  input.assign("_down");
  yy_scan_string(reinterpret_cast<const char*> (input.c_str()));
  EXPECT_EQ(0, RoundingMode(yylex(), &is_ftz, &current_token));

  input.assign("_zero");
  yy_scan_string(reinterpret_cast<const char*> (input.c_str()));
  EXPECT_EQ(0, RoundingMode(yylex(), &is_ftz, &current_token));

  input.assign("_near");
  yy_scan_string(reinterpret_cast<const char*> (input.c_str()));
  EXPECT_EQ(0, RoundingMode(yylex(), &is_ftz, &current_token));

  input.assign("_ftz_up");
  yy_scan_string(reinterpret_cast<const char*> (input.c_str()));
  EXPECT_EQ(0, RoundingMode(yylex(), &is_ftz, &current_token));

  input.assign("_ftz_down");
  yy_scan_string(reinterpret_cast<const char*> (input.c_str()));
  EXPECT_EQ(0, RoundingMode(yylex(), &is_ftz, &current_token));

  input.assign("_ftz_zero");
  yy_scan_string(reinterpret_cast<const char*> (input.c_str()));
  EXPECT_EQ(0, RoundingMode(yylex(), &is_ftz, &current_token));

  input.assign("_ftz_near");
  yy_scan_string(reinterpret_cast<const char*> (input.c_str()));
  EXPECT_EQ(0, RoundingMode(yylex(), &is_ftz, &current_token));

  input.assign("_ftz");
  yy_scan_string(reinterpret_cast<const char*> (input.c_str()));
  EXPECT_EQ(0, RoundingMode(yylex(), &is_ftz, &current_token));
}


TEST(ParserTest, Instruction2) {
  // with packing

  std::string input("abs_p_s8x4 $s1, $s2;");
  yy_scan_string(reinterpret_cast<const char*> (input.c_str()));
  EXPECT_EQ(0, Instruction2(yylex()));

  // with _ftz and packing
  input.assign("abs_ftz_p_s8x4 $s1, $s2;");
  yy_scan_string(reinterpret_cast<const char*> (input.c_str()));
  EXPECT_EQ(0, Instruction2(yylex()));

  // with _ftz floatRounding and packing
  input.assign("abs_ftz_up_s8x4 $s1, $s2;");
  yy_scan_string(reinterpret_cast<const char*> (input.c_str()));
  EXPECT_EQ(0, Instruction2(yylex()));

  // without roundingMode or packing
  input.assign("abs_s8x4 $s1, $s2;");
  yy_scan_string(reinterpret_cast<const char*> (input.c_str()));
  EXPECT_EQ(0, Instruction2(yylex()));

  // with _ftz
  input.assign("abs_ftz_s8x4 $s1, $s2;");
  yy_scan_string(reinterpret_cast<const char*> (input.c_str()));
  EXPECT_EQ(0, Instruction2(yylex()));

  // with _ftz floatRounding
  input.assign("abs_ftz_up_s8x4 $s1, $s2;");
  yy_scan_string(reinterpret_cast<const char*> (input.c_str()));
  EXPECT_EQ(0, Instruction2(yylex()));

  input.assign("unpack2 $s1, $s2;");
  yy_scan_string(reinterpret_cast<const char*> (input.c_str()));
  EXPECT_EQ(0, Instruction2(yylex()));

  input.assign("unpack2_ftz $s1, $s2;");
  yy_scan_string(reinterpret_cast<const char*> (input.c_str()));
  EXPECT_EQ(0, Instruction2(yylex()));

  input.assign("unpack2_ftz_zero $s1, $s2;");
  yy_scan_string(reinterpret_cast<const char*> (input.c_str()));
  EXPECT_EQ(0, Instruction2(yylex()));


  input.assign("unpack2_neari $s1, $s2;");
  yy_scan_string(reinterpret_cast<const char*> (input.c_str()));
  EXPECT_EQ(0, Instruction2(yylex()));

  input.assign("frsqrt_ftz_f32 $s1, $s0;");
  yy_scan_string(reinterpret_cast<const char*> (input.c_str()));
  EXPECT_EQ(0, Instruction2(yylex()));

  input.assign("frsqrt_ftz_f32 $s1, $s0;");
  yy_scan_string(reinterpret_cast<const char*> (input.c_str()));
  EXPECT_EQ(0, Instruction2(yylex()));
}

TEST(ParserTest, VersionStatement) {
  std::string input("version 1:0;");
  yy_scan_string(reinterpret_cast<const char*> (input.c_str()));
  EXPECT_EQ(0, Version(yylex()));

  input.assign("version 1:0:$large;");
  yy_scan_string(reinterpret_cast<const char*> (input.c_str()));
  EXPECT_EQ(0, Version(yylex()));
}

TEST(ParserTest, AlignStatement) {
  std::string input("align 8");
  yy_scan_string(reinterpret_cast<const char*> (input.c_str()));
  EXPECT_EQ(0, Alignment(yylex()));
}

TEST(ParserTest, DeclPrefix) {
  bool recheck;
  int last_token;
  std::string input("align 8");
  yy_scan_string(reinterpret_cast<const char*> (input.c_str()));
  EXPECT_EQ(0, DeclPrefix(yylex(), &recheck, &last_token));

  input.assign("align 8 static");
  yy_scan_string(reinterpret_cast<const char*> (input.c_str()));
  EXPECT_EQ(0, DeclPrefix(yylex(), &recheck, &last_token));

  input.assign("align 8 extern const");
  yy_scan_string(reinterpret_cast<const char*> (input.c_str()));
  EXPECT_EQ(0, DeclPrefix(yylex(), &recheck, &last_token));

  input.assign("extern const");
  yy_scan_string(reinterpret_cast<const char*> (input.c_str()));
  EXPECT_EQ(0, DeclPrefix(yylex(), &recheck, &last_token));

  input.assign("extern const align 1");
  yy_scan_string(reinterpret_cast<const char*> (input.c_str()));
  EXPECT_EQ(0, DeclPrefix(yylex(), &recheck, &last_token));

  input.assign("const extern");
  yy_scan_string(reinterpret_cast<const char*> (input.c_str()));
  EXPECT_EQ(0, DeclPrefix(yylex(), &recheck, &last_token));
}

TEST(ParserTest, FBar) {
  std::string input(":fbar(1)");
  yy_scan_string(reinterpret_cast<const char*> (input.c_str()));
  EXPECT_EQ(0, FBar(yylex()));
}

TEST(ParserTest, ArrayDimensionSet) {
  bool rescan = false;
  int last_tok = 0;
  std::string input("[]");
  yy_scan_string(reinterpret_cast<const char*>(input.c_str()));
  EXPECT_EQ(0, ArrayDimensionSet(yylex(), &rescan, &last_tok));

  input.assign("[1]");
  yy_scan_string(reinterpret_cast<const char*>(input.c_str()));
  EXPECT_EQ(0, ArrayDimensionSet(yylex(), &rescan, &last_tok));

  input.assign("[1][2][][3]");
  yy_scan_string(reinterpret_cast<const char*>(input.c_str()));
  EXPECT_EQ(0, ArrayDimensionSet(yylex(), &rescan, &last_tok));
}

TEST(ParserTest, ArgumentDecl) {
  bool rescan = false;
  int last_tok = 0;

  // test 1
  std::string input("const static arg_u32 %local_id[2][2] ");
  yy_scan_string(reinterpret_cast<const char*>(input.c_str()));
  EXPECT_EQ(0, ArgumentDecl(yylex(), &rescan, &last_tok));

  // test 2
  input.assign("align 8 const static arg_u32 %local_id[2][2] ");
  yy_scan_string(reinterpret_cast<const char*>(input.c_str()));
  EXPECT_EQ(0, ArgumentDecl(yylex(), &rescan, &last_tok));

  // test 3
  input.assign("align 8 arg_u32 %local_id[2][2] ");
  yy_scan_string(reinterpret_cast<const char*>(input.c_str()));
  EXPECT_EQ(0, ArgumentDecl(yylex(), &rescan, &last_tok));

    // test 4
  input.assign("extern arg_u32 %local_id[2][2] ");
  yy_scan_string(reinterpret_cast<const char*>(input.c_str()));
  EXPECT_EQ(0, ArgumentDecl(yylex(), &rescan, &last_tok));

    // test 5
  input.assign("const align 8 arg_u32 %local_id[2][2] ");
  yy_scan_string(reinterpret_cast<const char*>(input.c_str()));
  EXPECT_EQ(0, ArgumentDecl(yylex(), &rescan, &last_tok));

    // test 6
  input.assign("const static align 8 arg_u32 %local_id[2][2] ");
  yy_scan_string(reinterpret_cast<const char*>(input.c_str()));
  EXPECT_EQ(0, ArgumentDecl(yylex(), &rescan, &last_tok));

  // test 7
  input.assign("const align 8 static arg_u32 %local_id[2][2] ");
  yy_scan_string(reinterpret_cast<const char*>(input.c_str()));
  EXPECT_EQ(0, ArgumentDecl(yylex(), &rescan, &last_tok));

      // test 8
  input.assign("static const align 8 arg_u32 %local_id[2][2] ");
  yy_scan_string(reinterpret_cast<const char*>(input.c_str()));
  EXPECT_EQ(0, ArgumentDecl(yylex(), &rescan, &last_tok));

      // test 9
  input.assign("static align 8 arg_u32 %local_id[2][2] ");
  yy_scan_string(reinterpret_cast<const char*>(input.c_str()));
  EXPECT_EQ(0, ArgumentDecl(yylex(), &rescan, &last_tok));
}


TEST(ParserTest, ArgumentListBody) {
  bool rescan = false;
  int last_tok = 0;

  // test 1
  std::string input("const static arg_u32 %local_id[2][2],");
  input.append("static arg_f16 %local_id[], align 8 arg_u64 %test ");
  yy_scan_string(reinterpret_cast<const char*>(input.c_str()));
  EXPECT_EQ(0, ArgumentListBody(yylex(), &rescan, &last_tok));
}

TEST(ParserTest, FunctionDefinition) {
  bool rescan = false;
  int last_tok = 0;

  // test 1
  std::string input("function &get_global_id(arg_u32 %ret_val)");
  input.append("(arg_u32 %arg_val0) :fbar(1)");
  yy_scan_string(reinterpret_cast<const char*>(input.c_str()));
  EXPECT_EQ(0, FunctionDefinition(yylex(), &rescan, &last_tok));
}

TEST(ParserTest, FunctionDecl) {
  // test 1
  std::string input("function &get_global_id(arg_u32 %ret_val)");
  input.append("(arg_u32 %arg_val0) :fbar(1);");
  yy_scan_string(reinterpret_cast<const char*>(input.c_str()));
  EXPECT_EQ(0, FunctionDecl(yylex()));
}

TEST(ParserTest, Codeblock) {
  // test 1
  std::string input("{ abs_p_s8x4 $s1, $s2; abs_s8x4 $s1, $s2; }; ");
  yy_scan_string(reinterpret_cast<const char*>(input.c_str()));
  EXPECT_EQ(0, Codeblock(yylex(), 0));
}

TEST(ParserTest, Function) {
  std::string input("function &get_global_id(arg_u32 %ret_val)");
  input.append(" (arg_u32 %arg_val0) :fbar(1)");
  input.append("{ abs_p_s8x4 $s1, $s2; abs_s8x4 $s1, $s2; };");
  yy_scan_string(reinterpret_cast<const char*>(input.c_str()));
  EXPECT_EQ(0, Function(yylex()));
}

TEST(ParserTest, SimpleProg) {
  std::string input("version 1:0:$small;");
  input.append("function &get_global_id(arg_u32 %ret_val)");
  input.append(" (arg_u32 %arg_val0);");
  input.append("function &abort() (); ");

  yy_scan_string(reinterpret_cast<const char*>(input.c_str()));
  EXPECT_EQ(0, Program(yylex()));
};

TEST(ParserTest, Instruction3) {
  std::string input(" add_pp_sat_u16x2 $s1, $s0, $s3;");
  yy_scan_string(reinterpret_cast<const char*>(input.c_str()));
  EXPECT_EQ(0, Instruction3(yylex()));
};

TEST(ParserTest, OptionalWidth) {
  std::string input("_width(all)");
  yy_scan_string(reinterpret_cast<const char*>(input.c_str()));
  EXPECT_EQ(0, OptionalWidth(yylex()));

  input.assign("_width(32)");
  yy_scan_string(reinterpret_cast<const char*>(input.c_str()));
  EXPECT_EQ(0, OptionalWidth(yylex()));
};

TEST(ParserTest, BranchOperation) {
  bool rescan = false;
  int last_tok = 0;

  std::string input("cbr_width(all)_fbar $s1, @then;");
  yy_scan_string(reinterpret_cast<const char*>(input.c_str()));
  EXPECT_EQ(0, Branch(yylex()));

  input.assign("cbr_width(all)_fbar $c1, 10 , [@first, @then];");
  yy_scan_string(reinterpret_cast<const char*>(input.c_str()));
  EXPECT_EQ(0, Branch(yylex()));

  input.assign("cbr_width(all)_fbar $c1, &global;");
  yy_scan_string(reinterpret_cast<const char*>(input.c_str()));
  EXPECT_EQ(0, Branch(yylex()));

  input.assign("cbr_width(all)_fbar $c1, 5, [%local]; ");
  yy_scan_string(reinterpret_cast<const char*>(input.c_str()));
  EXPECT_EQ(0, Branch(yylex()));

  input.assign("cbr_width(all)_fbar $c1, 10, @label; ");
  yy_scan_string(reinterpret_cast<const char*>(input.c_str()));
  EXPECT_EQ(0, Branch(yylex()));

  input.assign("brn_width(all)_fbar &global; ");
  yy_scan_string(reinterpret_cast<const char*>(input.c_str()));
  EXPECT_EQ(0, Branch(yylex()));

  input.assign("brn_width(all)_fbar @goto; ");
  yy_scan_string(reinterpret_cast<const char*>(input.c_str()));
  EXPECT_EQ(0, Branch(yylex()));

  input.assign("brn_width(all)_fbar &global, [%local]; ");
  yy_scan_string(reinterpret_cast<const char*>(input.c_str()));
  EXPECT_EQ(0, Branch(yylex()));

  input.assign("brn_width(all)_fbar &global, [@goto]; ");
  yy_scan_string(reinterpret_cast<const char*>(input.c_str()));
  EXPECT_EQ(0, Branch(yylex()));

  input.assign("cbr $s1, @then; ");
  yy_scan_string(reinterpret_cast<const char*>(input.c_str()));
  EXPECT_EQ(0, Branch(yylex()));
};

TEST(ParserTest, ParseCallTargets) {
  std::string input("[&global, %local]");
  yy_scan_string(reinterpret_cast<const char*>(input.c_str()));
  EXPECT_EQ(0, CallTargets(yylex()));
};

TEST(ParserTest, ParseCallArgs) {
  std::string input("()");
  yy_scan_string(reinterpret_cast<const char*>(input.c_str()));
  EXPECT_EQ(0, CallArgs(yylex()));

  input.assign("(&a,%b,%c)");
  yy_scan_string(reinterpret_cast<const char*>(input.c_str()));
  EXPECT_EQ(0, CallArgs(yylex()));

  input.assign("(1,2,3)");
  yy_scan_string(reinterpret_cast<const char*>(input.c_str()));
  EXPECT_EQ(0, CallArgs(yylex()));
};

TEST(ParserTest, Call) {
  std::string input("call &callee (%output)(%input);");
  yy_scan_string(reinterpret_cast<const char*>(input.c_str()));
  EXPECT_EQ(0, Call(yylex()));

  input.assign("call_width(all) &callee ");
  input.append("(%output1,&output2)(%input1, $d7) [&id1, &id2];");
  yy_scan_string(reinterpret_cast<const char*>(input.c_str()));
  EXPECT_EQ(0, Call(yylex()));
};

TEST(ParserTest, Initializers) {
  bool rescan = false;
  int last_token = 0;
  std::string input("= {12, 13,14, -13}");  // DecimalInitializer
  yy_scan_string(reinterpret_cast<const char*>(input.c_str()));
  EXPECT_EQ(0, Initializer(yylex(), &rescan, &last_token));

  input.assign("= 12, 13,14 ");  // DecimalInitializer
  yy_scan_string(reinterpret_cast<const char*>(input.c_str()));
  EXPECT_EQ(0, Initializer(yylex(), &rescan, &last_token));

  input.assign("={ 1.2f, 1.3f,-1.4f }");  // SingleInitializer
  yy_scan_string(reinterpret_cast<const char*>(input.c_str()));
  EXPECT_EQ(0, Initializer(yylex(), &rescan, &last_token));

  input.assign("= 1.2f, 1.3f,-1.4f ");  // SingleInitializer
  yy_scan_string(reinterpret_cast<const char*>(input.c_str()));
  EXPECT_EQ(0, Initializer(yylex(), &rescan, &last_token));

  input.assign("={ 1.2L, 1.3L,-1.4L }");  // FloatInitializer
  yy_scan_string(reinterpret_cast<const char*>(input.c_str()));
  EXPECT_EQ(0, Initializer(yylex(), &rescan, &last_token));

  input.assign("= 1.2L, 1.3L,-1.4L ");  // FloatInitializer
  yy_scan_string(reinterpret_cast<const char*>(input.c_str()));
  EXPECT_EQ(0, Initializer(yylex(), &rescan, &last_token));

  input.assign("= {@a, @b, @c} ");  // LabelInitializer
  yy_scan_string(reinterpret_cast<const char*>(input.c_str()));
  EXPECT_EQ(0, Initializer(yylex(), &rescan, &last_token));
};

TEST(ParserTest, InitializableDecl) {
  // DecimalInitializer
  std::string input("readonly_s32 &x[4]= {12, 13,14, -13};");
  yy_scan_string(reinterpret_cast<const char*>(input.c_str()));
  EXPECT_EQ(0, InitializableDecl(yylex()));

  input.assign("global_u32 &x[3] = 12, 13,14 ; ");
  yy_scan_string(reinterpret_cast<const char*>(input.c_str()));
  EXPECT_EQ(0, InitializableDecl(yylex()));

  // SingleInitializer
  input.assign("readonly_f32 %f[3] = { 1.2f, 1.3f,-1.4f };");
  yy_scan_string(reinterpret_cast<const char*>(input.c_str()));
  EXPECT_EQ(0, InitializableDecl(yylex()));

  input.assign("global_f32 &c[3] = 1.2f, 1.3f,-1.4f ;");
  yy_scan_string(reinterpret_cast<const char*>(input.c_str()));
  EXPECT_EQ(0, InitializableDecl(yylex()));

  // FloatInitializer
  input.assign("readonly_f64 %d[3] ={ 1.2L, 1.3L,-1.4L; }");
  yy_scan_string(reinterpret_cast<const char*>(input.c_str()));
  EXPECT_EQ(0, InitializableDecl(yylex()));

  input.assign("global_f64 %g[3] = 1.2L, 1.3L,-1.4L ;");
  yy_scan_string(reinterpret_cast<const char*>(input.c_str()));
  EXPECT_EQ(0, InitializableDecl(yylex()));
};

TEST(ParserTest, ProgWithFunctionDefinition) {
  // Example 3
  std::string input("version 1:0:$small;");
  input.append("function &packed_ops (arg_u8x4 %x)() {");
  input.append(" abs_p_s8x4 $s1, $s2; ");
  input.append(" add_pp_sat_u16x2 $s1, $s0, $s3; ");
  input.append(" }; ");

  yy_scan_string(reinterpret_cast<const char*>(input.c_str()));
  EXPECT_EQ(0, Program(yylex()));

  // Example 2
  input.clear();
  input.assign("version 1:0:$small;");
  input.append("function &return_true(arg_f32 %ret_val) () {");
  input.append(" ret;");
  input.append(" }; ");

  yy_scan_string(reinterpret_cast<const char*>(input.c_str()));
  EXPECT_EQ(0, Program(yylex()));

  // Example 4
  input.clear();
  input.assign("version 1:1:$small;");
  input.append("function &branch_ops (arg_u8x4 %x)() {");
  input.append("cbr $c1, @then;");
  input.append("abs_p_s8x4 $s1, $s2;");
  input.append(" brn @outof_IF;");
  input.append("@then: add_pp_sat_u16x2 $s1, $s0, $s3;");
  input.append(" @outof_IF: ret;");
  input.append(" }; ");
  yy_scan_string(reinterpret_cast<const char*>(input.c_str()));
  EXPECT_EQ(0, Program(yylex()));

  // Example 5 - Call to simple function
  input.clear();
  input.assign("version 1:0:$small;");
  input.append("function &callee()() {");
  input.append("ret;");
  input.append("};");

  input.append(" function &caller()() {");
  input.append("{call &callee;}");
  input.append(" }; ");
  yy_scan_string(reinterpret_cast<const char*>(input.c_str()));
  EXPECT_EQ(0, Program(yylex()));

  // Example 6a - Call to a complex function
  input.clear();
  input.assign("version 1:0:$small;");
  input.append("function &callee(arg_f32 %output)(arg_f32 %input) {");
  input.append("ret;");
  input.append("};");

  input.append(" function &caller()() {");
  input.append(" { arg_f32 %input; ");
  input.append("  arg_f32 %output; ");
  input.append("call &callee (%output)(%input);}");
  input.append(" }; ");
  yy_scan_string(reinterpret_cast<const char*>(input.c_str()));
  EXPECT_EQ(0, Program(yylex()));
};

TEST(ParserTest, ProgWithGlobalDecl) {
  std::string input("version 1:0:$small;");
  input.append("readonly_f32 %f[3] = { 1.2f, 1.3f,-1.4f };");
  input.append("function &callee(arg_f32 %output)(arg_f32 %input) {");
  input.append("ret;");
  input.append("};");

  yy_scan_string(reinterpret_cast<const char*>(input.c_str()));
  EXPECT_EQ(0, Program(yylex()));
};

TEST(ParserTest, ProgWithUninitializableDecl ) {
  // Example 1 - PRM 20.8.2
  std::string input("version 1:0:$large;");
  input.append("global_f32 &x = 2;");
  input.append("function &test()() {");
  input.append("{private_u32 %z;}");
  input.append(" }; ");

  yy_scan_string(reinterpret_cast<const char*>(input.c_str()));
  EXPECT_EQ(0, Program(yylex()));
};

TEST(ParserTest, UninitializableDecl) {
  std::string input("private_f32 %f[3];");

  yy_scan_string(reinterpret_cast<const char*>(input.c_str()));
  EXPECT_EQ(0, UninitializableDecl(yylex()));
};

TEST(ParserTest, ArgUninitializableDecl) {
  std::string input("arg_f32 %f[3];");

  yy_scan_string(reinterpret_cast<const char*>(input.c_str()));
  EXPECT_EQ(0, ArgUninitializableDecl(yylex()));
};

TEST(ParserTest, ProgWithArgUninitializableDecl ) {
  std::string input("version 1:0:$large;");
  input.append("global_f32 &x = 2;");
  input.append("function &test()() {");
  input.append("{arg_u32 %z;}");
  input.append(" }; ");

  yy_scan_string(reinterpret_cast<const char*>(input.c_str()));
  EXPECT_EQ(0, Program(yylex()));
};
*/

extern int stringCount;
extern int directiveCount;
extern int codeCount;
extern int operandCount;

extern int stringOffset;
extern int directiveOffset;
extern int codeOffset;
extern int operandOffset;

extern BrigDirectiveList directiveList[20]; 
extern BrigCodeList codeList[20]; 
extern BrigOperandList operandList[20]; 


//should be dynamic or a relatively large number


TEST(ParserTest, writeVersion) {
  std::string input("version 1:0:$small;");
  yy_scan_string(reinterpret_cast<const char*>(input.c_str()));
  EXPECT_EQ(0, checkVersion(yylex()));
  BrigDirectiveVersion* ref = new BrigDirectiveVersion(0,1,0,0,0,0);
  if  ( directiveList[0].thisDirective )
    EXPECT_EQ(0, directiveList[0].thisDirective->test(ref));
  delete ref;
  delete directiveList[0].thisDirective;
};

=======
// Copyright 2012 MulticoreWare Inc.

#include "./gtest/gtest.h"
#include "./lexer.h"
#include "../parser.h"

namespace hsa {
namespace brig {
extern Context* context;
// ------------------ Parser TESTS -----------------

TEST(ParserTest, IdentifierTest) {
  std::string input("&a_global_id123");  // global id
  yy_scan_string(reinterpret_cast<const char*> (input.c_str()));
  EXPECT_EQ(0, Identifier(yylex()));

  input.assign("%a_local_id");  // local id
  yy_scan_string(reinterpret_cast<const char*> (input.c_str()));
  EXPECT_EQ(0, Identifier(yylex()));

  input.assign("$d7");  // register
  yy_scan_string(reinterpret_cast<const char*> (input.c_str()));
  EXPECT_EQ(0, Identifier(yylex()));
}

TEST(ParserTest, BaseOperandTest) {
  std::string input("1352");  // Int constant
  yy_scan_string(reinterpret_cast<const char*> (input.c_str()));
  EXPECT_EQ(0, BaseOperand(yylex()));

  input.assign("WAVESIZE");  // TOKEN_WAVE_SIZE
  yy_scan_string(reinterpret_cast<const char*> (input.c_str()));
  EXPECT_EQ(0, BaseOperand(yylex()));

  input.assign("_u32(12, 13 ,14)");  // decimalListSingle
  yy_scan_string(reinterpret_cast<const char*> (input.c_str()));
  EXPECT_EQ(0, BaseOperand(yylex()));
}

TEST(ParserTest, AddressableOperandTest) {
  std::string input("[%local_id]");  // Int constant
  yy_scan_string(reinterpret_cast<const char*> (input.c_str()));
  EXPECT_EQ(0, AddressableOperand(yylex()));

  input.assign("[%local_id <100> ]");
  yy_scan_string(reinterpret_cast<const char*> (input.c_str()));
  EXPECT_EQ(0, AddressableOperand(yylex()));

  input.assign("[%local_id<$d7>]");
  yy_scan_string(reinterpret_cast<const char*> (input.c_str()));
  EXPECT_EQ(0, AddressableOperand(yylex()));

  input.assign("[%global_id<$q5 + 10 >]");
  yy_scan_string(reinterpret_cast<const char*> (input.c_str()));
  EXPECT_EQ(0, AddressableOperand(yylex()));

  input.assign("[%global_id<$d6 - 10 >]");
  yy_scan_string(reinterpret_cast<const char*> (input.c_str()));
  EXPECT_EQ(0, AddressableOperand(yylex()));
}

TEST(ParserTest, QueryTest) {
  // test the Query types;
  std::string input("query_order_u32  $c1 , [&Test<$d7  + 100>];");
  yy_scan_string(reinterpret_cast<const char*> (input.c_str()));
  EXPECT_EQ(0, Query(yylex()));

  input.assign("query_data_u32  $c1 , [&Test<$d7  + 100>];");
  yy_scan_string(reinterpret_cast<const char*> (input.c_str()));
  EXPECT_EQ(0, Query(yylex()));

  input.assign("query_array_u32  $c1 , [&Test<$d7  + 100>];");
    yy_scan_string(reinterpret_cast<const char*> (input.c_str()));
  input.assign("query_width_u32  $c1 , [&Test<$d7  + 100>];");
    yy_scan_string(reinterpret_cast<const char*> (input.c_str()));
  input.assign("query_height_u32  $c1 , [&Test<$d7  + 100>];");
    yy_scan_string(reinterpret_cast<const char*> (input.c_str()));
  input.assign("query_depth_u32  $c1 , [&Test<$d7  + 100>];");
    yy_scan_string(reinterpret_cast<const char*> (input.c_str()));
  input.assign("query_normalized_u32  $c1 , [&Test<$d7  + 100>];");
    yy_scan_string(reinterpret_cast<const char*> (input.c_str()));
  input.assign("query_filtering_u32  $c1 , [&Test<$d7  + 100>];");
    yy_scan_string(reinterpret_cast<const char*> (input.c_str()));

  // test the dataTypes;
  input.assign("query_order_s32  $c1 , [&Test<$d7  + 100>];");
    yy_scan_string(reinterpret_cast<const char*> (input.c_str()));
  input.assign("query_order_s64  $c1 , [&Test<$d7  + 100>];");
    yy_scan_string(reinterpret_cast<const char*> (input.c_str()));
  input.assign("query_order_u64  $c1 , [&Test<$d7  + 100>];");
    yy_scan_string(reinterpret_cast<const char*> (input.c_str()));
  input.assign("query_order_b1  $c1 , [&Test<$d7  + 100>];");
    yy_scan_string(reinterpret_cast<const char*> (input.c_str()));
  input.assign("query_order_b32  $c1 , [&Test<$d7  + 100>];");
    yy_scan_string(reinterpret_cast<const char*> (input.c_str()));
  input.assign("query_order_f32  $c1 , [&Test<$d7  + 100>];");
    yy_scan_string(reinterpret_cast<const char*> (input.c_str()));
  input.assign("query_order_f64  $c1 , [&Test<$d7  + 100>];");
    yy_scan_string(reinterpret_cast<const char*> (input.c_str()));
  input.assign("query_order_b64  $c1 , [&Test<$d7  + 100>];");
    yy_scan_string(reinterpret_cast<const char*> (input.c_str()));
  input.assign("query_order_b8  $c1 , [&Test<$d7  + 100>];");
    yy_scan_string(reinterpret_cast<const char*> (input.c_str()));
  input.assign("query_order_b16  $c1 , [&Test<$d7  + 100>];");
    yy_scan_string(reinterpret_cast<const char*> (input.c_str()));
  input.assign("query_order_s8  $c1 , [&Test<$d7  + 100>];");
    yy_scan_string(reinterpret_cast<const char*> (input.c_str()));
  input.assign("query_order_s16  $c1 , [&Test<$d7  + 100>];");
    yy_scan_string(reinterpret_cast<const char*> (input.c_str()));
  input.assign("query_order_u8  $c1 , [&Test<$d7  + 100>];");
    yy_scan_string(reinterpret_cast<const char*> (input.c_str()));
  input.assign("query_order_u16  $c1 , [&Test<$d7  + 100>];");
    yy_scan_string(reinterpret_cast<const char*> (input.c_str()));
  input.assign("query_order_f16  $c1 , [&Test<$d7  + 100>];");
    yy_scan_string(reinterpret_cast<const char*> (input.c_str()));
  input.assign("query_order_b128  $c1 , [&Test<$d7  + 100>];");
    yy_scan_string(reinterpret_cast<const char*> (input.c_str()));
  input.assign("query_order_u8x4  $c1 , [&Test<$d7  + 100>];");
    yy_scan_string(reinterpret_cast<const char*> (input.c_str()));
  input.assign("query_order_s8x4  $c1 , [&Test<$d7  + 100>];");
    yy_scan_string(reinterpret_cast<const char*> (input.c_str()));
  input.assign("query_order_u16x2  $c1 , [&Test<$d7  + 100>];");
    yy_scan_string(reinterpret_cast<const char*> (input.c_str()));
  input.assign("query_order_s16x2  $c1 , [&Test<$d7  + 100>];");
    yy_scan_string(reinterpret_cast<const char*> (input.c_str()));
  input.assign("query_order_f16x2  $c1 , [&Test<$d7  + 100>];");
    yy_scan_string(reinterpret_cast<const char*> (input.c_str()));
  input.assign("query_order_f32x2  $c1 , [&Test<$d7  + 100>];");
    yy_scan_string(reinterpret_cast<const char*> (input.c_str()));
  input.assign("query_order_u8x8  $c1 , [&Test<$d7  + 100>];");
    yy_scan_string(reinterpret_cast<const char*> (input.c_str()));
  input.assign("query_order_s8x8  $c1 , [&Test<$d7  + 100>];");
    yy_scan_string(reinterpret_cast<const char*> (input.c_str()));
  input.assign("query_order_u16x4  $c1 , [&Test<$d7  + 100>];");
    yy_scan_string(reinterpret_cast<const char*> (input.c_str()));
  input.assign("query_order_s16x4  $c1 , [&Test<$d7  + 100>];");
    yy_scan_string(reinterpret_cast<const char*> (input.c_str()));
  input.assign("query_order_f16x4  $c1 , [&Test<$d7  + 100>];");
    yy_scan_string(reinterpret_cast<const char*> (input.c_str()));
  input.assign("query_order_u8x16  $c1 , [&Test<$d7  + 100>];");
    yy_scan_string(reinterpret_cast<const char*> (input.c_str()));
  input.assign("query_order_s8x16  $c1 , [&Test<$d7  + 100>];");
    yy_scan_string(reinterpret_cast<const char*> (input.c_str()));
  input.assign("query_order_u16x8  $c1 , [&Test<$d7  + 100>];");
    yy_scan_string(reinterpret_cast<const char*> (input.c_str()));
  input.assign("query_order_s16x8  $c1 , [&Test<$d7  + 100>];");
    yy_scan_string(reinterpret_cast<const char*> (input.c_str()));
  input.assign("query_order_f16x8  $c1 , [&Test<$d7  + 100>];");
    yy_scan_string(reinterpret_cast<const char*> (input.c_str()));
  input.assign("query_order_f32x4  $c1 , [&Test<$d7  + 100>];");
    yy_scan_string(reinterpret_cast<const char*> (input.c_str()));
  input.assign("query_order_s32x4  $c1 , [&Test<$d7  + 100>];");
    yy_scan_string(reinterpret_cast<const char*> (input.c_str()));
  input.assign("query_order_u32x4  $c1 , [&Test<$d7  + 100>];");
    yy_scan_string(reinterpret_cast<const char*> (input.c_str()));
  input.assign("query_order_f64x2  $c1 , [&Test<$d7  + 100>];");
    yy_scan_string(reinterpret_cast<const char*> (input.c_str()));
  input.assign("query_order_s64x2  $c1 , [&Test<$d7  + 100>];");
    yy_scan_string(reinterpret_cast<const char*> (input.c_str()));
  input.assign("query_order_u64x2  $c1 , [&Test<$d7  + 100>];");
    yy_scan_string(reinterpret_cast<const char*> (input.c_str()));

  // test for Operand
  // 1. Identifier
  input.assign("query_order_f32x4  $c1 , [&Test<$d7  + 100>];");
    yy_scan_string(reinterpret_cast<const char*> (input.c_str()));
  input.assign("query_order_s32x4  $d1 , [&Test<$d7  + 100>];");
    yy_scan_string(reinterpret_cast<const char*> (input.c_str()));
  input.assign("query_order_u32x4  $s1 , [&Test<$d7  + 100>];");
    yy_scan_string(reinterpret_cast<const char*> (input.c_str()));
  input.assign("query_order_f64x2  $q1 , [&Test<$d7  + 100>];");
    yy_scan_string(reinterpret_cast<const char*> (input.c_str()));
  input.assign("query_order_s64x2  %a1 , [&Test<$d7  + 100>];");
    yy_scan_string(reinterpret_cast<const char*> (input.c_str()));
  input.assign("query_order_u64x2  &a1 , [&Test<$d7  + 100>];");
    yy_scan_string(reinterpret_cast<const char*> (input.c_str()));
  // 2. BaseOperand


  // test for AddressableOperand
  input.assign("query_order_f32x4  $c1 , [%Test<100>];");
    yy_scan_string(reinterpret_cast<const char*> (input.c_str()));
  input.assign("query_order_s32x4  $d1 , [&Test<$d7  - 100>];");
    yy_scan_string(reinterpret_cast<const char*> (input.c_str()));
  input.assign("query_order_u32x4  $s1 , [&Test];");
    yy_scan_string(reinterpret_cast<const char*> (input.c_str()));
  input.assign("query_order_f64x2  $q1 , [&Test<$d7  + 100>];");
    yy_scan_string(reinterpret_cast<const char*> (input.c_str()));
  input.assign("query_order_s64x2  %a1 , [%Test<$d7>];");
    yy_scan_string(reinterpret_cast<const char*> (input.c_str()));
}

TEST(ParserTest, Bug57) {
  std::string input("($d4,&global_id, %local_id)");
  yy_scan_string(reinterpret_cast<const char*> (input.c_str()));
  EXPECT_EQ(0, ArrayOperandList(yylex()));
}

TEST(ParserTest, RoundingMode) {
  bool is_ftz = false;
  int current_token;
  std::string input("_upi");
  yy_scan_string(reinterpret_cast<const char*> (input.c_str()));
  EXPECT_EQ(0, RoundingMode(yylex(), &is_ftz, &current_token));

  input.assign("_downi");
  yy_scan_string(reinterpret_cast<const char*> (input.c_str()));
  EXPECT_EQ(0, RoundingMode(yylex(), &is_ftz, &current_token));

  input.assign("_zeroi");
  yy_scan_string(reinterpret_cast<const char*> (input.c_str()));
  EXPECT_EQ(0, RoundingMode(yylex(), &is_ftz, &current_token));

  input.assign("_neari");
  yy_scan_string(reinterpret_cast<const char*> (input.c_str()));
  EXPECT_EQ(0, RoundingMode(yylex(), &is_ftz, &current_token));

  input.assign("_up");
  yy_scan_string(reinterpret_cast<const char*> (input.c_str()));
  EXPECT_EQ(0, RoundingMode(yylex(), &is_ftz, &current_token));

  input.assign("_down");
  yy_scan_string(reinterpret_cast<const char*> (input.c_str()));
  EXPECT_EQ(0, RoundingMode(yylex(), &is_ftz, &current_token));

  input.assign("_zero");
  yy_scan_string(reinterpret_cast<const char*> (input.c_str()));
  EXPECT_EQ(0, RoundingMode(yylex(), &is_ftz, &current_token));

  input.assign("_near");
  yy_scan_string(reinterpret_cast<const char*> (input.c_str()));
  EXPECT_EQ(0, RoundingMode(yylex(), &is_ftz, &current_token));

  input.assign("_ftz_up");
  yy_scan_string(reinterpret_cast<const char*> (input.c_str()));
  EXPECT_EQ(0, RoundingMode(yylex(), &is_ftz, &current_token));

  input.assign("_ftz_down");
  yy_scan_string(reinterpret_cast<const char*> (input.c_str()));
  EXPECT_EQ(0, RoundingMode(yylex(), &is_ftz, &current_token));

  input.assign("_ftz_zero");
  yy_scan_string(reinterpret_cast<const char*> (input.c_str()));
  EXPECT_EQ(0, RoundingMode(yylex(), &is_ftz, &current_token));

  input.assign("_ftz_near");
  yy_scan_string(reinterpret_cast<const char*> (input.c_str()));
  EXPECT_EQ(0, RoundingMode(yylex(), &is_ftz, &current_token));

  input.assign("_ftz");
  yy_scan_string(reinterpret_cast<const char*> (input.c_str()));
  EXPECT_EQ(0, RoundingMode(yylex(), &is_ftz, &current_token));
}

TEST(ParserTest, Instruction2) {
  // with packing

  std::string input("abs_p_s8x4 $s1, $s2;");
  yy_scan_string(reinterpret_cast<const char*> (input.c_str()));
  EXPECT_EQ(0, Instruction2(yylex()));

  // with _ftz and packing
  input.assign("abs_ftz_p_s8x4 $s1, $s2;");
  yy_scan_string(reinterpret_cast<const char*> (input.c_str()));
  EXPECT_EQ(0, Instruction2(yylex()));

  // with _ftz floatRounding and packing
  input.assign("abs_ftz_up_s8x4 $s1, $s2;");
  yy_scan_string(reinterpret_cast<const char*> (input.c_str()));
  EXPECT_EQ(0, Instruction2(yylex()));

  // without roundingMode or packing
  input.assign("abs_s8x4 $s1, $s2;");
  yy_scan_string(reinterpret_cast<const char*> (input.c_str()));
  EXPECT_EQ(0, Instruction2(yylex()));

  // with _ftz
  input.assign("abs_ftz_s8x4 $s1, $s2;");
  yy_scan_string(reinterpret_cast<const char*> (input.c_str()));
  EXPECT_EQ(0, Instruction2(yylex()));

  // with _ftz floatRounding
  input.assign("abs_ftz_up_s8x4 $s1, $s2;");
  yy_scan_string(reinterpret_cast<const char*> (input.c_str()));
  EXPECT_EQ(0, Instruction2(yylex()));

  input.assign("unpack2 $s1, $s2;");
  yy_scan_string(reinterpret_cast<const char*> (input.c_str()));
  EXPECT_EQ(0, Instruction2(yylex()));

  input.assign("unpack2_ftz $s1, $s2;");
  yy_scan_string(reinterpret_cast<const char*> (input.c_str()));
  EXPECT_EQ(0, Instruction2(yylex()));

  input.assign("unpack2_ftz_zero $s1, $s2;");
  yy_scan_string(reinterpret_cast<const char*> (input.c_str()));
  EXPECT_EQ(0, Instruction2(yylex()));


  input.assign("unpack2_neari $s1, $s2;");
  yy_scan_string(reinterpret_cast<const char*> (input.c_str()));
  EXPECT_EQ(0, Instruction2(yylex()));

  input.assign("frsqrt_ftz_f32 $s1, $s0;");
  yy_scan_string(reinterpret_cast<const char*> (input.c_str()));
  EXPECT_EQ(0, Instruction2(yylex()));

  input.assign("frsqrt_ftz_f32 $s1, $s0;");
  yy_scan_string(reinterpret_cast<const char*> (input.c_str()));
  EXPECT_EQ(0, Instruction2(yylex()));
}

TEST(ParserTest, VersionStatement) {
  std::string input("version 1:0;");
  yy_scan_string(reinterpret_cast<const char*> (input.c_str()));
  EXPECT_EQ(0, Program(yylex(), context));


  input.assign("version 2:0:$large;");
  yy_scan_string(reinterpret_cast<const char*> (input.c_str()));
  EXPECT_EQ(0, Program(yylex(), context));
}

TEST(ParserTest, AlignStatement) {
  std::string input("align 8");
  yy_scan_string(reinterpret_cast<const char*> (input.c_str()));
  EXPECT_EQ(0, Alignment(yylex()));
}

TEST(ParserTest, DeclPrefix) {
  bool recheck;
  int last_token;
  std::string input("align 8");
  yy_scan_string(reinterpret_cast<const char*> (input.c_str()));
  EXPECT_EQ(0, DeclPrefix(yylex(), &recheck, &last_token));

  input.assign("align 8 static");
  yy_scan_string(reinterpret_cast<const char*> (input.c_str()));
  EXPECT_EQ(0, DeclPrefix(yylex(), &recheck, &last_token));

  input.assign("align 8 extern const");
  yy_scan_string(reinterpret_cast<const char*> (input.c_str()));
  EXPECT_EQ(0, DeclPrefix(yylex(), &recheck, &last_token));

  input.assign("extern const");
  yy_scan_string(reinterpret_cast<const char*> (input.c_str()));
  EXPECT_EQ(0, DeclPrefix(yylex(), &recheck, &last_token));

  input.assign("extern const align 1");
  yy_scan_string(reinterpret_cast<const char*> (input.c_str()));
  EXPECT_EQ(0, DeclPrefix(yylex(), &recheck, &last_token));

  input.assign("const extern");
  yy_scan_string(reinterpret_cast<const char*> (input.c_str()));
  EXPECT_EQ(0, DeclPrefix(yylex(), &recheck, &last_token));
}

TEST(ParserTest, FBar) {
  std::string input(":fbar(1)");
  yy_scan_string(reinterpret_cast<const char*> (input.c_str()));
  EXPECT_EQ(0, FBar(yylex()));
}

TEST(ParserTest, ArrayDimensionSet) {
  bool rescan = false;
  int last_tok = 0;
  std::string input("[]");
  yy_scan_string(reinterpret_cast<const char*>(input.c_str()));
  EXPECT_EQ(0, ArrayDimensionSet(yylex(), &rescan, &last_tok));

  input.assign("[1]");
  yy_scan_string(reinterpret_cast<const char*>(input.c_str()));
  EXPECT_EQ(0, ArrayDimensionSet(yylex(), &rescan, &last_tok));

  input.assign("[1][2][][3]");
  yy_scan_string(reinterpret_cast<const char*>(input.c_str()));
  EXPECT_EQ(0, ArrayDimensionSet(yylex(), &rescan, &last_tok));
}

TEST(ParserTest, ArgumentDecl) {
  bool rescan = false;
  int last_tok = 0;

  // test 1
  std::string input("const static arg_u32 %local_id[2][2] ");
  yy_scan_string(reinterpret_cast<const char*>(input.c_str()));
  EXPECT_EQ(0, ArgumentDecl(yylex(), &rescan, &last_tok));

  // test 2
  input.assign("align 8 const static arg_u32 %local_id[2][2] ");
  yy_scan_string(reinterpret_cast<const char*>(input.c_str()));
  EXPECT_EQ(0, ArgumentDecl(yylex(), &rescan, &last_tok));

  // test 3
  input.assign("align 8 arg_u32 %local_id[2][2] ");
  yy_scan_string(reinterpret_cast<const char*>(input.c_str()));
  EXPECT_EQ(0, ArgumentDecl(yylex(), &rescan, &last_tok));

    // test 4
  input.assign("extern arg_u32 %local_id[2][2] ");
  yy_scan_string(reinterpret_cast<const char*>(input.c_str()));
  EXPECT_EQ(0, ArgumentDecl(yylex(), &rescan, &last_tok));

    // test 5
  input.assign("const align 8 arg_u32 %local_id[2][2] ");
  yy_scan_string(reinterpret_cast<const char*>(input.c_str()));
  EXPECT_EQ(0, ArgumentDecl(yylex(), &rescan, &last_tok));

    // test 6
  input.assign("const static align 8 arg_u32 %local_id[2][2] ");
  yy_scan_string(reinterpret_cast<const char*>(input.c_str()));
  EXPECT_EQ(0, ArgumentDecl(yylex(), &rescan, &last_tok));

  // test 7
  input.assign("const align 8 static arg_u32 %local_id[2][2] ");
  yy_scan_string(reinterpret_cast<const char*>(input.c_str()));
  EXPECT_EQ(0, ArgumentDecl(yylex(), &rescan, &last_tok));

      // test 8
  input.assign("static const align 8 arg_u32 %local_id[2][2] ");
  yy_scan_string(reinterpret_cast<const char*>(input.c_str()));
  EXPECT_EQ(0, ArgumentDecl(yylex(), &rescan, &last_tok));

      // test 9
  input.assign("static align 8 arg_u32 %local_id[2][2] ");
  yy_scan_string(reinterpret_cast<const char*>(input.c_str()));
  EXPECT_EQ(0, ArgumentDecl(yylex(), &rescan, &last_tok));
}


TEST(ParserTest, ArgumentListBody) {
  bool rescan = false;
  int last_tok = 0;

  // test 1
  std::string input("const static arg_u32 %local_id[2][2],");
  input.append("static arg_f16 %local_id[], align 8 arg_u64 %test ");
  yy_scan_string(reinterpret_cast<const char*>(input.c_str()));
  EXPECT_EQ(0, ArgumentListBody(yylex(), &rescan, &last_tok));
}

TEST(ParserTest, FunctionDefinition) {
  bool rescan = false;
  int last_tok = 0;

  // test 1
  std::string input("function &get_global_id(arg_u32 %ret_val)");
  input.append("(arg_u32 %arg_val0) :fbar(1)");
  yy_scan_string(reinterpret_cast<const char*>(input.c_str()));
  EXPECT_EQ(0, FunctionDefinition(yylex(), &rescan, &last_tok));
}

TEST(ParserTest, FunctionDecl) {
  // test 1
  std::string input("function &get_global_id(arg_u32 %ret_val)");
  input.append("(arg_u32 %arg_val0) :fbar(1);");
  yy_scan_string(reinterpret_cast<const char*>(input.c_str()));
  EXPECT_EQ(0, FunctionDecl(yylex()));
}

TEST(ParserTest, Codeblock) {
  // test 1
  std::string input("{ abs_p_s8x4 $s1, $s2; abs_s8x4 $s1, $s2; }; ");
  yy_scan_string(reinterpret_cast<const char*>(input.c_str()));
  EXPECT_EQ(0, Codeblock(yylex()));
}

TEST(ParserTest, Function) {
  std::string input("function &get_global_id(arg_u32 %ret_val)");
  input.append(" (arg_u32 %arg_val0) :fbar(1)");
  input.append("{ abs_p_s8x4 $s1, $s2; abs_s8x4 $s1, $s2; };");
  yy_scan_string(reinterpret_cast<const char*>(input.c_str()));
  EXPECT_EQ(0, Function(yylex()));
}

TEST(ParserTest, SimpleProg) {
  std::string input("version 1:0:$small;");
  input.append("function &get_global_id(arg_u32 %ret_val)");
  input.append(" (arg_u32 %arg_val0);");
  input.append("function &abort() (); ");

  yy_scan_string(reinterpret_cast<const char*>(input.c_str()));
  EXPECT_EQ(0, Program(yylex(), context));
};

TEST(ParserTest, Instruction3) {
  std::string input(" add_pp_sat_u16x2 $s1, $s0, $s3;");
  yy_scan_string(reinterpret_cast<const char*>(input.c_str()));
  EXPECT_EQ(0, Instruction3(yylex()));
};

TEST(ParserTest, OptionalWidth) {
  std::string input("_width(all)");
  yy_scan_string(reinterpret_cast<const char*>(input.c_str()));
  EXPECT_EQ(0, OptionalWidth(yylex()));

  input.assign("_width(32)");
  yy_scan_string(reinterpret_cast<const char*>(input.c_str()));
  EXPECT_EQ(0, OptionalWidth(yylex()));
};

TEST(ParserTest, BranchOperation) {
  bool rescan = false;
  int last_tok = 0;

  std::string input("cbr_width(all)_fbar $s1, @then;");
  yy_scan_string(reinterpret_cast<const char*>(input.c_str()));
  EXPECT_EQ(0, Branch(yylex()));

  input.assign("cbr_width(all)_fbar $c1, 10 , [@first, @then];");
  yy_scan_string(reinterpret_cast<const char*>(input.c_str()));
  EXPECT_EQ(0, Branch(yylex()));

  input.assign("cbr_width(all)_fbar $c1, &global;");
  yy_scan_string(reinterpret_cast<const char*>(input.c_str()));
  EXPECT_EQ(0, Branch(yylex()));

  input.assign("cbr_width(all)_fbar $c1, 5, [%local]; ");
  yy_scan_string(reinterpret_cast<const char*>(input.c_str()));
  EXPECT_EQ(0, Branch(yylex()));

  input.assign("cbr_width(all)_fbar $c1, 10, @label; ");
  yy_scan_string(reinterpret_cast<const char*>(input.c_str()));
  EXPECT_EQ(0, Branch(yylex()));

  input.assign("brn_width(all)_fbar &global; ");
  yy_scan_string(reinterpret_cast<const char*>(input.c_str()));
  EXPECT_EQ(0, Branch(yylex()));

  input.assign("brn_width(all)_fbar @goto; ");
  yy_scan_string(reinterpret_cast<const char*>(input.c_str()));
  EXPECT_EQ(0, Branch(yylex()));

  input.assign("brn_width(all)_fbar &global, [%local]; ");
  yy_scan_string(reinterpret_cast<const char*>(input.c_str()));
  EXPECT_EQ(0, Branch(yylex()));

  input.assign("brn_width(all)_fbar &global, [@goto]; ");
  yy_scan_string(reinterpret_cast<const char*>(input.c_str()));
  EXPECT_EQ(0, Branch(yylex()));

  input.assign("cbr $s1, @then; ");
  yy_scan_string(reinterpret_cast<const char*>(input.c_str()));
  EXPECT_EQ(0, Branch(yylex()));
};

TEST(ParserTest, ParseCallTargets) {
  std::string input("[&global, %local]");
  yy_scan_string(reinterpret_cast<const char*>(input.c_str()));
  EXPECT_EQ(0, CallTargets(yylex()));
};

TEST(ParserTest, ParseCallArgs) {
  std::string input("()");
  yy_scan_string(reinterpret_cast<const char*>(input.c_str()));
  EXPECT_EQ(0, CallArgs(yylex()));

  input.assign("(&a,%b,%c)");
  yy_scan_string(reinterpret_cast<const char*>(input.c_str()));
  EXPECT_EQ(0, CallArgs(yylex()));

  input.assign("(1,2,3)");
  yy_scan_string(reinterpret_cast<const char*>(input.c_str()));
  EXPECT_EQ(0, CallArgs(yylex()));
};

TEST(ParserTest, Call) {
  std::string input("call &callee (%output)(%input);");
  yy_scan_string(reinterpret_cast<const char*>(input.c_str()));
  EXPECT_EQ(0, Call(yylex()));

  input.assign("call_width(all) &callee ");
  input.append("(%output1,&output2)(%input1, $d7) [&id1, &id2];");
  yy_scan_string(reinterpret_cast<const char*>(input.c_str()));
  EXPECT_EQ(0, Call(yylex()));
};

TEST(ParserTest, Initializers) {
  bool rescan = false;
  int last_token = 0;
  std::string input("= {12, 13,14, -13}");  // DecimalInitializer
  yy_scan_string(reinterpret_cast<const char*>(input.c_str()));
  EXPECT_EQ(0, Initializer(yylex(), &rescan, &last_token));

  input.assign("= 12, 13,14 ");  // DecimalInitializer
  yy_scan_string(reinterpret_cast<const char*>(input.c_str()));
  EXPECT_EQ(0, Initializer(yylex(), &rescan, &last_token));

  input.assign("={ 1.2f, 1.3f,-1.4f }");  // SingleInitializer
  yy_scan_string(reinterpret_cast<const char*>(input.c_str()));
  EXPECT_EQ(0, Initializer(yylex(), &rescan, &last_token));

  input.assign("= 1.2f, 1.3f,-1.4f ");  // SingleInitializer
  yy_scan_string(reinterpret_cast<const char*>(input.c_str()));
  EXPECT_EQ(0, Initializer(yylex(), &rescan, &last_token));

  input.assign("={ 1.2L, 1.3L,-1.4L }");  // FloatInitializer
  yy_scan_string(reinterpret_cast<const char*>(input.c_str()));
  EXPECT_EQ(0, Initializer(yylex(), &rescan, &last_token));

  input.assign("= 1.2L, 1.3L,-1.4L ");  // FloatInitializer
  yy_scan_string(reinterpret_cast<const char*>(input.c_str()));
  EXPECT_EQ(0, Initializer(yylex(), &rescan, &last_token));

  input.assign("= {@a, @b, @c} ");  // LabelInitializer
  yy_scan_string(reinterpret_cast<const char*>(input.c_str()));
  EXPECT_EQ(0, Initializer(yylex(), &rescan, &last_token));
};

TEST(ParserTest, InitializableDecl) {
  // DecimalInitializer
  std::string input("readonly_s32 &x[4]= {12, 13,14, -13};");
  yy_scan_string(reinterpret_cast<const char*>(input.c_str()));
  EXPECT_EQ(0, InitializableDecl(yylex()));

  input.assign("global_u32 &x[3] = 12, 13,14 ; ");
  yy_scan_string(reinterpret_cast<const char*>(input.c_str()));
  EXPECT_EQ(0, InitializableDecl(yylex()));

  // SingleInitializer
  input.assign("readonly_f32 %f[3] = { 1.2f, 1.3f,-1.4f };");
  yy_scan_string(reinterpret_cast<const char*>(input.c_str()));
  EXPECT_EQ(0, InitializableDecl(yylex()));

  input.assign("global_f32 &c[3] = 1.2f, 1.3f,-1.4f ;");
  yy_scan_string(reinterpret_cast<const char*>(input.c_str()));
  EXPECT_EQ(0, InitializableDecl(yylex()));

  // FloatInitializer
  input.assign("readonly_f64 %d[3] ={ 1.2L, 1.3L,-1.4L; }");
  yy_scan_string(reinterpret_cast<const char*>(input.c_str()));
  EXPECT_EQ(0, InitializableDecl(yylex()));

  input.assign("global_f64 %g[3] = 1.2L, 1.3L,-1.4L ;");
  yy_scan_string(reinterpret_cast<const char*>(input.c_str()));
  EXPECT_EQ(0, InitializableDecl(yylex()));
};

TEST(ParserTest, ProgWithFunctionDefinition) {
  // Example 3
  std::string input("version 1:0:$small;");
  input.append("function &packed_ops (arg_u8x4 %x)() {");
  input.append(" abs_p_s8x4 $s1, $s2; ");
  input.append(" add_pp_sat_u16x2 $s1, $s0, $s3; ");
  input.append(" }; ");

  yy_scan_string(reinterpret_cast<const char*>(input.c_str()));
  EXPECT_EQ(0, Program(yylex(), context));

  // Example 2
  input.clear();
  input.assign("version 1:0:$small;");
  input.append("function &return_true(arg_f32 %ret_val) () {");
  input.append(" ret;");
  input.append(" }; ");

  yy_scan_string(reinterpret_cast<const char*>(input.c_str()));
  EXPECT_EQ(0, Program(yylex(), context));

  // Example 4
  input.clear();
  input.assign("version 1:1:$small;");
  input.append("function &branch_ops (arg_u8x4 %x)() {");
  input.append("cbr $c1, @then;");
  input.append("abs_p_s8x4 $s1, $s2;");
  input.append(" brn @outof_IF;");
  input.append("@then: add_pp_sat_u16x2 $s1, $s0, $s3;");
  input.append(" @outof_IF: ret;");
  input.append(" }; ");
  yy_scan_string(reinterpret_cast<const char*>(input.c_str()));
  EXPECT_EQ(0, Program(yylex(), context));

  // Example 5 - Call to simple function
  input.clear();
  input.assign("version 1:0:$small;");
  input.append("function &callee()() {");
  input.append("ret;");
  input.append("};");

  input.append(" function &caller()() {");
  input.append("{call &callee;}");
  input.append(" }; ");
  yy_scan_string(reinterpret_cast<const char*>(input.c_str()));
  EXPECT_EQ(0, Program(yylex(), context));

  // Example 6a - Call to a complex function
  input.clear();
  input.assign("version 1:0:$small;");
  input.append("function &callee(arg_f32 %output)(arg_f32 %input) {");
  input.append("ret;");
  input.append("};");

  input.append(" function &caller()() {");
  input.append(" { arg_f32 %input; ");
  input.append("  arg_f32 %output; ");
  input.append("call &callee (%output)(%input);}");
  input.append(" }; ");
  yy_scan_string(reinterpret_cast<const char*>(input.c_str()));
  EXPECT_EQ(0, Program(yylex(), context));
};

TEST(ParserTest, ProgWithGlobalDecl) {
  std::string input("version 1:0:$small;");
  input.append("readonly_f32 %f[3] = { 1.2f, 1.3f,-1.4f };");
  input.append("function &callee(arg_f32 %output)(arg_f32 %input) {");
  input.append("ret;");
  input.append("};");

  yy_scan_string(reinterpret_cast<const char*>(input.c_str()));
  EXPECT_EQ(0, Program(yylex(), context));
};

TEST(ParserTest, ProgWithUninitializableDecl ) {
  // Example 1 - PRM 20.8.2
  std::string input("version 1:0:$large;");
  input.append("global_f32 &x = 2;");
  input.append("function &test()() {");
  input.append("{private_u32 %z;}");
  input.append(" }; ");

  yy_scan_string(reinterpret_cast<const char*>(input.c_str()));
  EXPECT_EQ(0, Program(yylex(), context));
};

TEST(ParserTest, UninitializableDecl) {
  std::string input("private_f32 %f[3];");

  yy_scan_string(reinterpret_cast<const char*>(input.c_str()));
  EXPECT_EQ(0, UninitializableDecl(yylex()));
};

TEST(ParserTest, ArgUninitializableDecl) {
  std::string input("arg_f32 %f[3];");

  yy_scan_string(reinterpret_cast<const char*>(input.c_str()));
  EXPECT_EQ(0, ArgUninitializableDecl(yylex()));
};

TEST(ParserTest, ProgWithArgUninitializableDecl ) {
  std::string input("version 1:0:$large;");
  input.append("global_f32 &x = 2;");
  input.append("function &test()() {");
  input.append("{arg_u32 %z;}");
  input.append(" }; ");

  yy_scan_string(reinterpret_cast<const char*>(input.c_str()));
  EXPECT_EQ(0, Program(yylex(), context));
};

}  // namespace brig
}  // namespace hsa
>>>>>>> 2a09f667
<|MERGE_RESOLUTION|>--- conflicted
+++ resolved
@@ -1,13 +1,14 @@
-<<<<<<< HEAD
 // Copyright 2012 MulticoreWare Inc.
 
 #include "./gtest/gtest.h"
 #include "./lexer.h"
 #include "../parser.h"
-#include "./include/brig.h"
-
+
+namespace hsa {
+namespace brig {
+extern Context* context;
 // ------------------ Parser TESTS -----------------
-/*
+
 TEST(ParserTest, IdentifierTest) {
   std::string input("&a_global_id123");  // global id
   yy_scan_string(reinterpret_cast<const char*> (input.c_str()));
@@ -251,7 +252,6 @@
   EXPECT_EQ(0, RoundingMode(yylex(), &is_ftz, &current_token));
 }
 
-
 TEST(ParserTest, Instruction2) {
   // with packing
 
@@ -313,11 +313,12 @@
 TEST(ParserTest, VersionStatement) {
   std::string input("version 1:0;");
   yy_scan_string(reinterpret_cast<const char*> (input.c_str()));
-  EXPECT_EQ(0, Version(yylex()));
-
-  input.assign("version 1:0:$large;");
-  yy_scan_string(reinterpret_cast<const char*> (input.c_str()));
-  EXPECT_EQ(0, Version(yylex()));
+  EXPECT_EQ(0, Program(yylex(), context));
+
+
+  input.assign("version 2:0:$large;");
+  yy_scan_string(reinterpret_cast<const char*> (input.c_str()));
+  EXPECT_EQ(0, Program(yylex(), context));
 }
 
 TEST(ParserTest, AlignStatement) {
@@ -461,7 +462,7 @@
   // test 1
   std::string input("{ abs_p_s8x4 $s1, $s2; abs_s8x4 $s1, $s2; }; ");
   yy_scan_string(reinterpret_cast<const char*>(input.c_str()));
-  EXPECT_EQ(0, Codeblock(yylex(), 0));
+  EXPECT_EQ(0, Codeblock(yylex()));
 }
 
 TEST(ParserTest, Function) {
@@ -479,7 +480,7 @@
   input.append("function &abort() (); ");
 
   yy_scan_string(reinterpret_cast<const char*>(input.c_str()));
-  EXPECT_EQ(0, Program(yylex()));
+  EXPECT_EQ(0, Program(yylex(), context));
 };
 
 TEST(ParserTest, Instruction3) {
@@ -644,7 +645,7 @@
   input.append(" }; ");
 
   yy_scan_string(reinterpret_cast<const char*>(input.c_str()));
-  EXPECT_EQ(0, Program(yylex()));
+  EXPECT_EQ(0, Program(yylex(), context));
 
   // Example 2
   input.clear();
@@ -654,7 +655,7 @@
   input.append(" }; ");
 
   yy_scan_string(reinterpret_cast<const char*>(input.c_str()));
-  EXPECT_EQ(0, Program(yylex()));
+  EXPECT_EQ(0, Program(yylex(), context));
 
   // Example 4
   input.clear();
@@ -667,7 +668,7 @@
   input.append(" @outof_IF: ret;");
   input.append(" }; ");
   yy_scan_string(reinterpret_cast<const char*>(input.c_str()));
-  EXPECT_EQ(0, Program(yylex()));
+  EXPECT_EQ(0, Program(yylex(), context));
 
   // Example 5 - Call to simple function
   input.clear();
@@ -680,7 +681,7 @@
   input.append("{call &callee;}");
   input.append(" }; ");
   yy_scan_string(reinterpret_cast<const char*>(input.c_str()));
-  EXPECT_EQ(0, Program(yylex()));
+  EXPECT_EQ(0, Program(yylex(), context));
 
   // Example 6a - Call to a complex function
   input.clear();
@@ -695,7 +696,7 @@
   input.append("call &callee (%output)(%input);}");
   input.append(" }; ");
   yy_scan_string(reinterpret_cast<const char*>(input.c_str()));
-  EXPECT_EQ(0, Program(yylex()));
+  EXPECT_EQ(0, Program(yylex(), context));
 };
 
 TEST(ParserTest, ProgWithGlobalDecl) {
@@ -706,7 +707,7 @@
   input.append("};");
 
   yy_scan_string(reinterpret_cast<const char*>(input.c_str()));
-  EXPECT_EQ(0, Program(yylex()));
+  EXPECT_EQ(0, Program(yylex(), context));
 };
 
 TEST(ParserTest, ProgWithUninitializableDecl ) {
@@ -718,7 +719,7 @@
   input.append(" }; ");
 
   yy_scan_string(reinterpret_cast<const char*>(input.c_str()));
-  EXPECT_EQ(0, Program(yylex()));
+  EXPECT_EQ(0, Program(yylex(), context));
 };
 
 TEST(ParserTest, UninitializableDecl) {
@@ -743,789 +744,8 @@
   input.append(" }; ");
 
   yy_scan_string(reinterpret_cast<const char*>(input.c_str()));
-  EXPECT_EQ(0, Program(yylex()));
-};
-*/
-
-extern int stringCount;
-extern int directiveCount;
-extern int codeCount;
-extern int operandCount;
-
-extern int stringOffset;
-extern int directiveOffset;
-extern int codeOffset;
-extern int operandOffset;
-
-extern BrigDirectiveList directiveList[20]; 
-extern BrigCodeList codeList[20]; 
-extern BrigOperandList operandList[20]; 
-
-
-//should be dynamic or a relatively large number
-
-
-TEST(ParserTest, writeVersion) {
-  std::string input("version 1:0:$small;");
-  yy_scan_string(reinterpret_cast<const char*>(input.c_str()));
-  EXPECT_EQ(0, checkVersion(yylex()));
-  BrigDirectiveVersion* ref = new BrigDirectiveVersion(0,1,0,0,0,0);
-  if  ( directiveList[0].thisDirective )
-    EXPECT_EQ(0, directiveList[0].thisDirective->test(ref));
-  delete ref;
-  delete directiveList[0].thisDirective;
-};
-
-=======
-// Copyright 2012 MulticoreWare Inc.
-
-#include "./gtest/gtest.h"
-#include "./lexer.h"
-#include "../parser.h"
-
-namespace hsa {
-namespace brig {
-extern Context* context;
-// ------------------ Parser TESTS -----------------
-
-TEST(ParserTest, IdentifierTest) {
-  std::string input("&a_global_id123");  // global id
-  yy_scan_string(reinterpret_cast<const char*> (input.c_str()));
-  EXPECT_EQ(0, Identifier(yylex()));
-
-  input.assign("%a_local_id");  // local id
-  yy_scan_string(reinterpret_cast<const char*> (input.c_str()));
-  EXPECT_EQ(0, Identifier(yylex()));
-
-  input.assign("$d7");  // register
-  yy_scan_string(reinterpret_cast<const char*> (input.c_str()));
-  EXPECT_EQ(0, Identifier(yylex()));
-}
-
-TEST(ParserTest, BaseOperandTest) {
-  std::string input("1352");  // Int constant
-  yy_scan_string(reinterpret_cast<const char*> (input.c_str()));
-  EXPECT_EQ(0, BaseOperand(yylex()));
-
-  input.assign("WAVESIZE");  // TOKEN_WAVE_SIZE
-  yy_scan_string(reinterpret_cast<const char*> (input.c_str()));
-  EXPECT_EQ(0, BaseOperand(yylex()));
-
-  input.assign("_u32(12, 13 ,14)");  // decimalListSingle
-  yy_scan_string(reinterpret_cast<const char*> (input.c_str()));
-  EXPECT_EQ(0, BaseOperand(yylex()));
-}
-
-TEST(ParserTest, AddressableOperandTest) {
-  std::string input("[%local_id]");  // Int constant
-  yy_scan_string(reinterpret_cast<const char*> (input.c_str()));
-  EXPECT_EQ(0, AddressableOperand(yylex()));
-
-  input.assign("[%local_id <100> ]");
-  yy_scan_string(reinterpret_cast<const char*> (input.c_str()));
-  EXPECT_EQ(0, AddressableOperand(yylex()));
-
-  input.assign("[%local_id<$d7>]");
-  yy_scan_string(reinterpret_cast<const char*> (input.c_str()));
-  EXPECT_EQ(0, AddressableOperand(yylex()));
-
-  input.assign("[%global_id<$q5 + 10 >]");
-  yy_scan_string(reinterpret_cast<const char*> (input.c_str()));
-  EXPECT_EQ(0, AddressableOperand(yylex()));
-
-  input.assign("[%global_id<$d6 - 10 >]");
-  yy_scan_string(reinterpret_cast<const char*> (input.c_str()));
-  EXPECT_EQ(0, AddressableOperand(yylex()));
-}
-
-TEST(ParserTest, QueryTest) {
-  // test the Query types;
-  std::string input("query_order_u32  $c1 , [&Test<$d7  + 100>];");
-  yy_scan_string(reinterpret_cast<const char*> (input.c_str()));
-  EXPECT_EQ(0, Query(yylex()));
-
-  input.assign("query_data_u32  $c1 , [&Test<$d7  + 100>];");
-  yy_scan_string(reinterpret_cast<const char*> (input.c_str()));
-  EXPECT_EQ(0, Query(yylex()));
-
-  input.assign("query_array_u32  $c1 , [&Test<$d7  + 100>];");
-    yy_scan_string(reinterpret_cast<const char*> (input.c_str()));
-  input.assign("query_width_u32  $c1 , [&Test<$d7  + 100>];");
-    yy_scan_string(reinterpret_cast<const char*> (input.c_str()));
-  input.assign("query_height_u32  $c1 , [&Test<$d7  + 100>];");
-    yy_scan_string(reinterpret_cast<const char*> (input.c_str()));
-  input.assign("query_depth_u32  $c1 , [&Test<$d7  + 100>];");
-    yy_scan_string(reinterpret_cast<const char*> (input.c_str()));
-  input.assign("query_normalized_u32  $c1 , [&Test<$d7  + 100>];");
-    yy_scan_string(reinterpret_cast<const char*> (input.c_str()));
-  input.assign("query_filtering_u32  $c1 , [&Test<$d7  + 100>];");
-    yy_scan_string(reinterpret_cast<const char*> (input.c_str()));
-
-  // test the dataTypes;
-  input.assign("query_order_s32  $c1 , [&Test<$d7  + 100>];");
-    yy_scan_string(reinterpret_cast<const char*> (input.c_str()));
-  input.assign("query_order_s64  $c1 , [&Test<$d7  + 100>];");
-    yy_scan_string(reinterpret_cast<const char*> (input.c_str()));
-  input.assign("query_order_u64  $c1 , [&Test<$d7  + 100>];");
-    yy_scan_string(reinterpret_cast<const char*> (input.c_str()));
-  input.assign("query_order_b1  $c1 , [&Test<$d7  + 100>];");
-    yy_scan_string(reinterpret_cast<const char*> (input.c_str()));
-  input.assign("query_order_b32  $c1 , [&Test<$d7  + 100>];");
-    yy_scan_string(reinterpret_cast<const char*> (input.c_str()));
-  input.assign("query_order_f32  $c1 , [&Test<$d7  + 100>];");
-    yy_scan_string(reinterpret_cast<const char*> (input.c_str()));
-  input.assign("query_order_f64  $c1 , [&Test<$d7  + 100>];");
-    yy_scan_string(reinterpret_cast<const char*> (input.c_str()));
-  input.assign("query_order_b64  $c1 , [&Test<$d7  + 100>];");
-    yy_scan_string(reinterpret_cast<const char*> (input.c_str()));
-  input.assign("query_order_b8  $c1 , [&Test<$d7  + 100>];");
-    yy_scan_string(reinterpret_cast<const char*> (input.c_str()));
-  input.assign("query_order_b16  $c1 , [&Test<$d7  + 100>];");
-    yy_scan_string(reinterpret_cast<const char*> (input.c_str()));
-  input.assign("query_order_s8  $c1 , [&Test<$d7  + 100>];");
-    yy_scan_string(reinterpret_cast<const char*> (input.c_str()));
-  input.assign("query_order_s16  $c1 , [&Test<$d7  + 100>];");
-    yy_scan_string(reinterpret_cast<const char*> (input.c_str()));
-  input.assign("query_order_u8  $c1 , [&Test<$d7  + 100>];");
-    yy_scan_string(reinterpret_cast<const char*> (input.c_str()));
-  input.assign("query_order_u16  $c1 , [&Test<$d7  + 100>];");
-    yy_scan_string(reinterpret_cast<const char*> (input.c_str()));
-  input.assign("query_order_f16  $c1 , [&Test<$d7  + 100>];");
-    yy_scan_string(reinterpret_cast<const char*> (input.c_str()));
-  input.assign("query_order_b128  $c1 , [&Test<$d7  + 100>];");
-    yy_scan_string(reinterpret_cast<const char*> (input.c_str()));
-  input.assign("query_order_u8x4  $c1 , [&Test<$d7  + 100>];");
-    yy_scan_string(reinterpret_cast<const char*> (input.c_str()));
-  input.assign("query_order_s8x4  $c1 , [&Test<$d7  + 100>];");
-    yy_scan_string(reinterpret_cast<const char*> (input.c_str()));
-  input.assign("query_order_u16x2  $c1 , [&Test<$d7  + 100>];");
-    yy_scan_string(reinterpret_cast<const char*> (input.c_str()));
-  input.assign("query_order_s16x2  $c1 , [&Test<$d7  + 100>];");
-    yy_scan_string(reinterpret_cast<const char*> (input.c_str()));
-  input.assign("query_order_f16x2  $c1 , [&Test<$d7  + 100>];");
-    yy_scan_string(reinterpret_cast<const char*> (input.c_str()));
-  input.assign("query_order_f32x2  $c1 , [&Test<$d7  + 100>];");
-    yy_scan_string(reinterpret_cast<const char*> (input.c_str()));
-  input.assign("query_order_u8x8  $c1 , [&Test<$d7  + 100>];");
-    yy_scan_string(reinterpret_cast<const char*> (input.c_str()));
-  input.assign("query_order_s8x8  $c1 , [&Test<$d7  + 100>];");
-    yy_scan_string(reinterpret_cast<const char*> (input.c_str()));
-  input.assign("query_order_u16x4  $c1 , [&Test<$d7  + 100>];");
-    yy_scan_string(reinterpret_cast<const char*> (input.c_str()));
-  input.assign("query_order_s16x4  $c1 , [&Test<$d7  + 100>];");
-    yy_scan_string(reinterpret_cast<const char*> (input.c_str()));
-  input.assign("query_order_f16x4  $c1 , [&Test<$d7  + 100>];");
-    yy_scan_string(reinterpret_cast<const char*> (input.c_str()));
-  input.assign("query_order_u8x16  $c1 , [&Test<$d7  + 100>];");
-    yy_scan_string(reinterpret_cast<const char*> (input.c_str()));
-  input.assign("query_order_s8x16  $c1 , [&Test<$d7  + 100>];");
-    yy_scan_string(reinterpret_cast<const char*> (input.c_str()));
-  input.assign("query_order_u16x8  $c1 , [&Test<$d7  + 100>];");
-    yy_scan_string(reinterpret_cast<const char*> (input.c_str()));
-  input.assign("query_order_s16x8  $c1 , [&Test<$d7  + 100>];");
-    yy_scan_string(reinterpret_cast<const char*> (input.c_str()));
-  input.assign("query_order_f16x8  $c1 , [&Test<$d7  + 100>];");
-    yy_scan_string(reinterpret_cast<const char*> (input.c_str()));
-  input.assign("query_order_f32x4  $c1 , [&Test<$d7  + 100>];");
-    yy_scan_string(reinterpret_cast<const char*> (input.c_str()));
-  input.assign("query_order_s32x4  $c1 , [&Test<$d7  + 100>];");
-    yy_scan_string(reinterpret_cast<const char*> (input.c_str()));
-  input.assign("query_order_u32x4  $c1 , [&Test<$d7  + 100>];");
-    yy_scan_string(reinterpret_cast<const char*> (input.c_str()));
-  input.assign("query_order_f64x2  $c1 , [&Test<$d7  + 100>];");
-    yy_scan_string(reinterpret_cast<const char*> (input.c_str()));
-  input.assign("query_order_s64x2  $c1 , [&Test<$d7  + 100>];");
-    yy_scan_string(reinterpret_cast<const char*> (input.c_str()));
-  input.assign("query_order_u64x2  $c1 , [&Test<$d7  + 100>];");
-    yy_scan_string(reinterpret_cast<const char*> (input.c_str()));
-
-  // test for Operand
-  // 1. Identifier
-  input.assign("query_order_f32x4  $c1 , [&Test<$d7  + 100>];");
-    yy_scan_string(reinterpret_cast<const char*> (input.c_str()));
-  input.assign("query_order_s32x4  $d1 , [&Test<$d7  + 100>];");
-    yy_scan_string(reinterpret_cast<const char*> (input.c_str()));
-  input.assign("query_order_u32x4  $s1 , [&Test<$d7  + 100>];");
-    yy_scan_string(reinterpret_cast<const char*> (input.c_str()));
-  input.assign("query_order_f64x2  $q1 , [&Test<$d7  + 100>];");
-    yy_scan_string(reinterpret_cast<const char*> (input.c_str()));
-  input.assign("query_order_s64x2  %a1 , [&Test<$d7  + 100>];");
-    yy_scan_string(reinterpret_cast<const char*> (input.c_str()));
-  input.assign("query_order_u64x2  &a1 , [&Test<$d7  + 100>];");
-    yy_scan_string(reinterpret_cast<const char*> (input.c_str()));
-  // 2. BaseOperand
-
-
-  // test for AddressableOperand
-  input.assign("query_order_f32x4  $c1 , [%Test<100>];");
-    yy_scan_string(reinterpret_cast<const char*> (input.c_str()));
-  input.assign("query_order_s32x4  $d1 , [&Test<$d7  - 100>];");
-    yy_scan_string(reinterpret_cast<const char*> (input.c_str()));
-  input.assign("query_order_u32x4  $s1 , [&Test];");
-    yy_scan_string(reinterpret_cast<const char*> (input.c_str()));
-  input.assign("query_order_f64x2  $q1 , [&Test<$d7  + 100>];");
-    yy_scan_string(reinterpret_cast<const char*> (input.c_str()));
-  input.assign("query_order_s64x2  %a1 , [%Test<$d7>];");
-    yy_scan_string(reinterpret_cast<const char*> (input.c_str()));
-}
-
-TEST(ParserTest, Bug57) {
-  std::string input("($d4,&global_id, %local_id)");
-  yy_scan_string(reinterpret_cast<const char*> (input.c_str()));
-  EXPECT_EQ(0, ArrayOperandList(yylex()));
-}
-
-TEST(ParserTest, RoundingMode) {
-  bool is_ftz = false;
-  int current_token;
-  std::string input("_upi");
-  yy_scan_string(reinterpret_cast<const char*> (input.c_str()));
-  EXPECT_EQ(0, RoundingMode(yylex(), &is_ftz, &current_token));
-
-  input.assign("_downi");
-  yy_scan_string(reinterpret_cast<const char*> (input.c_str()));
-  EXPECT_EQ(0, RoundingMode(yylex(), &is_ftz, &current_token));
-
-  input.assign("_zeroi");
-  yy_scan_string(reinterpret_cast<const char*> (input.c_str()));
-  EXPECT_EQ(0, RoundingMode(yylex(), &is_ftz, &current_token));
-
-  input.assign("_neari");
-  yy_scan_string(reinterpret_cast<const char*> (input.c_str()));
-  EXPECT_EQ(0, RoundingMode(yylex(), &is_ftz, &current_token));
-
-  input.assign("_up");
-  yy_scan_string(reinterpret_cast<const char*> (input.c_str()));
-  EXPECT_EQ(0, RoundingMode(yylex(), &is_ftz, &current_token));
-
-  input.assign("_down");
-  yy_scan_string(reinterpret_cast<const char*> (input.c_str()));
-  EXPECT_EQ(0, RoundingMode(yylex(), &is_ftz, &current_token));
-
-  input.assign("_zero");
-  yy_scan_string(reinterpret_cast<const char*> (input.c_str()));
-  EXPECT_EQ(0, RoundingMode(yylex(), &is_ftz, &current_token));
-
-  input.assign("_near");
-  yy_scan_string(reinterpret_cast<const char*> (input.c_str()));
-  EXPECT_EQ(0, RoundingMode(yylex(), &is_ftz, &current_token));
-
-  input.assign("_ftz_up");
-  yy_scan_string(reinterpret_cast<const char*> (input.c_str()));
-  EXPECT_EQ(0, RoundingMode(yylex(), &is_ftz, &current_token));
-
-  input.assign("_ftz_down");
-  yy_scan_string(reinterpret_cast<const char*> (input.c_str()));
-  EXPECT_EQ(0, RoundingMode(yylex(), &is_ftz, &current_token));
-
-  input.assign("_ftz_zero");
-  yy_scan_string(reinterpret_cast<const char*> (input.c_str()));
-  EXPECT_EQ(0, RoundingMode(yylex(), &is_ftz, &current_token));
-
-  input.assign("_ftz_near");
-  yy_scan_string(reinterpret_cast<const char*> (input.c_str()));
-  EXPECT_EQ(0, RoundingMode(yylex(), &is_ftz, &current_token));
-
-  input.assign("_ftz");
-  yy_scan_string(reinterpret_cast<const char*> (input.c_str()));
-  EXPECT_EQ(0, RoundingMode(yylex(), &is_ftz, &current_token));
-}
-
-TEST(ParserTest, Instruction2) {
-  // with packing
-
-  std::string input("abs_p_s8x4 $s1, $s2;");
-  yy_scan_string(reinterpret_cast<const char*> (input.c_str()));
-  EXPECT_EQ(0, Instruction2(yylex()));
-
-  // with _ftz and packing
-  input.assign("abs_ftz_p_s8x4 $s1, $s2;");
-  yy_scan_string(reinterpret_cast<const char*> (input.c_str()));
-  EXPECT_EQ(0, Instruction2(yylex()));
-
-  // with _ftz floatRounding and packing
-  input.assign("abs_ftz_up_s8x4 $s1, $s2;");
-  yy_scan_string(reinterpret_cast<const char*> (input.c_str()));
-  EXPECT_EQ(0, Instruction2(yylex()));
-
-  // without roundingMode or packing
-  input.assign("abs_s8x4 $s1, $s2;");
-  yy_scan_string(reinterpret_cast<const char*> (input.c_str()));
-  EXPECT_EQ(0, Instruction2(yylex()));
-
-  // with _ftz
-  input.assign("abs_ftz_s8x4 $s1, $s2;");
-  yy_scan_string(reinterpret_cast<const char*> (input.c_str()));
-  EXPECT_EQ(0, Instruction2(yylex()));
-
-  // with _ftz floatRounding
-  input.assign("abs_ftz_up_s8x4 $s1, $s2;");
-  yy_scan_string(reinterpret_cast<const char*> (input.c_str()));
-  EXPECT_EQ(0, Instruction2(yylex()));
-
-  input.assign("unpack2 $s1, $s2;");
-  yy_scan_string(reinterpret_cast<const char*> (input.c_str()));
-  EXPECT_EQ(0, Instruction2(yylex()));
-
-  input.assign("unpack2_ftz $s1, $s2;");
-  yy_scan_string(reinterpret_cast<const char*> (input.c_str()));
-  EXPECT_EQ(0, Instruction2(yylex()));
-
-  input.assign("unpack2_ftz_zero $s1, $s2;");
-  yy_scan_string(reinterpret_cast<const char*> (input.c_str()));
-  EXPECT_EQ(0, Instruction2(yylex()));
-
-
-  input.assign("unpack2_neari $s1, $s2;");
-  yy_scan_string(reinterpret_cast<const char*> (input.c_str()));
-  EXPECT_EQ(0, Instruction2(yylex()));
-
-  input.assign("frsqrt_ftz_f32 $s1, $s0;");
-  yy_scan_string(reinterpret_cast<const char*> (input.c_str()));
-  EXPECT_EQ(0, Instruction2(yylex()));
-
-  input.assign("frsqrt_ftz_f32 $s1, $s0;");
-  yy_scan_string(reinterpret_cast<const char*> (input.c_str()));
-  EXPECT_EQ(0, Instruction2(yylex()));
-}
-
-TEST(ParserTest, VersionStatement) {
-  std::string input("version 1:0;");
-  yy_scan_string(reinterpret_cast<const char*> (input.c_str()));
-  EXPECT_EQ(0, Program(yylex(), context));
-
-
-  input.assign("version 2:0:$large;");
-  yy_scan_string(reinterpret_cast<const char*> (input.c_str()));
-  EXPECT_EQ(0, Program(yylex(), context));
-}
-
-TEST(ParserTest, AlignStatement) {
-  std::string input("align 8");
-  yy_scan_string(reinterpret_cast<const char*> (input.c_str()));
-  EXPECT_EQ(0, Alignment(yylex()));
-}
-
-TEST(ParserTest, DeclPrefix) {
-  bool recheck;
-  int last_token;
-  std::string input("align 8");
-  yy_scan_string(reinterpret_cast<const char*> (input.c_str()));
-  EXPECT_EQ(0, DeclPrefix(yylex(), &recheck, &last_token));
-
-  input.assign("align 8 static");
-  yy_scan_string(reinterpret_cast<const char*> (input.c_str()));
-  EXPECT_EQ(0, DeclPrefix(yylex(), &recheck, &last_token));
-
-  input.assign("align 8 extern const");
-  yy_scan_string(reinterpret_cast<const char*> (input.c_str()));
-  EXPECT_EQ(0, DeclPrefix(yylex(), &recheck, &last_token));
-
-  input.assign("extern const");
-  yy_scan_string(reinterpret_cast<const char*> (input.c_str()));
-  EXPECT_EQ(0, DeclPrefix(yylex(), &recheck, &last_token));
-
-  input.assign("extern const align 1");
-  yy_scan_string(reinterpret_cast<const char*> (input.c_str()));
-  EXPECT_EQ(0, DeclPrefix(yylex(), &recheck, &last_token));
-
-  input.assign("const extern");
-  yy_scan_string(reinterpret_cast<const char*> (input.c_str()));
-  EXPECT_EQ(0, DeclPrefix(yylex(), &recheck, &last_token));
-}
-
-TEST(ParserTest, FBar) {
-  std::string input(":fbar(1)");
-  yy_scan_string(reinterpret_cast<const char*> (input.c_str()));
-  EXPECT_EQ(0, FBar(yylex()));
-}
-
-TEST(ParserTest, ArrayDimensionSet) {
-  bool rescan = false;
-  int last_tok = 0;
-  std::string input("[]");
-  yy_scan_string(reinterpret_cast<const char*>(input.c_str()));
-  EXPECT_EQ(0, ArrayDimensionSet(yylex(), &rescan, &last_tok));
-
-  input.assign("[1]");
-  yy_scan_string(reinterpret_cast<const char*>(input.c_str()));
-  EXPECT_EQ(0, ArrayDimensionSet(yylex(), &rescan, &last_tok));
-
-  input.assign("[1][2][][3]");
-  yy_scan_string(reinterpret_cast<const char*>(input.c_str()));
-  EXPECT_EQ(0, ArrayDimensionSet(yylex(), &rescan, &last_tok));
-}
-
-TEST(ParserTest, ArgumentDecl) {
-  bool rescan = false;
-  int last_tok = 0;
-
-  // test 1
-  std::string input("const static arg_u32 %local_id[2][2] ");
-  yy_scan_string(reinterpret_cast<const char*>(input.c_str()));
-  EXPECT_EQ(0, ArgumentDecl(yylex(), &rescan, &last_tok));
-
-  // test 2
-  input.assign("align 8 const static arg_u32 %local_id[2][2] ");
-  yy_scan_string(reinterpret_cast<const char*>(input.c_str()));
-  EXPECT_EQ(0, ArgumentDecl(yylex(), &rescan, &last_tok));
-
-  // test 3
-  input.assign("align 8 arg_u32 %local_id[2][2] ");
-  yy_scan_string(reinterpret_cast<const char*>(input.c_str()));
-  EXPECT_EQ(0, ArgumentDecl(yylex(), &rescan, &last_tok));
-
-    // test 4
-  input.assign("extern arg_u32 %local_id[2][2] ");
-  yy_scan_string(reinterpret_cast<const char*>(input.c_str()));
-  EXPECT_EQ(0, ArgumentDecl(yylex(), &rescan, &last_tok));
-
-    // test 5
-  input.assign("const align 8 arg_u32 %local_id[2][2] ");
-  yy_scan_string(reinterpret_cast<const char*>(input.c_str()));
-  EXPECT_EQ(0, ArgumentDecl(yylex(), &rescan, &last_tok));
-
-    // test 6
-  input.assign("const static align 8 arg_u32 %local_id[2][2] ");
-  yy_scan_string(reinterpret_cast<const char*>(input.c_str()));
-  EXPECT_EQ(0, ArgumentDecl(yylex(), &rescan, &last_tok));
-
-  // test 7
-  input.assign("const align 8 static arg_u32 %local_id[2][2] ");
-  yy_scan_string(reinterpret_cast<const char*>(input.c_str()));
-  EXPECT_EQ(0, ArgumentDecl(yylex(), &rescan, &last_tok));
-
-      // test 8
-  input.assign("static const align 8 arg_u32 %local_id[2][2] ");
-  yy_scan_string(reinterpret_cast<const char*>(input.c_str()));
-  EXPECT_EQ(0, ArgumentDecl(yylex(), &rescan, &last_tok));
-
-      // test 9
-  input.assign("static align 8 arg_u32 %local_id[2][2] ");
-  yy_scan_string(reinterpret_cast<const char*>(input.c_str()));
-  EXPECT_EQ(0, ArgumentDecl(yylex(), &rescan, &last_tok));
-}
-
-
-TEST(ParserTest, ArgumentListBody) {
-  bool rescan = false;
-  int last_tok = 0;
-
-  // test 1
-  std::string input("const static arg_u32 %local_id[2][2],");
-  input.append("static arg_f16 %local_id[], align 8 arg_u64 %test ");
-  yy_scan_string(reinterpret_cast<const char*>(input.c_str()));
-  EXPECT_EQ(0, ArgumentListBody(yylex(), &rescan, &last_tok));
-}
-
-TEST(ParserTest, FunctionDefinition) {
-  bool rescan = false;
-  int last_tok = 0;
-
-  // test 1
-  std::string input("function &get_global_id(arg_u32 %ret_val)");
-  input.append("(arg_u32 %arg_val0) :fbar(1)");
-  yy_scan_string(reinterpret_cast<const char*>(input.c_str()));
-  EXPECT_EQ(0, FunctionDefinition(yylex(), &rescan, &last_tok));
-}
-
-TEST(ParserTest, FunctionDecl) {
-  // test 1
-  std::string input("function &get_global_id(arg_u32 %ret_val)");
-  input.append("(arg_u32 %arg_val0) :fbar(1);");
-  yy_scan_string(reinterpret_cast<const char*>(input.c_str()));
-  EXPECT_EQ(0, FunctionDecl(yylex()));
-}
-
-TEST(ParserTest, Codeblock) {
-  // test 1
-  std::string input("{ abs_p_s8x4 $s1, $s2; abs_s8x4 $s1, $s2; }; ");
-  yy_scan_string(reinterpret_cast<const char*>(input.c_str()));
-  EXPECT_EQ(0, Codeblock(yylex()));
-}
-
-TEST(ParserTest, Function) {
-  std::string input("function &get_global_id(arg_u32 %ret_val)");
-  input.append(" (arg_u32 %arg_val0) :fbar(1)");
-  input.append("{ abs_p_s8x4 $s1, $s2; abs_s8x4 $s1, $s2; };");
-  yy_scan_string(reinterpret_cast<const char*>(input.c_str()));
-  EXPECT_EQ(0, Function(yylex()));
-}
-
-TEST(ParserTest, SimpleProg) {
-  std::string input("version 1:0:$small;");
-  input.append("function &get_global_id(arg_u32 %ret_val)");
-  input.append(" (arg_u32 %arg_val0);");
-  input.append("function &abort() (); ");
-
-  yy_scan_string(reinterpret_cast<const char*>(input.c_str()));
-  EXPECT_EQ(0, Program(yylex(), context));
-};
-
-TEST(ParserTest, Instruction3) {
-  std::string input(" add_pp_sat_u16x2 $s1, $s0, $s3;");
-  yy_scan_string(reinterpret_cast<const char*>(input.c_str()));
-  EXPECT_EQ(0, Instruction3(yylex()));
-};
-
-TEST(ParserTest, OptionalWidth) {
-  std::string input("_width(all)");
-  yy_scan_string(reinterpret_cast<const char*>(input.c_str()));
-  EXPECT_EQ(0, OptionalWidth(yylex()));
-
-  input.assign("_width(32)");
-  yy_scan_string(reinterpret_cast<const char*>(input.c_str()));
-  EXPECT_EQ(0, OptionalWidth(yylex()));
-};
-
-TEST(ParserTest, BranchOperation) {
-  bool rescan = false;
-  int last_tok = 0;
-
-  std::string input("cbr_width(all)_fbar $s1, @then;");
-  yy_scan_string(reinterpret_cast<const char*>(input.c_str()));
-  EXPECT_EQ(0, Branch(yylex()));
-
-  input.assign("cbr_width(all)_fbar $c1, 10 , [@first, @then];");
-  yy_scan_string(reinterpret_cast<const char*>(input.c_str()));
-  EXPECT_EQ(0, Branch(yylex()));
-
-  input.assign("cbr_width(all)_fbar $c1, &global;");
-  yy_scan_string(reinterpret_cast<const char*>(input.c_str()));
-  EXPECT_EQ(0, Branch(yylex()));
-
-  input.assign("cbr_width(all)_fbar $c1, 5, [%local]; ");
-  yy_scan_string(reinterpret_cast<const char*>(input.c_str()));
-  EXPECT_EQ(0, Branch(yylex()));
-
-  input.assign("cbr_width(all)_fbar $c1, 10, @label; ");
-  yy_scan_string(reinterpret_cast<const char*>(input.c_str()));
-  EXPECT_EQ(0, Branch(yylex()));
-
-  input.assign("brn_width(all)_fbar &global; ");
-  yy_scan_string(reinterpret_cast<const char*>(input.c_str()));
-  EXPECT_EQ(0, Branch(yylex()));
-
-  input.assign("brn_width(all)_fbar @goto; ");
-  yy_scan_string(reinterpret_cast<const char*>(input.c_str()));
-  EXPECT_EQ(0, Branch(yylex()));
-
-  input.assign("brn_width(all)_fbar &global, [%local]; ");
-  yy_scan_string(reinterpret_cast<const char*>(input.c_str()));
-  EXPECT_EQ(0, Branch(yylex()));
-
-  input.assign("brn_width(all)_fbar &global, [@goto]; ");
-  yy_scan_string(reinterpret_cast<const char*>(input.c_str()));
-  EXPECT_EQ(0, Branch(yylex()));
-
-  input.assign("cbr $s1, @then; ");
-  yy_scan_string(reinterpret_cast<const char*>(input.c_str()));
-  EXPECT_EQ(0, Branch(yylex()));
-};
-
-TEST(ParserTest, ParseCallTargets) {
-  std::string input("[&global, %local]");
-  yy_scan_string(reinterpret_cast<const char*>(input.c_str()));
-  EXPECT_EQ(0, CallTargets(yylex()));
-};
-
-TEST(ParserTest, ParseCallArgs) {
-  std::string input("()");
-  yy_scan_string(reinterpret_cast<const char*>(input.c_str()));
-  EXPECT_EQ(0, CallArgs(yylex()));
-
-  input.assign("(&a,%b,%c)");
-  yy_scan_string(reinterpret_cast<const char*>(input.c_str()));
-  EXPECT_EQ(0, CallArgs(yylex()));
-
-  input.assign("(1,2,3)");
-  yy_scan_string(reinterpret_cast<const char*>(input.c_str()));
-  EXPECT_EQ(0, CallArgs(yylex()));
-};
-
-TEST(ParserTest, Call) {
-  std::string input("call &callee (%output)(%input);");
-  yy_scan_string(reinterpret_cast<const char*>(input.c_str()));
-  EXPECT_EQ(0, Call(yylex()));
-
-  input.assign("call_width(all) &callee ");
-  input.append("(%output1,&output2)(%input1, $d7) [&id1, &id2];");
-  yy_scan_string(reinterpret_cast<const char*>(input.c_str()));
-  EXPECT_EQ(0, Call(yylex()));
-};
-
-TEST(ParserTest, Initializers) {
-  bool rescan = false;
-  int last_token = 0;
-  std::string input("= {12, 13,14, -13}");  // DecimalInitializer
-  yy_scan_string(reinterpret_cast<const char*>(input.c_str()));
-  EXPECT_EQ(0, Initializer(yylex(), &rescan, &last_token));
-
-  input.assign("= 12, 13,14 ");  // DecimalInitializer
-  yy_scan_string(reinterpret_cast<const char*>(input.c_str()));
-  EXPECT_EQ(0, Initializer(yylex(), &rescan, &last_token));
-
-  input.assign("={ 1.2f, 1.3f,-1.4f }");  // SingleInitializer
-  yy_scan_string(reinterpret_cast<const char*>(input.c_str()));
-  EXPECT_EQ(0, Initializer(yylex(), &rescan, &last_token));
-
-  input.assign("= 1.2f, 1.3f,-1.4f ");  // SingleInitializer
-  yy_scan_string(reinterpret_cast<const char*>(input.c_str()));
-  EXPECT_EQ(0, Initializer(yylex(), &rescan, &last_token));
-
-  input.assign("={ 1.2L, 1.3L,-1.4L }");  // FloatInitializer
-  yy_scan_string(reinterpret_cast<const char*>(input.c_str()));
-  EXPECT_EQ(0, Initializer(yylex(), &rescan, &last_token));
-
-  input.assign("= 1.2L, 1.3L,-1.4L ");  // FloatInitializer
-  yy_scan_string(reinterpret_cast<const char*>(input.c_str()));
-  EXPECT_EQ(0, Initializer(yylex(), &rescan, &last_token));
-
-  input.assign("= {@a, @b, @c} ");  // LabelInitializer
-  yy_scan_string(reinterpret_cast<const char*>(input.c_str()));
-  EXPECT_EQ(0, Initializer(yylex(), &rescan, &last_token));
-};
-
-TEST(ParserTest, InitializableDecl) {
-  // DecimalInitializer
-  std::string input("readonly_s32 &x[4]= {12, 13,14, -13};");
-  yy_scan_string(reinterpret_cast<const char*>(input.c_str()));
-  EXPECT_EQ(0, InitializableDecl(yylex()));
-
-  input.assign("global_u32 &x[3] = 12, 13,14 ; ");
-  yy_scan_string(reinterpret_cast<const char*>(input.c_str()));
-  EXPECT_EQ(0, InitializableDecl(yylex()));
-
-  // SingleInitializer
-  input.assign("readonly_f32 %f[3] = { 1.2f, 1.3f,-1.4f };");
-  yy_scan_string(reinterpret_cast<const char*>(input.c_str()));
-  EXPECT_EQ(0, InitializableDecl(yylex()));
-
-  input.assign("global_f32 &c[3] = 1.2f, 1.3f,-1.4f ;");
-  yy_scan_string(reinterpret_cast<const char*>(input.c_str()));
-  EXPECT_EQ(0, InitializableDecl(yylex()));
-
-  // FloatInitializer
-  input.assign("readonly_f64 %d[3] ={ 1.2L, 1.3L,-1.4L; }");
-  yy_scan_string(reinterpret_cast<const char*>(input.c_str()));
-  EXPECT_EQ(0, InitializableDecl(yylex()));
-
-  input.assign("global_f64 %g[3] = 1.2L, 1.3L,-1.4L ;");
-  yy_scan_string(reinterpret_cast<const char*>(input.c_str()));
-  EXPECT_EQ(0, InitializableDecl(yylex()));
-};
-
-TEST(ParserTest, ProgWithFunctionDefinition) {
-  // Example 3
-  std::string input("version 1:0:$small;");
-  input.append("function &packed_ops (arg_u8x4 %x)() {");
-  input.append(" abs_p_s8x4 $s1, $s2; ");
-  input.append(" add_pp_sat_u16x2 $s1, $s0, $s3; ");
-  input.append(" }; ");
-
-  yy_scan_string(reinterpret_cast<const char*>(input.c_str()));
-  EXPECT_EQ(0, Program(yylex(), context));
-
-  // Example 2
-  input.clear();
-  input.assign("version 1:0:$small;");
-  input.append("function &return_true(arg_f32 %ret_val) () {");
-  input.append(" ret;");
-  input.append(" }; ");
-
-  yy_scan_string(reinterpret_cast<const char*>(input.c_str()));
-  EXPECT_EQ(0, Program(yylex(), context));
-
-  // Example 4
-  input.clear();
-  input.assign("version 1:1:$small;");
-  input.append("function &branch_ops (arg_u8x4 %x)() {");
-  input.append("cbr $c1, @then;");
-  input.append("abs_p_s8x4 $s1, $s2;");
-  input.append(" brn @outof_IF;");
-  input.append("@then: add_pp_sat_u16x2 $s1, $s0, $s3;");
-  input.append(" @outof_IF: ret;");
-  input.append(" }; ");
-  yy_scan_string(reinterpret_cast<const char*>(input.c_str()));
-  EXPECT_EQ(0, Program(yylex(), context));
-
-  // Example 5 - Call to simple function
-  input.clear();
-  input.assign("version 1:0:$small;");
-  input.append("function &callee()() {");
-  input.append("ret;");
-  input.append("};");
-
-  input.append(" function &caller()() {");
-  input.append("{call &callee;}");
-  input.append(" }; ");
-  yy_scan_string(reinterpret_cast<const char*>(input.c_str()));
-  EXPECT_EQ(0, Program(yylex(), context));
-
-  // Example 6a - Call to a complex function
-  input.clear();
-  input.assign("version 1:0:$small;");
-  input.append("function &callee(arg_f32 %output)(arg_f32 %input) {");
-  input.append("ret;");
-  input.append("};");
-
-  input.append(" function &caller()() {");
-  input.append(" { arg_f32 %input; ");
-  input.append("  arg_f32 %output; ");
-  input.append("call &callee (%output)(%input);}");
-  input.append(" }; ");
-  yy_scan_string(reinterpret_cast<const char*>(input.c_str()));
-  EXPECT_EQ(0, Program(yylex(), context));
-};
-
-TEST(ParserTest, ProgWithGlobalDecl) {
-  std::string input("version 1:0:$small;");
-  input.append("readonly_f32 %f[3] = { 1.2f, 1.3f,-1.4f };");
-  input.append("function &callee(arg_f32 %output)(arg_f32 %input) {");
-  input.append("ret;");
-  input.append("};");
-
-  yy_scan_string(reinterpret_cast<const char*>(input.c_str()));
-  EXPECT_EQ(0, Program(yylex(), context));
-};
-
-TEST(ParserTest, ProgWithUninitializableDecl ) {
-  // Example 1 - PRM 20.8.2
-  std::string input("version 1:0:$large;");
-  input.append("global_f32 &x = 2;");
-  input.append("function &test()() {");
-  input.append("{private_u32 %z;}");
-  input.append(" }; ");
-
-  yy_scan_string(reinterpret_cast<const char*>(input.c_str()));
-  EXPECT_EQ(0, Program(yylex(), context));
-};
-
-TEST(ParserTest, UninitializableDecl) {
-  std::string input("private_f32 %f[3];");
-
-  yy_scan_string(reinterpret_cast<const char*>(input.c_str()));
-  EXPECT_EQ(0, UninitializableDecl(yylex()));
-};
-
-TEST(ParserTest, ArgUninitializableDecl) {
-  std::string input("arg_f32 %f[3];");
-
-  yy_scan_string(reinterpret_cast<const char*>(input.c_str()));
-  EXPECT_EQ(0, ArgUninitializableDecl(yylex()));
-};
-
-TEST(ParserTest, ProgWithArgUninitializableDecl ) {
-  std::string input("version 1:0:$large;");
-  input.append("global_f32 &x = 2;");
-  input.append("function &test()() {");
-  input.append("{arg_u32 %z;}");
-  input.append(" }; ");
-
-  yy_scan_string(reinterpret_cast<const char*>(input.c_str()));
   EXPECT_EQ(0, Program(yylex(), context));
 };
 
 }  // namespace brig
-}  // namespace hsa
->>>>>>> 2a09f667
+}  // namespace hsa