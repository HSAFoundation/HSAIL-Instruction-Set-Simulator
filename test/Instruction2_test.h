--- conflicted
+++ resolved
@@ -1,1961 +1,1739 @@
-#include "codegen_validate.h"
-#include "codegen_test.h"
-
-namespace hsa{
-namespace brig{
-
-template <typename T, typename T1, typename T2> class Instruction2_Test : public BrigCodeGenTest{
-private:
- 
-  //Instruction in .code buffer - Pointers to brig structures
-  const T* RefInst;
-  //Operands in .operands buffer
-  const T1* RefDest;
-  const T2* RefSrc1;
-  
-public:
- 
-  Instruction2_Test(std::string& in, StringBuffer *sbuf, T* ref, T1* Dest, T2* Src1) : 
-    BrigCodeGenTest(in, sbuf),
-    RefInst(ref),
-    RefDest(Dest),
-    RefSrc1(Src1)  { }
-    
-  void validate(struct BrigSections* TestOutput){
-  
-    const char* refbuf = reinterpret_cast<const char *>(&RefStr->get()[0]);
-    const char* getbuf = TestOutput->strings;   
-    
-    inst_iterator getcode = TestOutput->code_begin();
-    const T* getinst = (cast<T>(getcode));
-    validate_brig::validate(RefInst, getinst);
-    
-    const T1 *getdest = reinterpret_cast <const T1*> (&(TestOutput->operands[getinst->o_operands[0]]));
-    validate_brig::validateOpType<T1>(RefDest, refbuf, getdest, getbuf);
-        
-    const T2 *getsrc1 = reinterpret_cast <const T2*> (&(TestOutput->operands[getinst->o_operands[1]]));
-    validate_brig::validateOpType<T2>(RefSrc1, refbuf, getsrc1, getbuf);
-    
-    EXPECT_EQ(0, getinst->o_operands[2]);    
-    EXPECT_EQ(0, getinst->o_operands[3]);
-    EXPECT_EQ(0, getinst->o_operands[4]);       
-  }
-};
-  
-TEST(CodegenTest, Instruction2_CodeGen){
-
-/*********************Common variables**********************/
-  std::string in; std::string op1, op2;
-  StringBuffer *symbols = new StringBuffer();
-  BrigOperandReg reg1, reg2;
-  
-  /*****************************************************************/
-  in.assign( "abs_s32 $s1, $s2;\n");
-  op1.assign("$s1"); op2.assign("$s2"); 
-  symbols->append(op1); symbols->append(op2);
-<<<<<<< HEAD
-  int size_reg = sizeof(reg1);
-
-=======
-  
->>>>>>> 3b3f86fc
-  BrigInstBase out1 = {
-    0,
-    BrigEInstBase, 
-    BrigAbs, 
-    Brigs32,
-    BrigNoPacking,
-    {0, sizeof(reg1), 0, 0, 0}
-  };
-  out1.size = sizeof(out1);
-
-<<<<<<< HEAD
-  reg1.size = size_reg;
-=======
-  reg1.size = sizeof(reg1);
->>>>>>> 3b3f86fc
-  reg1.kind = BrigEOperandReg;
-  reg1.type = Brigb32;
-  reg1.reserved = 0;
-  reg1.name = 0;
-  
-  reg2 = reg1; reg2.name = op1.size() + 1;
-  Instruction2_Test<BrigInstBase, BrigOperandReg, BrigOperandReg> TestCase1(in, symbols, &out1, &reg1, &reg2);
-  TestCase1.Run_Test(&Instruction2);
-  symbols->clear();
- 
-/**********************************************************************************/
-  in.assign( "abs_s64 $d1, $d2;\n");
-  op1.assign("$d1"); op2.assign("$d2"); 
-  symbols->append(op1); symbols->append(op2);
- 
-  BrigInstBase out2 = {
-    0,
-    BrigEInstBase, 
-    BrigAbs, 
-    Brigs64,
-    BrigNoPacking,
-    {0, sizeof(reg1), 0, 0, 0}
-  };
-  out2.size = sizeof(out2);
-
-  reg1.size = sizeof(reg1);
-  reg1.kind = BrigEOperandReg;
-  reg1.type = Brigb64;
-  reg1.reserved = 0;
-  reg1.name = 0;
-
-  reg2 = reg1; reg2.name = op1.size() + 1;
-  Instruction2_Test<BrigInstBase, BrigOperandReg, BrigOperandReg> TestCase2(in, symbols, &out2, &reg1, &reg2);
-  TestCase2.Run_Test(&Instruction2);
-  symbols->clear();
- 
-/**********************************************************************************/
-  in.assign( "abs_f32 $s1, $s2;\n");
-  op1.assign("$s1"); op2.assign("$s2"); 
-  symbols->append(op1); symbols->append(op2);
- 
-  BrigInstBase out3 = {
-    0,
-    BrigEInstBase, 
-    BrigAbs, 
-    Brigf32,
-    BrigNoPacking,
-    {0, sizeof(reg1), 0, 0, 0}
-  };
-  out3.size = sizeof(out3);
-
-  reg1.size = sizeof(reg1);
-  reg1.kind = BrigEOperandReg;
-  reg1.type = Brigb32;
-  reg1.reserved = 0;
-  reg1.name = 0;
-
-  reg2 = reg1; reg2.name = op1.size() + 1;
-  Instruction2_Test<BrigInstBase, BrigOperandReg, BrigOperandReg> TestCase3(in, symbols, &out3, &reg1, &reg2);
-  TestCase3.Run_Test(&Instruction2);
-  symbols->clear();
-
-/**********************************************************************************/
-  in.assign( "abs_f64 $d1,$d2;\n");
-  op1.assign("$d1"); op2.assign("$d2"); 
-  symbols->append(op1); symbols->append(op2);
- 
-  BrigInstBase out4 = {
-    0,
-    BrigEInstBase, 
-    BrigAbs, 
-    Brigf64,
-    BrigNoPacking,
-    {0, sizeof(reg1), 0, 0, 0}
-  };
-  out4.size = sizeof(out4);
-
-  reg1.size = sizeof(reg1);
-  reg1.kind = BrigEOperandReg;
-  reg1.type = Brigb64;
-  reg1.reserved = 0;
-  reg1.name = 0;
-
-  reg2 = reg1; reg2.name = op1.size() + 1;
-  Instruction2_Test<BrigInstBase, BrigOperandReg, BrigOperandReg> TestCase4(in, symbols, &out4, &reg1, &reg2);
-  TestCase4.Run_Test(&Instruction2);
-  symbols->clear();
-
-/**********************************************************************************/
-  in.assign( "abs_p_s8x4 $s1, $s2;\n");
-  op1.assign("$s1"); op2.assign("$s2"); 
-  symbols->append(op1); symbols->append(op2);
- 
-  BrigInstBase out5 = {
-    0,
-    BrigEInstBase, 
-    BrigAbs, 
-    Brigs8x4,
-    BrigPackP,
-    {0, sizeof(reg1), 0, 0, 0}
-  };
-  out5.size = sizeof(out5);
-
-  reg1.size = sizeof(reg1);
-  reg1.kind = BrigEOperandReg;
-  reg1.type = Brigb32;
-  reg1.reserved = 0;
-  reg1.name = 0;
-
-  reg2 = reg1; reg2.name = op1.size() + 1;
-  Instruction2_Test<BrigInstBase, BrigOperandReg, BrigOperandReg> TestCase5(in, symbols, &out5, &reg1, &reg2);
-  TestCase5.Run_Test(&Instruction2);
-  symbols->clear();
-
-/**********************************************************************************/
-  in.assign( "abs_p_f32x2 $d1, $d1;\n");
-  op1.assign("$d1"); op2.assign(""); 
-  symbols->append(op1); symbols->append(op2);
- 
-  BrigInstBase out6 = {
-    0,
-    BrigEInstBase, 
-    BrigAbs, 
-    Brigf32x2,
-    BrigPackP,
-    {0, sizeof(reg1), 0, 0, 0}
-  };
-  out6.size = sizeof(out6);
-
-  reg1.size = sizeof(reg1);
-  reg1.kind = BrigEOperandReg;
-  reg1.type = Brigb64;
-  reg1.reserved = 0;
-  reg1.name = 0;
-
-  reg2 = reg1; 
-  Instruction2_Test<BrigInstBase, BrigOperandReg, BrigOperandReg> TestCase6(in, symbols, &out6, &reg1, &reg2);
-  TestCase6.Run_Test(&Instruction2);
-  symbols->clear();
-
-/**********************************************************************************/
-  in.assign( "abs_s_s8x4 $s1, $s2;\n");
-  op1.assign("$s1"); op2.assign("$s2"); 
-  symbols->append(op1); symbols->append(op2);
- 
-  BrigInstBase out7 = {
-    0,
-    BrigEInstBase, 
-    BrigAbs, 
-    Brigs8x4,
-    BrigPackS,
-    {0, sizeof(reg1), 0, 0, 0}
-  };
-  out7.size = sizeof(out7);
-
-<<<<<<< HEAD
-  reg1.size = size_reg;
-=======
-  reg1.size = sizeof(reg1);
->>>>>>> 3b3f86fc
-  reg1.kind = BrigEOperandReg;
-  reg1.type = Brigb32;
-  reg1.reserved = 0;
-  reg1.name = 0;
-
-  reg2 = reg1; reg2.name = op1.size() + 1;
-  Instruction2_Test<BrigInstBase, BrigOperandReg, BrigOperandReg> TestCase7(in, symbols, &out7, &reg1, &reg2);
-  TestCase7.Run_Test(&Instruction2);
-  symbols->clear();
-
-/**********************************************************************************/
-  in.assign( "abs_p_s8x8 $d1, $d2;\n");
-  op1.assign("$d1"); op2.assign("$d2"); 
-  symbols->append(op1); symbols->append(op2);
- 
-  BrigInstBase out8 = {
-    0,
-    BrigEInstBase, 
-    BrigAbs, 
-    Brigs8x8,
-    BrigPackP,
-    {0, sizeof(reg1), 0, 0, 0}
-  };
-  out8.size = sizeof(out8);
-
-<<<<<<< HEAD
-  reg1.size = size_reg;
-=======
-  reg1.size = sizeof(reg1);
->>>>>>> 3b3f86fc
-  reg1.kind = BrigEOperandReg;
-  reg1.type = Brigb64;
-  reg1.reserved = 0;
-  reg1.name = 0;
-
-  reg2 = reg1; reg2.name = op1.size() + 1;
-  Instruction2_Test<BrigInstBase, BrigOperandReg, BrigOperandReg> TestCase8(in, symbols, &out8, &reg1, &reg2);
-  TestCase8.Run_Test(&Instruction2);
-  symbols->clear();
-
-/**********************************************************************************/
-  in.assign( "abs_s_s8x8 $d1, $d2;\n");
-  op1.assign("$d1"); op2.assign("$d2"); 
-  symbols->append(op1); symbols->append(op2);
- 
-  BrigInstBase out9 = {
-    0,
-    BrigEInstBase, 
-    BrigAbs, 
-    Brigs8x8,
-    BrigPackS,
-    {0, sizeof(reg1), 0, 0, 0}
-  };
-  out9.size = sizeof(out9);
-
-<<<<<<< HEAD
-  reg1.size = size_reg;
-=======
-  reg1.size = sizeof(reg1);
->>>>>>> 3b3f86fc
-  reg1.kind = BrigEOperandReg;
-  reg1.type = Brigb64;
-  reg1.reserved = 0;
-  reg1.name = 0;
-
-  reg2 = reg1; reg2.name = op1.size() + 1;
-  Instruction2_Test<BrigInstBase, BrigOperandReg, BrigOperandReg> TestCase9(in, symbols, &out9, &reg1, &reg2);
-  TestCase9.Run_Test(&Instruction2);
-  symbols->clear();
-
-/**********************************************************************************/
-  in.assign( "abs_p_s16x2 $s1, $s2;\n");
-  op1.assign("$s1"); op2.assign("$s2"); 
-  symbols->append(op1); symbols->append(op2);
- 
-  BrigInstBase out10 = {
-    0,
-    BrigEInstBase, 
-    BrigAbs, 
-    Brigs16x2,
-    BrigPackP,
-    {0, sizeof(reg1), 0, 0, 0}
-  };
-  out10.size = sizeof(out10);
- 
-<<<<<<< HEAD
-  reg1.size = size_reg;
-=======
-  reg1.size = sizeof(reg1);
->>>>>>> 3b3f86fc
-  reg1.kind = BrigEOperandReg;
-  reg1.type = Brigb32;
-  reg1.reserved = 0;
-  reg1.name = 0;
-
-  reg2 = reg1; reg2.name = op1.size() + 1;
-  Instruction2_Test<BrigInstBase, BrigOperandReg, BrigOperandReg> TestCase10(in, symbols, &out10, &reg1, &reg2);
-  TestCase10.Run_Test(&Instruction2);
-  symbols->clear();
-
-/**********************************************************************************/
-  in.assign( "abs_s_s16x2 $s1, $s2;\n");
-  op1.assign("$s1"); op2.assign("$s2"); 
-  symbols->append(op1); symbols->append(op2);
- 
-  BrigInstBase out11 = {
-    0,
-    BrigEInstBase, 
-    BrigAbs, 
-    Brigs16x2,
-    BrigPackS,
-    {0, sizeof(reg1), 0, 0, 0}
-  };
-  out11.size = sizeof(out11);
-
-<<<<<<< HEAD
-  reg1.size = size_reg;
-=======
-  reg1.size = sizeof(reg1);
->>>>>>> 3b3f86fc
-  reg1.kind = BrigEOperandReg;
-  reg1.type = Brigb32;
-  reg1.reserved = 0;
-  reg1.name = 0;
-
-  reg2 = reg1; reg2.name = op1.size() + 1;
-  Instruction2_Test<BrigInstBase, BrigOperandReg, BrigOperandReg> TestCase11(in, symbols, &out11, &reg1, &reg2);
-  TestCase11.Run_Test(&Instruction2);
-  symbols->clear();
-
-/**********************************************************************************/
-  in.assign( "neg_s32 $s1, 99;\n");
-  op1.assign("$s1"); op2.assign(""); 
-  symbols->append(op1); symbols->append(op2);
-
-  BrigInstBase out12 = {
-    0,
-    BrigEInstBase, 
-    BrigNeg, 
-    Brigs32,
-    BrigNoPacking,
-    {0, sizeof(reg1), 0, 0, 0}
-  };
-  out12.size = sizeof(out12);
-
-<<<<<<< HEAD
-  reg1.size = size_reg;
-=======
-  reg1.size = sizeof(reg1);
->>>>>>> 3b3f86fc
-  reg1.kind = BrigEOperandReg;
-  reg1.type = Brigb32;
-  reg1.reserved = 0;
-  reg1.name = 0;
-
-  BrigOperandImmed imm1 = {
-    0,
-    BrigEOperandImmed,
-    Brigb32,
-    0,
-    {0} 
-  };
-  imm1.bits.u = 99;
-  imm1.size = sizeof(imm1);
- 
-  Instruction2_Test<BrigInstBase, BrigOperandReg, BrigOperandImmed> TestCase12(in, symbols, &out12, &reg1, &imm1);
-  TestCase12.Run_Test(&Instruction2);
-  symbols->clear();
-
-/**********************************************************************************/
-  in.assign( "neg_s64 $d1, $d2;\n");
-  op1.assign("$d1"); op2.assign("$d2"); 
-  symbols->append(op1); symbols->append(op2);
- 
-  BrigInstBase out13 = {
-    0,
-    BrigEInstBase, 
-    BrigNeg, 
-    Brigs64,
-    BrigNoPacking,
-    {0, sizeof(reg1), 0, 0, 0}
-  };
-  out13.size = sizeof(out13);
-
-<<<<<<< HEAD
-  reg1.size = size_reg;
-=======
-  reg1.size = sizeof(reg1);
->>>>>>> 3b3f86fc
-  reg1.kind = BrigEOperandReg;
-  reg1.type = Brigb64;
-  reg1.reserved = 0;
-  reg1.name = 0;
-
-  reg2 = reg1; reg2.name = op1.size() + 1;
-  Instruction2_Test<BrigInstBase, BrigOperandReg, BrigOperandReg> TestCase13(in, symbols, &out13, &reg1, &reg2);
-  TestCase13.Run_Test(&Instruction2);
-  symbols->clear();
-
-/**********************************************************************************/
-  in.assign( "neg_f32 $s3,1.0f;\n");
-  op1.assign("$s3"); op2.assign(""); 
-  symbols->append(op1); symbols->append(op2);
- 
-   BrigInstBase out14 = {
-    0,
-    BrigEInstBase, 
-    BrigNeg, 
-    Brigf32,
-    BrigNoPacking,
-    {0, sizeof(reg1), 0, 0, 0}
-  };
-  out14.size = sizeof(out14);
-
-<<<<<<< HEAD
-  reg1.size = size_reg;
-=======
-  reg1.size = sizeof(reg1);
->>>>>>> 3b3f86fc
-  reg1.kind = BrigEOperandReg;
-  reg1.type = Brigb32;
-  reg1.reserved = 0;
-  reg1.name = 0;
-
-  BrigOperandImmed imm2 = {
-    0,
-    BrigEOperandImmed,
-    Brigb32,
-    0,
-    {0} 
-  };
-  imm2.bits.f = 1.0f;
-  imm2.size = sizeof(imm2);
-
-  Instruction2_Test<BrigInstBase, BrigOperandReg, BrigOperandImmed> TestCase14(in, symbols, &out14, &reg1, &imm2);
-  TestCase14.Run_Test(&Instruction2);
-  symbols->clear();
-
-/**********************************************************************************/
-  in.assign( "neg_f64 $d3,1.0;\n");
-  op1.assign("$d3"); op2.assign(""); 
-  symbols->append(op1); symbols->append(op2);
- 
-  BrigInstBase out15 = {
-    0,
-    BrigEInstBase, 
-    BrigNeg, 
-    Brigf64,
-    BrigNoPacking,
-    {0, sizeof(reg1), 0, 0, 0}
-  };
-  out15.size = sizeof(out15);
-
-<<<<<<< HEAD
-  reg1.size = size_reg;
-=======
-  reg1.size = sizeof(reg1);
->>>>>>> 3b3f86fc
-  reg1.kind = BrigEOperandReg;
-  reg1.type = Brigb64;
-  reg1.reserved = 0;
-  reg1.name = 0;
-
-  BrigOperandImmed imm3 = {
-    0,
-    BrigEOperandImmed,
-    Brigb64,
-    0,
-    {0} 
-  };
-  imm3.bits.d = 1.0;
-  imm3.size = sizeof(imm3);
-
-  Instruction2_Test<BrigInstBase, BrigOperandReg, BrigOperandImmed> TestCase15(in, symbols, &out15, &reg1, &imm3);
-  TestCase15.Run_Test(&Instruction2);
-  symbols->clear();
-
-/**********************************************************************************/
-  in.assign( "neg_p_f16x2 $s1, $s2;\n");
-  op1.assign("$s1"); op2.assign("$s2"); 
-  symbols->append(op1); symbols->append(op2);
- 
-  BrigInstBase out16 = {
-    0,
-    BrigEInstBase, 
-    BrigNeg, 
-    Brigf16x2,
-    BrigPackP,
-    {0, sizeof(reg1), 0, 0, 0}
-  };
-  out16.size = sizeof(out16);
-
-<<<<<<< HEAD
-  reg1.size = size_reg;
-=======
-  reg1.size = sizeof(reg1);
->>>>>>> 3b3f86fc
-  reg1.kind = BrigEOperandReg;
-  reg1.type = Brigb32;
-  reg1.reserved = 0;
-  reg1.name = 0;
-
-  reg2 = reg1; reg2.name = op1.size() + 1;
-  Instruction2_Test<BrigInstBase, BrigOperandReg, BrigOperandReg> TestCase16(in, symbols, &out16, &reg1, &reg2);
-  TestCase16.Run_Test(&Instruction2);
-  symbols->clear();
-
-/**********************************************************************************/
-  in.assign( "neg_s_u8x4 $s1, $s2;\n");
-  op1.assign("$s1"); op2.assign("$s2"); 
-  symbols->append(op1); symbols->append(op2);
- 
-  BrigInstBase out17 = {
-    0,
-    BrigEInstBase, 
-    BrigNeg, 
-    Brigu8x4,
-    BrigPackS,
-    {0, sizeof(reg1), 0, 0, 0}
-  };
-  out17.size = sizeof(out17);
-
-<<<<<<< HEAD
-  reg1.size = size_reg;
-=======
-  reg1.size = sizeof(reg1);
->>>>>>> 3b3f86fc
-  reg1.kind = BrigEOperandReg;
-  reg1.type = Brigb32;
-  reg1.reserved = 0;
-  reg1.name = 0;
-
-  reg2 = reg1; reg2.name = op1.size() + 1;
-  Instruction2_Test<BrigInstBase, BrigOperandReg, BrigOperandReg> TestCase17(in, symbols, &out17, &reg1, &reg2);
-  TestCase17.Run_Test(&Instruction2);
-  symbols->clear();
-
-/**********************************************************************************/
-  in.assign( "neg_p_s32x2 $d1, $d2;\n");
-  op1.assign("$d1"); op2.assign("$d2"); 
-  symbols->append(op1); symbols->append(op2);
- 
-  BrigInstBase out18 = {
-    0,
-    BrigEInstBase, 
-    BrigNeg, 
-    Brigs32x2,
-    BrigPackP,
-    {0, sizeof(reg1), 0, 0, 0}
-  };
-  out18.size = sizeof(out18);
-
-<<<<<<< HEAD
-  reg1.size = size_reg;
-=======
-  reg1.size = sizeof(reg1);
->>>>>>> 3b3f86fc
-  reg1.kind = BrigEOperandReg;
-  reg1.type = Brigb64;
-  reg1.reserved = 0;
-  reg1.name = 0;
-
-  reg2 = reg1; reg2.name = op1.size() + 1;
-  Instruction2_Test<BrigInstBase, BrigOperandReg, BrigOperandReg> TestCase18(in, symbols, &out18, &reg1, &reg2);
-  TestCase18.Run_Test(&Instruction2);
-  symbols->clear();
-
-/**********************************************************************************/
-  in.assign( "not_b1 $c1, $c2;\n");
-  op1.assign("$c1"); op2.assign("$c2"); 
-  symbols->append(op1); symbols->append(op2);
- 
-  BrigInstBase out19 = {
-    0,
-    BrigEInstBase, 
-    BrigNot, 
-    Brigb1,
-    BrigNoPacking,
-    {0, sizeof(reg1), 0, 0, 0}
-  };
-  out19.size = sizeof(out19);
-
-<<<<<<< HEAD
-  reg1.size = size_reg;
-=======
-  reg1.size = sizeof(reg1);
->>>>>>> 3b3f86fc
-  reg1.kind = BrigEOperandReg;
-  reg1.type = Brigb1;
-  reg1.reserved = 0;
-  reg1.name = 0;
-
-  reg2 = reg1; reg2.name = op1.size() + 1;
-  Instruction2_Test<BrigInstBase, BrigOperandReg, BrigOperandReg> TestCase19(in, symbols, &out19, &reg1, &reg2);
-  TestCase19.Run_Test(&Instruction2);
-  symbols->clear();
-
-/**********************************************************************************/
-  in.assign( "not_b32 $s0, $s2;\n");
-  op1.assign("$s0"); op2.assign("$s2"); 
-  symbols->append(op1); symbols->append(op2);
- 
-  BrigInstBase out20 = {
-    0,
-    BrigEInstBase, 
-    BrigNot, 
-    Brigb32,
-    BrigNoPacking,
-    {0, sizeof(reg1), 0, 0, 0}
-  };
-  out20.size = sizeof(out20);
-
-<<<<<<< HEAD
-  reg1.size = size_reg;
-=======
-  reg1.size = sizeof(reg1);
->>>>>>> 3b3f86fc
-  reg1.kind = BrigEOperandReg;
-  reg1.type = Brigb32;
-  reg1.reserved = 0;
-  reg1.name = 0;
-
-  reg2 = reg1; reg2.name = op1.size() + 1;
-  Instruction2_Test<BrigInstBase, BrigOperandReg, BrigOperandReg> TestCase20(in, symbols, &out20, &reg1, &reg2);
-  TestCase20.Run_Test(&Instruction2);
-  symbols->clear();
-
-/**********************************************************************************/
-  in.assign( "not_b64 $d0, $d1;\n");
-  op1.assign("$d0"); op2.assign("$d1"); 
-  symbols->append(op1); symbols->append(op2);
- 
-  BrigInstBase out21 = {
-    0,
-    BrigEInstBase, 
-    BrigNot, 
-    Brigb64,
-    BrigNoPacking,
-    {0, sizeof(reg1), 0, 0, 0}
-  };
-  out21.size = sizeof(out21);
-
-<<<<<<< HEAD
-  reg1.size = size_reg;
-=======
-  reg1.size = sizeof(reg1);
->>>>>>> 3b3f86fc
-  reg1.kind = BrigEOperandReg;
-  reg1.type = Brigb64;
-  reg1.reserved = 0;
-  reg1.name = 0;
-
-  reg2 = reg1; reg2.name = op1.size() + 1;
-  Instruction2_Test<BrigInstBase, BrigOperandReg, BrigOperandReg> TestCase21(in, symbols, &out21, &reg1, &reg2);
-  TestCase21.Run_Test(&Instruction2);
-  symbols->clear();
-
-/**********************************************************************************/
-  in.assign( "popcount_b32 $s1, $s2;\n");
-  op1.assign("$s1"); op2.assign("$s2"); 
-  symbols->append(op1); symbols->append(op2);
- 
-  BrigInstBase out22 = {
-    0,
-    BrigEInstBase, 
-    BrigPopcount, 
-    Brigb32,
-    BrigNoPacking,
-    {0, sizeof(reg1), 0, 0, 0}
-  };
-  out22.size = sizeof(out22);
-
-<<<<<<< HEAD
-  reg1.size = size_reg;
-=======
-  reg1.size = sizeof(reg1);
->>>>>>> 3b3f86fc
-  reg1.kind = BrigEOperandReg;
-  reg1.type = Brigb32;
-  reg1.reserved = 0;
-  reg1.name = 0;
-
-  reg2 = reg1; reg2.name = op1.size() + 1;
-  Instruction2_Test<BrigInstBase, BrigOperandReg, BrigOperandReg> TestCase22(in, symbols, &out22, &reg1, &reg2);
-  TestCase22.Run_Test(&Instruction2);
-  symbols->clear();
-
-/**********************************************************************************/
-  in.assign( "popcount_b64 $s1, $d2;\n");
-  op1.assign("$s1"); op2.assign("$d2"); 
-  symbols->append(op1); symbols->append(op2);
- 
-  BrigInstBase out23 = {
-    0,
-    BrigEInstBase, 
-    BrigPopcount, 
-    Brigb64,
-    BrigNoPacking,
-    {0, sizeof(reg1), 0, 0, 0}
-  };
-  out23.size = sizeof(out23);
-
-<<<<<<< HEAD
-  reg1.size = size_reg;
-=======
-  reg1.size = sizeof(reg1);
->>>>>>> 3b3f86fc
-  reg1.kind = BrigEOperandReg;
-  reg1.type = Brigb32;
-  reg1.reserved = 0;
-  reg1.name = 0;
-
-  reg2 = reg1; 
-  reg2.type = Brigb64;
-  reg2.name = op1.size() + 1;
-  Instruction2_Test<BrigInstBase, BrigOperandReg, BrigOperandReg> TestCase23(in, symbols, &out23, &reg1, &reg2);
-  TestCase23.Run_Test(&Instruction2);
-  symbols->clear();
-
-/**********************************************************************************/
-  in.assign( "bitrev_s32 $s1, $s2;\n");
-  op1.assign("$s1"); op2.assign("$s2"); 
-  symbols->append(op1); symbols->append(op2);
- 
-  BrigInstBase out24 = {
-    0,
-    BrigEInstBase, 
-    BrigBitRev, 
-    Brigs32,
-    BrigNoPacking,
-    {0, sizeof(reg1), 0, 0, 0}
-  };
-  out24.size = sizeof(out24);
-
-<<<<<<< HEAD
-  reg1.size = size_reg;
-=======
-  reg1.size = sizeof(reg1);
->>>>>>> 3b3f86fc
-  reg1.kind = BrigEOperandReg;
-  reg1.type = Brigb32;
-  reg1.reserved = 0;
-  reg1.name = 0;
-
-  reg2 = reg1; reg2.name = op1.size() + 1;
-  Instruction2_Test<BrigInstBase, BrigOperandReg, BrigOperandReg> TestCase24(in, symbols, &out24, &reg1, &reg2);
-  TestCase24.Run_Test(&Instruction2);
-  symbols->clear();
-
-/**********************************************************************************/
-  in.assign( "bitrev_u64 $d1, 0x234;\n");
-  op1.assign("$d1"); op2.assign(""); 
-  symbols->append(op1); symbols->append(op2);
-
-   BrigInstBase out25 = {
-    0,
-    BrigEInstBase, 
-    BrigBitRev, 
-    Brigu64,
-    BrigNoPacking,
-    {0, sizeof(reg1), 0, 0, 0}
-  };
-  out25.size = sizeof(out25);
-
-<<<<<<< HEAD
-  reg1.size = size_reg;
-=======
-  reg1.size = sizeof(reg1);
->>>>>>> 3b3f86fc
-  reg1.kind = BrigEOperandReg;
-  reg1.type = Brigb64;
-  reg1.reserved = 0;
-  reg1.name = 0;
-
-  BrigOperandImmed imm4 = {
-    0,
-    BrigEOperandImmed,
-    Brigb32,
-    0,
-    {0} 
-  };
-  imm4.bits.u = 0x234;
-  imm4.size = sizeof(imm4);
-
-  Instruction2_Test<BrigInstBase, BrigOperandReg, BrigOperandImmed> TestCase25(in, symbols, &out25, &reg1, &imm4);
-  TestCase25.Run_Test(&Instruction2);
-  symbols->clear();
-
-/**********************************************************************************/
-  in.assign( "firstbit_s32 $s0, $s0;\n");
-  op1.assign("$s0"); 
-  symbols->append(op1); 
- 
-  BrigInstBase out26 = {
-    0,
-    BrigEInstBase, 
-    BrigFirstbit, 
-    Brigs32,
-    BrigNoPacking,
-    {0, sizeof(reg1), 0, 0, 0}
-  };
-  out26.size = sizeof(out26);
-
-<<<<<<< HEAD
-  reg1.size = size_reg;
-=======
-  reg1.size = sizeof(reg1);
->>>>>>> 3b3f86fc
-  reg1.kind = BrigEOperandReg;
-  reg1.type = Brigb32;
-  reg1.reserved = 0;
-  reg1.name = 0;
-
-  reg2 = reg1; 
-  Instruction2_Test<BrigInstBase, BrigOperandReg, BrigOperandReg> TestCase26(in, symbols, &out26, &reg1, &reg2);
-  TestCase26.Run_Test(&Instruction2);
-  symbols->clear();
-
-/**********************************************************************************/
-  in.assign( "firstbit_u64 $s0, $d6;\n");
-  op1.assign("$s0"); op2.assign("$d6"); 
-  symbols->append(op1); symbols->append(op2);
- 
-  BrigInstBase out27 = {
-    0,
-    BrigEInstBase, 
-    BrigFirstbit, 
-    Brigu64,
-    BrigNoPacking,
-    {0, sizeof(reg1), 0, 0, 0}
-  };
-  out27.size = sizeof(out27);
-
-<<<<<<< HEAD
-  reg1.size = size_reg;
-=======
-  reg1.size = sizeof(reg1);
->>>>>>> 3b3f86fc
-  reg1.kind = BrigEOperandReg;
-  reg1.type = Brigb32;
-  reg1.reserved = 0;
-  reg1.name = 0;
-
-  reg2 = reg1; 
-  reg2.name = op1.size() + 1;
-  reg2.type = Brigb64;
-  Instruction2_Test<BrigInstBase, BrigOperandReg, BrigOperandReg> TestCase27(in, symbols, &out27, &reg1, &reg2);
-  TestCase27.Run_Test(&Instruction2);
-  symbols->clear();
-
-/**********************************************************************************/
-  in.assign( "lastbit_u32 $s0, $s0;\n");
-  op1.assign("$s0"); 
-  symbols->append(op1); 
- 
-  BrigInstBase out28 = {
-    0,
-    BrigEInstBase, 
-    BrigLastbit, 
-    Brigu32,
-    BrigNoPacking,
-    {0, sizeof(reg1), 0, 0, 0}
-  };
-  out28.size = sizeof(out28);
-
-<<<<<<< HEAD
-  reg1.size = size_reg;
-=======
-  reg1.size = sizeof(reg1);
->>>>>>> 3b3f86fc
-  reg1.kind = BrigEOperandReg;
-  reg1.type = Brigb32;
-  reg1.reserved = 0;
-  reg1.name = 0;
-
-  reg2 = reg1; 
-  Instruction2_Test<BrigInstBase, BrigOperandReg, BrigOperandReg> TestCase28(in, symbols, &out28, &reg1, &reg2);
-  TestCase28.Run_Test(&Instruction2);
-  symbols->clear();
-
-/**********************************************************************************/
-  in.assign( "lastbit_s64 $s0, $d6;\n");
-  op1.assign("$s0"); op2.assign("$d6"); 
-  symbols->append(op1); symbols->append(op2);
- 
-  BrigInstBase out29 = {
-    0,
-    BrigEInstBase, 
-    BrigLastbit, 
-    Brigs64,
-    BrigNoPacking,
-    {0, sizeof(reg1), 0, 0, 0}
-  };
-  out29.size = sizeof(out29);
-
-<<<<<<< HEAD
-  reg1.size = size_reg;
-=======
-  reg1.size = sizeof(reg1);
->>>>>>> 3b3f86fc
-  reg1.kind = BrigEOperandReg;
-  reg1.type = Brigb32;
-  reg1.reserved = 0;
-  reg1.name = 0;
-
-  reg2 = reg1; 
-  reg2.name = op1.size() + 1;
-  reg2.type = Brigb64;
-  Instruction2_Test<BrigInstBase, BrigOperandReg, BrigOperandReg> TestCase29(in, symbols, &out29, &reg1, &reg2);
-  TestCase29.Run_Test(&Instruction2);
-  symbols->clear();
-
-/**********************************************************************************/
-  in.assign( "movs_lo_b32 $s1, $d1;\n");
-  op1.assign("$s1"); op2.assign("$d1"); 
-  symbols->append(op1); symbols->append(op2);
- 
-  BrigInstBase out30 = {
-    0,
-    BrigEInstBase, 
-    BrigMovsLo, 
-    Brigb32,
-    BrigNoPacking,
-    {0, sizeof(reg1), 0, 0, 0}
-  };
-  out30.size = sizeof(out30);
-
-<<<<<<< HEAD
-  reg1.size = size_reg;
-=======
-  reg1.size = sizeof(reg1);
->>>>>>> 3b3f86fc
-  reg1.kind = BrigEOperandReg;
-  reg1.type = Brigb32;
-  reg1.reserved = 0;
-  reg1.name = 0;
-
-  reg2 = reg1; 
-  reg2.name = op1.size() + 1;
-  reg2.type = Brigb64;
-  Instruction2_Test<BrigInstBase, BrigOperandReg, BrigOperandReg> TestCase30(in, symbols, &out30, &reg1, &reg2);
-  TestCase30.Run_Test(&Instruction2);
-  symbols->clear();
-
-/**********************************************************************************/
-  in.assign( "movs_hi_b32 $s1, $d1;\n");
-  op1.assign("$s1"); op2.assign("$d1"); 
-  symbols->append(op1); symbols->append(op2);
- 
-  BrigInstBase out31 = {
-    0,
-    BrigEInstBase, 
-    BrigMovsHi, 
-    Brigb32,
-    BrigNoPacking,
-    {0, sizeof(reg1), 0, 0, 0}
-  };
-  out31.size = sizeof(out31);
-
-<<<<<<< HEAD
-  reg1.size = size_reg;
-=======
-  reg1.size = sizeof(reg1);
->>>>>>> 3b3f86fc
-  reg1.kind = BrigEOperandReg;
-  reg1.type = Brigb32;
-  reg1.reserved = 0;
-  reg1.name = 0;
-
-  reg2 = reg1; 
-  reg2.name = op1.size() + 1;
-  reg2.type = Brigb64;
-  Instruction2_Test<BrigInstBase, BrigOperandReg, BrigOperandReg> TestCase31(in, symbols, &out31, &reg1, &reg2);
-  TestCase31.Run_Test(&Instruction2);
-  symbols->clear();
-
-/**********************************************************************************/
-  in.assign( "fract_f32 $s0, 3.2f;\n");
-  op1.assign("$s0"); 
-  symbols->append(op1); 
-
-  BrigInstBase out32 = {
-    0,
-    BrigEInstBase, 
-    BrigFract, 
-    Brigf32,
-    BrigNoPacking,
-    {0, sizeof(reg1), 0, 0, 0}
-  };
-  out32.size = sizeof(out32);
-
-<<<<<<< HEAD
-  reg1.size = size_reg;
-=======
-  reg1.size = sizeof(reg1);
->>>>>>> 3b3f86fc
-  reg1.kind = BrigEOperandReg;
-  reg1.type = Brigb32;
-  reg1.reserved = 0;
-  reg1.name = 0;
-
-  BrigOperandImmed imm5 = {
-    0,
-    BrigEOperandImmed,
-    Brigb32,
-    0,
-    {0} 
-  };
-  imm5.bits.f = 3.2f;
-  imm5.size = sizeof(imm5);
-
-  Instruction2_Test<BrigInstBase, BrigOperandReg, BrigOperandImmed> TestCase32(in, symbols, &out32, &reg1, &imm5);
-  TestCase32.Run_Test(&Instruction2);
-  symbols->clear();
-
-/**********************************************************************************/
-  in.assign( "fcos_f32 $s1, $s0;\n");
-  op1.assign("$s1"); op2.assign("$s0"); 
-  symbols->append(op1); symbols->append(op2);
- 
-  BrigInstBase out33 = {
-    0,
-    BrigEInstBase, 
-    BrigFcos, 
-    Brigf32,
-    BrigNoPacking,
-    {0, sizeof(reg1), 0, 0, 0}
-  };
-  out33.size = sizeof(out33);
-
-<<<<<<< HEAD
-  reg1.size = size_reg;
-=======
-  reg1.size = sizeof(reg1);
->>>>>>> 3b3f86fc
-  reg1.kind = BrigEOperandReg;
-  reg1.type = Brigb32;
-  reg1.reserved = 0;
-  reg1.name = 0;
-
-  reg2 = reg1; reg2.name = op1.size() + 1;
-  Instruction2_Test<BrigInstBase, BrigOperandReg, BrigOperandReg> TestCase33(in, symbols, &out33, &reg1, &reg2);
-  TestCase33.Run_Test(&Instruction2);
-  symbols->clear();
-
-/**********************************************************************************/
-  in.assign( "fsin_f32 $s1, $s0;\n");
-  op1.assign("$s1"); op2.assign("$s0"); 
-  symbols->append(op1); symbols->append(op2);
- 
-  BrigInstBase out34 = {
-    0,
-    BrigEInstBase, 
-    BrigFsin, 
-    Brigf32,
-    BrigNoPacking,
-    {0, sizeof(reg1), 0, 0, 0}
-  };
-  out34.size = sizeof(out34);
-
-<<<<<<< HEAD
-  reg1.size = size_reg;
-=======
-  reg1.size = sizeof(reg1);
->>>>>>> 3b3f86fc
-  reg1.kind = BrigEOperandReg;
-  reg1.type = Brigb32;
-  reg1.reserved = 0;
-  reg1.name = 0;
-
-  reg2 = reg1; reg2.name = op1.size() + 1;
-  Instruction2_Test<BrigInstBase, BrigOperandReg, BrigOperandReg> TestCase34(in, symbols, &out34, &reg1, &reg2);
-  TestCase34.Run_Test(&Instruction2);
-  symbols->clear();
-
-/**********************************************************************************/
-  in.assign( "flog2_f32 $s1, $s0;\n");
-  op1.assign("$s1"); op2.assign("$s0");  
-  symbols->append(op1); symbols->append(op2);
- 
-  BrigInstBase out35 = {
-    0,
-    BrigEInstBase, 
-    BrigFlog2, 
-    Brigf32,
-    BrigNoPacking,
-    {0, sizeof(reg1), 0, 0, 0}
-  };
-  out35.size = sizeof(out35);
-
-<<<<<<< HEAD
-  reg1.size = size_reg;
-=======
-  reg1.size = sizeof(reg1);
->>>>>>> 3b3f86fc
-  reg1.kind = BrigEOperandReg;
-  reg1.type = Brigb32;
-  reg1.reserved = 0;
-  reg1.name = 0;
-
-  reg2 = reg1; reg2.name = op1.size() + 1;
-  Instruction2_Test<BrigInstBase, BrigOperandReg, BrigOperandReg> TestCase35(in, symbols, &out35, &reg1, &reg2);
-  TestCase35.Run_Test(&Instruction2);
-  symbols->clear();
-
-/**********************************************************************************/
-  in.assign( "fexp2_f32 $s1, $s0;\n");
-  op1.assign("$s1"); op2.assign("$s0"); 
-  symbols->append(op1); symbols->append(op2);
- 
-  BrigInstBase out36 = {
-    0,
-    BrigEInstBase, 
-    BrigFexp2, 
-    Brigf32,
-    BrigNoPacking,
-    {0, sizeof(reg1), 0, 0, 0}
-  };
-  out36.size = sizeof(out36);
-
-<<<<<<< HEAD
-  reg1.size = size_reg;
-=======
-  reg1.size = sizeof(reg1);
->>>>>>> 3b3f86fc
-  reg1.kind = BrigEOperandReg;
-  reg1.type = Brigb32;
-  reg1.reserved = 0;
-  reg1.name = 0;
-
-  reg2 = reg1; reg2.name = op1.size() + 1;
-  
-  Instruction2_Test<BrigInstBase, BrigOperandReg, BrigOperandReg> TestCase36(in, symbols, &out36, &reg1, &reg2);
-  TestCase36.Run_Test(&Instruction2);
-  symbols->clear();
- 
-/**********************************************************************************/
-  in.assign( "frsqrt_f32 $s1, $s0;\n");
-  op1.assign("$s1"); op2.assign("$s0"); 
-  symbols->append(op1); symbols->append(op2);
- 
-  BrigInstBase out37 = {
-    0,
-    BrigEInstBase, 
-    BrigFrsqrt, 
-    Brigf32,
-    BrigNoPacking,
-    {0, sizeof(reg1), 0, 0, 0}
-  };
-  out37.size = sizeof(out37);
-
-<<<<<<< HEAD
-  reg1.size = size_reg;
-=======
-  reg1.size = sizeof(reg1);
->>>>>>> 3b3f86fc
-  reg1.kind = BrigEOperandReg;
-  reg1.type = Brigb32;
-  reg1.reserved = 0;
-  reg1.name = 0;
-
-  reg2 = reg1; reg2.name = op1.size() + 1;
-  Instruction2_Test<BrigInstBase, BrigOperandReg, BrigOperandReg> TestCase37(in, symbols, &out37, &reg1, &reg2);
-  TestCase37.Run_Test(&Instruction2);
-  symbols->clear();
-
-  
-/**********************************************************************************/
-  in.assign( "frcp_f32 $s1, $s0;\n");
-  op1.assign("$s1"); op2.assign("$s0"); 
-  symbols->append(op1); symbols->append(op2);
- 
-  BrigInstBase out38 = {
-    0,
-    BrigEInstBase, 
-    BrigFrcp, 
-    Brigf32,
-    BrigNoPacking,
-    {0, sizeof(reg1), 0, 0, 0}
-  };
-  out38.size = sizeof(out38);
-
-<<<<<<< HEAD
-  reg1.size = size_reg;
-=======
-  reg1.size = sizeof(reg1);
->>>>>>> 3b3f86fc
-  reg1.kind = BrigEOperandReg;
-  reg1.type = Brigb32;
-  reg1.reserved = 0;
-  reg1.name = 0;
-
-  reg2 = reg1; reg2.name = op1.size() + 1;
-  Instruction2_Test<BrigInstBase, BrigOperandReg, BrigOperandReg> TestCase38(in, symbols, &out38, &reg1, &reg2);
-  TestCase38.Run_Test(&Instruction2);
-  symbols->clear();
-
-/**********************************************************************************/
-  in.assign( "sqrt_f64 $d1, 1.21;\n");
-  op1.assign("$d1"); 
-  symbols->append(op1); 
-
-  BrigInstBase out39 = {
-    0,
-    BrigEInstBase, 
-    BrigSqrt, 
-    Brigf64,
-    BrigNoPacking,
-    {0, sizeof(reg1), 0, 0, 0}
-  };
-  out39.size = sizeof(out39);
-    
-  reg1.size = sizeof(reg1);
-  reg1.kind = BrigEOperandReg;
-  reg1.type = Brigb64;
-  reg1.reserved = 0;
-  reg1.name = 0;
-
-  BrigOperandImmed imm6 = {
-    0,
-    BrigEOperandImmed,
-    Brigb64,
-    0,
-    {0} 
-  };
-  imm6.bits.d = 1.21;
-  imm6.size = sizeof(imm6);
-
-  Instruction2_Test<BrigInstBase, BrigOperandReg, BrigOperandImmed> TestCase39(in, symbols, &out39, &reg1, &imm6);
-  TestCase39.Run_Test(&Instruction2);
-  symbols->clear();
-
-/**********************************************************************************/
-  in.assign( "unpack3 $s1, $s2;\n");
-  op1.assign("$s1"); op2.assign("$s2"); 
-  symbols->append(op1); symbols->append(op2);
- 
-  BrigInstBase out40 = {
-    0,
-    BrigEInstBase, 
-    BrigUnpack3, 
-    Brigb32,
-    BrigNoPacking,
-    {0, sizeof(reg1), 0, 0, 0}
-  };
-  out40.size = sizeof(out40);
-
-<<<<<<< HEAD
-  reg1.size = size_reg;
-=======
-  reg1.size = sizeof(reg1);
->>>>>>> 3b3f86fc
-  reg1.kind = BrigEOperandReg;
-  reg1.type = Brigb32;
-  reg1.reserved = 0;
-  reg1.name = 0;
-
-  reg2 = reg1; reg2.name = op1.size() + 1;
-  Instruction2_Test<BrigInstBase, BrigOperandReg, BrigOperandReg> TestCase40(in, symbols, &out40, &reg1, &reg2);
-  TestCase40.Run_Test(&Instruction2);
-  symbols->clear();
-
-/**********************************************************************************/
-  in.assign( "unpack2 $s1, $s2;\n");
-  op1.assign("$s1"); op2.assign("$s2"); 
-  symbols->append(op1); symbols->append(op2);
- 
-  BrigInstBase out41 = {
-    0,
-    BrigEInstBase, 
-    BrigUnpack2, 
-    Brigb32,
-    BrigNoPacking,
-    {0, sizeof(reg1), 0, 0, 0}
-  };
-  out41.size = sizeof(out41);
-
-<<<<<<< HEAD
-  reg1.size = size_reg;
-=======
-  reg1.size = sizeof(reg1);
->>>>>>> 3b3f86fc
-  reg1.kind = BrigEOperandReg;
-  reg1.type = Brigb32;
-  reg1.reserved = 0;
-  reg1.name = 0;
-
-  reg2 = reg1; reg2.name = op1.size() + 1;
-  Instruction2_Test<BrigInstBase, BrigOperandReg, BrigOperandReg> TestCase41(in, symbols, &out41, &reg1, &reg2);
-  TestCase41.Run_Test(&Instruction2);
-  symbols->clear();
-
- /**********************************************************************************/
-  in.assign( "unpack1 $s1, $s2;\n");
-  op1.assign("$s1"); op2.assign("$s2"); 
-  symbols->append(op1); symbols->append(op2);
- 
-  BrigInstBase out42 = {
-    0,
-    BrigEInstBase, 
-    BrigUnpack1, 
-    Brigb32,
-    BrigNoPacking,
-    {0, sizeof(reg1), 0, 0, 0}
-  };
-  out42.size = sizeof(out42);
-
-<<<<<<< HEAD
-  reg1.size = size_reg;
-=======
-  reg1.size = sizeof(reg1);
->>>>>>> 3b3f86fc
-  reg1.kind = BrigEOperandReg;
-  reg1.type = Brigb32;
-  reg1.reserved = 0;
-  reg1.name = 0;
-
-  reg2 = reg1; reg2.name = op1.size() + 1;
-  Instruction2_Test<BrigInstBase, BrigOperandReg, BrigOperandReg> TestCase42(in, symbols, &out42, &reg1, &reg2);
-  TestCase42.Run_Test(&Instruction2);
-  symbols->clear();
-
-/**********************************************************************************/
-  in.assign( "unpack0 $s1, $s2;\n");
-  op1.assign("$s1"); op2.assign("$s2"); 
-  symbols->append(op1); symbols->append(op2);
- 
-  BrigInstBase out43 = {
-    0,
-    BrigEInstBase, 
-    BrigUnpack0, 
-    Brigb32,
-    BrigNoPacking,
-    {0, sizeof(reg1), 0, 0, 0}
-  };
-  out43.size = sizeof(out43);
-
-<<<<<<< HEAD
-  reg1.size = size_reg;
-=======
-  reg1.size = sizeof(reg1);
->>>>>>> 3b3f86fc
-  reg1.kind = BrigEOperandReg;
-  reg1.type = Brigb32;
-  reg1.reserved = 0;
-  reg1.name = 0;
-
-  reg2 = reg1; reg2.name = op1.size() + 1;
-  Instruction2_Test<BrigInstBase, BrigOperandReg, BrigOperandReg> TestCase43(in, symbols, &out43, &reg1, &reg2);
-  TestCase43.Run_Test(&Instruction2);
-  symbols->clear();
-
-/**********************************************************************************/
-  in.assign( "workitemaid $s1, $s2;\n");
-  op1.assign("$s1"); op2.assign("$s2"); 
-  symbols->append(op1); symbols->append(op2);
- 
-  BrigInstBase out44 = {
-    0,
-    BrigEInstBase, 
-    BrigWorkItemAId, 
-    Brigb32,
-    BrigNoPacking,
-    {0, sizeof(reg1), 0, 0, 0}
-  };
-  out44.size = sizeof(out44);
-
-<<<<<<< HEAD
-  reg1.size = size_reg;
-=======
-  reg1.size = sizeof(reg1);
->>>>>>> 3b3f86fc
-  reg1.kind = BrigEOperandReg;
-  reg1.type = Brigb32;
-  reg1.reserved = 0;
-  reg1.name = 0;
-
-  reg2 = reg1; reg2.name = op1.size() + 1;
-  Instruction2_Test<BrigInstBase, BrigOperandReg, BrigOperandReg> TestCase44(in, symbols, &out44, &reg1, &reg2);
-  TestCase44.Run_Test(&Instruction2);
-  symbols->clear();
-
-/**********************************************************************************/
-  in.assign( "sqrt_s8x4 $s1, $s2; \n");
-  op1.assign("$s1"); op2.assign("$s2"); 
-  symbols->append(op1); symbols->append(op2);
- 
-  BrigInstBase out45 = {
-    0,
-    BrigEInstBase, 
-    BrigSqrt, 
-    Brigs8x4,
-    BrigNoPacking,
-    {0, sizeof(reg1), 0, 0, 0}
-  };
-  out45.size = sizeof(out45);
-
-<<<<<<< HEAD
-  reg1.size = size_reg;
-=======
-  reg1.size = sizeof(reg1);
->>>>>>> 3b3f86fc
-  reg1.kind = BrigEOperandReg;
-  reg1.type = Brigb32;
-  reg1.reserved = 0;
-  reg1.name = 0;
-
-  reg2 = reg1; reg2.name = op1.size() + 1;
-  Instruction2_Test<BrigInstBase, BrigOperandReg, BrigOperandReg> TestCase45(in, symbols, &out45, &reg1, &reg2);
-  TestCase45.Run_Test(&Instruction2);
-  symbols->clear();
-
-/**********************************************************************************/
-  in.assign( "neg_s32 $s1, $s2;");
-  op1.assign("$s1"); op2.assign("$s2"); 
-  symbols->append(op1); symbols->append(op2);
- 
-  BrigInstBase out46 = {
-    0,
-    BrigEInstBase, 
-    BrigNeg,
-    Brigs32,
-    BrigNoPacking,
-    {0, sizeof(reg1), 0, 0, 0}
-  };
-  out46.size = sizeof(out46);
-
-<<<<<<< HEAD
-  reg1.size = size_reg;
-=======
-  reg1.size = sizeof(reg1);
->>>>>>> 3b3f86fc
-  reg1.kind = BrigEOperandReg;
-  reg1.type = Brigb32;
-  reg1.reserved = 0;
-  reg1.name = 0;
-
-  reg2 = reg1; reg2.name = op1.size() + 1;
-  Instruction2_Test<BrigInstBase, BrigOperandReg, BrigOperandReg> TestCase46(in, symbols, &out46, &reg1, &reg2);
-  TestCase46.Run_Test(&Instruction2);
-  symbols->clear();
-
-/**********************************************************************************/
-  in.assign( "mask_b64 $d1, $d2;");
-  op1.assign("$d1"); op2.assign("$d2"); 
-  symbols->append(op1); symbols->append(op2);
- 
-  BrigInstBase out47 = {
-    0,
-    BrigEInstBase, 
-    BrigMask,
-    Brigb64,
-    BrigNoPacking,
-    {0, sizeof(reg1), 0, 0, 0}
-  };
-  out47.size = sizeof(out47);
-
-<<<<<<< HEAD
-  reg1.size = size_reg;
-=======
-  reg1.size = sizeof(reg1);
->>>>>>> 3b3f86fc
-  reg1.kind = BrigEOperandReg;
-  reg1.type = Brigb64;
-  reg1.reserved = 0;
-  reg1.name = 0;
-
-  reg2 = reg1; reg2.name = op1.size() + 1;
-  Instruction2_Test<BrigInstBase, BrigOperandReg, BrigOperandReg> TestCase47(in, symbols, &out47, &reg1, &reg2);
-  TestCase47.Run_Test(&Instruction2);
-  symbols->clear();
-
-/**********************************************************************************/
-  in.assign( "count_u32 $s1, $s2;");
-  op1.assign("$s1"); op2.assign("$s2"); 
-  symbols->append(op1); symbols->append(op2);
- 
-  BrigInstBase out48 = {
-    0,
-    BrigEInstBase, 
-    BrigCount,
-    Brigu32,
-    BrigNoPacking,
-    {0, sizeof(reg1), 0, 0, 0}
-  };
-  out48.size = sizeof(out48);
-
-<<<<<<< HEAD
-  reg1.size = size_reg;
-=======
-  reg1.size = sizeof(reg1);
->>>>>>> 3b3f86fc
-  reg1.kind = BrigEOperandReg;
-  reg1.type = Brigb32;
-  reg1.reserved = 0;
-  reg1.name = 0;
-
-  reg2 = reg1; reg2.name = op1.size() + 1;
-  Instruction2_Test<BrigInstBase, BrigOperandReg, BrigOperandReg> TestCase48(in, symbols, &out48, &reg1, &reg2);
-  TestCase48.Run_Test(&Instruction2);
-  symbols->clear();
-
-/**********************************************************************************/
-  in.assign( "alloca $s1,$s2;");
-  op1.assign("$s1"); op2.assign("$s2"); 
-  symbols->append(op1); symbols->append(op2);
- 
-  BrigInstBase out49 = {
-    0,
-    BrigEInstBase, 
-    BrigAlloca,
-    Brigb32,
-    BrigNoPacking,
-    {0, sizeof(reg1), 0, 0, 0}
-  };
-  out49.size = sizeof(out49);
-
-<<<<<<< HEAD
-  reg1.size = size_reg;;
-=======
-  reg1.size = sizeof(reg1);;
->>>>>>> 3b3f86fc
-  reg1.kind = BrigEOperandReg;
-  reg1.type = Brigb32;
-  reg1.reserved = 0;
-  reg1.name = 0;
-
-  reg2 = reg1; reg2.name = op1.size() + 1;
-  Instruction2_Test<BrigInstBase, BrigOperandReg, BrigOperandReg> TestCase49(in, symbols, &out49, &reg1, &reg2);
-  TestCase49.Run_Test(&Instruction2);
-  symbols->clear();
-
-/**********************************************************************************/
-  in.assign( "workitemid $s1,$s2;");
-  op1.assign("$s1"); op2.assign("$s2"); 
-  symbols->append(op1); symbols->append(op2);
- 
-  BrigInstBase out50 = {
-    0,
-    BrigEInstBase, 
-    BrigWorkItemId,
-    Brigb32,
-    BrigNoPacking,
-    {0, sizeof(reg1), 0, 0, 0}
-  };
-  out50.size = sizeof(out50);
-
-<<<<<<< HEAD
-  reg1.size = size_reg;
-=======
-  reg1.size = sizeof(reg1);
->>>>>>> 3b3f86fc
-  reg1.kind = BrigEOperandReg;
-  reg1.type = Brigb32;
-  reg1.reserved = 0;
-  reg1.name = 0;
-
-  reg2 = reg1; reg2.name = op1.size() + 1;
-  Instruction2_Test<BrigInstBase, BrigOperandReg, BrigOperandReg> TestCase50(in, symbols, &out50, &reg1, &reg2);
-  TestCase50.Run_Test(&Instruction2);
-  symbols->clear();
-
-/**********************************************************************************/
-  in.assign( "workgroupid $s1,$s2;");
-  op1.assign("$s1"); op2.assign("$s2"); 
-  symbols->append(op1); symbols->append(op2);
- 
-  BrigInstBase out51 = {
-    0,
-    BrigEInstBase, 
-    BrigWorkGroupId,
-    Brigb32,
-    BrigNoPacking,
-    {0, sizeof(reg1), 0, 0, 0}
-  };
-  out51.size = sizeof(out51);
-
-<<<<<<< HEAD
-  reg1.size = size_reg;
-=======
-  reg1.size = sizeof(reg1);
->>>>>>> 3b3f86fc
-  reg1.kind = BrigEOperandReg;
-  reg1.type = Brigb32;
-  reg1.reserved = 0;
-  reg1.name = 0;
-
-  reg2 = reg1; reg2.name = op1.size() + 1;
-  Instruction2_Test<BrigInstBase, BrigOperandReg, BrigOperandReg> TestCase51(in, symbols, &out51, &reg1, &reg2);
-  TestCase51.Run_Test(&Instruction2);
-  symbols->clear();
-
-/**********************************************************************************/
-  in.assign( "workgroupsize $s1,$s2;");
-  op1.assign("$s1"); op2.assign("$s2"); 
-  symbols->append(op1); symbols->append(op2);
- 
-  BrigInstBase out52 = {
-    0,
-    BrigEInstBase, 
-    BrigWorkGroupSize,
-    Brigb32,
-    BrigNoPacking,
-    {0, sizeof(reg1), 0, 0, 0}
-  };
-  out52.size = sizeof(out52);
-
-<<<<<<< HEAD
-  reg1.size = size_reg;
-=======
-  reg1.size = sizeof(reg1);
->>>>>>> 3b3f86fc
-  reg1.kind = BrigEOperandReg;
-  reg1.type = Brigb32;
-  reg1.reserved = 0;
-  reg1.name = 0;
-
-  reg2 = reg1; reg2.name = op1.size() + 1;
-  Instruction2_Test<BrigInstBase, BrigOperandReg, BrigOperandReg> TestCase52(in, symbols, &out52, &reg1, &reg2);
-  TestCase52.Run_Test(&Instruction2);
-  symbols->clear();
-
-/**********************************************************************************/
-  in.assign( "NDRangesize $s1,$s2;");
-  op1.assign("$s1"); op2.assign("$s2"); 
-  symbols->append(op1); symbols->append(op2);
-  
-  BrigInstBase out53 = {
-    0,
-    BrigEInstBase, 
-    BrigNDRangeSize,
-    Brigb32,
-    BrigNoPacking,
-    {0, sizeof(reg1), 0, 0, 0}
-  };
-  out53.size = sizeof(out53);
-
-<<<<<<< HEAD
-  reg1.size = size_reg;
-=======
-  reg1.size = sizeof(reg1);
->>>>>>> 3b3f86fc
-  reg1.kind = BrigEOperandReg;
-  reg1.type = Brigb32;
-  reg1.reserved = 0;
-  reg1.name = 0;
-
-  reg2 = reg1; reg2.name = op1.size() + 1;
-  Instruction2_Test<BrigInstBase, BrigOperandReg, BrigOperandReg> TestCase53(in, symbols, &out53, &reg1, &reg2);
-  TestCase53.Run_Test(&Instruction2);
-  symbols->clear();
-
-/**********************************************************************************/
-  in.assign( "NDRangegroups $s1,$s2;");
-  op1.assign("$s1"); op2.assign("$s2"); 
-  symbols->append(op1); symbols->append(op2);
- 
-  BrigInstBase out54 = {
-    0,
-    BrigEInstBase, 
-    BrigNDRangeGroups,
-    Brigb32,
-    BrigNoPacking,
-    {0, sizeof(reg1), 0, 0, 0}
-  };
-  out54.size = sizeof(out54);
-
-<<<<<<< HEAD
-  reg1.size = size_reg;
-=======
-  reg1.size = sizeof(reg1);
->>>>>>> 3b3f86fc
-  reg1.kind = BrigEOperandReg;
-  reg1.type = Brigb32;
-  reg1.reserved = 0;
-  reg1.name = 0;
-
-  reg2 = reg1; reg2.name = op1.size() + 1;
-  Instruction2_Test<BrigInstBase, BrigOperandReg, BrigOperandReg> TestCase54(in, symbols, &out54, &reg1, &reg2);
-  TestCase54.Run_Test(&Instruction2);
-  symbols->clear();
-}
-
-/**********************************************************************************/
-/**********************************************************************************/
-TEST(CodegenTest, Instruction2_With_Modifier_CodeGen) {
-
-/*********************Common variables**********************/
-  std::string in; std::string op1, op2;
-  StringBuffer *symbols = new StringBuffer();
-  BrigOperandReg reg1, reg2;
-  
-  /*****************************************************************/
-  in.assign( "sqrt_ftz_s8x4 $s1, $s2; \n");
-  op1.assign("$s1"); op2.assign("$s2"); 
-  symbols->append(op1); symbols->append(op2);
-
-<<<<<<< HEAD
-  int size_reg = sizeof(reg1);
-
-=======
->>>>>>> 3b3f86fc
-  BrigAluModifier bam;
-  bam.ftz = 1;
-  bam.floatOrInt = 0;
-  bam.rounding = 0;
-  bam.hi = 0;
-  bam.approx = 0;
-  bam.fbar = 0;
-  bam.reserved = 0;
-
-  BrigInstMod out1 = {
-    0,
-    BrigEInstMod,      
-    BrigSqrt,         
-    Brigs8x4,          
-    BrigNoPacking,     
-    {0, sizeof(reg1), 0, 0, 0},
-    bam
-  };
-  out1.size = sizeof(out1);
-
-<<<<<<< HEAD
-  reg1.size = size_reg;
-=======
-  reg1.size = sizeof(reg1);
->>>>>>> 3b3f86fc
-  reg1.kind = BrigEOperandReg;
-  reg1.type = Brigb32;
-  reg1.reserved = 0;
-  reg1.name = 0;
-
-  reg2 = reg1; reg2.name = op1.size() + 1;
-  Instruction2_Test<BrigInstMod, BrigOperandReg, BrigOperandReg> TestCase1(in, symbols, &out1, &reg1, &reg2);
-  TestCase1.Run_Test(&Instruction2);
-  symbols->clear();
-
-/**********************************************************************************/
-  in.assign( "abs_ftz_p_s8x4 $s1, $s2; \n");
-  op1.assign("$s1"); op2.assign("$s2"); 
-  symbols->append(op1); symbols->append(op2);
-
-  bam.ftz = 1;
-  bam.floatOrInt = 0;
-  bam.rounding = 0;
-  bam.hi = 0;
-  bam.approx = 0;
-  bam.fbar = 0;
-  bam.reserved = 0;
-
-  BrigInstMod out2 = {
-    0,
-    BrigEInstMod,      
-    BrigAbs,           
-    Brigs8x4,          
-    BrigPackP,     
-    {0, sizeof(reg1), 0, 0, 0},
-    bam
-  };
-  out2.size = sizeof(out2);
-
-<<<<<<< HEAD
-  reg1.size = size_reg;
-=======
-  reg1.size = sizeof(reg1);
->>>>>>> 3b3f86fc
-  reg1.kind = BrigEOperandReg;
-  reg1.type = Brigb32;
-  reg1.reserved = 0;
-  reg1.name = 0;
-
-  reg2 = reg1; reg2.name = op1.size() + 1;
-  Instruction2_Test<BrigInstMod, BrigOperandReg, BrigOperandReg> TestCase2(in, symbols, &out2, &reg1, &reg2);
-  TestCase2.Run_Test(&Instruction2);
-  symbols->clear();
-
-/**********************************************************************************/
-  in.assign( "fract_ftz_f32 $s0, 1.6f;\n");
-  op1.assign("$s0"); 
-  symbols->append(op1); 
-
-  bam.ftz = 1;
-  bam.floatOrInt = 0;
-  bam.rounding = 0;
-  bam.hi = 0;
-  bam.approx = 0;
-  bam.fbar = 0;
-  bam.reserved = 0;
-
-  BrigInstMod out3 = {
-    0,
-    BrigEInstMod,      
-    BrigFract,           
-    Brigf32,          
-    BrigNoPacking,     
-    {0, sizeof(reg1), 0, 0, 0},
-    bam
-  };
-  out3.size = sizeof(out3);
- 
-<<<<<<< HEAD
-  reg1.size = size_reg;
-=======
-  reg1.size = sizeof(reg1);
->>>>>>> 3b3f86fc
-  reg1.kind = BrigEOperandReg;
-  reg1.type = Brigb32;
-  reg1.reserved = 0;
-  reg1.name = 0;
-
-  BrigOperandImmed imm1 = {
-    0,
-    BrigEOperandImmed,
-    Brigb32,
-    0,
-    {0} 
-  };
-  imm1.bits.f = 1.6f;
-  imm1.size = sizeof(imm1);
-
-  Instruction2_Test<BrigInstMod, BrigOperandReg, BrigOperandImmed> TestCase3(in, symbols, &out3, &reg1, &imm1);
-  TestCase3.Run_Test(&Instruction2);
-  symbols->clear();
-
-/**********************************************************************************/
-  in.assign( "neg_ftz_p_s32 $s1, 1.0;\n");
-  op1.assign("$s1"); op2.assign(""); 
-  symbols->append(op1); symbols->append(op2);
-
-  bam.ftz = 1;
-  bam.floatOrInt = 0;
-  bam.rounding = 0;
-  bam.hi = 0;
-  bam.approx = 0;
-  bam.fbar = 0;
-  bam.reserved = 0;
-
-  BrigInstMod out4 = {
-    0,
-    BrigEInstMod,      
-    BrigNeg,           
-    Brigs32,          
-    BrigPackP,     
-    {0, sizeof(reg1), 0, 0, 0},
-    bam
-  };
-  out4.size = sizeof(out4);
-
-<<<<<<< HEAD
-  reg1.size = size_reg;
-=======
-  reg1.size = sizeof(reg1);
->>>>>>> 3b3f86fc
-  reg1.kind = BrigEOperandReg;
-  reg1.type = Brigb32;
-  reg1.reserved = 0;
-  reg1.name = 0;
-
-  BrigOperandImmed imm2 = {
-    0,
-    BrigEOperandImmed,
-    Brigb64,
-    0,
-    {0} 
-  };
-  imm2.bits.d = 1.0;
-  imm2.size = sizeof(imm2);
-
-  Instruction2_Test<BrigInstMod, BrigOperandReg, BrigOperandImmed> TestCase4(in, symbols, &out4, &reg1, &imm2);
-  TestCase4.Run_Test(&Instruction2);
-  symbols->clear();
-
-/**********************************************************************************/
-  in.assign( "neg_upi_s32 $s1, 99;\n");
-  op1.assign("$s1"); 
-  symbols->append(op1); 
-
-  bam.rounding = 2;
-  bam.ftz = 0;
-  bam.floatOrInt = 0;
-  bam.hi = 0;
-  bam.approx = 0;
-  bam.fbar = 0;
-  bam.reserved = 0;
-
-  BrigInstMod out5 = {
-    0,
-    BrigEInstMod,      
-    BrigNeg,           
-    Brigs32,          
-    BrigNoPacking,    
-    {0, sizeof(reg1), 0, 0, 0},
-    bam
-  };
-  out5.size = sizeof(out5);
-
-<<<<<<< HEAD
-  reg1.size = size_reg;
-=======
-  reg1.size = sizeof(reg1);
->>>>>>> 3b3f86fc
-  reg1.kind = BrigEOperandReg;
-  reg1.type = Brigb32;
-  reg1.reserved = 0;
-  reg1.name = 0;
-
-  BrigOperandImmed imm3 = {
-    0,
-    BrigEOperandImmed,
-    Brigb32,
-    0,
-    {0} 
-  };
-  imm3.bits.u = 99;
-  imm3.size = sizeof(imm3);
-  Instruction2_Test<BrigInstMod, BrigOperandReg, BrigOperandImmed> TestCase5(in, symbols, &out5, &reg1, &imm3);
-  TestCase5.Run_Test(&Instruction2);
-  symbols->clear();
-  
-  /******************************  End of tests *****************************************/
-  delete symbols; 
-}
-
-} //namespace brig
-} //namespace hsa
+#include "codegen_validate.h"
+#include "codegen_test.h"
+
+namespace hsa{
+namespace brig{
+
+template <typename T, typename T1, typename T2> class Instruction2_Test : public BrigCodeGenTest{
+private:
+ 
+  //Instruction in .code buffer - Pointers to brig structures
+  const T* RefInst;
+  //Operands in .operands buffer
+  const T1* RefDest;
+  const T2* RefSrc1;
+  
+public:
+ 
+  Instruction2_Test(std::string& in, StringBuffer *sbuf, T* ref, T1* Dest, T2* Src1) : 
+    BrigCodeGenTest(in, sbuf),
+    RefInst(ref),
+    RefDest(Dest),
+    RefSrc1(Src1)  { }
+    
+  void validate(struct BrigSections* TestOutput){
+  
+    const char* refbuf = reinterpret_cast<const char *>(&RefStr->get()[0]);
+    const char* getbuf = TestOutput->strings;   
+    
+    inst_iterator getcode = TestOutput->code_begin();
+    const T* getinst = (cast<T>(getcode));
+    validate_brig::validate(RefInst, getinst);
+    
+    const T1 *getdest = reinterpret_cast <const T1*> (&(TestOutput->operands[getinst->o_operands[0]]));
+    validate_brig::validateOpType<T1>(RefDest, refbuf, getdest, getbuf);
+        
+    const T2 *getsrc1 = reinterpret_cast <const T2*> (&(TestOutput->operands[getinst->o_operands[1]]));
+    validate_brig::validateOpType<T2>(RefSrc1, refbuf, getsrc1, getbuf);
+    
+    EXPECT_EQ(0, getinst->o_operands[2]);    
+    EXPECT_EQ(0, getinst->o_operands[3]);
+    EXPECT_EQ(0, getinst->o_operands[4]);       
+  }
+};
+  
+TEST(CodegenTest, Instruction2_CodeGen){
+
+/*********************Common variables**********************/
+  std::string in; std::string op1, op2;
+  StringBuffer *symbols = new StringBuffer();
+  BrigOperandReg reg1, reg2;
+  
+  /*****************************************************************/
+  in.assign( "abs_s32 $s1, $s2;\n");
+  op1.assign("$s1"); op2.assign("$s2"); 
+  symbols->append(op1); symbols->append(op2);
+  
+  BrigInstBase out1 = {
+    0,
+    BrigEInstBase, 
+    BrigAbs, 
+    Brigs32,
+    BrigNoPacking,
+    {0, sizeof(reg1), 0, 0, 0}
+  };
+  out1.size = sizeof(out1);
+
+  reg1.size = sizeof(reg1);
+  reg1.kind = BrigEOperandReg;
+  reg1.type = Brigb32;
+  reg1.reserved = 0;
+  reg1.name = 0;
+  
+  reg2 = reg1; reg2.name = op1.size() + 1;
+  Instruction2_Test<BrigInstBase, BrigOperandReg, BrigOperandReg> TestCase1(in, symbols, &out1, &reg1, &reg2);
+  TestCase1.Run_Test(&Instruction2);
+  symbols->clear();
+ 
+/**********************************************************************************/
+  in.assign( "abs_s64 $d1, $d2;\n");
+  op1.assign("$d1"); op2.assign("$d2"); 
+  symbols->append(op1); symbols->append(op2);
+ 
+  BrigInstBase out2 = {
+    0,
+    BrigEInstBase, 
+    BrigAbs, 
+    Brigs64,
+    BrigNoPacking,
+    {0, sizeof(reg1), 0, 0, 0}
+  };
+  out2.size = sizeof(out2);
+
+  reg1.size = sizeof(reg1);
+  reg1.kind = BrigEOperandReg;
+  reg1.type = Brigb64;
+  reg1.reserved = 0;
+  reg1.name = 0;
+
+  reg2 = reg1; reg2.name = op1.size() + 1;
+  Instruction2_Test<BrigInstBase, BrigOperandReg, BrigOperandReg> TestCase2(in, symbols, &out2, &reg1, &reg2);
+  TestCase2.Run_Test(&Instruction2);
+  symbols->clear();
+ 
+/**********************************************************************************/
+  in.assign( "abs_f32 $s1, $s2;\n");
+  op1.assign("$s1"); op2.assign("$s2"); 
+  symbols->append(op1); symbols->append(op2);
+ 
+  BrigInstBase out3 = {
+    0,
+    BrigEInstBase, 
+    BrigAbs, 
+    Brigf32,
+    BrigNoPacking,
+    {0, sizeof(reg1), 0, 0, 0}
+  };
+  out3.size = sizeof(out3);
+
+  reg1.size = sizeof(reg1);
+  reg1.kind = BrigEOperandReg;
+  reg1.type = Brigb32;
+  reg1.reserved = 0;
+  reg1.name = 0;
+
+  reg2 = reg1; reg2.name = op1.size() + 1;
+  Instruction2_Test<BrigInstBase, BrigOperandReg, BrigOperandReg> TestCase3(in, symbols, &out3, &reg1, &reg2);
+  TestCase3.Run_Test(&Instruction2);
+  symbols->clear();
+
+/**********************************************************************************/
+  in.assign( "abs_f64 $d1,$d2;\n");
+  op1.assign("$d1"); op2.assign("$d2"); 
+  symbols->append(op1); symbols->append(op2);
+ 
+  BrigInstBase out4 = {
+    0,
+    BrigEInstBase, 
+    BrigAbs, 
+    Brigf64,
+    BrigNoPacking,
+    {0, sizeof(reg1), 0, 0, 0}
+  };
+  out4.size = sizeof(out4);
+
+  reg1.size = sizeof(reg1);
+  reg1.kind = BrigEOperandReg;
+  reg1.type = Brigb64;
+  reg1.reserved = 0;
+  reg1.name = 0;
+
+  reg2 = reg1; reg2.name = op1.size() + 1;
+  Instruction2_Test<BrigInstBase, BrigOperandReg, BrigOperandReg> TestCase4(in, symbols, &out4, &reg1, &reg2);
+  TestCase4.Run_Test(&Instruction2);
+  symbols->clear();
+
+/**********************************************************************************/
+  in.assign( "abs_p_s8x4 $s1, $s2;\n");
+  op1.assign("$s1"); op2.assign("$s2"); 
+  symbols->append(op1); symbols->append(op2);
+ 
+  BrigInstBase out5 = {
+    0,
+    BrigEInstBase, 
+    BrigAbs, 
+    Brigs8x4,
+    BrigPackP,
+    {0, sizeof(reg1), 0, 0, 0}
+  };
+  out5.size = sizeof(out5);
+
+  reg1.size = sizeof(reg1);
+  reg1.kind = BrigEOperandReg;
+  reg1.type = Brigb32;
+  reg1.reserved = 0;
+  reg1.name = 0;
+
+  reg2 = reg1; reg2.name = op1.size() + 1;
+  Instruction2_Test<BrigInstBase, BrigOperandReg, BrigOperandReg> TestCase5(in, symbols, &out5, &reg1, &reg2);
+  TestCase5.Run_Test(&Instruction2);
+  symbols->clear();
+
+/**********************************************************************************/
+  in.assign( "abs_p_f32x2 $d1, $d1;\n");
+  op1.assign("$d1"); op2.assign(""); 
+  symbols->append(op1); symbols->append(op2);
+ 
+  BrigInstBase out6 = {
+    0,
+    BrigEInstBase, 
+    BrigAbs, 
+    Brigf32x2,
+    BrigPackP,
+    {0, sizeof(reg1), 0, 0, 0}
+  };
+  out6.size = sizeof(out6);
+
+  reg1.size = sizeof(reg1);
+  reg1.kind = BrigEOperandReg;
+  reg1.type = Brigb64;
+  reg1.reserved = 0;
+  reg1.name = 0;
+
+  reg2 = reg1; 
+  Instruction2_Test<BrigInstBase, BrigOperandReg, BrigOperandReg> TestCase6(in, symbols, &out6, &reg1, &reg2);
+  TestCase6.Run_Test(&Instruction2);
+  symbols->clear();
+
+/**********************************************************************************/
+  in.assign( "abs_s_s8x4 $s1, $s2;\n");
+  op1.assign("$s1"); op2.assign("$s2"); 
+  symbols->append(op1); symbols->append(op2);
+ 
+  BrigInstBase out7 = {
+    0,
+    BrigEInstBase, 
+    BrigAbs, 
+    Brigs8x4,
+    BrigPackS,
+    {0, sizeof(reg1), 0, 0, 0}
+  };
+  out7.size = sizeof(out7);
+
+  reg1.size = sizeof(reg1);
+  reg1.kind = BrigEOperandReg;
+  reg1.type = Brigb32;
+  reg1.reserved = 0;
+  reg1.name = 0;
+
+  reg2 = reg1; reg2.name = op1.size() + 1;
+  Instruction2_Test<BrigInstBase, BrigOperandReg, BrigOperandReg> TestCase7(in, symbols, &out7, &reg1, &reg2);
+  TestCase7.Run_Test(&Instruction2);
+  symbols->clear();
+
+/**********************************************************************************/
+  in.assign( "abs_p_s8x8 $d1, $d2;\n");
+  op1.assign("$d1"); op2.assign("$d2"); 
+  symbols->append(op1); symbols->append(op2);
+ 
+  BrigInstBase out8 = {
+    0,
+    BrigEInstBase, 
+    BrigAbs, 
+    Brigs8x8,
+    BrigPackP,
+    {0, sizeof(reg1), 0, 0, 0}
+  };
+  out8.size = sizeof(out8);
+
+  reg1.size = sizeof(reg1);
+  reg1.kind = BrigEOperandReg;
+  reg1.type = Brigb64;
+  reg1.reserved = 0;
+  reg1.name = 0;
+
+  reg2 = reg1; reg2.name = op1.size() + 1;
+  Instruction2_Test<BrigInstBase, BrigOperandReg, BrigOperandReg> TestCase8(in, symbols, &out8, &reg1, &reg2);
+  TestCase8.Run_Test(&Instruction2);
+  symbols->clear();
+
+/**********************************************************************************/
+  in.assign( "abs_s_s8x8 $d1, $d2;\n");
+  op1.assign("$d1"); op2.assign("$d2"); 
+  symbols->append(op1); symbols->append(op2);
+ 
+  BrigInstBase out9 = {
+    0,
+    BrigEInstBase, 
+    BrigAbs, 
+    Brigs8x8,
+    BrigPackS,
+    {0, sizeof(reg1), 0, 0, 0}
+  };
+  out9.size = sizeof(out9);
+
+  reg1.size = sizeof(reg1);
+  reg1.kind = BrigEOperandReg;
+  reg1.type = Brigb64;
+  reg1.reserved = 0;
+  reg1.name = 0;
+
+  reg2 = reg1; reg2.name = op1.size() + 1;
+  Instruction2_Test<BrigInstBase, BrigOperandReg, BrigOperandReg> TestCase9(in, symbols, &out9, &reg1, &reg2);
+  TestCase9.Run_Test(&Instruction2);
+  symbols->clear();
+
+/**********************************************************************************/
+  in.assign( "abs_p_s16x2 $s1, $s2;\n");
+  op1.assign("$s1"); op2.assign("$s2"); 
+  symbols->append(op1); symbols->append(op2);
+ 
+  BrigInstBase out10 = {
+    0,
+    BrigEInstBase, 
+    BrigAbs, 
+    Brigs16x2,
+    BrigPackP,
+    {0, sizeof(reg1), 0, 0, 0}
+  };
+  out10.size = sizeof(out10);
+ 
+  reg1.size = sizeof(reg1);
+  reg1.kind = BrigEOperandReg;
+  reg1.type = Brigb32;
+  reg1.reserved = 0;
+  reg1.name = 0;
+
+  reg2 = reg1; reg2.name = op1.size() + 1;
+  Instruction2_Test<BrigInstBase, BrigOperandReg, BrigOperandReg> TestCase10(in, symbols, &out10, &reg1, &reg2);
+  TestCase10.Run_Test(&Instruction2);
+  symbols->clear();
+
+/**********************************************************************************/
+  in.assign( "abs_s_s16x2 $s1, $s2;\n");
+  op1.assign("$s1"); op2.assign("$s2"); 
+  symbols->append(op1); symbols->append(op2);
+ 
+  BrigInstBase out11 = {
+    0,
+    BrigEInstBase, 
+    BrigAbs, 
+    Brigs16x2,
+    BrigPackS,
+    {0, sizeof(reg1), 0, 0, 0}
+  };
+  out11.size = sizeof(out11);
+
+  reg1.size = sizeof(reg1);
+  reg1.kind = BrigEOperandReg;
+  reg1.type = Brigb32;
+  reg1.reserved = 0;
+  reg1.name = 0;
+
+  reg2 = reg1; reg2.name = op1.size() + 1;
+  Instruction2_Test<BrigInstBase, BrigOperandReg, BrigOperandReg> TestCase11(in, symbols, &out11, &reg1, &reg2);
+  TestCase11.Run_Test(&Instruction2);
+  symbols->clear();
+
+/**********************************************************************************/
+  in.assign( "neg_s32 $s1, 99;\n");
+  op1.assign("$s1"); op2.assign(""); 
+  symbols->append(op1); symbols->append(op2);
+
+  BrigInstBase out12 = {
+    0,
+    BrigEInstBase, 
+    BrigNeg, 
+    Brigs32,
+    BrigNoPacking,
+    {0, sizeof(reg1), 0, 0, 0}
+  };
+  out12.size = sizeof(out12);
+
+  reg1.size = sizeof(reg1);
+  reg1.kind = BrigEOperandReg;
+  reg1.type = Brigb32;
+  reg1.reserved = 0;
+  reg1.name = 0;
+
+  BrigOperandImmed imm1 = {
+    0,
+    BrigEOperandImmed,
+    Brigb32,
+    0,
+    {0} 
+  };
+  imm1.bits.u = 99;
+  imm1.size = sizeof(imm1);
+ 
+  Instruction2_Test<BrigInstBase, BrigOperandReg, BrigOperandImmed> TestCase12(in, symbols, &out12, &reg1, &imm1);
+  TestCase12.Run_Test(&Instruction2);
+  symbols->clear();
+
+/**********************************************************************************/
+  in.assign( "neg_s64 $d1, $d2;\n");
+  op1.assign("$d1"); op2.assign("$d2"); 
+  symbols->append(op1); symbols->append(op2);
+ 
+  BrigInstBase out13 = {
+    0,
+    BrigEInstBase, 
+    BrigNeg, 
+    Brigs64,
+    BrigNoPacking,
+    {0, sizeof(reg1), 0, 0, 0}
+  };
+  out13.size = sizeof(out13);
+
+  reg1.size = sizeof(reg1);
+  reg1.kind = BrigEOperandReg;
+  reg1.type = Brigb64;
+  reg1.reserved = 0;
+  reg1.name = 0;
+
+  reg2 = reg1; reg2.name = op1.size() + 1;
+  Instruction2_Test<BrigInstBase, BrigOperandReg, BrigOperandReg> TestCase13(in, symbols, &out13, &reg1, &reg2);
+  TestCase13.Run_Test(&Instruction2);
+  symbols->clear();
+
+/**********************************************************************************/
+  in.assign( "neg_f32 $s3,1.0f;\n");
+  op1.assign("$s3"); op2.assign(""); 
+  symbols->append(op1); symbols->append(op2);
+ 
+   BrigInstBase out14 = {
+    0,
+    BrigEInstBase, 
+    BrigNeg, 
+    Brigf32,
+    BrigNoPacking,
+    {0, sizeof(reg1), 0, 0, 0}
+  };
+  out14.size = sizeof(out14);
+
+  reg1.size = sizeof(reg1);
+  reg1.kind = BrigEOperandReg;
+  reg1.type = Brigb32;
+  reg1.reserved = 0;
+  reg1.name = 0;
+
+  BrigOperandImmed imm2 = {
+    0,
+    BrigEOperandImmed,
+    Brigb32,
+    0,
+    {0} 
+  };
+  imm2.bits.f = 1.0f;
+  imm2.size = sizeof(imm2);
+
+  Instruction2_Test<BrigInstBase, BrigOperandReg, BrigOperandImmed> TestCase14(in, symbols, &out14, &reg1, &imm2);
+  TestCase14.Run_Test(&Instruction2);
+  symbols->clear();
+
+/**********************************************************************************/
+  in.assign( "neg_f64 $d3,1.0;\n");
+  op1.assign("$d3"); op2.assign(""); 
+  symbols->append(op1); symbols->append(op2);
+ 
+  BrigInstBase out15 = {
+    0,
+    BrigEInstBase, 
+    BrigNeg, 
+    Brigf64,
+    BrigNoPacking,
+    {0, sizeof(reg1), 0, 0, 0}
+  };
+  out15.size = sizeof(out15);
+
+  reg1.size = sizeof(reg1);
+  reg1.kind = BrigEOperandReg;
+  reg1.type = Brigb64;
+  reg1.reserved = 0;
+  reg1.name = 0;
+
+  BrigOperandImmed imm3 = {
+    0,
+    BrigEOperandImmed,
+    Brigb64,
+    0,
+    {0} 
+  };
+  imm3.bits.d = 1.0;
+  imm3.size = sizeof(imm3);
+
+  Instruction2_Test<BrigInstBase, BrigOperandReg, BrigOperandImmed> TestCase15(in, symbols, &out15, &reg1, &imm3);
+  TestCase15.Run_Test(&Instruction2);
+  symbols->clear();
+
+/**********************************************************************************/
+  in.assign( "neg_p_f16x2 $s1, $s2;\n");
+  op1.assign("$s1"); op2.assign("$s2"); 
+  symbols->append(op1); symbols->append(op2);
+ 
+  BrigInstBase out16 = {
+    0,
+    BrigEInstBase, 
+    BrigNeg, 
+    Brigf16x2,
+    BrigPackP,
+    {0, sizeof(reg1), 0, 0, 0}
+  };
+  out16.size = sizeof(out16);
+
+  reg1.size = sizeof(reg1);
+  reg1.kind = BrigEOperandReg;
+  reg1.type = Brigb32;
+  reg1.reserved = 0;
+  reg1.name = 0;
+
+  reg2 = reg1; reg2.name = op1.size() + 1;
+  Instruction2_Test<BrigInstBase, BrigOperandReg, BrigOperandReg> TestCase16(in, symbols, &out16, &reg1, &reg2);
+  TestCase16.Run_Test(&Instruction2);
+  symbols->clear();
+
+/**********************************************************************************/
+  in.assign( "neg_s_u8x4 $s1, $s2;\n");
+  op1.assign("$s1"); op2.assign("$s2"); 
+  symbols->append(op1); symbols->append(op2);
+ 
+  BrigInstBase out17 = {
+    0,
+    BrigEInstBase, 
+    BrigNeg, 
+    Brigu8x4,
+    BrigPackS,
+    {0, sizeof(reg1), 0, 0, 0}
+  };
+  out17.size = sizeof(out17);
+
+  reg1.size = sizeof(reg1);
+  reg1.kind = BrigEOperandReg;
+  reg1.type = Brigb32;
+  reg1.reserved = 0;
+  reg1.name = 0;
+
+  reg2 = reg1; reg2.name = op1.size() + 1;
+  Instruction2_Test<BrigInstBase, BrigOperandReg, BrigOperandReg> TestCase17(in, symbols, &out17, &reg1, &reg2);
+  TestCase17.Run_Test(&Instruction2);
+  symbols->clear();
+
+/**********************************************************************************/
+  in.assign( "neg_p_s32x2 $d1, $d2;\n");
+  op1.assign("$d1"); op2.assign("$d2"); 
+  symbols->append(op1); symbols->append(op2);
+ 
+  BrigInstBase out18 = {
+    0,
+    BrigEInstBase, 
+    BrigNeg, 
+    Brigs32x2,
+    BrigPackP,
+    {0, sizeof(reg1), 0, 0, 0}
+  };
+  out18.size = sizeof(out18);
+
+  reg1.size = sizeof(reg1);
+  reg1.kind = BrigEOperandReg;
+  reg1.type = Brigb64;
+  reg1.reserved = 0;
+  reg1.name = 0;
+
+  reg2 = reg1; reg2.name = op1.size() + 1;
+  Instruction2_Test<BrigInstBase, BrigOperandReg, BrigOperandReg> TestCase18(in, symbols, &out18, &reg1, &reg2);
+  TestCase18.Run_Test(&Instruction2);
+  symbols->clear();
+
+/**********************************************************************************/
+  in.assign( "not_b1 $c1, $c2;\n");
+  op1.assign("$c1"); op2.assign("$c2"); 
+  symbols->append(op1); symbols->append(op2);
+ 
+  BrigInstBase out19 = {
+    0,
+    BrigEInstBase, 
+    BrigNot, 
+    Brigb1,
+    BrigNoPacking,
+    {0, sizeof(reg1), 0, 0, 0}
+  };
+  out19.size = sizeof(out19);
+
+  reg1.size = sizeof(reg1);
+  reg1.kind = BrigEOperandReg;
+  reg1.type = Brigb1;
+  reg1.reserved = 0;
+  reg1.name = 0;
+
+  reg2 = reg1; reg2.name = op1.size() + 1;
+  Instruction2_Test<BrigInstBase, BrigOperandReg, BrigOperandReg> TestCase19(in, symbols, &out19, &reg1, &reg2);
+  TestCase19.Run_Test(&Instruction2);
+  symbols->clear();
+
+/**********************************************************************************/
+  in.assign( "not_b32 $s0, $s2;\n");
+  op1.assign("$s0"); op2.assign("$s2"); 
+  symbols->append(op1); symbols->append(op2);
+ 
+  BrigInstBase out20 = {
+    0,
+    BrigEInstBase, 
+    BrigNot, 
+    Brigb32,
+    BrigNoPacking,
+    {0, sizeof(reg1), 0, 0, 0}
+  };
+  out20.size = sizeof(out20);
+
+  reg1.size = sizeof(reg1);
+  reg1.kind = BrigEOperandReg;
+  reg1.type = Brigb32;
+  reg1.reserved = 0;
+  reg1.name = 0;
+
+  reg2 = reg1; reg2.name = op1.size() + 1;
+  Instruction2_Test<BrigInstBase, BrigOperandReg, BrigOperandReg> TestCase20(in, symbols, &out20, &reg1, &reg2);
+  TestCase20.Run_Test(&Instruction2);
+  symbols->clear();
+
+/**********************************************************************************/
+  in.assign( "not_b64 $d0, $d1;\n");
+  op1.assign("$d0"); op2.assign("$d1"); 
+  symbols->append(op1); symbols->append(op2);
+ 
+  BrigInstBase out21 = {
+    0,
+    BrigEInstBase, 
+    BrigNot, 
+    Brigb64,
+    BrigNoPacking,
+    {0, sizeof(reg1), 0, 0, 0}
+  };
+  out21.size = sizeof(out21);
+
+  reg1.size = sizeof(reg1);
+  reg1.kind = BrigEOperandReg;
+  reg1.type = Brigb64;
+  reg1.reserved = 0;
+  reg1.name = 0;
+
+  reg2 = reg1; reg2.name = op1.size() + 1;
+  Instruction2_Test<BrigInstBase, BrigOperandReg, BrigOperandReg> TestCase21(in, symbols, &out21, &reg1, &reg2);
+  TestCase21.Run_Test(&Instruction2);
+  symbols->clear();
+
+/**********************************************************************************/
+  in.assign( "popcount_b32 $s1, $s2;\n");
+  op1.assign("$s1"); op2.assign("$s2"); 
+  symbols->append(op1); symbols->append(op2);
+ 
+  BrigInstBase out22 = {
+    0,
+    BrigEInstBase, 
+    BrigPopcount, 
+    Brigb32,
+    BrigNoPacking,
+    {0, sizeof(reg1), 0, 0, 0}
+  };
+  out22.size = sizeof(out22);
+
+  reg1.size = sizeof(reg1);
+  reg1.kind = BrigEOperandReg;
+  reg1.type = Brigb32;
+  reg1.reserved = 0;
+  reg1.name = 0;
+
+  reg2 = reg1; reg2.name = op1.size() + 1;
+  Instruction2_Test<BrigInstBase, BrigOperandReg, BrigOperandReg> TestCase22(in, symbols, &out22, &reg1, &reg2);
+  TestCase22.Run_Test(&Instruction2);
+  symbols->clear();
+
+/**********************************************************************************/
+  in.assign( "popcount_b64 $s1, $d2;\n");
+  op1.assign("$s1"); op2.assign("$d2"); 
+  symbols->append(op1); symbols->append(op2);
+ 
+  BrigInstBase out23 = {
+    0,
+    BrigEInstBase, 
+    BrigPopcount, 
+    Brigb64,
+    BrigNoPacking,
+    {0, sizeof(reg1), 0, 0, 0}
+  };
+  out23.size = sizeof(out23);
+
+  reg1.size = sizeof(reg1);
+  reg1.kind = BrigEOperandReg;
+  reg1.type = Brigb32;
+  reg1.reserved = 0;
+  reg1.name = 0;
+
+  reg2 = reg1; 
+  reg2.type = Brigb64;
+  reg2.name = op1.size() + 1;
+  Instruction2_Test<BrigInstBase, BrigOperandReg, BrigOperandReg> TestCase23(in, symbols, &out23, &reg1, &reg2);
+  TestCase23.Run_Test(&Instruction2);
+  symbols->clear();
+
+/**********************************************************************************/
+  in.assign( "bitrev_s32 $s1, $s2;\n");
+  op1.assign("$s1"); op2.assign("$s2"); 
+  symbols->append(op1); symbols->append(op2);
+ 
+  BrigInstBase out24 = {
+    0,
+    BrigEInstBase, 
+    BrigBitRev, 
+    Brigs32,
+    BrigNoPacking,
+    {0, sizeof(reg1), 0, 0, 0}
+  };
+  out24.size = sizeof(out24);
+
+  reg1.size = sizeof(reg1);
+  reg1.kind = BrigEOperandReg;
+  reg1.type = Brigb32;
+  reg1.reserved = 0;
+  reg1.name = 0;
+
+  reg2 = reg1; reg2.name = op1.size() + 1;
+  Instruction2_Test<BrigInstBase, BrigOperandReg, BrigOperandReg> TestCase24(in, symbols, &out24, &reg1, &reg2);
+  TestCase24.Run_Test(&Instruction2);
+  symbols->clear();
+
+/**********************************************************************************/
+  in.assign( "bitrev_u64 $d1, 0x234;\n");
+  op1.assign("$d1"); op2.assign(""); 
+  symbols->append(op1); symbols->append(op2);
+
+   BrigInstBase out25 = {
+    0,
+    BrigEInstBase, 
+    BrigBitRev, 
+    Brigu64,
+    BrigNoPacking,
+    {0, sizeof(reg1), 0, 0, 0}
+  };
+  out25.size = sizeof(out25);
+
+  reg1.size = sizeof(reg1);
+  reg1.kind = BrigEOperandReg;
+  reg1.type = Brigb64;
+  reg1.reserved = 0;
+  reg1.name = 0;
+
+  BrigOperandImmed imm4 = {
+    0,
+    BrigEOperandImmed,
+    Brigb32,
+    0,
+    {0} 
+  };
+  imm4.bits.u = 0x234;
+  imm4.size = sizeof(imm4);
+
+  Instruction2_Test<BrigInstBase, BrigOperandReg, BrigOperandImmed> TestCase25(in, symbols, &out25, &reg1, &imm4);
+  TestCase25.Run_Test(&Instruction2);
+  symbols->clear();
+
+/**********************************************************************************/
+  in.assign( "firstbit_s32 $s0, $s0;\n");
+  op1.assign("$s0"); 
+  symbols->append(op1); 
+ 
+  BrigInstBase out26 = {
+    0,
+    BrigEInstBase, 
+    BrigFirstbit, 
+    Brigs32,
+    BrigNoPacking,
+    {0, sizeof(reg1), 0, 0, 0}
+  };
+  out26.size = sizeof(out26);
+
+  reg1.size = sizeof(reg1);
+  reg1.kind = BrigEOperandReg;
+  reg1.type = Brigb32;
+  reg1.reserved = 0;
+  reg1.name = 0;
+
+  reg2 = reg1; 
+  Instruction2_Test<BrigInstBase, BrigOperandReg, BrigOperandReg> TestCase26(in, symbols, &out26, &reg1, &reg2);
+  TestCase26.Run_Test(&Instruction2);
+  symbols->clear();
+
+/**********************************************************************************/
+  in.assign( "firstbit_u64 $s0, $d6;\n");
+  op1.assign("$s0"); op2.assign("$d6"); 
+  symbols->append(op1); symbols->append(op2);
+ 
+  BrigInstBase out27 = {
+    0,
+    BrigEInstBase, 
+    BrigFirstbit, 
+    Brigu64,
+    BrigNoPacking,
+    {0, sizeof(reg1), 0, 0, 0}
+  };
+  out27.size = sizeof(out27);
+
+  reg1.size = sizeof(reg1);
+  reg1.kind = BrigEOperandReg;
+  reg1.type = Brigb32;
+  reg1.reserved = 0;
+  reg1.name = 0;
+
+  reg2 = reg1; 
+  reg2.name = op1.size() + 1;
+  reg2.type = Brigb64;
+  Instruction2_Test<BrigInstBase, BrigOperandReg, BrigOperandReg> TestCase27(in, symbols, &out27, &reg1, &reg2);
+  TestCase27.Run_Test(&Instruction2);
+  symbols->clear();
+
+/**********************************************************************************/
+  in.assign( "lastbit_u32 $s0, $s0;\n");
+  op1.assign("$s0"); 
+  symbols->append(op1); 
+ 
+  BrigInstBase out28 = {
+    0,
+    BrigEInstBase, 
+    BrigLastbit, 
+    Brigu32,
+    BrigNoPacking,
+    {0, sizeof(reg1), 0, 0, 0}
+  };
+  out28.size = sizeof(out28);
+
+  reg1.size = sizeof(reg1);
+  reg1.kind = BrigEOperandReg;
+  reg1.type = Brigb32;
+  reg1.reserved = 0;
+  reg1.name = 0;
+
+  reg2 = reg1; 
+  Instruction2_Test<BrigInstBase, BrigOperandReg, BrigOperandReg> TestCase28(in, symbols, &out28, &reg1, &reg2);
+  TestCase28.Run_Test(&Instruction2);
+  symbols->clear();
+
+/**********************************************************************************/
+  in.assign( "lastbit_s64 $s0, $d6;\n");
+  op1.assign("$s0"); op2.assign("$d6"); 
+  symbols->append(op1); symbols->append(op2);
+ 
+  BrigInstBase out29 = {
+    0,
+    BrigEInstBase, 
+    BrigLastbit, 
+    Brigs64,
+    BrigNoPacking,
+    {0, sizeof(reg1), 0, 0, 0}
+  };
+  out29.size = sizeof(out29);
+
+  reg1.size = sizeof(reg1);
+  reg1.kind = BrigEOperandReg;
+  reg1.type = Brigb32;
+  reg1.reserved = 0;
+  reg1.name = 0;
+
+  reg2 = reg1; 
+  reg2.name = op1.size() + 1;
+  reg2.type = Brigb64;
+  Instruction2_Test<BrigInstBase, BrigOperandReg, BrigOperandReg> TestCase29(in, symbols, &out29, &reg1, &reg2);
+  TestCase29.Run_Test(&Instruction2);
+  symbols->clear();
+
+/**********************************************************************************/
+  in.assign( "movs_lo_b32 $s1, $d1;\n");
+  op1.assign("$s1"); op2.assign("$d1"); 
+  symbols->append(op1); symbols->append(op2);
+ 
+  BrigInstBase out30 = {
+    0,
+    BrigEInstBase, 
+    BrigMovsLo, 
+    Brigb32,
+    BrigNoPacking,
+    {0, sizeof(reg1), 0, 0, 0}
+  };
+  out30.size = sizeof(out30);
+
+  reg1.size = sizeof(reg1);
+  reg1.kind = BrigEOperandReg;
+  reg1.type = Brigb32;
+  reg1.reserved = 0;
+  reg1.name = 0;
+
+  reg2 = reg1; 
+  reg2.name = op1.size() + 1;
+  reg2.type = Brigb64;
+  Instruction2_Test<BrigInstBase, BrigOperandReg, BrigOperandReg> TestCase30(in, symbols, &out30, &reg1, &reg2);
+  TestCase30.Run_Test(&Instruction2);
+  symbols->clear();
+
+/**********************************************************************************/
+  in.assign( "movs_hi_b32 $s1, $d1;\n");
+  op1.assign("$s1"); op2.assign("$d1"); 
+  symbols->append(op1); symbols->append(op2);
+ 
+  BrigInstBase out31 = {
+    0,
+    BrigEInstBase, 
+    BrigMovsHi, 
+    Brigb32,
+    BrigNoPacking,
+    {0, sizeof(reg1), 0, 0, 0}
+  };
+  out31.size = sizeof(out31);
+
+  reg1.size = sizeof(reg1);
+  reg1.kind = BrigEOperandReg;
+  reg1.type = Brigb32;
+  reg1.reserved = 0;
+  reg1.name = 0;
+
+  reg2 = reg1; 
+  reg2.name = op1.size() + 1;
+  reg2.type = Brigb64;
+  Instruction2_Test<BrigInstBase, BrigOperandReg, BrigOperandReg> TestCase31(in, symbols, &out31, &reg1, &reg2);
+  TestCase31.Run_Test(&Instruction2);
+  symbols->clear();
+
+/**********************************************************************************/
+  in.assign( "fract_f32 $s0, 3.2f;\n");
+  op1.assign("$s0"); 
+  symbols->append(op1); 
+
+  BrigInstBase out32 = {
+    0,
+    BrigEInstBase, 
+    BrigFract, 
+    Brigf32,
+    BrigNoPacking,
+    {0, sizeof(reg1), 0, 0, 0}
+  };
+  out32.size = sizeof(out32);
+
+  reg1.size = sizeof(reg1);
+  reg1.kind = BrigEOperandReg;
+  reg1.type = Brigb32;
+  reg1.reserved = 0;
+  reg1.name = 0;
+
+  BrigOperandImmed imm5 = {
+    0,
+    BrigEOperandImmed,
+    Brigb32,
+    0,
+    {0} 
+  };
+  imm5.bits.f = 3.2f;
+  imm5.size = sizeof(imm5);
+
+  Instruction2_Test<BrigInstBase, BrigOperandReg, BrigOperandImmed> TestCase32(in, symbols, &out32, &reg1, &imm5);
+  TestCase32.Run_Test(&Instruction2);
+  symbols->clear();
+
+/**********************************************************************************/
+  in.assign( "fcos_f32 $s1, $s0;\n");
+  op1.assign("$s1"); op2.assign("$s0"); 
+  symbols->append(op1); symbols->append(op2);
+ 
+  BrigInstBase out33 = {
+    0,
+    BrigEInstBase, 
+    BrigFcos, 
+    Brigf32,
+    BrigNoPacking,
+    {0, sizeof(reg1), 0, 0, 0}
+  };
+  out33.size = sizeof(out33);
+
+  reg1.size = sizeof(reg1);
+  reg1.kind = BrigEOperandReg;
+  reg1.type = Brigb32;
+  reg1.reserved = 0;
+  reg1.name = 0;
+
+  reg2 = reg1; reg2.name = op1.size() + 1;
+  Instruction2_Test<BrigInstBase, BrigOperandReg, BrigOperandReg> TestCase33(in, symbols, &out33, &reg1, &reg2);
+  TestCase33.Run_Test(&Instruction2);
+  symbols->clear();
+
+/**********************************************************************************/
+  in.assign( "fsin_f32 $s1, $s0;\n");
+  op1.assign("$s1"); op2.assign("$s0"); 
+  symbols->append(op1); symbols->append(op2);
+ 
+  BrigInstBase out34 = {
+    0,
+    BrigEInstBase, 
+    BrigFsin, 
+    Brigf32,
+    BrigNoPacking,
+    {0, sizeof(reg1), 0, 0, 0}
+  };
+  out34.size = sizeof(out34);
+
+  reg1.size = sizeof(reg1);
+  reg1.kind = BrigEOperandReg;
+  reg1.type = Brigb32;
+  reg1.reserved = 0;
+  reg1.name = 0;
+
+  reg2 = reg1; reg2.name = op1.size() + 1;
+  Instruction2_Test<BrigInstBase, BrigOperandReg, BrigOperandReg> TestCase34(in, symbols, &out34, &reg1, &reg2);
+  TestCase34.Run_Test(&Instruction2);
+  symbols->clear();
+
+/**********************************************************************************/
+  in.assign( "flog2_f32 $s1, $s0;\n");
+  op1.assign("$s1"); op2.assign("$s0");  
+  symbols->append(op1); symbols->append(op2);
+ 
+  BrigInstBase out35 = {
+    0,
+    BrigEInstBase, 
+    BrigFlog2, 
+    Brigf32,
+    BrigNoPacking,
+    {0, sizeof(reg1), 0, 0, 0}
+  };
+  out35.size = sizeof(out35);
+
+  reg1.size = sizeof(reg1);
+  reg1.kind = BrigEOperandReg;
+  reg1.type = Brigb32;
+  reg1.reserved = 0;
+  reg1.name = 0;
+
+  reg2 = reg1; reg2.name = op1.size() + 1;
+  Instruction2_Test<BrigInstBase, BrigOperandReg, BrigOperandReg> TestCase35(in, symbols, &out35, &reg1, &reg2);
+  TestCase35.Run_Test(&Instruction2);
+  symbols->clear();
+
+/**********************************************************************************/
+  in.assign( "fexp2_f32 $s1, $s0;\n");
+  op1.assign("$s1"); op2.assign("$s0"); 
+  symbols->append(op1); symbols->append(op2);
+ 
+  BrigInstBase out36 = {
+    0,
+    BrigEInstBase, 
+    BrigFexp2, 
+    Brigf32,
+    BrigNoPacking,
+    {0, sizeof(reg1), 0, 0, 0}
+  };
+  out36.size = sizeof(out36);
+
+  reg1.size = sizeof(reg1);
+  reg1.kind = BrigEOperandReg;
+  reg1.type = Brigb32;
+  reg1.reserved = 0;
+  reg1.name = 0;
+
+  reg2 = reg1; reg2.name = op1.size() + 1;
+  
+  Instruction2_Test<BrigInstBase, BrigOperandReg, BrigOperandReg> TestCase36(in, symbols, &out36, &reg1, &reg2);
+  TestCase36.Run_Test(&Instruction2);
+  symbols->clear();
+ 
+/**********************************************************************************/
+  in.assign( "frsqrt_f32 $s1, $s0;\n");
+  op1.assign("$s1"); op2.assign("$s0"); 
+  symbols->append(op1); symbols->append(op2);
+ 
+  BrigInstBase out37 = {
+    0,
+    BrigEInstBase, 
+    BrigFrsqrt, 
+    Brigf32,
+    BrigNoPacking,
+    {0, sizeof(reg1), 0, 0, 0}
+  };
+  out37.size = sizeof(out37);
+
+  reg1.size = sizeof(reg1);
+  reg1.kind = BrigEOperandReg;
+  reg1.type = Brigb32;
+  reg1.reserved = 0;
+  reg1.name = 0;
+
+  reg2 = reg1; reg2.name = op1.size() + 1;
+  Instruction2_Test<BrigInstBase, BrigOperandReg, BrigOperandReg> TestCase37(in, symbols, &out37, &reg1, &reg2);
+  TestCase37.Run_Test(&Instruction2);
+  symbols->clear();
+
+  
+/**********************************************************************************/
+  in.assign( "frcp_f32 $s1, $s0;\n");
+  op1.assign("$s1"); op2.assign("$s0"); 
+  symbols->append(op1); symbols->append(op2);
+ 
+  BrigInstBase out38 = {
+    0,
+    BrigEInstBase, 
+    BrigFrcp, 
+    Brigf32,
+    BrigNoPacking,
+    {0, sizeof(reg1), 0, 0, 0}
+  };
+  out38.size = sizeof(out38);
+
+  reg1.size = sizeof(reg1);
+  reg1.kind = BrigEOperandReg;
+  reg1.type = Brigb32;
+  reg1.reserved = 0;
+  reg1.name = 0;
+
+  reg2 = reg1; reg2.name = op1.size() + 1;
+  Instruction2_Test<BrigInstBase, BrigOperandReg, BrigOperandReg> TestCase38(in, symbols, &out38, &reg1, &reg2);
+  TestCase38.Run_Test(&Instruction2);
+  symbols->clear();
+
+/**********************************************************************************/
+  in.assign( "sqrt_f64 $d1, 1.21;\n");
+  op1.assign("$d1"); 
+  symbols->append(op1); 
+
+  BrigInstBase out39 = {
+    0,
+    BrigEInstBase, 
+    BrigSqrt, 
+    Brigf64,
+    BrigNoPacking,
+    {0, sizeof(reg1), 0, 0, 0}
+  };
+  out39.size = sizeof(out39);
+    
+  reg1.size = sizeof(reg1);
+  reg1.kind = BrigEOperandReg;
+  reg1.type = Brigb64;
+  reg1.reserved = 0;
+  reg1.name = 0;
+
+  BrigOperandImmed imm6 = {
+    0,
+    BrigEOperandImmed,
+    Brigb64,
+    0,
+    {0} 
+  };
+  imm6.bits.d = 1.21;
+  imm6.size = sizeof(imm6);
+
+  Instruction2_Test<BrigInstBase, BrigOperandReg, BrigOperandImmed> TestCase39(in, symbols, &out39, &reg1, &imm6);
+  TestCase39.Run_Test(&Instruction2);
+  symbols->clear();
+
+/**********************************************************************************/
+  in.assign( "unpack3 $s1, $s2;\n");
+  op1.assign("$s1"); op2.assign("$s2"); 
+  symbols->append(op1); symbols->append(op2);
+ 
+  BrigInstBase out40 = {
+    0,
+    BrigEInstBase, 
+    BrigUnpack3, 
+    Brigb32,
+    BrigNoPacking,
+    {0, sizeof(reg1), 0, 0, 0}
+  };
+  out40.size = sizeof(out40);
+
+  reg1.size = sizeof(reg1);
+  reg1.kind = BrigEOperandReg;
+  reg1.type = Brigb32;
+  reg1.reserved = 0;
+  reg1.name = 0;
+
+  reg2 = reg1; reg2.name = op1.size() + 1;
+  Instruction2_Test<BrigInstBase, BrigOperandReg, BrigOperandReg> TestCase40(in, symbols, &out40, &reg1, &reg2);
+  TestCase40.Run_Test(&Instruction2);
+  symbols->clear();
+
+/**********************************************************************************/
+  in.assign( "unpack2 $s1, $s2;\n");
+  op1.assign("$s1"); op2.assign("$s2"); 
+  symbols->append(op1); symbols->append(op2);
+ 
+  BrigInstBase out41 = {
+    0,
+    BrigEInstBase, 
+    BrigUnpack2, 
+    Brigb32,
+    BrigNoPacking,
+    {0, sizeof(reg1), 0, 0, 0}
+  };
+  out41.size = sizeof(out41);
+
+  reg1.size = sizeof(reg1);
+  reg1.kind = BrigEOperandReg;
+  reg1.type = Brigb32;
+  reg1.reserved = 0;
+  reg1.name = 0;
+
+  reg2 = reg1; reg2.name = op1.size() + 1;
+  Instruction2_Test<BrigInstBase, BrigOperandReg, BrigOperandReg> TestCase41(in, symbols, &out41, &reg1, &reg2);
+  TestCase41.Run_Test(&Instruction2);
+  symbols->clear();
+
+ /**********************************************************************************/
+  in.assign( "unpack1 $s1, $s2;\n");
+  op1.assign("$s1"); op2.assign("$s2"); 
+  symbols->append(op1); symbols->append(op2);
+ 
+  BrigInstBase out42 = {
+    0,
+    BrigEInstBase, 
+    BrigUnpack1, 
+    Brigb32,
+    BrigNoPacking,
+    {0, sizeof(reg1), 0, 0, 0}
+  };
+  out42.size = sizeof(out42);
+
+  reg1.size = sizeof(reg1);
+  reg1.kind = BrigEOperandReg;
+  reg1.type = Brigb32;
+  reg1.reserved = 0;
+  reg1.name = 0;
+
+  reg2 = reg1; reg2.name = op1.size() + 1;
+  Instruction2_Test<BrigInstBase, BrigOperandReg, BrigOperandReg> TestCase42(in, symbols, &out42, &reg1, &reg2);
+  TestCase42.Run_Test(&Instruction2);
+  symbols->clear();
+
+/**********************************************************************************/
+  in.assign( "unpack0 $s1, $s2;\n");
+  op1.assign("$s1"); op2.assign("$s2"); 
+  symbols->append(op1); symbols->append(op2);
+ 
+  BrigInstBase out43 = {
+    0,
+    BrigEInstBase, 
+    BrigUnpack0, 
+    Brigb32,
+    BrigNoPacking,
+    {0, sizeof(reg1), 0, 0, 0}
+  };
+  out43.size = sizeof(out43);
+
+  reg1.size = sizeof(reg1);
+  reg1.kind = BrigEOperandReg;
+  reg1.type = Brigb32;
+  reg1.reserved = 0;
+  reg1.name = 0;
+
+  reg2 = reg1; reg2.name = op1.size() + 1;
+  Instruction2_Test<BrigInstBase, BrigOperandReg, BrigOperandReg> TestCase43(in, symbols, &out43, &reg1, &reg2);
+  TestCase43.Run_Test(&Instruction2);
+  symbols->clear();
+
+/**********************************************************************************/
+  in.assign( "workitemaid $s1, $s2;\n");
+  op1.assign("$s1"); op2.assign("$s2"); 
+  symbols->append(op1); symbols->append(op2);
+ 
+  BrigInstBase out44 = {
+    0,
+    BrigEInstBase, 
+    BrigWorkItemAId, 
+    Brigb32,
+    BrigNoPacking,
+    {0, sizeof(reg1), 0, 0, 0}
+  };
+  out44.size = sizeof(out44);
+
+  reg1.size = sizeof(reg1);
+  reg1.kind = BrigEOperandReg;
+  reg1.type = Brigb32;
+  reg1.reserved = 0;
+  reg1.name = 0;
+
+  reg2 = reg1; reg2.name = op1.size() + 1;
+  Instruction2_Test<BrigInstBase, BrigOperandReg, BrigOperandReg> TestCase44(in, symbols, &out44, &reg1, &reg2);
+  TestCase44.Run_Test(&Instruction2);
+  symbols->clear();
+
+/**********************************************************************************/
+  in.assign( "sqrt_s8x4 $s1, $s2; \n");
+  op1.assign("$s1"); op2.assign("$s2"); 
+  symbols->append(op1); symbols->append(op2);
+ 
+  BrigInstBase out45 = {
+    0,
+    BrigEInstBase, 
+    BrigSqrt, 
+    Brigs8x4,
+    BrigNoPacking,
+    {0, sizeof(reg1), 0, 0, 0}
+  };
+  out45.size = sizeof(out45);
+
+  reg1.size = sizeof(reg1);
+  reg1.kind = BrigEOperandReg;
+  reg1.type = Brigb32;
+  reg1.reserved = 0;
+  reg1.name = 0;
+
+  reg2 = reg1; reg2.name = op1.size() + 1;
+  Instruction2_Test<BrigInstBase, BrigOperandReg, BrigOperandReg> TestCase45(in, symbols, &out45, &reg1, &reg2);
+  TestCase45.Run_Test(&Instruction2);
+  symbols->clear();
+
+/**********************************************************************************/
+  in.assign( "neg_s32 $s1, $s2;");
+  op1.assign("$s1"); op2.assign("$s2"); 
+  symbols->append(op1); symbols->append(op2);
+ 
+  BrigInstBase out46 = {
+    0,
+    BrigEInstBase, 
+    BrigNeg,
+    Brigs32,
+    BrigNoPacking,
+    {0, sizeof(reg1), 0, 0, 0}
+  };
+  out46.size = sizeof(out46);
+
+  reg1.size = sizeof(reg1);
+  reg1.kind = BrigEOperandReg;
+  reg1.type = Brigb32;
+  reg1.reserved = 0;
+  reg1.name = 0;
+
+  reg2 = reg1; reg2.name = op1.size() + 1;
+  Instruction2_Test<BrigInstBase, BrigOperandReg, BrigOperandReg> TestCase46(in, symbols, &out46, &reg1, &reg2);
+  TestCase46.Run_Test(&Instruction2);
+  symbols->clear();
+
+/**********************************************************************************/
+  in.assign( "mask_b64 $d1, $d2;");
+  op1.assign("$d1"); op2.assign("$d2"); 
+  symbols->append(op1); symbols->append(op2);
+ 
+  BrigInstBase out47 = {
+    0,
+    BrigEInstBase, 
+    BrigMask,
+    Brigb64,
+    BrigNoPacking,
+    {0, sizeof(reg1), 0, 0, 0}
+  };
+  out47.size = sizeof(out47);
+
+  reg1.size = sizeof(reg1);
+  reg1.kind = BrigEOperandReg;
+  reg1.type = Brigb64;
+  reg1.reserved = 0;
+  reg1.name = 0;
+
+  reg2 = reg1; reg2.name = op1.size() + 1;
+  Instruction2_Test<BrigInstBase, BrigOperandReg, BrigOperandReg> TestCase47(in, symbols, &out47, &reg1, &reg2);
+  TestCase47.Run_Test(&Instruction2);
+  symbols->clear();
+
+/**********************************************************************************/
+  in.assign( "count_u32 $s1, $s2;");
+  op1.assign("$s1"); op2.assign("$s2"); 
+  symbols->append(op1); symbols->append(op2);
+ 
+  BrigInstBase out48 = {
+    0,
+    BrigEInstBase, 
+    BrigCount,
+    Brigu32,
+    BrigNoPacking,
+    {0, sizeof(reg1), 0, 0, 0}
+  };
+  out48.size = sizeof(out48);
+
+  reg1.size = sizeof(reg1);
+  reg1.kind = BrigEOperandReg;
+  reg1.type = Brigb32;
+  reg1.reserved = 0;
+  reg1.name = 0;
+
+  reg2 = reg1; reg2.name = op1.size() + 1;
+  Instruction2_Test<BrigInstBase, BrigOperandReg, BrigOperandReg> TestCase48(in, symbols, &out48, &reg1, &reg2);
+  TestCase48.Run_Test(&Instruction2);
+  symbols->clear();
+
+/**********************************************************************************/
+  in.assign( "alloca $s1,$s2;");
+  op1.assign("$s1"); op2.assign("$s2"); 
+  symbols->append(op1); symbols->append(op2);
+ 
+  BrigInstBase out49 = {
+    0,
+    BrigEInstBase, 
+    BrigAlloca,
+    Brigb32,
+    BrigNoPacking,
+    {0, sizeof(reg1), 0, 0, 0}
+  };
+  out49.size = sizeof(out49);
+
+  reg1.size = sizeof(reg1);;
+  reg1.kind = BrigEOperandReg;
+  reg1.type = Brigb32;
+  reg1.reserved = 0;
+  reg1.name = 0;
+
+  reg2 = reg1; reg2.name = op1.size() + 1;
+  Instruction2_Test<BrigInstBase, BrigOperandReg, BrigOperandReg> TestCase49(in, symbols, &out49, &reg1, &reg2);
+  TestCase49.Run_Test(&Instruction2);
+  symbols->clear();
+
+/**********************************************************************************/
+  in.assign( "workitemid $s1,$s2;");
+  op1.assign("$s1"); op2.assign("$s2"); 
+  symbols->append(op1); symbols->append(op2);
+ 
+  BrigInstBase out50 = {
+    0,
+    BrigEInstBase, 
+    BrigWorkItemId,
+    Brigb32,
+    BrigNoPacking,
+    {0, sizeof(reg1), 0, 0, 0}
+  };
+  out50.size = sizeof(out50);
+
+  reg1.size = sizeof(reg1);
+  reg1.kind = BrigEOperandReg;
+  reg1.type = Brigb32;
+  reg1.reserved = 0;
+  reg1.name = 0;
+
+  reg2 = reg1; reg2.name = op1.size() + 1;
+  Instruction2_Test<BrigInstBase, BrigOperandReg, BrigOperandReg> TestCase50(in, symbols, &out50, &reg1, &reg2);
+  TestCase50.Run_Test(&Instruction2);
+  symbols->clear();
+
+/**********************************************************************************/
+  in.assign( "workgroupid $s1,$s2;");
+  op1.assign("$s1"); op2.assign("$s2"); 
+  symbols->append(op1); symbols->append(op2);
+ 
+  BrigInstBase out51 = {
+    0,
+    BrigEInstBase, 
+    BrigWorkGroupId,
+    Brigb32,
+    BrigNoPacking,
+    {0, sizeof(reg1), 0, 0, 0}
+  };
+  out51.size = sizeof(out51);
+
+  reg1.size = sizeof(reg1);
+  reg1.kind = BrigEOperandReg;
+  reg1.type = Brigb32;
+  reg1.reserved = 0;
+  reg1.name = 0;
+
+  reg2 = reg1; reg2.name = op1.size() + 1;
+  Instruction2_Test<BrigInstBase, BrigOperandReg, BrigOperandReg> TestCase51(in, symbols, &out51, &reg1, &reg2);
+  TestCase51.Run_Test(&Instruction2);
+  symbols->clear();
+
+/**********************************************************************************/
+  in.assign( "workgroupsize $s1,$s2;");
+  op1.assign("$s1"); op2.assign("$s2"); 
+  symbols->append(op1); symbols->append(op2);
+ 
+  BrigInstBase out52 = {
+    0,
+    BrigEInstBase, 
+    BrigWorkGroupSize,
+    Brigb32,
+    BrigNoPacking,
+    {0, sizeof(reg1), 0, 0, 0}
+  };
+  out52.size = sizeof(out52);
+
+  reg1.size = sizeof(reg1);
+  reg1.kind = BrigEOperandReg;
+  reg1.type = Brigb32;
+  reg1.reserved = 0;
+  reg1.name = 0;
+
+  reg2 = reg1; reg2.name = op1.size() + 1;
+  Instruction2_Test<BrigInstBase, BrigOperandReg, BrigOperandReg> TestCase52(in, symbols, &out52, &reg1, &reg2);
+  TestCase52.Run_Test(&Instruction2);
+  symbols->clear();
+
+/**********************************************************************************/
+  in.assign( "NDRangesize $s1,$s2;");
+  op1.assign("$s1"); op2.assign("$s2"); 
+  symbols->append(op1); symbols->append(op2);
+  
+  BrigInstBase out53 = {
+    0,
+    BrigEInstBase, 
+    BrigNDRangeSize,
+    Brigb32,
+    BrigNoPacking,
+    {0, sizeof(reg1), 0, 0, 0}
+  };
+  out53.size = sizeof(out53);
+
+  reg1.size = sizeof(reg1);
+  reg1.kind = BrigEOperandReg;
+  reg1.type = Brigb32;
+  reg1.reserved = 0;
+  reg1.name = 0;
+
+  reg2 = reg1; reg2.name = op1.size() + 1;
+  Instruction2_Test<BrigInstBase, BrigOperandReg, BrigOperandReg> TestCase53(in, symbols, &out53, &reg1, &reg2);
+  TestCase53.Run_Test(&Instruction2);
+  symbols->clear();
+
+/**********************************************************************************/
+  in.assign( "NDRangegroups $s1,$s2;");
+  op1.assign("$s1"); op2.assign("$s2"); 
+  symbols->append(op1); symbols->append(op2);
+ 
+  BrigInstBase out54 = {
+    0,
+    BrigEInstBase, 
+    BrigNDRangeGroups,
+    Brigb32,
+    BrigNoPacking,
+    {0, sizeof(reg1), 0, 0, 0}
+  };
+  out54.size = sizeof(out54);
+
+  reg1.size = sizeof(reg1);
+  reg1.kind = BrigEOperandReg;
+  reg1.type = Brigb32;
+  reg1.reserved = 0;
+  reg1.name = 0;
+
+  reg2 = reg1; reg2.name = op1.size() + 1;
+  Instruction2_Test<BrigInstBase, BrigOperandReg, BrigOperandReg> TestCase54(in, symbols, &out54, &reg1, &reg2);
+  TestCase54.Run_Test(&Instruction2);
+  symbols->clear();
+}
+
+/**********************************************************************************/
+/**********************************************************************************/
+TEST(CodegenTest, Instruction2_With_Modifier_CodeGen) {
+
+/*********************Common variables**********************/
+  std::string in; std::string op1, op2;
+  StringBuffer *symbols = new StringBuffer();
+  BrigOperandReg reg1, reg2;
+  
+  /*****************************************************************/
+  in.assign( "sqrt_ftz_s8x4 $s1, $s2; \n");
+  op1.assign("$s1"); op2.assign("$s2"); 
+  symbols->append(op1); symbols->append(op2);
+
+  BrigAluModifier bam;
+  bam.ftz = 1;
+  bam.floatOrInt = 0;
+  bam.rounding = 0;
+  bam.hi = 0;
+  bam.approx = 0;
+  bam.fbar = 0;
+  bam.reserved = 0;
+
+  BrigInstMod out1 = {
+    0,
+    BrigEInstMod,      
+    BrigSqrt,         
+    Brigs8x4,          
+    BrigNoPacking,     
+    {0, sizeof(reg1), 0, 0, 0},
+    bam
+  };
+  out1.size = sizeof(out1);
+
+  reg1.size = sizeof(reg1);
+  reg1.kind = BrigEOperandReg;
+  reg1.type = Brigb32;
+  reg1.reserved = 0;
+  reg1.name = 0;
+
+  reg2 = reg1; reg2.name = op1.size() + 1;
+  Instruction2_Test<BrigInstMod, BrigOperandReg, BrigOperandReg> TestCase1(in, symbols, &out1, &reg1, &reg2);
+  TestCase1.Run_Test(&Instruction2);
+  symbols->clear();
+
+/**********************************************************************************/
+  in.assign( "abs_ftz_p_s8x4 $s1, $s2; \n");
+  op1.assign("$s1"); op2.assign("$s2"); 
+  symbols->append(op1); symbols->append(op2);
+
+  bam.ftz = 1;
+  bam.floatOrInt = 0;
+  bam.rounding = 0;
+  bam.hi = 0;
+  bam.approx = 0;
+  bam.fbar = 0;
+  bam.reserved = 0;
+
+  BrigInstMod out2 = {
+    0,
+    BrigEInstMod,      
+    BrigAbs,           
+    Brigs8x4,          
+    BrigPackP,     
+    {0, sizeof(reg1), 0, 0, 0},
+    bam
+  };
+  out2.size = sizeof(out2);
+
+  reg1.size = sizeof(reg1);
+  reg1.kind = BrigEOperandReg;
+  reg1.type = Brigb32;
+  reg1.reserved = 0;
+  reg1.name = 0;
+
+  reg2 = reg1; reg2.name = op1.size() + 1;
+  Instruction2_Test<BrigInstMod, BrigOperandReg, BrigOperandReg> TestCase2(in, symbols, &out2, &reg1, &reg2);
+  TestCase2.Run_Test(&Instruction2);
+  symbols->clear();
+
+/**********************************************************************************/
+  in.assign( "fract_ftz_f32 $s0, 1.6f;\n");
+  op1.assign("$s0"); 
+  symbols->append(op1); 
+
+  bam.ftz = 1;
+  bam.floatOrInt = 0;
+  bam.rounding = 0;
+  bam.hi = 0;
+  bam.approx = 0;
+  bam.fbar = 0;
+  bam.reserved = 0;
+
+  BrigInstMod out3 = {
+    0,
+    BrigEInstMod,      
+    BrigFract,           
+    Brigf32,          
+    BrigNoPacking,     
+    {0, sizeof(reg1), 0, 0, 0},
+    bam
+  };
+  out3.size = sizeof(out3);
+ 
+  reg1.size = sizeof(reg1);
+  reg1.kind = BrigEOperandReg;
+  reg1.type = Brigb32;
+  reg1.reserved = 0;
+  reg1.name = 0;
+
+  BrigOperandImmed imm1 = {
+    0,
+    BrigEOperandImmed,
+    Brigb32,
+    0,
+    {0} 
+  };
+  imm1.bits.f = 1.6f;
+  imm1.size = sizeof(imm1);
+
+  Instruction2_Test<BrigInstMod, BrigOperandReg, BrigOperandImmed> TestCase3(in, symbols, &out3, &reg1, &imm1);
+  TestCase3.Run_Test(&Instruction2);
+  symbols->clear();
+
+/**********************************************************************************/
+  in.assign( "neg_ftz_p_s32 $s1, 1.0;\n");
+  op1.assign("$s1"); op2.assign(""); 
+  symbols->append(op1); symbols->append(op2);
+
+  bam.ftz = 1;
+  bam.floatOrInt = 0;
+  bam.rounding = 0;
+  bam.hi = 0;
+  bam.approx = 0;
+  bam.fbar = 0;
+  bam.reserved = 0;
+
+  BrigInstMod out4 = {
+    0,
+    BrigEInstMod,      
+    BrigNeg,           
+    Brigs32,          
+    BrigPackP,     
+    {0, sizeof(reg1), 0, 0, 0},
+    bam
+  };
+  out4.size = sizeof(out4);
+
+  reg1.size = sizeof(reg1);
+  reg1.kind = BrigEOperandReg;
+  reg1.type = Brigb32;
+  reg1.reserved = 0;
+  reg1.name = 0;
+
+  BrigOperandImmed imm2 = {
+    0,
+    BrigEOperandImmed,
+    Brigb64,
+    0,
+    {0} 
+  };
+  imm2.bits.d = 1.0;
+  imm2.size = sizeof(imm2);
+
+  Instruction2_Test<BrigInstMod, BrigOperandReg, BrigOperandImmed> TestCase4(in, symbols, &out4, &reg1, &imm2);
+  TestCase4.Run_Test(&Instruction2);
+  symbols->clear();
+
+/**********************************************************************************/
+  in.assign( "neg_upi_s32 $s1, 99;\n");
+  op1.assign("$s1"); 
+  symbols->append(op1); 
+
+  bam.rounding = 2;
+  bam.ftz = 0;
+  bam.floatOrInt = 0;
+  bam.hi = 0;
+  bam.approx = 0;
+  bam.fbar = 0;
+  bam.reserved = 0;
+
+  BrigInstMod out5 = {
+    0,
+    BrigEInstMod,      
+    BrigNeg,           
+    Brigs32,          
+    BrigNoPacking,    
+    {0, sizeof(reg1), 0, 0, 0},
+    bam
+  };
+  out5.size = sizeof(out5);
+
+  reg1.size = sizeof(reg1);
+  reg1.kind = BrigEOperandReg;
+  reg1.type = Brigb32;
+  reg1.reserved = 0;
+  reg1.name = 0;
+
+  BrigOperandImmed imm3 = {
+    0,
+    BrigEOperandImmed,
+    Brigb32,
+    0,
+    {0} 
+  };
+  imm3.bits.u = 99;
+  imm3.size = sizeof(imm3);
+  Instruction2_Test<BrigInstMod, BrigOperandReg, BrigOperandImmed> TestCase5(in, symbols, &out5, &reg1, &imm3);
+  TestCase5.Run_Test(&Instruction2);
+  symbols->clear();
+  
+  /******************************  End of tests *****************************************/
+  delete symbols; 
+}
+
+} //namespace brig
+} //namespace hsa