// Copyright 2012 MulticoreWare Inc.

#include "gtest/gtest.h"
#include "llvm/Module.h"
#include "llvm/Support/raw_ostream.h"
#include "brig.h"
#include "brig_buffer.h"
#include "brig_llvm.h"
#include "brig_module.h"
#include "brig_engine.h"
#include "brig_runtime.h"
// ------------------ Brig2LLVM TESTS -----------------

TEST(Brig2LLVMTest, AppendBuffer) {
  {
    BrigInstLdSt foo = {
      sizeof(foo), BrigEInstLdSt, 0, 0, 0,
      { 0, 0, 0, 0, 0 }, 0, 0, 0
    };
    hsa::brig::Buffer bb;
    bb.append(&foo);
    EXPECT_EQ(bb.get().size(), sizeof(foo));
  }
}

TEST(Brig2LLVMTest, Example1) {
  {
    hsa::brig::StringBuffer strings;
    strings.append(std::string("&get_global_id"));
    strings.append(std::string("%ret_val"));
    strings.append(std::string("%arg_val0"));
    strings.append(std::string("&abort"));

    hsa::brig::Buffer directives;
    BrigDirectiveVersion bdv = {
      sizeof(bdv),
      BrigEDirectiveVersion,
      0,
      1,
      0,
      BrigELarge,
      BrigEFull,
      BrigENosftz,
      0
    };
    directives.append(&bdv);

    BrigDirectiveFunction get_global_id = {
      sizeof(get_global_id), BrigEDirectiveFunction,
      0,   // c_code
      0,   // s_name
      1,   // inParamCount
      directives.size() + sizeof(get_global_id) +
      2 * sizeof(BrigDirectiveSymbol),  // d_firstScopedDirective
      0,   // operationCount
      directives.size() + sizeof(get_global_id) +
      2 * sizeof(BrigDirectiveSymbol),  // d_nextDirective
      0,   // attribute
      0,   // fbarCount
      1,   // outParamCount
      directives.size() + sizeof(get_global_id) +
      sizeof(BrigDirectiveSymbol)    // d_firstInParam
    };
    directives.append(&get_global_id);

    BrigDirectiveSymbol ret_val = {
      sizeof(ret_val),       // size
      BrigEDirectiveSymbol,  // kind
      {
        0,             // c_code
        BrigArgSpace,  // storageClass
        BrigNone,      // attribute
        0,             // reserved
        0,             // symbolModifier
        0,             // dim
        15,            // s_name
        Brigu32,       // type
        1,             // align
      },
      0,  // d_init
      0,   // reserved
    };
    directives.append(&ret_val);

    BrigDirectiveSymbol arg_val = {
      sizeof(arg_val),       // size
      BrigEDirectiveSymbol,  // kind
      {
        0,             // c_code
        BrigArgSpace,  // storageClass
        BrigNone,      // attribute
        0,             // reserved
        0,             // symbolModifier
        0,             // dim
        24,            // s_name
        Brigu32,       // type
        1,             // align
      },
      0,  // d_init
      0,   // reserved
    };
    directives.append(&arg_val);

    BrigDirectiveFunction abort = {
      sizeof(abort), BrigEDirectiveFunction,
      0,   // c_code
      34,  // s_name
      0,   // inParamCount
      directives.size() + sizeof(abort),  // d_firstScopedDirective
      0,   // operationCount
      directives.size() + sizeof(abort),  // d_nextDirective
      0,   // attribute
      0,   // fbarCount
      0,   // outParamCount
      0    // d_firstInParam
    };
    directives.append(&abort);

    hsa::brig::Buffer code;
    hsa::brig::Buffer operands;

    hsa::brig::GenLLVM codegen(strings, directives, code, operands);
    codegen();
    EXPECT_NE(0U, codegen.str().size());
    EXPECT_NE(std::string::npos, codegen.str().find(std::string(
    "declare void @get_global_id(i32*, i32*)")));
    EXPECT_NE(std::string::npos, codegen.str().find(std::string(
    "declare void @abort()")));
  }
}

TEST(Brig2LLVMTest, Example2) {
  {
    hsa::brig::StringBuffer strings;
    strings.append(std::string("&return_true"));
    strings.append(std::string("%ret_val"));

    hsa::brig::Buffer directives;
    BrigDirectiveVersion bdv = {
      sizeof(bdv),
      BrigEDirectiveVersion,
      0,
      1,
      0,
      BrigELarge,
      BrigEFull,
      BrigENosftz,
      0
    };
    directives.append(&bdv);
    BrigDirectiveFunction bdf = {
      sizeof(bdf), BrigEDirectiveFunction,
      0,   // c_code
      0,   // s_name
      0,   // inParamCount
      directives.size() + sizeof(bdf) +
      sizeof(BrigDirectiveSymbol),  // d_firstScopedDirective
      1,   // operationCount
      directives.size() + sizeof(bdf) +
      sizeof(BrigDirectiveSymbol),  // d_nextDirective
      0,   // attribute
      0,   // fbarCount
      1,   // outParamCount
      0    // d_firstInParam
    };
    directives.append(&bdf);
    BrigSymbolCommon s = {
      0,             // c_code
      BrigArgSpace,  // storageClass
      BrigNone,      // attribute
      0,             // reserved
      0,             // symbolModifier
      0,             // dim
      13,            // s_name
      Brigf32,       // type
      1,            // align
    };
    BrigDirectiveSymbol bds = {
      sizeof(bds),
      BrigEDirectiveSymbol,
      s,
      0,   // d_init
      0,   // reserved
    };
    directives.append(&bds);

    hsa::brig::Buffer code;
    BrigInstBase ret = {
      sizeof(ret),
      BrigEInstBase,
      BrigRet,
      Brigb32,
      BrigNoPacking,
      { 0, 0, 0, 0, 0}
    };
    code.append(&ret);

    hsa::brig::Buffer operands;

    hsa::brig::GenLLVM codegen(strings, directives, code, operands);
    codegen();
    EXPECT_NE(0U, codegen.str().size());
    EXPECT_NE(std::string::npos, codegen.str().find(std::string(
    "define void @return_true(float* %ret_val)")));
    // HSA-48
    EXPECT_NE(std::string::npos, codegen.str().find(std::string(
    "%c_regs = type { [8 x i1] }")));
    EXPECT_NE(std::string::npos, codegen.str().find(std::string(
    "%s_regs = type { [32 x i32] }")));
    EXPECT_NE(std::string::npos, codegen.str().find(std::string(
    "%d_regs = type { [32 x i64] }")));
    EXPECT_NE(std::string::npos, codegen.str().find(std::string(
    "%q_regs = type { [8 x i128] }")));
    EXPECT_NE(std::string::npos, codegen.str().find(std::string(
    "%pc_regs = type { [3 x i32] }")));
    EXPECT_NE(std::string::npos, codegen.str().find(std::string(
    "%struct.regs = type { %c_regs, %s_regs, %d_regs, %q_regs, %pc_regs }")));
    EXPECT_NE(std::string::npos, codegen.str().find(std::string(
    "%gpu_reg_p = alloca %struct.regs")));
    EXPECT_NE(std::string::npos, codegen.str().find(std::string(
    "ret void")));

    llvm::Module *mod = codegen.getModule();
    bool ret_val;
    void *args[] = { &ret_val };
    hsa::brig::launchBrig(mod, mod->getFunction("return_true"), args);
  }
}

TEST(Brig2LLVMTest, Example3) {
  {
    hsa::brig::StringBuffer strings;
    strings.append(std::string("&packed_ops"));
    strings.append(std::string("%x"));
    strings.append(std::string("$s1"));
    strings.append(std::string("$s2"));
    strings.append(std::string("$s0"));
    strings.append(std::string("$s3"));

    hsa::brig::Buffer directives;
    BrigDirectiveVersion bdv = {
      sizeof(bdv),
      BrigEDirectiveVersion,
      0,
      1,
      0,
      BrigELarge,
      BrigEFull,
      BrigENosftz,
      0
    };
    directives.append(&bdv);
    BrigDirectiveFunction bdf = {
      sizeof(bdf), BrigEDirectiveFunction,
      0,   // c_code
      0,   // s_name
      0,   // inParamCount
      directives.size() + sizeof(bdf) +
      sizeof(BrigDirectiveSymbol),  // d_firstScopedDirective
      1,   // operationCount
      directives.size() + sizeof(bdf) +
      sizeof(BrigDirectiveSymbol),  // d_nextDirective
      0,   // attribute
      0,   // fbarCount
      1,   // outParamCount
      0    // d_firstInParam
    };
    directives.append(&bdf);
    BrigSymbolCommon s = {
      0,             // c_code
      BrigArgSpace,  // storageClass
      BrigNone,      // attribute
      0,             // reserved
      0,             // symbolModifier
      0,             // dim
      12,            // s_name
      Brigu8x4,      // type
      1,            // align
    };
    BrigDirectiveSymbol bds = {
      sizeof(bds),
      BrigEDirectiveSymbol,
      s,
      0,   // d_init
      0,   // reserved
    };
    directives.append(&bds);

    hsa::brig::Buffer code;
    BrigInstBase abs = {
      sizeof(abs),
      BrigEInstBase,
      BrigAbs,
      Brigs8x4,
      BrigPackP,
      { 8, 20, 0, 0, 0}
    };
    code.append(&abs);
    BrigInstBase add = {
      sizeof(add),
      BrigEInstBase,
      BrigAdd,
      Brigu16x2,
      BrigPackPPsat,
      { 8, 32, 44, 0, 0}
    };
    code.append(&add);
    BrigInstBase ret = {
      sizeof(add),
      BrigEInstBase,
      BrigRet,
      Brigb32,
      BrigNoPacking,
      { 0, 0, 0, 0, 0}
    };
    code.append(&ret);

    hsa::brig::Buffer operands;
    for(unsigned i = 0; i < 8; ++i) operands.append_char(0);
    BrigOperandReg bor1 = {
      sizeof(bor1),
      BrigEOperandReg,
      Brigb32,
      0,
      15
    };
    operands.append(&bor1);
    BrigOperandReg bor2 = {
      sizeof(bor2),
      BrigEOperandReg,
      Brigb32,
      0,
      19
    };
    operands.append(&bor2);
    BrigOperandReg bor3 = {
      sizeof(bor3),
      BrigEOperandReg,
      Brigb32,
      0,
      23
    };
    operands.append(&bor3);
    BrigOperandReg bor4 = {
      sizeof(bor4),
      BrigEOperandReg,
      Brigb32,
      0,
      27
    };
    operands.append(&bor4);

    hsa::brig::GenLLVM codegen(strings, directives, code, operands);
    codegen();
    EXPECT_NE(0, codegen.str().size());

    EXPECT_NE(std::string::npos, codegen.str().find(std::string(
    "declare <4 x i8> @Abs_P_s8x4(<4 x i8>)")));
    EXPECT_NE(std::string::npos, codegen.str().find(std::string(
    "declare <2 x i16> @AddSat_PP_u16x2(<2 x i16>, <2 x i16>)")));
    EXPECT_NE(std::string::npos, codegen.str().find(std::string(
    "define void @packed_ops(<4 x i8>* %x)")));
    EXPECT_NE(std::string::npos, codegen.str().find(std::string(
    "getelementptr %struct.regs* %gpu_reg_p, i32 0, i32 1, i32 0, i32 2")));
    EXPECT_NE(std::string::npos, codegen.str().find(std::string(
    "getelementptr %struct.regs* %gpu_reg_p, i32 0, i32 1, i32 0, i32 3")));
    EXPECT_NE(std::string::npos, codegen.str().find(std::string(
    "call <4 x i8> @Abs_P_s8x4")));
    EXPECT_NE(std::string::npos, codegen.str().find(std::string(
    "call <2 x i16> @AddSat_PP_u16x2")));
    EXPECT_NE(std::string::npos, codegen.str().find(std::string(
    "%gpu_reg_p = alloca %struct.regs")));
    EXPECT_NE(std::string::npos, codegen.str().find(std::string(
    "ret void")));

    llvm::Module *mod = codegen.getModule();
    u8x4 x;
    void *args[] = { &x };
    hsa::brig::launchBrig(mod, mod->getFunction("packed_ops"), args);
  }
}

TEST(Brig2LLVMTest, Example4) {
  {
    hsa::brig::StringBuffer strings;
    strings.append("&branch_ops");
    strings.append("%x");
    strings.append("$c1");
    strings.append("$s1");
    strings.append("$s2");
    strings.append("@then");
    strings.append("$s0");
    strings.append("$s3");
    strings.append("@outof_IF");

    hsa::brig::Buffer directives;
    BrigDirectiveVersion bdv = {
      sizeof(bdv),
      BrigEDirectiveVersion,
      0,
      1,
      0,
      BrigELarge,
      BrigEFull,
      BrigENosftz,
      0
    };
    directives.append(&bdv);

    BrigDirectiveFunction bdf = {
      sizeof(bdf),                    // size
      BrigEDirectiveFunction,         // kind
      0,                              // c_code
      0,                              // s_name
      0,                              // inParamCount
      directives.size() + sizeof(bdf) +
      sizeof(BrigDirectiveSymbol),    // d_firstSCopedDirective
      5,                              // operationCount
      directives.size() + sizeof(bdf) +
      sizeof(BrigDirectiveSymbol) +
      2 * sizeof(BrigDirectiveLabel), // d_nextDirectivef
      BrigNone,                       // attribute
      0,                              // fbarCount
      1,                              // outParamCount
      0                               // d_firstInParam
    };
    directives.append(&bdf);

    BrigDirectiveSymbol bds = {
      sizeof(bds),          // size
      BrigEDirectiveSymbol, // kind
      {
        0,                    // c_code
        BrigArgSpace,         // storageClass
        BrigNone,             // attribute
        0,                    // reserved
        0,                    // symbolModifier
        0,                    // dim
        12,                   // s_name
        Brigs8x4,             // type
        1                     // align
      },
      0,                    // d_init
      0                     // reserved
    };
    directives.append(&bds);

    BrigDirectiveLabel bdl1 = {
      sizeof(bdl1),         // size
      BrigEDirectiveLabel, // kind
      100,                 // c_code
      27                   // s_name
    };
    directives.append(&bdl1);

    BrigDirectiveLabel bdl2 = {
      sizeof(bdl2),         // size
      BrigEDirectiveLabel, // kind
      132,                 // c_code
      41                   // s_name
    };
    directives.append(&bdl2);

    hsa::brig::Buffer code;
    BrigInstBase cbr = {
      sizeof(cbr),       // size
      BrigEInstBase,     // kind
      BrigCbr,           // opcode
      Brigb1,            // type
      BrigNoPacking,     // packing
      { 84, 8, 44, 0, 0 } // o_operand
    };
    code.append(&cbr);

    BrigInstBase abs = {
      sizeof(abs),        // size
      BrigEInstBase,      // kind
      BrigAbs,            // opcode
      Brigs8x4,           // type
      BrigPackP,          // packing
      { 20, 32, 0, 0, 0 } // o_operand
    };
    code.append(&abs);

    BrigInstBar brn = {
      sizeof(brn),         // size
      BrigEInstBar,        // kind
      BrigBrn,             // opcode
      Brigb32,             // type
      BrigNoPacking,       // type
      { 84, 76, 0, 0, 0 }, // o_operand
      0                    // syncFlags
    };
    code.append(&brn);

    BrigInstBase add = {
      sizeof(add),         // size
      BrigEInstBase,       // kind
      BrigAdd,             // opcode
      Brigu16x2,           // type
      BrigPackPPsat,       // packing
      { 20, 52, 64, 0, 0 } // o_operand
    };
    code.append(&add);

    BrigInstBase ret = {
      sizeof(ret),         // size
      BrigEInstBase,       // kind
      BrigRet,             // opcode
      Brigb32,             // type
      BrigNoPacking,       // packing
      { 0, 0, 0, 0, 0 }    // o_operand
    };
    code.append(&ret);

    hsa::brig::Buffer operands;
    for(unsigned i = 0; i < 8; ++i) operands.append_char(0);

    BrigOperandReg c1 = {
      sizeof(c1),      // size
      BrigEOperandReg, // kind
      Brigb1,          // type
      0,               // reserved
      15               // name
    };
    operands.append(&c1);

    BrigOperandReg s1 = {
      sizeof(s1),      // size
      BrigEOperandReg, // kind
      Brigb32,         // type
      0,               // reserved
      19               // name
    };
    operands.append(&s1);

    BrigOperandReg s2 = {
      sizeof(s2),      // size
      BrigEOperandReg, // kind
      Brigb32,         // type
      0,               // reserved
      23               // name
    };
    operands.append(&s2);

    BrigOperandLabelRef then = {
      sizeof(then),         // size
      BrigEOperandLabelRef, // kind
      100                   // labeldirective
    };
    operands.append(&then);

    BrigOperandReg s0 = {
      sizeof(s0),      // size
      BrigEOperandReg, // kind
      Brigb32,         // type
      0,               // reserved
      33               // name
    };
    operands.append(&s0);

    BrigOperandReg s3 = {
      sizeof(s3),      // size
      BrigEOperandReg, // kind
      Brigb32,         // type
      0,               // reserved
      37               // name
    };
    operands.append(&s3);

    BrigOperandLabelRef outOfIf = {
      sizeof(outOfIf),      // size
      BrigEOperandLabelRef, // kind
      112                   // labeldirective
    };
    operands.append(&outOfIf);

    BrigOperandImmed zero = {
      sizeof(zero),      // size
      BrigEOperandImmed, // kind
      Brigb32,           // type
      0,                 // reserved
      { 0 }              // bits
    };
    zero.bits.u = 0;
    operands.append(&zero);

    hsa::brig::GenLLVM codegen(strings, directives, code, operands);
    codegen();
    EXPECT_NE(0, codegen.str().size());
    EXPECT_NE(std::string::npos, codegen.str().find(std::string(
    "declare <4 x i8> @Abs_P_s8x4(<4 x i8>)")));
    EXPECT_NE(std::string::npos, codegen.str().find(std::string(
    "declare <2 x i16> @AddSat_PP_u16x2(<2 x i16>, <2 x i16>)")));
    EXPECT_NE(std::string::npos, codegen.str().find(std::string(
    "outof_IF:")));
    EXPECT_NE(std::string::npos, codegen.str().find(std::string(
    "then:")));
    EXPECT_NE(std::string::npos, codegen.str().find(std::string(
    "brig.init.succ:")));
    EXPECT_NE(std::string::npos, codegen.str().find(std::string(
    ", label %then, label %brig.init.succ")));
    EXPECT_NE(std::string::npos, codegen.str().find(std::string(
    "br label %outof_IF")));
    EXPECT_NE(std::string::npos, codegen.str().find(std::string(
    "; preds = %then, %brig.init.succ")));

    llvm::Module *mod = codegen.getModule();
    u8x4 x;
    void *args[] = { &x };
    hsa::brig::launchBrig(mod, mod->getFunction("branch_ops"), args);
  }
}

TEST(Brig2LLVMTest, Example5) {
  {
    hsa::brig::StringBuffer strings;
    strings.append("&callee");
    strings.append("&caller");

    hsa::brig::Buffer directives;
    BrigDirectiveVersion bdv = {
      sizeof(bdv),
      BrigEDirectiveVersion,
      0,
      1,
      0,
      BrigELarge,
      BrigEFull,
      BrigENosftz,
      0
    };
    directives.append(&bdv);

    BrigDirectiveFunction callee = {
      sizeof(callee),                 // size
      BrigEDirectiveFunction,         // kind
      0,                              // c_code
      0,                              // s_name
      0,                              // inParamCount
      directives.size() +
      sizeof(callee),                 // d_firstSCopedDirective
      1,                              // operationCount
      directives.size() +
      sizeof(callee),                 // d_nextDirective
      BrigNone,                       // attribute
      0,                              // fbarCount
      0,                              // outParamCount
      0                               // d_firstInParam
    };
    directives.append(&callee);

    BrigDirectiveFunction caller = {
      sizeof(caller),                 // size
      BrigEDirectiveFunction,         // kind
      32,                             // c_code
      8,                              // s_name
      0,                              // inParamCount
      directives.size() +
      sizeof(caller),                 // d_firstSCopedDirective
      2,                              // operationCount
      directives.size() + sizeof(callee) +
      2 * sizeof(BrigDirectiveScope), // d_nextDirective
      BrigNone,                       // attribute
      0,                              // fbarCount
      0,                              // outParamCount
      0                               // d_firstInParam
    };
    directives.append(&caller);

    BrigDirectiveScope bds1 = {
      sizeof(bds1),           // size
      BrigEDirectiveArgStart, // kind
      32                      // c_code
    };
    directives.append(&bds1);

    BrigDirectiveScope bds2 = {
      sizeof(bds2),           // size
      BrigEDirectiveArgEnd,   // kind
      64                      // c_code
    };
    directives.append(&bds2);

    hsa::brig::Buffer code;
    BrigInstBase ret = {
      sizeof(ret),         // size
      BrigEInstBase,       // kind
      BrigRet,             // opcode
      Brigb32,             // type
      BrigNoPacking,       // packing
      { 0, 0, 0, 0, 0 }    // o_operand
    };
    code.append(&ret);

    BrigInstBase call = {
      sizeof(call),        // size
      BrigEInstBase,       // kind
      BrigCall,            // opcode
      Brigb32,             // type
      BrigNoPacking,       // packing
      { 16, 40, 8, 40, 0 }  // o_operand
    };
    code.append(&call);
    code.append(&ret);

    hsa::brig::Buffer operands;
    for(unsigned i = 0; i < 8; ++i) operands.append_char(0);

    BrigOperandFunctionRef calleeFunc = {
      sizeof(BrigOperandFunctionRef), // size
      BrigEOperandFunctionRef,        // kind
      20                              // fn
    };
    operands.append(&calleeFunc);

    BrigOperandImmed zero = {
      sizeof(zero),      // size
      BrigEOperandImmed, // kind
      Brigb32,           // type
      0,                 // reserved
      { 0 }              // bits
    };
    zero.bits.u = 0;
    operands.append(&zero);

    BrigOperandArgumentList argList = {
      sizeof(argList),          // size
      BrigEOperandArgumentList, // kind
      0,                        // elementCount
      { 0 }                     // o_args
    };
    operands.append(&argList);

    hsa::brig::GenLLVM codegen(strings, directives, code, operands);
    codegen();
    EXPECT_NE(0, codegen.str().size());
    EXPECT_NE(std::string::npos, codegen.str().find(std::string(
    "define void @callee() {")));
    EXPECT_NE(std::string::npos, codegen.str().find(std::string(
    "define void @caller() {")));
    EXPECT_NE(std::string::npos, codegen.str().find(std::string(
    "call void @callee()")));

    llvm::Module *mod = codegen.getModule();
    llvm::ArrayRef<void *> args;
    hsa::brig::launchBrig(mod, mod->getFunction("caller"), args);
  }
}

TEST(Brig2LLVMTest, Example6) {
#if 0  // this test case is same as the wiki
  {
    hsa::brig::StringBuffer strings;
    strings.append(std::string("&callee"));
    strings.append(std::string("%output"));
    strings.append(std::string("%input"));
    strings.append(std::string("$s0"));
    strings.append(std::string("&caller"));
    strings.append(std::string("%an_input"));
    strings.append(std::string("$s1"));
    strings.append(std::string("%an_output"));

    hsa::brig::Buffer directives;
    BrigDirectiveVersion bdv = {
      sizeof(bdv),                     // size
      BrigEDirectiveVersion,           // kind
      0,                               // c_code
      1,                               // major
      0,                               // minor
      BrigESmall,                      // machine
      BrigEFull,                       // profile
      BrigENosftz,                     // ftz
      0                                // reserved
    };
    directives.append(&bdv);

    BrigDirectiveFunction callee = {
      sizeof(callee),                  // size
      BrigEDirectiveFunction,          // kind
      0,                               // c_code
      0,                               // s_name
      1,                               // inParamCount
      140,                             // d_firstScopeDirective
      3,                               // operationCount
      140,                             // d_nextDirective
      BrigNone,                        // attribute
      0,                               // fbarCount
      1,                               // outParamCount
      100                               // d_firstParam
    };
    directives.append(&callee);

    BrigDirectiveSymbol bdsy1 = {
      sizeof(bdsy1),                   // size
      BrigEDirectiveSymbol,            // kind
      {
        0,                               // c_code
        BrigArgSpace,                    // storageClass
        BrigNone,                        // attribute
        0,                               // reserved
        0,                               // symbolModifier
        0,                               // dim
        8,                               // s_name
        Brigf32,                         // type
        1                                // align
      },
      0,                               // d_init
      0                                // reserved
    };
    directives.append(&bdsy1);

    BrigDirectiveSymbol bdsy2 = {
      sizeof(bdsy2),                   // size
      BrigEDirectiveSymbol,            // kind
      {
        0,                               // c_code
        BrigArgSpace,                    // storageClass
        BrigNone,                        // attribute
        0,                               // reserved
        0,                               // symbolModifier
        0,                               // dim
        16,                              // s_name
        Brigf32,                         // type
        1                                // align
      },
      0,                               // d_init
      0                                // reserved
    };
    directives.append(&bdsy2);

    BrigDirectiveFunction caller = {
      sizeof(caller),                  // size
      BrigEDirectiveFunction,          // kind
      120,                             // c_code
      27,                              // s_name
      0,                               // inParamCount
      180,                             // d_firstScopeDirective
      3,                               // operationCount
      276,                             // d_nextDirective
      BrigNone,                        // attribute
      0,                               // fbarCount
      0,                               // outParamCount
      0                                // d_firstParam
    };
    directives.append(&caller);

    BrigDirectiveScope bdsc1 = {
      sizeof(bdsc1),                   // size
      BrigEDirectiveArgStart,          // kind
      120                              // c_code
    };
    directives.append(&bdsc1);

    BrigDirectiveSymbol bdsy3 = {
      sizeof(bdsy3),                    // size
      BrigEDirectiveSymbol,             // kind
      {
        120,                             // c_code
        BrigArgSpace,                    // storageClass
        BrigNone,                        // attribute
        0,                               // reserved
        0,                               // symbolModifier
        0,                               // dim
        35,                              // s_name
        Brigf32,                         // type
        1                                // align
      },
      0,                               // d_init
      0                                // reserved
    };
    directives.append(&bdsy3);

    BrigDirectiveSymbol bdsy4 = {
      sizeof(bdsy4),                   // size
      BrigEDirectiveSymbol,            // kind
      {
        164,                             // c_code
        BrigArgSpace,                    // storageClass
        BrigNone,                        // attribute
        0,                               // reserved
        0,                               // symbolModifier
        0,                               // dim
        49,                              // s_name
        Brigf32,                         // type
        1                                // align
      },
      0,                               // d_init
      0                                // reserved
    };
    directives.append(&bdsy4);

    BrigDirectiveScope bdsc2 = {
      sizeof(bdsc2),                   // size
      BrigEDirectiveArgEnd,            // kind
      240                              // c_code
    };
    directives.append(&bdsc2);

    hsa::brig::Buffer code;
    BrigInstLdSt ld1 = {
      sizeof(ld1),                     // size
      BrigEInstLdSt,                   // kind
      BrigLd,                          // opcode
      Brigf32,                         // type
      BrigNoPacking,                   // packing
      { 0, 8, 20, 0, 0 },              // o_operand
      BrigArgSpace,                    // storageClass
      BrigRegular,                     // memorySemantic
      0                                // equivClass
    };
    code.append(&ld1);

    BrigInstLdSt st1 = {
      sizeof(st1),                     // size
      BrigEInstLdSt,                   // kind
      BrigSt,                          // opcode
      Brigf32,                         // type
      BrigNoPacking,                   // packing
      { 8, 36, 0, 0, 0 },              // o_operand
      BrigArgSpace,                    // storageClass
      BrigRegular,                     // memorySemantic
      0                                // equivClass
    };
    code.append(&st1);

    BrigInstBase ret = {
      sizeof(ret),                     //size
      BrigEInstBase,                   //kind
      BrigRet,                         //opcode
      Brigf32,                         //type
      BrigNoPacking,                   //packing
      {0, 0, 0, 0, 0},                 //o_operand
    };
    code.append(&ret);

    BrigInstLdSt st2 = {
      sizeof(st2),                     // size
      BrigEInstLdSt,                   // kind
      BrigSt,                          // opcode
      Brigf32,                         // type
      BrigNoPacking,                   // packing
      { 52, 64, 0, 0, 0 },             // o_operand
      BrigArgSpace,                    // storageClass
      BrigRegular,                     // memorySemantic
      0                                // equivClass
    };
    code.append(&st2);

    BrigInstBase call = {
      sizeof(call),                    // size
      BrigEInstBase,                   // kind
      BrigCall,                        // opcode
      Brigf32,                         // type
      BrigNoPacking,                   // packing
      { 0, 104, 96, 124, 0 },          // o_operand
    };
    code.append(&call);
    code.append(&ld1);
    code.append(&st1);
    code.append(&ret);

    BrigInstLdSt ld2 = {
      sizeof(ld2),                     // size
      BrigEInstLdSt,                   // kind
      BrigLd,                          // opcode
      Brigf32,                         // type
      BrigNoPacking,                   // packing
      { 0, 8,  80, 0, 0 },             // o_operand
      BrigArgSpace,                    // storageClasss
      BrigRegular,                     // memorySemantic
      0                                // equivClass
    };
    code.append(&ld2);

    hsa::brig::Buffer operands;
    for(unsigned i = 0; i < 8; ++i) operands.append_char(0);

    BrigOperandReg bor1 = {
      sizeof(bor1),                    // size
      BrigEOperandReg,                 // kind
      Brigb32,                         // type
      0,                               // reserved
      23                               // name
    };
    operands.append(&bor1);

    BrigOperandAddress boa1 = {
      sizeof(boa1),                    // size
      BrigEOperandAddress,             // kind
      Brigb32,                         // type
      0,                               // reserved
      100,                             // directive
      0                                // offset
    };
    operands.append(&boa1);

    BrigOperandAddress boa2 = {
      sizeof(boa2),                    // size
      BrigEOperandAddress,             // kind
      Brigb32,                         // type
      0,                               // reserved
      60,                              // directive
      0                                // offset
    };
    operands.append(&boa2);

    BrigOperandReg bor2 = {
      sizeof(bor2),                    // size
      BrigEOperandReg,                 // kind
      Brigb32,                         // type
      0,                               // reserved
      45                               // name
    };
    operands.append(&bor2);

    BrigOperandAddress boa3 = {
      sizeof(boa3),                    // size
      BrigEOperandAddress,             // kind
      Brigb32,                         // type
      0,                               // reserved
      188,                             // directive
      0                                // offset
    };
    operands.append(&boa3);

    BrigOperandAddress boa4 = {
      sizeof(boa4),                    // size
      BrigEOperandAddress,             // kind
      Brigb32,                         // type
      0,                               // reserved
      228,                             // directive
      0                                // offset
    };
    operands.append(&boa4);

    BrigOperandFunctionRef bofr = {
      sizeof(bofr),                    // size
      BrigEOperandFunctionRef,         // kind
      20                               // fn
    };
    operands.append(&bofr);

    BrigOperandArgumentList boal1 = {
      sizeof(boal1),                   // size
      BrigEOperandArgumentList,        // kind
      1,                               // elementCount
      {116}                            // o_args[0]
    };
    operands.append(&boal1);

    BrigOperandArgumentRef boar1 = {
      sizeof(boar1),                   // size
      BrigEOperandArgumentRef,         // kind
      188                              // arg
    };
    operands.append(&boar1);

    BrigOperandArgumentList boal2 = {
      sizeof(boal2),                   // size
      BrigEOperandArgumentList,        // kind
      1,                               // elementCount
      {136}                            // o_args[0]
    };
    operands.append(&boal2);

    BrigOperandArgumentRef boar2 = {
      sizeof(boar2),                   // size
      BrigEOperandArgumentRef,         // kind
      228                              // arg
    };
    operands.append(&boar2);

    hsa::brig::GenLLVM codegen(strings, directives, code, operands);
    codegen();

    EXPECT_NE(0, codegen.str().size());
    EXPECT_NE(std::string::npos, codegen.str().find(std::string(
    "define void @callee(float *%output, float *%input) {")));
    EXPECT_NE(std::string::npos, codegen.str().find(std::string(
    "define void @caller() {")));
    EXPECT_NE(std::string::npos, codegen.str().find(std::string(
    "call void @callee(float *%output, float *%input)")));

    llvm::Module *mod = codegen.getModule();
    llvm::ArrayRef<void *> args;
    hsa::brig::launchBrig(mod, mod->getFunction("caller"), args);
  }
#endif  //end of this test case is same as the wiki

#if 0  //this test case move the seventh operands to the last
  {
    hsa::brig::StringBuffer strings;
    strings.append(std::string("&callee"));
    strings.append(std::string("%output"));
    strings.append(std::string("%input"));
    strings.append(std::string("$s0"));
    strings.append(std::string("&caller"));
    strings.append(std::string("%an_input"));
    strings.append(std::string("$s1"));
    strings.append(std::string("%an_output"));

    hsa::brig::Buffer directives;

    BrigDirectiveVersion bdv = {
      20,                              // size
      BrigEDirectiveVersion,           // kind
      0,                               // c_code
      1,                               // major
      0,                               // minor
      BrigESmall,                      // machine
      BrigEFull,                       // profile
      BrigENosftz,                     // ftz
      0                                // reserved
    };
    directives.append(&bdv);

    BrigDirectiveFunction callee = {
      40,                              // size
      BrigEDirectiveFunction,          // kind
      0,                               // c_code
      0,                               // s_name
      1,                               // inParamCount
      140,                             // d_firstScopeDirective
      3,                               // operationCount
      140,                             // d_nextDirective
      BrigNone,                        // attribute
      0,                               // fbarCount
      1,                               // outParamCount
      100                              // d_firstParam
    };
    directives.append(&callee);

    BrigDirectiveSymbol bdsy1 = {
      40,                              // size
      BrigEDirectiveSymbol,            // kind
      {
        0,                               // c_code
        BrigArgSpace,                    // storageClass
        BrigNone,                        // attribute
        0,                               // reserved
        0,                               // symbolModifier
        0,                               // dim
        8,                               // s_name
        Brigf32,                         // type
        1                                // align
      },
      0,                               // d_init
      0                                // reserved
    };
    directives.append(&bdsy1);

    BrigDirectiveSymbol bdsy2 = {
      40,                              // size
      BrigEDirectiveSymbol,            // kind
      {
        0,                               // c_code
        BrigArgSpace,                    // storageClass
        BrigNone,                        // attribute
        0,                               // reserved
        0,                               // symbolModifier
        0,                               // dim
        16,                              // s_name
        Brigf32,                         // type
        1                                // align
      },
      0,                               // d_init
      0                                // reserved
    };
    directives.append(&bdsy2);

    BrigDirectiveFunction caller = {
      40,                              // size
      BrigEDirectiveFunction,          // kind
      120,                             // c_code
      27,                              // s_name
      0,                               // inParamCount
      180,                             // d_firstScopeDirective
      3,                               // operationCount
      276,                             // d_nextDirective
      BrigNone,                        // attribute
      0,                               // fbarCount
      0,                               // outParamCount
      0                                // d_firstParam
    };
    directives.append(&caller);

    BrigDirectiveScope bdsc1 = {
      8,                               // size
      BrigEDirectiveArgStart,          // kind
      120                              // c_code
    };
    directives.append(&bdsc1);

    BrigDirectiveSymbol bdsy3 = {
      40,                              // size
      BrigEDirectiveSymbol,            // kind
      {
        120,                             // c_code
        BrigArgSpace,                    // storageClass
        BrigNone,                        // attribute
        0,                               // reserved
        0,                               // symbolModifier
        0,                               // dim
        35,                              // s_name
        Brigf32,                         // type
        1                                // align
      },
      0,                               // d_init
      0                                // reserved
    };
    directives.append(&bdsy3);

    BrigDirectiveSymbol bdsy4 = {
      40,                              // size
      BrigEDirectiveSymbol,            // kind
      {
        164,                             // c_code
        BrigArgSpace,                    // storageClass
        BrigNone,                        // attribute
        0,                               // reserved
        0,                               // symbolModifier
        0,                               // dim
        49,                              // s_name
        Brigf32,                         // type
        1                                // align
      },
      0,                               // d_init
      0                                // reserved
    };
    directives.append(&bdsy4);

    BrigDirectiveScope bdsc2 = {
      8,                               // size
      BrigEDirectiveArgEnd,            // kind
      240                              // c_code
    };
    directives.append(&bdsc2);

    hsa::brig::Buffer code;
    BrigInstLdSt ld1 = {
      sizeof(ld1),                     // size
      BrigEInstLdSt,                   // kind
      BrigLd,                          // opcode
      Brigf32,                         // type
      BrigNoPacking,                   // packing
      { 0, 8, 20, 0, 0 },              // o_operand
      BrigArgSpace,                    // storageClass
      BrigRegular,                     // memorySemantic
      0                                // equivClass
    };
    code.append(&ld1);

    BrigInstLdSt st1 = {
      sizeof(st1),                     // size
      BrigEInstLdSt,                   // kind
      BrigSt,                          // opcode
      Brigf32,                         // type
      BrigNoPacking,                   // packing
      { 8, 36, 0, 0, 0 },              // o_operand
      BrigArgSpace,                    // storageClass
      BrigRegular,                     // memorySemantic
      0                                // equivClass
    };
    code.append(&st1);

    BrigInstBase ret = {
      sizeof(ret),                     //size
      BrigEInstBase,                   //kind
      BrigRet,                         //opcode
      Brigf32,                         //type
      BrigNoPacking,                   //packing
      {0, 0, 0, 0, 0},                 //o_operand
    };
    code.append(&ret);

    BrigInstLdSt st2 = {
      sizeof(st2),                     // size
      BrigEInstLdSt,                   // kind
      BrigSt,                          // opcode
      Brigf32,                         // type
      BrigNoPacking,                   // packing
      { 52, 64, 0, 0, 0 },             // o_operand
      BrigArgSpace,                    // storageClass
      BrigRegular,                     // memorySemantic
      0                                // equivClass
    };
    code.append(&st2);

    BrigInstBase call = {
      sizeof(call),                    // size
      BrigEInstBase,                   // kind
      BrigCall,                        // opcode
      Brigf32,                         // type
      BrigNoPacking,                   // packing
      { 0, 88, 80, 108, 0 },           // o_operand
    };
    code.append(&call);
    code.append(&ld1);
    code.append(&st1);
    code.append(&ret);

    BrigInstLdSt ld2 = {
      sizeof(ld2),                     // size
      BrigEInstLdSt,                   // kind
      BrigLd,                          // opcode
      Brigf32,                         // type
      BrigNoPacking,                   // packing
      { 0, 8,  128, 0, 0 },            // o_operand
      BrigArgSpace,                    // storageClasss
      BrigRegular,                     // memorySemantic
      0                                // equivClass
    };
    code.append(&ld2);

    hsa::brig::Buffer operands;
    for(unsigned i = 0; i < 8; ++i) operands.append_char(0);

    BrigOperandReg bor1 = {
      sizeof(bor1),                    // size
      BrigEOperandReg,                 // kind
      Brigb32,                         // type
      0,                               // reserved
      23                               // name
    };
    operands.append(&bor1);

    BrigOperandAddress boa1 = {
      sizeof(boa1),                    // size
      BrigEOperandAddress,             // kind
      Brigb32,                         // type
      0,                               // reserved
      100,                             // directive
      0                                // offset
    };
    operands.append(&boa1);

    BrigOperandAddress boa2 = {
      sizeof(boa2),                    // size
      BrigEOperandAddress,             // kind
      Brigb32,                         // type
      0,                               // reserved
      60,                              // directive
      0                                // offset
    };
    operands.append(&boa2);

    BrigOperandReg bor2 = {
      sizeof(bor2),                    // size
      BrigEOperandReg,                 // kind
      Brigb32,                         // type
      0,                               // reserved
      45                               // name
    };
    operands.append(&bor2);

    BrigOperandAddress boa3 = {
      sizeof(boa3),                    // size
      BrigEOperandAddress,             // kind
      Brigb32,                         // type
      0,                               // reserved
      188,                             // directive
      0                                // offset
    };
    operands.append(&boa3);

    BrigOperandFunctionRef bofr = {
      sizeof(bofr),                    // size
      BrigEOperandFunctionRef,         // kind
      20                               // fn
    };
    operands.append(&bofr);

    BrigOperandArgumentList boal1 = {
      sizeof(boal1),                   // size
      BrigEOperandArgumentList,        // kind
      1,                               // elementCount
      {100}                             // o_args[0]
    };
    operands.append(&boal1);

    BrigOperandArgumentRef boar1 = {
      sizeof(boar1),                   // size
      BrigEOperandArgumentRef,         // kind
      188                              // arg
    };
    operands.append(&boar1);

    BrigOperandArgumentList boal2 = {
      sizeof(boal2),                   // size
      BrigEOperandArgumentList,        // kind
      1,                               // elementCount
      {120}                            // o_args[0]
    };
    operands.append(&boal2);

    BrigOperandArgumentRef boar2 = {
      sizeof(boar2),                   // size
      BrigEOperandArgumentRef,         // kind
      228                              // arg
    };
    operands.append(&boar2);

    BrigOperandAddress boa4 = {
      sizeof(boa4),                    // size
      BrigEOperandAddress,             // kind
      Brigb32,                         // type
      0,                               // reserved
      228,                             // directive
      0                                // offset
    };
    operands.append(&boa4);

    hsa::brig::GenLLVM codegen(strings, directives, code, operands);
    codegen();
    EXPECT_NE(0, codegen.str().size());
    EXPECT_NE(std::string::npos, codegen.str().find(std::string(
    "define void @callee(float *%output, float *%input) {")));
    EXPECT_NE(std::string::npos, codegen.str().find(std::string(
    "define void @caller() {")));
    EXPECT_NE(std::string::npos, codegen.str().find(std::string(
    "call void @callee(float *%output, float *%input)")));

    llvm::Module *mod = codegen.getModule();
    llvm::ArrayRef<void *> args;
    hsa::brig::launchBrig(mod, mod->getFunction("caller"), args);
  }
#endif  //end of this test case move the seventh operands to the last
}

TEST(Brig2LLVMTest, validateBrigDirectiveComment) {
  {
    hsa::brig::StringBuffer strings;
    strings.append(std::string("// content of brig comment"));

    hsa::brig::Buffer directives;
    BrigDirectiveVersion bdv = {
      sizeof(bdv),
      BrigEDirectiveVersion,
      0,
      1,
      0,
      BrigELarge,
      BrigEFull,
      BrigENosftz,
      0
    };
    directives.append(&bdv);

    BrigDirectiveComment bdc = {
      sizeof(bdc), //uint16_t size;
      BrigEDirectiveComment, //uint16_t kind;
      0, //BrigcOffset32_t c_code;
      0 //BrigsOffset32_t s_name;
    };
    directives.append(&bdc);

    hsa::brig::Buffer code;

    hsa::brig::Buffer operands;

    hsa::brig::BrigModule mod(strings, directives, code, operands,
                              &llvm::errs());
    EXPECT_TRUE(mod.isValid());
  }
  //invalid test
  {
    hsa::brig::StringBuffer strings;
    strings.append(std::string("// content of brig comment"));

    hsa::brig::Buffer directives;
    BrigDirectiveVersion bdv = {
      sizeof(bdv),
      BrigEDirectiveVersion,
      0,
      1,
      0,
      BrigELarge,
      BrigEFull,
      BrigENosftz,
      0
    };
    directives.append(&bdv);

    BrigDirectiveComment bdc = {
      sizeof(bdc), //uint16_t size;
      BrigEDirectiveComment, //uint16_t kind;
      10, //BrigcOffset32_t c_code; correct: 0
      0 //BrigsOffset32_t s_name; correct: 0
    };
    directives.append(&bdc);

    hsa::brig::Buffer code;

    hsa::brig::Buffer operands;

    std::string errorMsg;
    llvm::raw_string_ostream errMsgOut(errorMsg);
    hsa::brig::BrigModule mod(strings, directives, code, operands, &errMsgOut);
    EXPECT_FALSE(mod.isValid());
    errMsgOut.flush();
    EXPECT_NE(std::string::npos, errorMsg.find(std::string(
    "c_code past the code section")));
  }
  {
    hsa::brig::StringBuffer strings;
    strings.append(std::string("// content of brig comment"));

    hsa::brig::Buffer directives;
    BrigDirectiveVersion bdv = {
      sizeof(bdv),
      BrigEDirectiveVersion,
      0,
      1,
      0,
      BrigELarge,
      BrigEFull,
      BrigENosftz,
      0
    };
    directives.append(&bdv);

    BrigDirectiveComment bdc = {
      sizeof(bdc), //uint16_t size;
      BrigEDirectiveComment, //uint16_t kind;
      0, //BrigcOffset32_t c_code; correct: 0
      100 //BrigsOffset32_t s_name; correct: 0
    };
    directives.append(&bdc);

    hsa::brig::Buffer code;

    hsa::brig::Buffer operands;

    std::string errorMsg;
    llvm::raw_string_ostream errMsgOut(errorMsg);
    hsa::brig::BrigModule mod(strings, directives, code, operands, &errMsgOut);
    EXPECT_FALSE(mod.isValid());
    errMsgOut.flush();
    EXPECT_NE(std::string::npos, errorMsg.find(std::string(
    "s_name past the strings section")));
  }
}
TEST(Brig2LLVMTest, validateBrigDirectiveFile) {
  {
    hsa::brig::StringBuffer strings;
    strings.append(std::string("filename"));

    hsa::brig::Buffer directives;
    BrigDirectiveVersion bdv = {
      sizeof(bdv),
      BrigEDirectiveVersion,
      0,
      1,
      0,
      BrigELarge,
      BrigEFull,
      BrigENosftz,
      0
    };
    directives.append(&bdv);
    BrigDirectiveFile bdf = {
      sizeof(bdf), //uint16_t size;
      BrigEDirectiveFile, //uint16_t kind;
      0, //BrigcOffset32_t c_code;
      1, //uint32_t fileid;
      0 //BrigsOffset32_t s_filename;
    };
    directives.append(&bdf);

    hsa::brig::Buffer code;

    hsa::brig::Buffer operands;

    hsa::brig::BrigModule mod(strings, directives, code, operands,
                              &llvm::errs());
    EXPECT_TRUE(mod.isValid());
  }
  //invalid test
  {
    hsa::brig::StringBuffer strings;
    strings.append(std::string("filename"));

    hsa::brig::Buffer directives;
    BrigDirectiveVersion bdv = {
      sizeof(bdv),
      BrigEDirectiveVersion,
      0,
      1,
      0,
      BrigELarge,
      BrigEFull,
      BrigENosftz,
      0
    };
    directives.append(&bdv);

    BrigDirectiveFile bdf = {
      sizeof(bdf), //uint16_t size;
      BrigEDirectiveFile, //uint16_t kind;
      10, //BrigcOffset32_t c_code; correct: 0
      1, //uint32_t fileid;
      0 //BrigsOffset32_t s_filename; correct: 0
    };
    directives.append(&bdf);

    hsa::brig::Buffer code;

    hsa::brig::Buffer operands;

    std::string errorMsg;
    llvm::raw_string_ostream errMsgOut(errorMsg);
    hsa::brig::BrigModule mod(strings, directives, code, operands, &errMsgOut);
    EXPECT_FALSE(mod.isValid());
    errMsgOut.flush();
    EXPECT_NE(std::string::npos, errorMsg.find(std::string(
    "c_code past the code section")));
  }
  {
    hsa::brig::StringBuffer strings;
    strings.append(std::string("filename"));

    hsa::brig::Buffer directives;
    BrigDirectiveVersion bdv = {
      sizeof(bdv),
      BrigEDirectiveVersion,
      0,
      1,
      0,
      BrigELarge,
      BrigEFull,
      BrigENosftz,
      0
    };
    directives.append(&bdv);

    BrigDirectiveFile bdf = {
      sizeof(bdf), //uint16_t size;
      BrigEDirectiveFile, //uint16_t kind;
      0, //BrigcOffset32_t c_code; correct: 0
      1, //uint32_t fileid;
      100 //BrigsOffset32_t s_filename; correct: 0
    };
    directives.append(&bdf);

    hsa::brig::Buffer code;

    hsa::brig::Buffer operands;

    std::string errorMsg;
    llvm::raw_string_ostream errMsgOut(errorMsg);
    hsa::brig::BrigModule mod(strings, directives, code, operands, &errMsgOut);
    EXPECT_FALSE(mod.isValid());
    errMsgOut.flush();
    EXPECT_NE(std::string::npos, errorMsg.find(std::string(
    "s_name past the strings section")));
  }
}
TEST(Brig2LLVMTest, validateBrigDirectiveLoc) {
  {
    hsa::brig::StringBuffer strings;

    hsa::brig::Buffer directives;
    BrigDirectiveVersion bdv = {
      sizeof(bdv),
      BrigEDirectiveVersion,
      0,
      1,
      0,
      BrigELarge,
      BrigEFull,
      BrigENosftz,
      0
    };
    directives.append(&bdv);

    BrigDirectiveLoc bdl =  {
      sizeof(bdl), //uint16_t size;
      BrigEDirectiveLoc, //uint16_t kind;
      0, //BrigcOffset32_t c_code;
      0, //uint32_t sourceFile;
      0, //uint32_t sourceLine;
      0, //uint32_t sourceColumn;
    };
    directives.append(&bdl);

    hsa::brig::Buffer code;

    hsa::brig::Buffer operands;

    hsa::brig::BrigModule mod(strings, directives, code, operands,
                              &llvm::errs());
    EXPECT_TRUE(mod.isValid());
  }
  //invalid test
  {
    hsa::brig::StringBuffer strings;

    hsa::brig::Buffer directives;
    BrigDirectiveVersion bdv = {
      sizeof(bdv),
      BrigEDirectiveVersion,
      0,
      1,
      0,
      BrigELarge,
      BrigEFull,
      BrigENosftz,
      0
    };
    directives.append(&bdv);

    BrigDirectiveLoc bdl =  {
      sizeof(bdl), //uint16_t size;
      BrigEDirectiveLoc, //uint16_t kind;
      10, //BrigcOffset32_t c_code;  correct: 0
      0, //uint32_t sourceFile;
      0, //uint32_t sourceLine;
      0, //uint32_t sourceColumn;
    };
    directives.append(&bdl);

    hsa::brig::Buffer code;

    hsa::brig::Buffer operands;

    std::string errorMsg;
    llvm::raw_string_ostream errMsgOut(errorMsg);
    hsa::brig::BrigModule mod(strings, directives, code, operands, &errMsgOut);
    EXPECT_FALSE(mod.isValid());
    errMsgOut.flush();
    EXPECT_NE(std::string::npos, errorMsg.find(std::string(
    "c_code past the code section")));
  }
}

TEST(Brig2LLVMTest, validateBrigDirectiveControl) {
  {
    hsa::brig::StringBuffer strings;

    hsa::brig::Buffer directives;
    BrigDirectiveVersion bdv = {
      sizeof(bdv),
      BrigEDirectiveVersion,
      0,
      1,
      0,
      BrigELarge,
      BrigEFull,
      BrigENosftz,
      0
    };
    directives.append(&bdv);

    BrigDirectiveControl bdc = {
      sizeof(bdc), //uint16_t size;
      BrigEDirectiveControl, //uint16_t kind;
      0,
      0,
      {0, 0, 0}
    };
    directives.append(&bdc);

    hsa::brig::Buffer code;
    hsa::brig::Buffer operands;

    hsa::brig::BrigModule mod(strings, directives, code, operands,
                              &llvm::errs());
    EXPECT_TRUE(mod.isValid());
  }
  //invalid test
  {
    hsa::brig::StringBuffer strings;

    hsa::brig::Buffer directives;
    BrigDirectiveVersion bdv = {
      sizeof(bdv),
      BrigEDirectiveVersion,
      0,
      1,
      0,
      BrigELarge,
      BrigEFull,
      BrigENosftz,
      0
    };
    directives.append(&bdv);

    BrigDirectiveControl bdc = {
      sizeof(bdc), //uint16_t size;
      BrigEDirectiveControl, //uint16_t kind;
      10, //BrigcOffset32_t c_code; correct: 0
      0,
      {0, 0, 0}
    };
    directives.append(&bdc);

    hsa::brig::Buffer code;
    hsa::brig::Buffer operands;

    std::string errorMsg;
    llvm::raw_string_ostream errMsgOut(errorMsg);
    hsa::brig::BrigModule mod(strings, directives, code, operands, &errMsgOut);
    EXPECT_FALSE(mod.isValid());
    errMsgOut.flush();
    EXPECT_NE(std::string::npos, errorMsg.find(std::string(
    "c_code past the code section")));
  }
}

// This method appends a BrigDirectiveProto to the buffer. BrigDirectiveProto is
// a variable length structure. This means the last field of BrigDirectiveProto
// is an array of unknown size. Unfortunately, variable length structures are
// not well suppored in C++ 98. We work around this limitation by creating an
// appropriately sized variable length array and then reinterpret casting the
// array to a BrigDirectiveProto.
//
// This method takes input Iterators to the beginning and end of an object
// containing the BrigDirectiveProto::BrigProtoTypes of the BrigDirectiveProto's
// input and output types. Usually, it is convenient to use a pointer, but other
// iterators can also be used. To prevent errors, the method checks that
// outCount + inCount is equal to the distance between the B and E iterators.
template<class Buffer, class Iterator>
static void appendBrigDirectiveProto(Buffer &buffer,
                                     BrigsOffset32_t c_code,
                                     BrigsOffset32_t s_name,
                                     uint16_t fbarCount,
                                     uint16_t reserved,
                                     uint32_t outCount,
                                     uint32_t inCount,
                                     const Iterator &B,
                                     const Iterator &E) {
  const size_t numArgs = E - B;
  EXPECT_EQ(outCount + inCount, numArgs);

  size_t arraySize = sizeof(BrigDirectiveSignature) +
    sizeof(BrigDirectiveSignature::BrigProtoType) * (numArgs - 1);
  uint8_t *array = new uint8_t[arraySize];

  BrigDirectiveSignature *bdp =
    reinterpret_cast<BrigDirectiveSignature *>(array);

  bdp->size = arraySize;
  bdp->kind = BrigEDirectiveSignature;
  bdp->c_code = c_code;
  bdp->s_name = s_name;
  bdp->fbarCount = fbarCount;
  bdp->reserved = reserved;
  bdp->outCount = outCount;
  bdp->inCount = inCount;

  Iterator it = B;
  for (size_t i = 0; i < numArgs; ++i)
    bdp->types[i] = *it++;

  buffer.append(bdp);

  delete[] array;
}

TEST(Brig2LLVMTest, VarSizeDirective) {
  {
    hsa::brig::Buffer bb;
    BrigDirectiveSignature::BrigProtoType args[] = {
      // type, align, hasDim, dim
      {Brigu32, 1, 0, 0},
      {Brigu32, 1, 0, 0}
    };
    appendBrigDirectiveProto(bb,
                             0,  // c_code
                             0,  // s_name
                             0,  // fbarCount
                             0,  // reserved
                             1,  // outCount
                             1,  // inCount
                             &args[0],
                             &args[2]);

    EXPECT_EQ(sizeof(BrigDirectiveSignature) +
              sizeof(sizeof(BrigDirectiveSignature::BrigProtoType)),
              bb.size());
  }
}

TEST(Brig2LLVMTest, BrigDirectiveKernel_test) {
  //true case
  {
    hsa::brig::StringBuffer strings;
    strings.append(std::string("&get_global_id"));
    hsa::brig::Buffer directives;
    hsa::brig::Buffer code;
    hsa::brig::Buffer operands;

    BrigDirectiveVersion bdv = {
      sizeof(bdv),
      BrigEDirectiveVersion,
      0,
      1,
      0,
      BrigELarge,
      BrigEFull,
      BrigENosftz,
      0
    };
    directives.append(&bdv);

    BrigDirectiveKernel bdk = {
      sizeof(bdk),
      BrigEDirectiveKernel,
      0,                                       // c_code
      1,                                       // s_name
      0,                                       // inParamCount
      directives.size() + sizeof(bdk) +
      sizeof(BrigDirectiveSymbol),             // d_firstScopedDirective
      1,                                       // operationCount
      directives.size() + sizeof(bdk) +
      sizeof(BrigDirectiveSymbol),             // d_nextDirective
      0,                                       // attribute
      0,                                       // fbarCount
      1,                                       // outParamCount
      0                                        // d_firstInParam
    };
    directives.append(&bdk);

    BrigSymbolCommon s = {
      0,                                      // c_code
      BrigArgSpace,                           // storageClass
      BrigNone,                               // attribute
      0,                                      // reserved
      0,                                      // symbolModifier
      0,                                      // dim
      13,                                     // s_name
      Brigf32,                                // type
      1,                                      // align
    };
    BrigDirectiveSymbol bds = {
      sizeof(bds),
      BrigEDirectiveSymbol,
      s,
      0,   // d_init
      0,   // reserved
    };
    directives.append(&bds);


    hsa::brig::BrigModule mod(strings, directives, code, operands,
                              &llvm::errs());
    EXPECT_TRUE(mod.isValid());
   }
   //false case
   {
    hsa::brig::StringBuffer strings;
    hsa::brig::Buffer directives;
    hsa::brig::Buffer code;
    hsa::brig::Buffer operands;

    BrigDirectiveVersion bdv = {
      sizeof(bdv),
      BrigEDirectiveVersion,
      0,
      1,
      0,
      BrigELarge,
      BrigEFull,
      BrigENosftz,
      0
    };
    directives.append(&bdv);

    BrigDirectiveKernel bdk = {
      sizeof(bdk),
      BrigEDirectiveKernel,
      1,                                       // c_code
      13,                                      // s_name
      0,                                       // inParamCount
      96,                                      // d_firstScopedDirective
      1,                                       // operationCount
      96,                                      // d_nextDirective
      10,                                      // attribute
      0,                                       // fbarCount
      0,                                       // outParamCount
      0                                        // d_firstInParam
    };
    directives.append(&bdk);

    BrigSymbolCommon s = {
      0,                                      // c_code
      BrigArgSpace,                           // storageClass
      BrigNone,                               // attribute
      0,                                      // reserved
      0,                                      // symbolModifier
      0,                                      // dim
      1,                                      // s_name
      Brigf32,                                // type
      1,                                      // align
    };
    BrigDirectiveSymbol bds = {
      sizeof(bds),
      BrigEDirectiveSymbol,
      s,
      0,   // d_init
      0,   // reserved
    };
    directives.append(&bds);

    std::string errorMsg;
    llvm::raw_string_ostream errMsgOut(errorMsg);
    hsa::brig::BrigModule mod2(strings, directives, code, operands, &errMsgOut);
    errMsgOut.flush();
    EXPECT_FALSE(mod2.isValid());
    EXPECT_NE(std::string::npos, errorMsg.find(std::string(
    "c_code past the code section")));
    EXPECT_NE(std::string::npos, errorMsg.find(std::string(
    "s_name past the strings section")));
    EXPECT_EQ(std::string::npos, errorMsg.find(std::string(
    "Too few argument symbols")));
    EXPECT_EQ(std::string::npos, errorMsg.find(std::string(
    "Argument not in arg space")));
    EXPECT_EQ(std::string::npos, errorMsg.find(std::string(
    "The first scoped directive is too early")));
    EXPECT_EQ(std::string::npos, errorMsg.find(std::string(
    "The next directive is before the first scoped directive")));
    EXPECT_NE(std::string::npos, errorMsg.find(std::string(
    "Invalid linkage type")));
    EXPECT_EQ(std::string::npos, errorMsg.find(std::string(
    "d_firstInParam is wrong")));
   }
}

TEST(Brig2LLVMTest, BrigDirectiveExtension_test) {
  //true case
  {
    hsa::brig::StringBuffer strings;
    strings.append(std::string("&get_global_id"));
    hsa::brig::Buffer directives;
    hsa::brig::Buffer code;
    hsa::brig::Buffer operands;

    BrigDirectiveVersion bdv = {
      sizeof(bdv),
      BrigEDirectiveVersion,
      0,
      1,
      0,
      BrigELarge,
      BrigEFull,
      BrigENosftz,
      0
    };
    directives.append(&bdv);

    BrigDirectiveExtension bde = {
    sizeof(bde),                         //size
    BrigEDirectiveExtension,             //kind
    0,                                   //c_code
    1                                    //s_name
    };
    directives.append(&bde);

    hsa::brig::BrigModule mod(strings, directives, code, operands,
                              &llvm::errs());
    EXPECT_TRUE(mod.isValid());
  }
  //false case
  {
    hsa::brig::StringBuffer strings;
    hsa::brig::Buffer directives;
    hsa::brig::Buffer code;
    hsa::brig::Buffer operands;

    BrigDirectiveVersion bdv = {
      sizeof(bdv),
      BrigEDirectiveVersion,
      0,
      1,
      0,
      BrigELarge,
      BrigEFull,
      BrigENosftz,
      0
    };
    directives.append(&bdv);

    BrigDirectiveExtension bde = {
    sizeof(bde),                         //size
    BrigEDirectiveExtension,             //kind
    10,                                  //c_code
    1                                    //s_name
    };
    directives.append(&bde);

    std::string errorMsg;
    llvm::raw_string_ostream errMsgOut(errorMsg);
    hsa::brig::BrigModule mod1(strings, directives, code, operands, &errMsgOut);
    errMsgOut.flush();
    EXPECT_FALSE(mod1.isValid());
    EXPECT_NE(std::string::npos, errorMsg.find(std::string(
    "c_code past the code section")));
    EXPECT_NE(std::string::npos, errorMsg.find(std::string(
    "s_name past the strings section")));
  }
}

TEST(Brig2LLVMTest, BrigDirectiveArgStart_test) {
  //true case
  {
    hsa::brig::StringBuffer strings;
    strings.append(std::string("&get_global_id"));
    hsa::brig::Buffer directives;
    hsa::brig::Buffer code;
    hsa::brig::Buffer operands;

    BrigDirectiveVersion bdv = {
      sizeof(bdv),
      BrigEDirectiveVersion,
      0,
      1,
      0,
      BrigELarge,
      BrigEFull,
      BrigENosftz,
      0
    };
    directives.append(&bdv);

    BrigDirectiveArgStart bdas = {
      sizeof(bdas),                         //size
      BrigEDirectiveArgStart,               //kind
      0                                     //c_code
    };
    directives.append(&bdas);

    hsa::brig::BrigModule mod(strings, directives, code, operands,
                              &llvm::errs());
    EXPECT_TRUE(mod.isValid());
  }
  //false case
  {
    hsa::brig::StringBuffer strings;
    strings.append(std::string("&get_global_id"));
    hsa::brig::Buffer directives;
    hsa::brig::Buffer code;
    hsa::brig::Buffer operands;

    BrigDirectiveVersion bdv = {
      sizeof(bdv),
      BrigEDirectiveVersion,
      0,
      1,
      0,
      BrigELarge,
      BrigEFull,
      BrigENosftz,
      0
    };
    directives.append(&bdv);

    BrigDirectiveArgStart bdas = {
      sizeof(bdas),                         //size
      BrigEDirectiveArgStart,               //kind
      10                                    //c_code
    };
    directives.append(&bdas);

    std::string errorMsg;
    llvm::raw_string_ostream errMsgOut(errorMsg);
    hsa::brig::BrigModule mod1(strings, directives, code, operands, &errMsgOut);
    errMsgOut.flush();
    EXPECT_FALSE(mod1.isValid());
    EXPECT_NE(std::string::npos, errorMsg.find(std::string(
    "c_code past the code section")));
  }
}

TEST(Brig2LLVMTest, BrigDirectiveArgEnd_test) {
  //true case
  {
    hsa::brig::StringBuffer strings;
    strings.append(std::string("&get_global_id"));
    hsa::brig::Buffer directives;
    hsa::brig::Buffer code;
    hsa::brig::Buffer operands;

    BrigDirectiveVersion bdv = {
      sizeof(bdv),
      BrigEDirectiveVersion,
      0,
      1,
      0,
      BrigELarge,
      BrigEFull,
      BrigENosftz,
      0
    };
    directives.append(&bdv);

    BrigDirectiveArgEnd bdae = {
      sizeof(bdae),                         //size
      BrigEDirectiveArgEnd,                 //kind
      0                                     //c_code
    };
    directives.append(&bdae);

    hsa::brig::BrigModule mod(strings, directives, code, operands,
                              &llvm::errs());
    EXPECT_TRUE(mod.isValid());
  }
  //false case
  {
    hsa::brig::StringBuffer strings;
    strings.append(std::string("&get_global_id"));
    hsa::brig::Buffer directives;
    hsa::brig::Buffer code;
    hsa::brig::Buffer operands;

    BrigDirectiveVersion bdv = {
      sizeof(bdv),
      BrigEDirectiveVersion,
      0,
      1,
      0,
      BrigELarge,
      BrigEFull,
      BrigENosftz,
      0
    };
    directives.append(&bdv);

    BrigDirectiveArgEnd bdae = {
      sizeof(bdae),                         //size
      BrigEDirectiveArgEnd,                 //kind
      10                                    //c_code
    };
    directives.append(&bdae);

    std::string errorMsg;
    llvm::raw_string_ostream errMsgOut(errorMsg);
    hsa::brig::BrigModule mod1(strings, directives, code, operands, &errMsgOut);
    errMsgOut.flush();
    EXPECT_FALSE(mod1.isValid());
    EXPECT_NE(std::string::npos, errorMsg.find(std::string(
    "c_code past the code section")));
  }
}

TEST(Brig2LLVMTest, BrigBlockMethodValidTest) {
  {
    hsa::brig::StringBuffer strings;
    strings.append(std::string("rti"));
    strings.append(std::string("this is a string"));

    hsa::brig::Buffer directives;
    BrigDirectiveVersion bdv = {
      sizeof(bdv),
      BrigEDirectiveVersion,
      0,
      1,
      0,
      BrigELarge,
      BrigEFull,
      BrigENosftz,
      0
    };
    directives.append(&bdv);
    BrigBlockStart bst = {
      sizeof(bst),
      BrigEDirectiveBlockStart,   // kind
      0,  // c_code
      0   // s_name
    };
    directives.append(&bst);
    BrigBlockString bstr = {
      sizeof(bstr),
      BrigEDirectiveBlockString,   // kind
      4   // s_name
    };
    directives.append(&bstr);
    BrigBlockNumeric bnu = {
      sizeof(bnu),
      BrigEDirectiveBlockNumeric,   // kind
      Brigb16,   //type
      4,
      { { 0 } }
    };
    bnu.u16[0] = 255;
    bnu.u16[1] = 23;
    bnu.u16[2] = 10;
    bnu.u16[3] = 23;
    directives.append(&bnu);
    BrigBlockEnd bend = {
      sizeof(bend),
      BrigEDirectiveBlockEnd   // kind
    };
    directives.append(&bend);

    hsa::brig::Buffer code;
    hsa::brig::Buffer operands;

    hsa::brig::BrigModule mod(strings, directives, code, operands,
                              &llvm::errs());
    EXPECT_TRUE(mod.isValid());
  }
}

TEST(Brig2LLVMTest, BrigDirectiveBlockStart_invalid) {
  {
    hsa::brig::StringBuffer strings;
    strings.append(std::string("wrong"));

    hsa::brig::Buffer directives;
    BrigDirectiveVersion bdv = {
      sizeof(bdv),
      BrigEDirectiveVersion,
      0,
      1,
      0,
      BrigELarge,
      BrigEFull,
      BrigENosftz,
      0
    };
    directives.append(&bdv);
    BrigBlockStart bst = {
      sizeof(bst),
      BrigEDirectiveBlockStart,   // kind
      0,  // c_code
      0   // s_name
    };
    directives.append(&bst);

    hsa::brig::Buffer code;
    hsa::brig::Buffer operands;

    std::string errorMsg;
    llvm::raw_string_ostream errMsgOut(errorMsg);
    hsa::brig::BrigModule mod(strings, directives, code, operands, &errMsgOut);
    errMsgOut.flush();
    EXPECT_FALSE(mod.isValid());
    EXPECT_NE(std::string::npos, errorMsg.find(std::string(
    "Invalid s_name, should be either debug or rti")));
  }
}

TEST(Brig2LLVMTest, BrigDirectiveBlockNumeric_invalid) {
  {
    hsa::brig::StringBuffer strings;
    hsa::brig::Buffer directives;
    BrigDirectiveVersion bdv = {
      sizeof(bdv),
      BrigEDirectiveVersion,
      0,
      1,
      0,
      BrigELarge,
      BrigEFull,
      BrigENosftz,
      0
    };
    directives.append(&bdv);
    BrigBlockNumeric bnu = {
      sizeof(bnu),
      BrigEDirectiveBlockNumeric,   // kind
      Brigb128,   //type
      4,
      { { 0 } }
    };
    directives.append(&bnu);
    hsa::brig::Buffer code;
    hsa::brig::Buffer operands;

    std::string errorMsg;
    llvm::raw_string_ostream errMsgOut(errorMsg);
    hsa::brig::BrigModule mod(strings, directives, code, operands, &errMsgOut);
    errMsgOut.flush();
    EXPECT_FALSE(mod.isValid());
    EXPECT_NE(std::string::npos, errorMsg.find(std::string(
    "Invalid type, must be b1, b8, b16, b32, or b64")));
  }
}

TEST(Brig2LLVMTest, BrigDirectiveBlockNumeric_invalid2) {
  {
    hsa::brig::StringBuffer strings;
    hsa::brig::Buffer directives;
    BrigDirectiveVersion bdv = {
      sizeof(bdv),
      BrigEDirectiveVersion,
      0,
      1,
      0,
      BrigELarge,
      BrigEFull,
      BrigENosftz,
      0
    };
    directives.append(&bdv);
    BrigBlockNumeric bnu = {
      sizeof(bnu),
      BrigEDirectiveBlockNumeric,   // kind
      Brigb64,   //type
      4,
      { { 0 } }
    };
    directives.append(&bnu);
    hsa::brig::Buffer code;
    hsa::brig::Buffer operands;

    std::string errorMsg;
    llvm::raw_string_ostream errMsgOut(errorMsg);
    hsa::brig::BrigModule mod(strings, directives, code, operands, &errMsgOut);
    errMsgOut.flush();
    EXPECT_FALSE(mod.isValid());
    EXPECT_NE(std::string::npos, errorMsg.find(std::string(
    "Directive size too small for elementCount")));
  }
}

TEST(Brig2LLVMTest, BrigDirectiveBlockString_invalid) {
  {
    hsa::brig::StringBuffer strings;
    hsa::brig::Buffer directives;
    BrigDirectiveVersion bdv = {
      sizeof(bdv),
      BrigEDirectiveVersion,
      0,
      1,
      0,
      BrigELarge,
      BrigEFull,
      BrigENosftz,
      0
    };
    directives.append(&bdv);
    BrigBlockString bstr = {
      sizeof(bstr),
      BrigEDirectiveBlockString,   // kind
      4   // s_name
    };
    directives.append(&bstr);
    hsa::brig::Buffer code;
    hsa::brig::Buffer operands;

    std::string errorMsg;
    llvm::raw_string_ostream errMsgOut(errorMsg);
    hsa::brig::BrigModule mod(strings, directives, code, operands, &errMsgOut);
    errMsgOut.flush();
    EXPECT_FALSE(mod.isValid());
    EXPECT_NE(std::string::npos, errorMsg.find(std::string(
    "s_name past the strings section")));
  }
}

TEST(Brig2LLVMTest, validateBrigDirectivePad) {
  {
    hsa::brig::StringBuffer strings;
    strings.append(std::string("// content of brig Pad"));
    hsa::brig::Buffer directives;
    BrigDirectiveVersion bdv = {
      sizeof(bdv),
      BrigEDirectiveVersion,
      0,
      1,
      0,
      BrigELarge,
      BrigEFull,
      BrigENosftz,
      0
    };
    directives.append(&bdv);

    BrigDirectivePad bdp = {
      sizeof(bdp), //uint16_t size;
      BrigEDirectivePad, //uint16_t kind;
    };
    directives.append(&bdp);
    hsa::brig::Buffer code;
    hsa::brig::Buffer operands;
    hsa::brig::BrigModule mod(strings, directives, code, operands,
                              &llvm::errs());
    EXPECT_TRUE(mod.isValid());
  }
}
TEST(Brig2LLVMTest, validateBrigDirectivePragma) {
  {
    hsa::brig::StringBuffer strings;
    strings.append(std::string("// content of brig Pragma"));
    hsa::brig::Buffer directives;
    BrigDirectiveVersion bdv = {
      sizeof(bdv),
      BrigEDirectiveVersion,
      0,
      1,
      0,
      BrigELarge,
      BrigEFull,
      BrigENosftz,
      0
    };
    directives.append(&bdv);


    BrigDirectivePragma bdp = {
      sizeof(bdp), //uint16_t size;
      BrigEDirectivePragma, //uint16_t kind;
      0, //BrigcOffset32_t c_code;
      0 //BrigsOffset32_t s_name;
    };
    directives.append(&bdp);
    hsa::brig::Buffer code;
    hsa::brig::Buffer operands;
    hsa::brig::BrigModule mod(strings, directives, code, operands,
                              &llvm::errs());
    EXPECT_TRUE(mod.isValid());
  }
  //invalid test
  {
    hsa::brig::StringBuffer strings;
    strings.append(std::string("// content of brig Pragma"));

    hsa::brig::Buffer directives;
    BrigDirectiveVersion bdv = {
      sizeof(bdv),
      BrigEDirectiveVersion,
      0,
      1,
      0,
      BrigELarge,
      BrigEFull,
      BrigENosftz,
      0
    };
    directives.append(&bdv);

    BrigDirectivePragma bdp = {
      sizeof(bdp), //uint16_t size;
      BrigEDirectivePragma, //uint16_t kind;
      10, //BrigcOffset32_t c_code; correct: 0
      0 //BrigsOffset32_t s_name; correct: 0
    };
    directives.append(&bdp);

    hsa::brig::Buffer code;

    hsa::brig::Buffer operands;

    std::string errorMsg;
    llvm::raw_string_ostream errMsgOut(errorMsg);
    hsa::brig::BrigModule mod(strings, directives, code, operands, &errMsgOut);
    EXPECT_FALSE(mod.isValid());
    errMsgOut.flush();
    EXPECT_NE(std::string::npos, errorMsg.find(std::string(
    "c_code past the code section")));
  }
  {
    hsa::brig::StringBuffer strings;
    strings.append(std::string("// content of brig Pragma"));

    hsa::brig::Buffer directives;
    BrigDirectiveVersion bdv = {
      sizeof(bdv),
      BrigEDirectiveVersion,
      0,
      1,
      0,
      BrigELarge,
      BrigEFull,
      BrigENosftz,
      0
    };
    directives.append(&bdv);

    BrigDirectivePragma bdp = {
      sizeof(bdp), //uint16_t size;
      BrigEDirectivePragma, //uint16_t kind;
      0, //BrigcOffset32_t c_code; correct: 0
      100 //BrigsOffset32_t s_name; correct: 0
    };
    directives.append(&bdp);

    hsa::brig::Buffer code;

    hsa::brig::Buffer operands;

    std::string errorMsg;
    llvm::raw_string_ostream errMsgOut(errorMsg);
    hsa::brig::BrigModule mod(strings, directives, code, operands, &errMsgOut);
    EXPECT_FALSE(mod.isValid());
    errMsgOut.flush();
    EXPECT_NE(std::string::npos, errorMsg.find(std::string(
    "s_name past the strings section")));
  }
}
TEST(Brig2LLVMTest, BrigDirectiveImage_test) {
  {
    hsa::brig::StringBuffer strings;
    strings.append(std::string("&packeed_ops"));
    hsa::brig::Buffer directives;
    hsa::brig::Buffer code;
    hsa::brig::Buffer operands;

    BrigDirectiveVersion bdv = {
      sizeof(bdv),
      BrigEDirectiveVersion,
      0,
      1,
      0,
      BrigELarge,
      BrigEFull,
      BrigENosftz,
      0
    };
    directives.append(&bdv);
    BrigSymbolCommon s = {
      0,             // c_code
      BrigArgSpace,  // storageClass
      BrigNone,      // attribute
      0,             // reserved
      0,             // symbolModifier
      0,             // dim
      0,            // s_name
      Brigf32,       // type
      1,            // align
    };
    BrigDirectiveImage bdi = {
      sizeof(bdi),
      BrigEDirectiveImage,
      s,
      1,
      1,
      1,
      0,
      0,
      0
    };
    directives.append(&bdi);

    hsa::brig::BrigModule mod(strings, directives, code, operands,
                              &llvm::errs());
    EXPECT_TRUE(mod.isValid());
  }
  {
    hsa::brig::Buffer strings;
    hsa::brig::Buffer directives;
    hsa::brig::Buffer code;
    hsa::brig::Buffer operands;

    BrigDirectiveVersion bdv = {
      sizeof(bdv),
      BrigEDirectiveVersion,
      0,
      1,
      0,
      BrigELarge,
      BrigEFull,
      BrigENosftz,
      0
    };
    directives.append(&bdv);
    BrigSymbolCommon s = {
      0,             // c_code
      BrigArgSpace,  // storageClass
      BrigNone,      // attribute
      0,             // reserved
      0,             // symbolModifier
      0,             // dim
      13,            // s_name
      Brigf32,       // type
      1,            // align
    };
    BrigDirectiveImage bdi = {
      sizeof(bdi),
      BrigEDirectiveImage,
      s,
      1,
      1,
      1,
      2,
      0,
      0
    };
    directives.append(&bdi);

    std::string errorMsg;
    llvm::raw_string_ostream errMsgOut(errorMsg);
    hsa::brig::BrigModule mod(strings, directives, code, operands, &errMsgOut);
    EXPECT_FALSE(mod.isValid());
    errMsgOut.flush();
    EXPECT_NE(std::string::npos, errorMsg.find(std::string(
    "depth value is wrong for 1DA and 2DA images")));
  }
}

TEST(Brig2LLVMTest, BrigDirectiveSampler_test) {
  {
    hsa::brig::Buffer strings;
    hsa::brig::Buffer directives;
    hsa::brig::Buffer code;
    hsa::brig::Buffer operands;

    BrigDirectiveVersion bdv = {
      sizeof(bdv),
      BrigEDirectiveVersion,
      0,
      1,
      0,
      BrigELarge,
      BrigEFull,
      BrigENosftz,
      0
    };
    directives.append(&bdv);
    BrigSymbolCommon s = {
      0,             // c_code
      BrigArgSpace,  // storageClass
      BrigNone,      // attribute
      0,             // reserved
      0,             // symbolModifier
      0,             // dim
      13,            // s_name
      Brigf32,       // type
      1,            // align
    };
    BrigDirectiveSampler bds = {
      sizeof(bds),
      BrigEDirectiveSampler,
      s,
      1,
      0,
      0,
      0,
      0,
      0,
      0
    };
    directives.append(&bds);

    hsa::brig::BrigModule mod(strings, directives, code, operands,
                              &llvm::errs());
    EXPECT_TRUE(mod.isValid());
  }
  {
    hsa::brig::Buffer strings;
    hsa::brig::Buffer directives;
    hsa::brig::Buffer code;
    hsa::brig::Buffer operands;

    BrigDirectiveVersion bdv = {
      sizeof(bdv),
      BrigEDirectiveVersion,
      0,
      1,
      0,
      BrigELarge,
      BrigEFull,
      BrigENosftz,
      0
    };
    directives.append(&bdv);
    BrigSymbolCommon s = {
      0,             // c_code
      BrigArgSpace,  // storageClass
      BrigNone,      // attribute
      0,             // reserved
      0,             // symbolModifier
      0,             // dim
      13,            // s_name
      Brigf32,       // type
      1,            // align
    };
    BrigDirectiveSampler bds = {
      sizeof(bds),
      BrigEDirectiveSampler,
      s,
      1,
      0,
      20,
      0,
      0,
      0,
      0
    };
    directives.append(&bds);

    std::string errorMsg;
    llvm::raw_string_ostream errMsgOut(errorMsg);
    hsa::brig::BrigModule mod(strings, directives, code, operands, &errMsgOut);
    EXPECT_FALSE(mod.isValid());
    errMsgOut.flush();
    EXPECT_NE(std::string::npos, errorMsg.find(std::string(
      "Invalid filter")));
  }
  {
    hsa::brig::Buffer strings;
    hsa::brig::Buffer directives;
    hsa::brig::Buffer code;
    hsa::brig::Buffer operands;

    BrigDirectiveVersion bdv = {
      sizeof(bdv),
      BrigEDirectiveVersion,
      0,
      1,
      0,
      BrigELarge,
      BrigEFull,
      BrigENosftz,
      0
    };
    directives.append(&bdv);
    BrigSymbolCommon s = {
      0,             // c_code
      BrigArgSpace,  // storageClass
      BrigNone,      // attribute
      0,             // reserved
      0,             // symbolModifier
      0,             // dim
      13,            // s_name
      Brigf32,       // type
      1,            // align
    };
    BrigDirectiveSampler bds = {
      sizeof(bds),
      BrigEDirectiveSampler,
      s,
      1,
      0,
      0,
      20,
      0,
      0,
      0
    };
    directives.append(&bds);

    std::string errorMsg;
    llvm::raw_string_ostream errMsgOut(errorMsg);
    hsa::brig::BrigModule mod(strings, directives, code, operands, &errMsgOut);
    EXPECT_FALSE(mod.isValid());
    errMsgOut.flush();
    EXPECT_NE(std::string::npos, errorMsg.find(std::string(
    "Invalid boundaryU")));
  }
  {
    hsa::brig::Buffer strings;
    hsa::brig::Buffer directives;
    hsa::brig::Buffer code;
    hsa::brig::Buffer operands;

    BrigDirectiveVersion bdv = {
      sizeof(bdv),
      BrigEDirectiveVersion,
      0,
      1,
      0,
      BrigELarge,
      BrigEFull,
      BrigENosftz,
      0
    };
    directives.append(&bdv);
    BrigSymbolCommon s = {
      0,             // c_code
      BrigArgSpace,  // storageClass
      BrigNone,      // attribute
      0,             // reserved
      0,             // symbolModifier
      0,             // dim
      13,            // s_name
      Brigf32,       // type
      1,            // align
    };
    BrigDirectiveSampler bds = {
      sizeof(bds),
      BrigEDirectiveSampler,
      s,
      1,
      0,
      0,
      0,
      20,
      0,
      0
    };
    directives.append(&bds);

    std::string errorMsg;
    llvm::raw_string_ostream errMsgOut(errorMsg);
    hsa::brig::BrigModule mod(strings, directives, code, operands, &errMsgOut);
    EXPECT_FALSE(mod.isValid());
    errMsgOut.flush();
    EXPECT_NE(std::string::npos, errorMsg.find(std::string(
    "Invalid boundaryV")));
  }
  {
    hsa::brig::Buffer strings;
    hsa::brig::Buffer directives;
    hsa::brig::Buffer code;
    hsa::brig::Buffer operands;

    BrigDirectiveVersion bdv = {
      sizeof(bdv),
      BrigEDirectiveVersion,
      0,
      1,
      0,
      BrigELarge,
      BrigEFull,
      BrigENosftz,
      0
    };
    directives.append(&bdv);
    BrigSymbolCommon s = {
      0,             // c_code
      BrigArgSpace,  // storageClass
      BrigNone,      // attribute
      0,             // reserved
      0,             // symbolModifier
      0,             // dim
      13,            // s_name
      Brigf32,       // type
      1,            // align
    };
    BrigDirectiveSampler bds = {
      sizeof(bds),
      BrigEDirectiveSampler,
      s,
      1,
      0,
      0,
      0,
      0,
      20,
      0
    };
    directives.append(&bds);

    std::string errorMsg;
    llvm::raw_string_ostream errMsgOut(errorMsg);
    hsa::brig::BrigModule mod(strings, directives, code, operands, &errMsgOut);
    EXPECT_FALSE(mod.isValid());
    errMsgOut.flush();
    EXPECT_NE(std::string::npos, errorMsg.find(std::string(
    "Invalid boundaryW")));
  }
  {
    hsa::brig::Buffer strings;
    hsa::brig::Buffer directives;
    hsa::brig::Buffer code;
    hsa::brig::Buffer operands;

    BrigDirectiveVersion bdv = {
      sizeof(bdv),
      BrigEDirectiveVersion,
      0,
      1,
      0,
      BrigELarge,
      BrigEFull,
      BrigENosftz,
      0
    };
    directives.append(&bdv);
    BrigSymbolCommon s = {
      0,             // c_code
      BrigArgSpace,  // storageClass
      BrigNone,      // attribute
      0,             // reserved
      0,             // symbolModifier
      0,             // dim
      13,            // s_name
      Brigf32,       // type
      1,            // align
    };
    BrigDirectiveSampler bds = {
      sizeof(bds),
      BrigEDirectiveSampler,
      s,
      1,
      0,
      0,
      0,
      0,
      0,
      20
    };
    directives.append(&bds);

    std::string errorMsg;
    llvm::raw_string_ostream errMsgOut(errorMsg);
    hsa::brig::BrigModule mod(strings, directives, code, operands, &errMsgOut);
    EXPECT_FALSE(mod.isValid());
    errMsgOut.flush();
    EXPECT_NE(std::string::npos, errorMsg.find(std::string(
    "The value of reserved1 must be zero")));
  }
}

TEST(Brig2LLVMTest, BrigDirectiveLabel_test) {
  {
    hsa::brig::StringBuffer strings;
    strings.append(std::string("&return_true"));
    hsa::brig::Buffer directives;
    hsa::brig::Buffer code;
    hsa::brig::Buffer operands;

    BrigDirectiveVersion bdv = {
      sizeof(bdv),
      BrigEDirectiveVersion,
      0,
      1,
      0,
      BrigELarge,
      BrigEFull,
      BrigENosftz,
      0
    };
    directives.append(&bdv);
    BrigDirectiveLabel bdl = {
      sizeof(bdl),
      BrigEDirectiveLabel,
      0,
      0
    };
    directives.append(&bdl);

    hsa::brig::BrigModule mod(strings, directives, code, operands,
                              &llvm::errs());
    EXPECT_TRUE(mod.isValid());
  }
  {
    hsa::brig::StringBuffer strings;
    hsa::brig::Buffer directives;
    hsa::brig::Buffer code;
    hsa::brig::Buffer operands;

    BrigDirectiveVersion bdv = {
      sizeof(bdv),
      BrigEDirectiveVersion,
      0,
      1,
      0,
      BrigELarge,
      BrigEFull,
      BrigENosftz,
      0
    };
    directives.append(&bdv);
    BrigDirectiveLabel bdl = {
      sizeof(bdl),
      BrigEDirectiveLabel,
      1,
      0
    };
    directives.append(&bdl);

    std::string errorMsg;
    llvm::raw_string_ostream errMsgOut(errorMsg);
    hsa::brig::BrigModule mod(strings, directives, code, operands, &errMsgOut);
    EXPECT_FALSE(mod.isValid());
    errMsgOut.flush();
    EXPECT_NE(std::string::npos, errorMsg.find(std::string(
    "c_code past the code section")));
  }
  {
    hsa::brig::StringBuffer strings;
    strings.append(std::string("&return_true"));
    hsa::brig::Buffer directives;
    hsa::brig::Buffer code;
    hsa::brig::Buffer operands;

    BrigDirectiveVersion bdv = {
      sizeof(bdv),
      BrigEDirectiveVersion,
      0,
      1,
      0,
      BrigELarge,
      BrigEFull,
      BrigENosftz,
      0
    };
    directives.append(&bdv);
    BrigDirectiveLabel bdl = {
      sizeof(bdl),
      BrigEDirectiveLabel,
      0,
      -1
    };
    directives.append(&bdl);

    std::string errorMsg;
    llvm::raw_string_ostream errMsgOut(errorMsg);
    hsa::brig::BrigModule mod(strings, directives, code, operands, &errMsgOut);
    EXPECT_FALSE(mod.isValid());
    errMsgOut.flush();
    EXPECT_NE(std::string::npos, errorMsg.find(std::string(
    "s_name past the strings section")));
  }
}
TEST(Brig2LLVMTest, BrigDirectiveLabelList_test) {
  {
    hsa::brig::StringBuffer strings;
    strings.append(std::string("&return_true"));
    hsa::brig::Buffer directives;
    hsa::brig::Buffer code;
    hsa::brig::Buffer operands;
    BrigDirectiveVersion bdv = {
      sizeof(bdv),
      BrigEDirectiveVersion,
      0,
      1,
      0,
      BrigELarge,
      BrigEFull,
      BrigENosftz,
      0
    };
    directives.append(&bdv);
    BrigDirectiveLabelList bdll = {
      sizeof(bdll),
      BrigEDirectiveLabelList,
      0,
      0,
      { 0 }
    };
    directives.append(&bdll);

    hsa::brig::BrigModule mod(strings, directives, code, operands,
                              &llvm::errs());
    EXPECT_TRUE(mod.isValid());
  }
  {
    hsa::brig::Buffer strings;
    hsa::brig::Buffer directives;
    hsa::brig::Buffer code;
    hsa::brig::Buffer operands;
    BrigDirectiveVersion bdv = {
      sizeof(bdv),
      BrigEDirectiveVersion,
      0,
      1,
      0,
      BrigELarge,
      BrigEFull,
      BrigENosftz,
      0
    };
    directives.append(&bdv);
    BrigDirectiveLabelList bdll = {
      sizeof(bdll),
      BrigEDirectiveLabelList,
      1,
      0,
      { 0 }
    };
    directives.append(&bdll);
    std::string errorMsg;
    llvm::raw_string_ostream errMsgOut(errorMsg);
    hsa::brig::BrigModule mod(strings, directives, code, operands, &errMsgOut);
    EXPECT_FALSE(mod.isValid());
    errMsgOut.flush();
    EXPECT_NE(std::string::npos, errorMsg.find(std::string(
    "c_code past the code section")));
  }
}

TEST(Brig2LLVMTest, BrigDirectiveLabelInit) {
  {
    hsa::brig::StringBuffer strings;
    strings.append(std::string("Label1"));
    strings.append(std::string("Label2"));
    strings.append(std::string("Label3"));

    hsa::brig::Buffer directives;
    BrigDirectiveVersion bdv = {
      sizeof(bdv),
      BrigEDirectiveVersion,
      0,
      1,
      0,
      BrigELarge,
      BrigEFull,
      BrigENosftz,
      0
    };
    directives.append(&bdv);
    size_t arraySize =
      sizeof(BrigDirectiveLabelInit) + (3 - 1) * sizeof(uint32_t);
    uint8_t *array = new uint8_t[arraySize];
    BrigDirectiveLabelInit *bdli =
      reinterpret_cast<BrigDirectiveLabelInit *>(array);
    bdli->size = arraySize;
    bdli->kind = BrigEDirectiveLabelInit;
    bdli->c_code = 0;
    bdli->elementCount = 3;
    bdli->d_labels[0] = 44;
    bdli->d_labels[1] = 56;
    bdli->d_labels[2] = 68;
    directives.append(bdli);
    delete[] array;
    BrigDirectiveLabel bdl1 = {
      sizeof(bdl1), //uint16_t size;
      BrigEDirectiveLabel, //uint16_t kind;
      0,
      0,
    };
    directives.append(&bdl1);
    BrigDirectiveLabel bdl2 = {
      sizeof(bdl2), //uint16_t size;
      BrigEDirectiveLabel, //uint16_t kind;
      0,
      7,
    };
    directives.append(&bdl2);
    BrigDirectiveLabel bdl3 = {
      sizeof(bdl3), //uint16_t size;
      BrigEDirectiveLabel, //uint16_t kind;
      0,
      14,
    };
    directives.append(&bdl3);

    hsa::brig::Buffer code;
    hsa::brig::Buffer operands;

    hsa::brig::BrigModule mod(strings, directives, code, operands,
                              &llvm::errs());
    EXPECT_TRUE(mod.isValid());
  }
  //invalid test
  {
    hsa::brig::StringBuffer strings;
    hsa::brig::Buffer directives;
    BrigDirectiveVersion bdv = {
      sizeof(bdv),
      BrigEDirectiveVersion,
      0,
      1,
      0,
      BrigELarge,
      BrigEFull,
      BrigENosftz,
      0
    };
    directives.append(&bdv);
    size_t arraySize =
      sizeof(BrigDirectiveLabelInit) + (2 - 1) * sizeof(uint32_t);
    uint8_t *array = new uint8_t[arraySize];
    BrigDirectiveLabelInit *bdli =
      reinterpret_cast<BrigDirectiveLabelInit *>(array);
    bdli->size = arraySize;
    bdli->kind = BrigEDirectiveLabelInit;
    bdli->c_code = 0;
    bdli->elementCount = 2;
    bdli->d_labels[0] = directives.size() + arraySize;
    bdli->d_labels[1] = bdli->d_labels[0] + sizeof(BrigDirectivePad);
    directives.append(bdli);
    delete[] array;
    BrigDirectivePad bdp = {
      sizeof(bdp), //uint16_t size;
      BrigEDirectivePad, //uint16_t kind;
    };
    directives.append(&bdp);

    hsa::brig::Buffer code;
    hsa::brig::Buffer operands;

    std::string errorMsg;
    llvm::raw_string_ostream errMsgOut(errorMsg);
    hsa::brig::BrigModule mod(strings, directives, code, operands, &errMsgOut);
    EXPECT_FALSE(mod.isValid());
    errMsgOut.flush();
    EXPECT_NE(std::string::npos, errorMsg.find(std::string(
    "d_labels offset is wrong, not a BrigDirectiveLabel")));
    EXPECT_NE(std::string::npos, errorMsg.find(std::string(
    "d_labels past the directives section")));
  }
}

TEST(Brig2LLVMTest, UniqueString) {
  {
    hsa::brig::StringBuffer strings;
    strings.append(std::string("Foo"));
    strings.append(std::string("Foo"));
    strings.append_char('a');
    hsa::brig::Buffer directives;
    BrigDirectiveVersion bdv = {
      sizeof(bdv),
      BrigEDirectiveVersion,
      0,
      1,
      0,
      BrigELarge,
      BrigEFull,
      BrigENosftz,
      0
    };
    directives.append(&bdv);

    hsa::brig::Buffer code;
    hsa::brig::Buffer operands;

    std::string errorMsg;
    llvm::raw_string_ostream errMsgOut(errorMsg);
    hsa::brig::BrigModule mod(strings, directives, code, operands, &errMsgOut);
    EXPECT_FALSE(mod.isValid());
    errMsgOut.flush();
    EXPECT_NE(std::string::npos, errorMsg.find(std::string(
    "Duplicate string detected")));
    EXPECT_NE(std::string::npos, errorMsg.find(std::string(
    "String not null terminated")));
  }
}

TEST(Brig2LLVMTest, validateBrigDirectiveInit) {
  {
    hsa::brig::StringBuffer strings;

    hsa::brig::Buffer directives;
    BrigDirectiveVersion bdv = {
      sizeof(bdv),
      BrigEDirectiveVersion,
      0,
      1,
      0,
      BrigELarge,
      BrigEFull,
      BrigENosftz,
      0
    };
    directives.append(&bdv);
    BrigDirectivePad bdp = {
      sizeof(bdp),
      BrigEDirectivePad
    };
    directives.append(&bdp);

    //BrigDirectiveInit::initializationData type:uint8_t
    uint8_t values[16] = {
      //elementCount = 9, allocate 16 byte memory
        1, 2, 3, 4, 5, 6, 7, 8, 9, 0, 0, 0, 0, 0, 0, 0
    };
    uint8_t array[sizeof(BrigDirectiveInit) +
                  sizeof(values) - sizeof(uint64_t)];
    BrigDirectiveInit *bdi = reinterpret_cast<BrigDirectiveInit *>(array);

    bdi->size = sizeof(array);
    bdi->kind = BrigEDirectiveInit;
    bdi->c_code = 0;
    bdi->elementCount = 9;
    bdi->type = Brigb8;
    bdi->reserved = 0;

    for (size_t i = 0; i < sizeof(values) / sizeof(uint8_t); ++i)
        bdi->initializationData.u8[i] = values[i];
    directives.append(bdi);

    hsa::brig::Buffer code;

    hsa::brig::Buffer operands;

    hsa::brig::BrigModule mod(strings, directives, code, operands,
                              &llvm::errs());
    EXPECT_TRUE(mod.isValid());
  }
  //invalid test
  {
    hsa::brig::StringBuffer strings;

    hsa::brig::Buffer directives;
    BrigDirectiveVersion bdv = {
      sizeof(bdv),
      BrigEDirectiveVersion,
      0,
      1,
      0,
      BrigELarge,
      BrigEFull,
      BrigENosftz,
      0
    };
    directives.append(&bdv);

    //BrigDirectiveInit::initializationData type:uint8_t
    uint8_t values[16] = {
      //elementCount = 9, allocate 16 byte memory
        1, 2, 3, 4, 5, 6, 7, 8, 9, 0, 0, 0, 0, 0, 0, 0
    };
    uint8_t array[sizeof(BrigDirectiveInit) +
                  sizeof(values) - sizeof(uint64_t)];
    BrigDirectiveInit *bdi = reinterpret_cast<BrigDirectiveInit *>(array);

    bdi->size = sizeof(array);
    bdi->kind = BrigEDirectiveInit;
    bdi->c_code = 0;
    bdi->elementCount = 9;
    bdi->type = Brigb8;
    bdi->reserved = 1;

    for (size_t i = 0; i < sizeof(values) / sizeof(uint8_t); ++i)
        bdi->initializationData.u8[i] = values[i];
    directives.append(bdi);

    hsa::brig::Buffer code;

    hsa::brig::Buffer operands;

    std::string errorMsg;
    llvm::raw_string_ostream errMsgOut(errorMsg);
    hsa::brig::BrigModule mod(strings, directives, code, operands, &errMsgOut);
    EXPECT_FALSE(mod.isValid());
    errMsgOut.flush();
    EXPECT_NE(std::string::npos, errorMsg.find(std::string(
    "Improperly aligned directive")));
    EXPECT_NE(std::string::npos, errorMsg.find(std::string(
    "Reserved not zero")));
  }
  {
    hsa::brig::StringBuffer strings;

    hsa::brig::Buffer directives;
    BrigDirectiveVersion bdv = {
      sizeof(bdv),
      BrigEDirectiveVersion,
      0,
      1,
      0,
      BrigELarge,
      BrigEFull,
      BrigENosftz,
      0
    };
    directives.append(&bdv);
    BrigDirectivePad bdp = {
      sizeof(bdp),
      BrigEDirectivePad
    };
    directives.append(&bdp);

    //BrigDirectiveInit::initializationData type:uint8_t
    uint8_t values[16] = {
      //elementCount = 9, allocate 16 byte memory
        1, 2, 3, 4, 5, 6, 7, 8, 9, 0, 0, 0, 0, 0, 0, 0
    };
    uint8_t array[sizeof(BrigDirectiveInit) +
                  sizeof(values) - sizeof(uint64_t)];
    BrigDirectiveInit *bdi = reinterpret_cast<BrigDirectiveInit *>(array);

    bdi->size = sizeof(array);
    bdi->kind = BrigEDirectiveInit;
    bdi->c_code = 0;
    bdi->elementCount = 9;
    bdi->type = Brigf32;
    bdi->reserved = 0;

    for (size_t i = 0; i < sizeof(values) / sizeof(uint8_t); ++i)
        bdi->initializationData.u8[i] = values[i];
    directives.append(bdi);

    hsa::brig::Buffer code;

    hsa::brig::Buffer operands;

    std::string errorMsg;
    llvm::raw_string_ostream errMsgOut(errorMsg);
    hsa::brig::BrigModule mod(strings, directives, code, operands, &errMsgOut);
    EXPECT_FALSE(mod.isValid());
    errMsgOut.flush();
    EXPECT_NE(std::string::npos, errorMsg.find(std::string(
    "Invalid type, must be b1, b8, b16, b32, b64, or b128")));
  }
  {
    hsa::brig::StringBuffer strings;

    hsa::brig::Buffer directives;
    BrigDirectiveVersion bdv = {
      sizeof(bdv),
      BrigEDirectiveVersion,
      0,
      1,
      0,
      BrigELarge,
      BrigEFull,
      BrigENosftz,
      0
    };
    directives.append(&bdv);
    BrigDirectivePad bdp = {
      sizeof(bdp),
      BrigEDirectivePad
    };
    directives.append(&bdp);

    //BrigDirectiveInit::initializationData type:uint8_t
    uint8_t values[16] = {
      //elementCount = 9, allocate 16 byte memory
        1, 2, 3, 4, 5, 6, 7, 8, 9, 0, 0, 0, 0, 0, 0, 0
    };
    uint8_t array[sizeof(BrigDirectiveInit) +
                  sizeof(values) - sizeof(uint64_t)];
    BrigDirectiveInit *bdi = reinterpret_cast<BrigDirectiveInit *>(array);

    bdi->size = sizeof(array);
    bdi->kind = BrigEDirectiveInit;
    bdi->c_code = 0;
    bdi->elementCount = 100;
    bdi->type = Brigb8;
    bdi->reserved = 0;

    for (size_t i = 0; i < sizeof(values) / sizeof(uint8_t); ++i)
        bdi->initializationData.u8[i] = values[i];
    directives.append(bdi);

    hsa::brig::Buffer code;

    hsa::brig::Buffer operands;

    std::string errorMsg;
    llvm::raw_string_ostream errMsgOut(errorMsg);
    hsa::brig::BrigModule mod(strings, directives, code, operands, &errMsgOut);
    EXPECT_FALSE(mod.isValid());
    errMsgOut.flush();
    EXPECT_NE(std::string::npos, errorMsg.find(std::string(
    "Directive size too small for elementCount")));
  }
}

TEST(Brig2LLVMTest, validateBrigDirectiveProto) {
  {
    hsa::brig::StringBuffer strings;
    strings.append(std::string("&get_global_id"));

    hsa::brig::Buffer directives;
    BrigDirectiveVersion bdv = {
      sizeof(bdv),
      BrigEDirectiveVersion,
      0,
      1,
      0,
      BrigELarge,
      BrigEFull,
      BrigENosftz,
      0
    };
    directives.append(&bdv);
    BrigDirectiveSignature::BrigProtoType args[] = {
      // type, align, hasDim, dim
      {Brigu32, 1, 0, 0},
      {Brigu32, 1, 0, 0}
    };
    appendBrigDirectiveProto(directives,
                             0,  // c_code
                             0,  // s_name
                             0,  // fbarCount
                             0,  // reserved
                             1,  // outCount
                             1,  // inCount
                             &args[0],
                             &args[2]);

    hsa::brig::Buffer code;
    hsa::brig::Buffer operands;

    hsa::brig::BrigModule mod(strings, directives, code, operands,
                              &llvm::errs());
    EXPECT_TRUE(mod.isValid());
  }
  //invalid test
  {
    hsa::brig::StringBuffer strings;

    hsa::brig::Buffer directives;
    BrigDirectiveVersion bdv = {
      sizeof(bdv),
      BrigEDirectiveVersion,
      0,
      1,
      0,
      BrigELarge,
      BrigEFull,
      BrigENosftz,
      0
    };
    directives.append(&bdv);
    BrigDirectiveSignature::BrigProtoType args[] = {
      // type, align, hasDim, dim
      {Brigu32, 1, 0, 0},
      {Brigu32, 1, 0, 0}
    };
    appendBrigDirectiveProto(directives,
                             20,  // c_code
                             0,  // s_name
                             0,  // fbarCount
                             1,  // reserved
                             1,  // outCount
                             1,  // inCount
                             &args[0],
                             &args[2]);

    hsa::brig::Buffer code;
    hsa::brig::Buffer operands;

    std::string errorMsg;
    llvm::raw_string_ostream errMsgOut(errorMsg);
    hsa::brig::BrigModule mod(strings, directives, code, operands, &errMsgOut);
    EXPECT_FALSE(mod.isValid());
    errMsgOut.flush();
    EXPECT_NE(std::string::npos, errorMsg.find(std::string(
    "c_code past the code section")));
    EXPECT_NE(std::string::npos, errorMsg.find(std::string(
    "s_name past the strings section")));
    EXPECT_NE(std::string::npos, errorMsg.find(std::string(
    "Reserved not zero")));
  }
  {
    hsa::brig::StringBuffer strings;
    strings.append(std::string("&get_global_id"));

    hsa::brig::Buffer directives;
    BrigDirectiveVersion bdv = {
      sizeof(bdv),
      BrigEDirectiveVersion,
      0,
      1,
      0,
      BrigELarge,
      BrigEFull,
      BrigENosftz,
      0
    };
    directives.append(&bdv);
    BrigDirectiveSignature::BrigProtoType args[] = {
      // type, align, hasDim, dim
      {Brigf64x2 + 1, 1, 0, 0},
      {Brigf64x2, 1, 1, 0}
    };
    appendBrigDirectiveProto(directives,
                             0,  // c_code
                             0,  // s_name
                             0,  // fbarCount
                             0,  // reserved
                             1,  // outCount
                             1,  // inCount
                             &args[0],
                             &args[2]);

    hsa::brig::Buffer code;
    hsa::brig::Buffer operands;

    std::string errorMsg;
    llvm::raw_string_ostream errMsgOut(errorMsg);
    hsa::brig::BrigModule mod(strings, directives, code, operands, &errMsgOut);
    EXPECT_FALSE(mod.isValid());
    errMsgOut.flush();
    EXPECT_NE(std::string::npos, errorMsg.find(std::string(
    "Invalid type")));
    EXPECT_NE(std::string::npos, errorMsg.find(std::string(
    "dimension not set when hasDim is 1")));
  }
}

TEST(Brig2LLVMTest, validateBrigInstBase) {
  {
    hsa::brig::StringBuffer strings;
    hsa::brig::Buffer directives;
    BrigDirectiveVersion bdv = {
      sizeof(bdv),
      BrigEDirectiveVersion,
      0,
      1,
      0,
      BrigELarge,
      BrigEFull,
      BrigENosftz,
      0
    };
    directives.append(&bdv);

    hsa::brig::Buffer code;
    BrigInstBase bcb = {
      sizeof(bcb),
      BrigEInstBase,
      BrigRet,
      Brigb32,
      BrigNoPacking,
      {0, 0, 0, 0, 0}
    };
    code.append(&bcb);

    hsa::brig::Buffer operands;

    hsa::brig::BrigModule mod(strings, directives, code, operands,
                              &llvm::errs());
    EXPECT_TRUE(mod.isValid());
  }
  {
    hsa::brig::StringBuffer strings;
    hsa::brig::Buffer directives;
    BrigDirectiveVersion bdv = {
      sizeof(bdv),
      BrigEDirectiveVersion,
      0,
      1,
      0,
      BrigELarge,
      BrigEFull,
      BrigENosftz,
      0
    };
    directives.append(&bdv);

    hsa::brig::Buffer code;
    BrigInstBase bcb = {
      sizeof(bcb),
      BrigEInstBase,
      BrigFbarInitSizeKnown + 1,
      Brigf64x2 + 1,
      BrigPackPsat + 1,
      {20, 0, 0, 0, 0}
    };
    code.append(&bcb);

    hsa::brig::Buffer operands;

    std::string errorMsg;
    llvm::raw_string_ostream errMsgOut(errorMsg);
    hsa::brig::BrigModule mod(strings, directives, code, operands, &errMsgOut);
    EXPECT_FALSE(mod.isValid());
    errMsgOut.flush();
    EXPECT_NE(std::string::npos, errorMsg.find(std::string(
    "Invalid opcode")));
    EXPECT_NE(std::string::npos, errorMsg.find(std::string(
    "Invalid type")));
    EXPECT_NE(std::string::npos, errorMsg.find(std::string(
    "Invalid packing control")));
    EXPECT_NE(std::string::npos, errorMsg.find(std::string(
    "o_operands past the operands section")));
  }
}

TEST(Brig2LLVMTest, validateBrigInstAtomic) {
  {
    hsa::brig::StringBuffer strings;
    hsa::brig::Buffer directives;
    BrigDirectiveVersion bdv = {
      sizeof(bdv),
      BrigEDirectiveVersion,
      0,
      1,
      0,
      BrigELarge,
      BrigEFull,
      BrigENosftz,
      0
    };
    directives.append(&bdv);

    hsa::brig::Buffer code;
    BrigInstAtomic bca = {
      sizeof(bca),
      BrigEInstAtomic,
      BrigAtomic,
      Brigb32,
      BrigNoPacking,
      {0, 0, 0, 0, 0},
      BrigAtomicSub,
      BrigGlobalSpace,
      BrigAcquire
    };
    code.append(&bca);

    hsa::brig::Buffer operands;

    hsa::brig::BrigModule mod(strings, directives, code, operands,
                              &llvm::errs());
    EXPECT_TRUE(mod.isValid());
  }
  {
    hsa::brig::StringBuffer strings;
    hsa::brig::Buffer directives;
    BrigDirectiveVersion bdv = {
      sizeof(bdv),
      BrigEDirectiveVersion,
      0,
      1,
      0,
      BrigELarge,
      BrigEFull,
      BrigENosftz,
      0
    };
    directives.append(&bdv);

    hsa::brig::Buffer code;
    BrigInstAtomic bca = {
      sizeof(bca),
      BrigEInstAtomic,
      BrigLd,
      Brigf64x2 + 1,
      BrigPackPsat,
      {20, 0, 0, 0, 0},
      BrigAtomicSub + 1,
      BrigFlatSpace,
      BrigDep
    };
    code.append(&bca);

    hsa::brig::Buffer operands;

    std::string errorMsg;
    llvm::raw_string_ostream errMsgOut(errorMsg);
    hsa::brig::BrigModule mod(strings, directives, code, operands, &errMsgOut);
    EXPECT_FALSE(mod.isValid());
    errMsgOut.flush();
    EXPECT_NE(std::string::npos, errorMsg.find(std::string(
    "Invalid opcode, should be either BrigAtomic or BrigAtomicNoRet")));
    EXPECT_NE(std::string::npos, errorMsg.find(std::string(
    "Invalid type")));
    EXPECT_NE(std::string::npos, errorMsg.find(std::string(
    "o_operands past the operands section")));
    EXPECT_NE(std::string::npos, errorMsg.find(std::string(
    "Invalid atomicOperation")));
    EXPECT_NE(std::string::npos, errorMsg.find(std::string(
    "Invalid storage class, can be global, group, private, kernarg, "
    "readonly, spill, or arg")));
    EXPECT_NE(std::string::npos, errorMsg.find(std::string(
    "Invalid memorySemantic, can be BrigAcquire, BrigAcquireRelease, "
    "BrigParAcquireRelease")));
  }
}

TEST(Brig2LLVMTest, validateBrigInstAtomicImage) {
  {
    hsa::brig::StringBuffer strings;

    hsa::brig::Buffer directives;
    BrigDirectiveVersion bdv = {
      sizeof(bdv),
      BrigEDirectiveVersion,
      0,
      1,
      0,
      BrigELarge,
      BrigEFull,
      BrigENosftz,
      0
    };
    directives.append(&bdv);

    hsa::brig::Buffer code;
    BrigInstAtomicImage biai = {
      sizeof(biai),
      BrigEInstAtomicImage,
      BrigAtomicImage,
      Brigb32,
      0,
      {0, 0, 0, 0, 0},
      BrigAtomicSub,
      BrigGlobalSpace,
      BrigAcquire,
      0
    };
    code.append(&biai);

    hsa::brig::Buffer operands;

    hsa::brig::BrigModule mod(strings, directives, code, operands,
                              &llvm::errs());
    EXPECT_TRUE(mod.isValid());
  }
  //invalid test
  {
    hsa::brig::StringBuffer strings;

    hsa::brig::Buffer directives;
    BrigDirectiveVersion bdv = {
      sizeof(bdv),
      BrigEDirectiveVersion,
      0,
      1,
      0,
      BrigELarge,
      BrigEFull,
      BrigENosftz,
      0
    };
    directives.append(&bdv);

    hsa::brig::Buffer code;
    BrigInstAtomicImage biai = {
      sizeof(biai),
      BrigEInstAtomicImage,
      BrigLd,
      Brigf64x2 + 1,
      0,
      {20, 0, 0, 0, 0},
      BrigAtomicSub + 1,
      BrigFlatSpace,
      BrigDep,
      Briggeom_2da + 1
    };
    code.append(&biai);

    hsa::brig::Buffer operands;

    std::string errorMsg;
    llvm::raw_string_ostream errMsgOut(errorMsg);
    hsa::brig::BrigModule mod(strings, directives, code, operands, &errMsgOut);
    EXPECT_FALSE(mod.isValid());
    errMsgOut.flush();
    EXPECT_NE(std::string::npos, errorMsg.find(std::string(
    "Invalid opcode, should be either BrigAtomicImage "
    "or BrigAtomicNoRetImage")));
    EXPECT_NE(std::string::npos, errorMsg.find(std::string(
    "Invalid type")));
    EXPECT_NE(std::string::npos, errorMsg.find(std::string(
    "o_operands past the operands section")));
    EXPECT_NE(std::string::npos, errorMsg.find(std::string(
    "Invalid atomicOperation")));
    EXPECT_NE(std::string::npos, errorMsg.find(std::string(
    "Invalid storage class, must be global")));
    EXPECT_NE(std::string::npos, errorMsg.find(std::string(
    "Invalid memorySemantic, can be BrigAcquire, BrigAcquireRelease, "
    "BrigParAcquireRelease")));
  }
}
TEST(Brig2LLVMTest, validateBrigInstRead) {
  {
    hsa::brig::StringBuffer strings;
    hsa::brig::Buffer directives;

    BrigDirectiveVersion bdv = {
      sizeof(bdv),
      BrigEDirectiveVersion,
      0,
      1,
      0,
      BrigELarge,
      BrigEFull,
      BrigENosftz,
      0
    };
    directives.append(&bdv);

    hsa::brig::Buffer code;
    BrigInstRead bir = {
      sizeof(bir),
      BrigEInstRead,
      BrigRdImage,
      {0, 0, 0, 0, 0},
      0,
      0,
      0,
      0,
      0
    };
    code.append(&bir);

    hsa::brig::Buffer operands;

    hsa::brig::BrigModule mod(strings, directives, code, operands,
                              &llvm::errs());
    EXPECT_TRUE(mod.isValid());
  }
  {
    hsa::brig::StringBuffer strings;
    hsa::brig::Buffer directives;

    BrigDirectiveVersion bdv = {
      sizeof(bdv),
      BrigEDirectiveVersion,
      0,
      1,
      0,
      BrigELarge,
      BrigEFull,
      BrigENosftz,
      0
    };
    directives.append(&bdv);

    hsa::brig::Buffer code;
    BrigInstRead bir = {
      sizeof(bir),
      BrigEInstRead,
      BrigRdImage + 1,
      {20, 0, 0, 0, 0},
      Briggeom_2da + 1,
      Brigf64x2 + 1,
      Brigf64x2 + 1,
      BrigPackPsat + 1,
      1
    };
    code.append(&bir);

    hsa::brig::Buffer operands;

    std::string errorMsg;
    llvm::raw_string_ostream errMsgOut(errorMsg);
    hsa::brig::BrigModule mod(strings, directives, code, operands, &errMsgOut);
    EXPECT_FALSE(mod.isValid());
    errMsgOut.flush();
    EXPECT_NE(std::string::npos, errorMsg.find(std::string(
    "Invalid opcode")));
    EXPECT_NE(std::string::npos, errorMsg.find(std::string(
    "o_operands past the operands section")));
    EXPECT_NE(std::string::npos, errorMsg.find(std::string(
    "Invalid type of image geometry")));
    EXPECT_NE(std::string::npos, errorMsg.find(std::string(
    "Invalid type")));
    EXPECT_NE(std::string::npos, errorMsg.find(std::string(
    "Invalid type")));
    EXPECT_NE(std::string::npos, errorMsg.find(std::string(
    "Invalid packing control")));
    EXPECT_NE(std::string::npos, errorMsg.find(std::string(
    "reserved must be zero")));
  }
}

TEST(Brig2LLVMTest, validateBrigInstMod) {
  {
    hsa::brig::StringBuffer strings;
    hsa::brig::Buffer directives;

    BrigDirectiveVersion bdv = {
      sizeof(bdv),
      BrigEDirectiveVersion,
      0,
      1,
      0,
      BrigELarge,
      BrigEFull,
      BrigENosftz,
      0
    };
    directives.append(&bdv);

    hsa::brig::Buffer code;
    BrigInstMod bim = {
      sizeof(bim),
      BrigEInstMod,
      0,
      0,
      0,
      {0, 0, 0, 0, 0},
      {0, 0, 0, 0, 0, 0, 0}
    };
    code.append(&bim);

    hsa::brig::Buffer operands;

    hsa::brig::BrigModule mod(strings, directives, code, operands,
                              &llvm::errs());
    EXPECT_TRUE(mod.isValid());
  }
  {
    hsa::brig::StringBuffer strings;
    hsa::brig::Buffer directives;

    BrigDirectiveVersion bdv = {
      sizeof(bdv),
      BrigEDirectiveVersion,
      0,
      1,
      0,
      BrigELarge,
      BrigEFull,
      BrigENosftz,
      0
    };
    directives.append(&bdv);

    hsa::brig::Buffer code;
    BrigInstMod bim = {
      sizeof(bim),
      BrigEInstMod,
      BrigFbarInitSizeKnown + 1,
      Brigf64x2 + 1,
      BrigPackPsat + 1,
      {20, 0, 0, 0, 0},
      {0, 0, 0, 0, 0, 0, 0}
    };
    code.append(&bim);

    hsa::brig::Buffer operands;

    std::string errorMsg;
    llvm::raw_string_ostream errMsgOut(errorMsg);
    hsa::brig::BrigModule mod(strings, directives, code, operands, &errMsgOut);
    EXPECT_FALSE(mod.isValid());
    errMsgOut.flush();
    EXPECT_NE(std::string::npos, errorMsg.find(std::string(
    "Invalid opcode")));
    EXPECT_NE(std::string::npos, errorMsg.find(std::string(
    "Invalid type")));
    EXPECT_NE(std::string::npos, errorMsg.find(std::string(
    "Invalid packing control")));
    EXPECT_NE(std::string::npos, errorMsg.find(std::string(
    "o_operands past the operands section")));
  }
  {
    hsa::brig::StringBuffer strings;
    hsa::brig::Buffer directives;

    BrigDirectiveVersion bdv = {
      sizeof(bdv),
      BrigEDirectiveVersion,
      0,
      1,
      0,
      BrigELarge,
      BrigEFull,
      BrigENosftz,
      0
    };
    directives.append(&bdv);

    hsa::brig::Buffer code;
    BrigInstMod bim = {
      sizeof(bim),
      BrigEInstMod,
      0,
      0,
      0,
      {0, 0, 0, 0, 0},
      {0, 0, 0, 0, 1, 0, 0}
    };
    code.append(&bim);

    hsa::brig::Buffer operands;

    std::string errorMsg;
    llvm::raw_string_ostream errMsgOut(errorMsg);
    hsa::brig::BrigModule mod(strings, directives, code, operands, &errMsgOut);
    EXPECT_FALSE(mod.isValid());
    errMsgOut.flush();
    EXPECT_NE(std::string::npos, errorMsg.find(std::string(
    "Invalid floatOrInt")));
  }
  {
    hsa::brig::StringBuffer strings;
    hsa::brig::Buffer directives;

    BrigDirectiveVersion bdv = {
      sizeof(bdv),
      BrigEDirectiveVersion,
      0,
      1,
      0,
      BrigELarge,
      BrigEFull,
      BrigENosftz,
      0
    };
    directives.append(&bdv);

    hsa::brig::Buffer code;
    BrigInstMod bim = {
      sizeof(bim),
      BrigEInstMod,
      0,
      0,
      0,
      {0, 0, 0, 0, 0},
      {1, 0, 1, 0, 0, 0, 0}
    };
    code.append(&bim);

    hsa::brig::Buffer operands;

    std::string errorMsg;
    llvm::raw_string_ostream errMsgOut(errorMsg);
    hsa::brig::BrigModule mod(strings, directives, code, operands, &errMsgOut);
    EXPECT_FALSE(mod.isValid());
    errMsgOut.flush();
    EXPECT_NE(std::string::npos, errorMsg.find(std::string(
    "Invalid hi")));
  }
  {
    hsa::brig::StringBuffer strings;
    hsa::brig::Buffer directives;

    BrigDirectiveVersion bdv = {
      sizeof(bdv),
      BrigEDirectiveVersion,
      0,
      1,
      0,
      BrigELarge,
      BrigEFull,
      BrigENosftz,
      0
    };
    directives.append(&bdv);

    hsa::brig::Buffer code;
    BrigInstMod bim = {
      sizeof(bim),
      BrigEInstMod,
      0,
      0,
      0,
      {0, 0, 0, 0, 0},
      {0, 0, 0, 1, 0, 0, 0}
    };
    code.append(&bim);

    hsa::brig::Buffer operands;

    std::string errorMsg;
    llvm::raw_string_ostream errMsgOut(errorMsg);
    hsa::brig::BrigModule mod(strings, directives, code, operands, &errMsgOut);
    EXPECT_FALSE(mod.isValid());
    errMsgOut.flush();
    EXPECT_NE(std::string::npos, errorMsg.find(std::string(
    "Invalid ftz")));
  }
  {
    hsa::brig::StringBuffer strings;
    hsa::brig::Buffer directives;

    BrigDirectiveVersion bdv = {
      sizeof(bdv),
      BrigEDirectiveVersion,
      0,
      1,
      0,
      BrigELarge,
      BrigEFull,
      BrigENosftz,
      0
    };
    directives.append(&bdv);

    hsa::brig::Buffer code;
    BrigInstMod bim = {
      sizeof(bim),
      BrigEInstMod,
      0,
      0,
      0,
      {0, 0, 0, 0, 0},
      {0, 0, 0, 0, 0, 0, 1}
    };
    code.append(&bim);

    hsa::brig::Buffer operands;

    std::string errorMsg;
    llvm::raw_string_ostream errMsgOut(errorMsg);
    hsa::brig::BrigModule mod(strings, directives, code, operands, &errMsgOut);
    EXPECT_FALSE(mod.isValid());
    errMsgOut.flush();
    EXPECT_NE(std::string::npos, errorMsg.find(std::string(
    "Invalid reserved")));
  }
}
TEST(Brig2LLVMTest, validateBrigInstCmp) {
  {
    hsa::brig::StringBuffer strings;
    hsa::brig::Buffer directives;

    BrigDirectiveVersion bdv = {
      sizeof(bdv),
      BrigEDirectiveVersion,
      0,
      1,
      0,
      BrigELarge,
      BrigEFull,
      BrigENosftz,
      0
    };
    directives.append(&bdv);

    hsa::brig::Buffer code;
    BrigInstCmp bic = {
      sizeof(bic),              //size
      BrigEInstCmp,             //kind
      BrigCmp,                  //opcode
      0,                        //type
      0,                        //packing
      {0, 0, 0, 0, 0},          //o_operands[5]
      {0, 0, 0, 0, 0, 0, 0},    //aluModifier
      0,                        //comparisonOperator
      0,                        //sourceType
      0                         //reserved
    };
    code.append(&bic);

    hsa::brig::Buffer operands;

    hsa::brig::BrigModule mod(strings, directives, code, operands,
                              &llvm::errs());
    EXPECT_TRUE(mod.isValid());
  }
  {
    hsa::brig::StringBuffer strings;
    hsa::brig::Buffer directives;

    BrigDirectiveVersion bdv = {
      sizeof(bdv),
      BrigEDirectiveVersion,
      0,
      1,
      0,
      BrigELarge,
      BrigEFull,
      BrigENosftz,
      0
    };
    directives.append(&bdv);

    hsa::brig::Buffer code;
    BrigInstCmp bic = {
      sizeof(bic),              //size
      BrigEInstCmp,             //kind
      BrigCmp + 1,              //opcode
      Brigf64x2 + 1,            //type
      BrigPackPsat + 1,         //packing
      {20, 0, 0, 0, 0},         //o_operands[5]
      {0, 0, 0, 0, 0, 0, 0},    //aluModifier
      BrigSgtu + 1,             //comparisonOperator;
      Brigf64x2 + 1,            //sourceType
      1                         //reserved
    };
    code.append(&bic);
    hsa::brig::Buffer operands;

    std::string errorMsg;
    llvm::raw_string_ostream errMsgOut(errorMsg);
    hsa::brig::BrigModule mod(strings, directives, code, operands, &errMsgOut);
    EXPECT_FALSE(mod.isValid());
    errMsgOut.flush();
    EXPECT_NE(std::string::npos, errorMsg.find(std::string(
    "Invalid opcode")));
    EXPECT_NE(std::string::npos, errorMsg.find(std::string(
    "Invalid type")));
    EXPECT_NE(std::string::npos, errorMsg.find(std::string(
    "Invalid packing control")));
    EXPECT_NE(std::string::npos, errorMsg.find(std::string(
    "o_operands past the operands section")));
    EXPECT_NE(std::string::npos, errorMsg.find(std::string(
    "Invalid comparisonOperator")));
    EXPECT_NE(std::string::npos, errorMsg.find(std::string(
    "Invalid sourceType")));
    EXPECT_NE(std::string::npos, errorMsg.find(std::string(
    "Invalid reserved")));
  }
  {
    hsa::brig::StringBuffer strings;
    hsa::brig::Buffer directives;

    BrigDirectiveVersion bdv = {
      sizeof(bdv),
      BrigEDirectiveVersion,
      0,
      1,
      0,
      BrigELarge,
      BrigEFull,
      BrigENosftz,
      0
    };
    directives.append(&bdv);

    hsa::brig::Buffer code;
    BrigInstCmp bic = {
      sizeof(bic),              //size
      BrigEInstCmp,             //kind
      0,                        //opcode
      0,                        //type
      0,                        //packing
      {0, 0, 0, 0, 0},          //o_operands[5]
      {0, 0, 0, 0, 1, 0, 0},    //aluModifier
      0,                        //comparisonOperator
      0,                        //sourceType
      0                         //reserved
    };
    code.append(&bic);

    hsa::brig::Buffer operands;

    std::string errorMsg;
    llvm::raw_string_ostream errMsgOut(errorMsg);
    hsa::brig::BrigModule mod(strings, directives, code, operands, &errMsgOut);
    EXPECT_FALSE(mod.isValid());
    errMsgOut.flush();
    EXPECT_NE(std::string::npos, errorMsg.find(std::string(
    "Invalid floatOrInt")));
  }
  {
    hsa::brig::StringBuffer strings;
    hsa::brig::Buffer directives;

    BrigDirectiveVersion bdv = {
      sizeof(bdv),
      BrigEDirectiveVersion,
      0,
      1,
      0,
      BrigELarge,
      BrigEFull,
      BrigENosftz,
      0
    };
    directives.append(&bdv);

    hsa::brig::Buffer code;
    BrigInstCmp bic = {
      sizeof(bic),              //size
      BrigEInstCmp,             //kind
      0,                        //opcode
      0,                        //type
      0,                        //packing
      {0, 0, 0, 0, 0},          //o_operands[5]
      {1, 0, 1, 0, 0, 0, 0},    //aluModifier
      0,                        //comparisonOperator
      0,                        //sourceType
      0                         //reserved
    };
    code.append(&bic);

    hsa::brig::Buffer operands;

    std::string errorMsg;
    llvm::raw_string_ostream errMsgOut(errorMsg);
    hsa::brig::BrigModule mod(strings, directives, code, operands, &errMsgOut);
    EXPECT_FALSE(mod.isValid());
    errMsgOut.flush();
    EXPECT_NE(std::string::npos, errorMsg.find(std::string(
    "Invalid hi")));
  }
  {
    hsa::brig::StringBuffer strings;
    hsa::brig::Buffer directives;

    BrigDirectiveVersion bdv = {
      sizeof(bdv),
      BrigEDirectiveVersion,
      0,
      1,
      0,
      BrigELarge,
      BrigEFull,
      BrigENosftz,
      0
    };
    directives.append(&bdv);

    hsa::brig::Buffer code;
    BrigInstCmp bic = {
      sizeof(bic),              //size
      BrigEInstCmp,             //kind
      0,                        //opcode
      0,                        //type
      0,                        //packing
      {0, 0, 0, 0, 0},          //o_operands[5]
      {0, 0, 0, 1, 0, 0, 0},    //aluModifier
      0,                        //comparisonOperator
      0,                        //sourceType
      0                         //reserved
    };
    code.append(&bic);

    hsa::brig::Buffer operands;

    std::string errorMsg;
    llvm::raw_string_ostream errMsgOut(errorMsg);
    hsa::brig::BrigModule mod(strings, directives, code, operands, &errMsgOut);
    EXPECT_FALSE(mod.isValid());
    errMsgOut.flush();
    EXPECT_NE(std::string::npos, errorMsg.find(std::string(
    "Invalid ftz")));
  }
  {
    hsa::brig::StringBuffer strings;
    hsa::brig::Buffer directives;

    BrigDirectiveVersion bdv = {
      sizeof(bdv),
      BrigEDirectiveVersion,
      0,
      1,
      0,
      BrigELarge,
      BrigEFull,
      BrigENosftz,
      0
    };
    directives.append(&bdv);

    hsa::brig::Buffer code;
    BrigInstCmp bic = {
      sizeof(bic),              //size
      BrigEInstCmp,             //kind
      0,                        //opcode
      0,                        //type
      0,                        //packing
      {0, 0, 0, 0, 0},          //o_operands[5]
      {0, 0, 0, 0, 0, 0, 1},    //aluModifier
      0,                        //comparisonOperator
      0,                        //sourceType
      0                         //reserved
    };
    code.append(&bic);

    hsa::brig::Buffer operands;

    std::string errorMsg;
    llvm::raw_string_ostream errMsgOut(errorMsg);
    hsa::brig::BrigModule mod(strings, directives, code, operands, &errMsgOut);
    EXPECT_FALSE(mod.isValid());
    errMsgOut.flush();
    EXPECT_NE(std::string::npos, errorMsg.find(std::string(
    "Invalid reserved")));
  }
}
TEST(Brig2LLVMTest, validateBrigInstImage) {
  {
    hsa::brig::StringBuffer strings;
    hsa::brig::Buffer directives;

    BrigDirectiveVersion bdv = {
      sizeof(bdv),
      BrigEDirectiveVersion,
      0,
      1,
      0,
      BrigELarge,
      BrigEFull,
      BrigENosftz,
      0
    };
    directives.append(&bdv);

    hsa::brig::Buffer code;

    BrigInstImage bii = {
      sizeof(bii),              //size
      BrigEInstImage,           //kind
      BrigRdImage,              //opcode
      {0, 0, 0, 0, 0},          //o_operands[5]
      0,                        //geom
      0,                        //type
      0,                        //stype
      0,                        //packing
      0                         //reserved
    };
    code.append(&bii);

    hsa::brig::Buffer operands;

    hsa::brig::BrigModule mod(strings, directives, code, operands,
                              &llvm::errs());
    EXPECT_TRUE(mod.isValid());
  }
  {
    hsa::brig::StringBuffer strings;
    hsa::brig::Buffer directives;

    BrigDirectiveVersion bdv = {
      sizeof(bdv),
      BrigEDirectiveVersion,
      0,
      1,
      0,
      BrigELarge,
      BrigEFull,
      BrigENosftz,
      0
    };
    directives.append(&bdv);

    hsa::brig::Buffer code;
    BrigInstImage bii = {
      sizeof(bii),              //size
      BrigEInstImage,           //kind
      BrigRdImage + 1,          //opcode
      {20, 0, 0, 0, 0},         //o_operands[5]
      Briggeom_2da + 1,         //geom
      Brigf64x2 + 1,            //type
      Brigf64x2 + 1,            //stype
      BrigPackPsat + 1,         //packing
      1                         //reserved
    };
    code.append(&bii);

    hsa::brig::Buffer operands;

    std::string errorMsg;
    llvm::raw_string_ostream errMsgOut(errorMsg);
    hsa::brig::BrigModule mod(strings, directives, code, operands, &errMsgOut);
    EXPECT_FALSE(mod.isValid());
    errMsgOut.flush();
    EXPECT_NE(std::string::npos, errorMsg.find(std::string(
    "Invalid opcode")));
    EXPECT_NE(std::string::npos, errorMsg.find(std::string(
    "o_operands past the operands section")));
    EXPECT_NE(std::string::npos, errorMsg.find(std::string(
    "Invalid type of image geometry")));
    EXPECT_NE(std::string::npos, errorMsg.find(std::string(
    "Invalid type")));
    EXPECT_NE(std::string::npos, errorMsg.find(std::string(
    "Invalid stype")));
    EXPECT_NE(std::string::npos, errorMsg.find(std::string(
    "Invalid packing control")));
    EXPECT_NE(std::string::npos, errorMsg.find(std::string(
    "reserved must be zero")));
  }
}

TEST(Brig2LLVMTest, validateBrigInstBar) {
  {
    hsa::brig::StringBuffer strings;

    hsa::brig::Buffer directives;
    BrigDirectiveVersion bdv = {
      sizeof(bdv),
      BrigEDirectiveVersion,
      0,
      1,
      0,
      BrigELarge,
      BrigEFull,
      BrigENosftz,
      0
    };
    directives.append(&bdv);

    hsa::brig::Buffer code;
    BrigInstBar bib = {
      sizeof(bib),
      BrigEInstBar,
      BrigBarrier,
      Brigu32,
      0,
      {0, 0, 0, 0, 0},
      1
    };
    code.append(&bib);

    hsa::brig::Buffer operands;

    hsa::brig::BrigModule mod(strings, directives, code, operands,
                              &llvm::errs());
    EXPECT_TRUE(mod.isValid());
  }
  //invalid test
  {
    hsa::brig::StringBuffer strings;

    hsa::brig::Buffer directives;
    BrigDirectiveVersion bdv = {
      sizeof(bdv),
      BrigEDirectiveVersion,
      0,
      1,
      0,
      BrigELarge,
      BrigEFull,
      BrigENosftz,
      0
    };
    directives.append(&bdv);

    hsa::brig::Buffer code;
    BrigInstBar bib = {
      sizeof(bib),
      BrigEInstBar,
      BrigLd,
      Brigf64x2 + 1,
      0,
      {20, 0, 0, 0, 0},
      8
    };
    code.append(&bib);

    hsa::brig::Buffer operands;

    std::string errorMsg;
    llvm::raw_string_ostream errMsgOut(errorMsg);
    hsa::brig::BrigModule mod(strings, directives, code, operands, &errMsgOut);
    EXPECT_FALSE(mod.isValid());
    errMsgOut.flush();
    EXPECT_NE(std::string::npos, errorMsg.find(std::string(
    "Invalid opcode, should be either BrigBarrier, BrigSync or BrigBrn")));
    EXPECT_NE(std::string::npos, errorMsg.find(std::string(
    "Invalid type")));
    EXPECT_NE(std::string::npos, errorMsg.find(std::string(
    "o_operands past the operands section")));
    EXPECT_NE(std::string::npos, errorMsg.find(std::string(
    "Invalid syncFlags, should be either BrigGroupLevel BrigGlobalLevel"
    "or BrigPartialLevel")));
  }
}
<<<<<<< HEAD
TEST(Brig2LLVMTest, validateBrigInstMem) {
  {
    hsa::brig::StringBuffer strings;
    hsa::brig::Buffer directives;
=======
TEST(Brig2LLVMTest, validateBrigInstCvt) {
  {
    hsa::brig::StringBuffer strings;
    hsa::brig::Buffer directives;

>>>>>>> 4c549ce3
    BrigDirectiveVersion bdv = {
      sizeof(bdv),
      BrigEDirectiveVersion,
      0,
      1,
      0,
      BrigELarge,
      BrigEFull,
      BrigENosftz,
      0
    };
    directives.append(&bdv);

    hsa::brig::Buffer code;
<<<<<<< HEAD
    BrigInstMem bcm = {
      sizeof(bcm),
      BrigEInstMem,
      BrigRet,
      Brigb32,
      BrigNoPacking,
      {0, 0, 0, 0, 0},
      BrigGlobalSpace
    };
    code.append(&bcm);

    hsa::brig::Buffer operands;

    hsa::brig::BrigModule mod(strings, directives, code, operands,
                              &llvm::errs());
=======
    BrigInstCvt bic = {
      sizeof(bic),              //size
      BrigEInstCvt,             //kind
      BrigCvt,                  //opcode
      0,                        //type
      0,                        //packing
      {0, 0, 0, 0, 0},          //o_operands[5]
      {0, 0, 0, 0, 0, 0, 0},    //aluModifier
      0,                        //stype
      0                         //reserved
    };
    code.append(&bic);

    hsa::brig::Buffer operands;

    hsa::brig::BrigModule mod(strings, directives, code, operands, &llvm::errs());
>>>>>>> 4c549ce3
    EXPECT_TRUE(mod.isValid());
  }
  {
    hsa::brig::StringBuffer strings;
    hsa::brig::Buffer directives;
<<<<<<< HEAD
=======

>>>>>>> 4c549ce3
    BrigDirectiveVersion bdv = {
      sizeof(bdv),
      BrigEDirectiveVersion,
      0,
      1,
      0,
      BrigELarge,
      BrigEFull,
      BrigENosftz,
      0
    };
    directives.append(&bdv);

    hsa::brig::Buffer code;
<<<<<<< HEAD
    BrigInstMem bcm = {
      sizeof(bcm),
      BrigEInstMem,
      BrigFbarInitSizeKnown + 1,
      Brigf64x2 + 1,
      BrigPackPsat + 1,
      {20, 0, 0, 0, 0},
      BrigFlatSpace
    };
    code.append(&bcm);

=======
    BrigInstCvt bic = {
      sizeof(bic),              //size
      BrigEInstCvt,             //kind
      BrigCvt + 1,              //opcode
      Brigf64x2 + 1,            //type
      BrigPackPsat + 1,         //packing
      {20, 0, 0, 0, 0},         //o_operands[5]
      {0, 0, 0, 0, 0, 0, 0},    //aluModifier
      Brigf64x2 + 1,            //stype
      1                         //reserved
    };
    code.append(&bic);
>>>>>>> 4c549ce3
    hsa::brig::Buffer operands;

    std::string errorMsg;
    llvm::raw_string_ostream errMsgOut(errorMsg);
    hsa::brig::BrigModule mod(strings, directives, code, operands, &errMsgOut);
    EXPECT_FALSE(mod.isValid());
    errMsgOut.flush();
    EXPECT_NE(std::string::npos, errorMsg.find(std::string(
    "Invalid opcode")));
    EXPECT_NE(std::string::npos, errorMsg.find(std::string(
    "Invalid type")));
    EXPECT_NE(std::string::npos, errorMsg.find(std::string(
    "Invalid packing control")));
    EXPECT_NE(std::string::npos, errorMsg.find(std::string(
    "o_operands past the operands section")));
<<<<<<< HEAD
=======
    EXPECT_NE(std::string::npos, errorMsg.find(std::string(
    "Invalid stype")));
    EXPECT_NE(std::string::npos, errorMsg.find(std::string(
    "reserved must be zero")));
  }
  {
    hsa::brig::StringBuffer strings;
    hsa::brig::Buffer directives;

    BrigDirectiveVersion bdv = {
      sizeof(bdv),
      BrigEDirectiveVersion,
      0,
      1,
      0,
      BrigELarge,
      BrigEFull,
      BrigENosftz,
      0
    };
    directives.append(&bdv);

    hsa::brig::Buffer code;
    BrigInstCvt bic = {
      sizeof(bic),              //size
      BrigEInstCvt,             //kind
      0,                        //opcode
      0,                        //type
      0,                        //packing
      {0, 0, 0, 0, 0},          //o_operands[5]
      {0, 0, 0, 0, 1, 0, 0},    //aluModifier
      0,                        //stype
      0                         //reserved
    };
    code.append(&bic);

    hsa::brig::Buffer operands;

    std::string errorMsg;
    llvm::raw_string_ostream errMsgOut(errorMsg);
    hsa::brig::BrigModule mod(strings, directives, code, operands, &errMsgOut);
    EXPECT_FALSE(mod.isValid());
    errMsgOut.flush();
    EXPECT_NE(std::string::npos, errorMsg.find(std::string(
    "Invalid floatOrInt")));
  }
  {
    hsa::brig::StringBuffer strings;
    hsa::brig::Buffer directives;

    BrigDirectiveVersion bdv = {
      sizeof(bdv),
      BrigEDirectiveVersion,
      0,
      1,
      0,
      BrigELarge,
      BrigEFull,
      BrigENosftz,
      0
    };
    directives.append(&bdv);

    hsa::brig::Buffer code;
    BrigInstCvt bic = {
      sizeof(bic),              //size
      BrigEInstCvt,             //kind
      0,                        //opcode
      0,                        //type
      0,                        //packing
      {0, 0, 0, 0, 0},          //o_operands[5]
      {1, 0, 1, 0, 0, 0, 0},    //aluModifier
      0,                        //stype
      0                         //reserved
    };
    code.append(&bic);

    hsa::brig::Buffer operands;

    std::string errorMsg;
    llvm::raw_string_ostream errMsgOut(errorMsg);
    hsa::brig::BrigModule mod(strings, directives, code, operands, &errMsgOut);
    EXPECT_FALSE(mod.isValid());
    errMsgOut.flush();
    EXPECT_NE(std::string::npos, errorMsg.find(std::string(
    "Invalid hi")));
  }
  {
    hsa::brig::StringBuffer strings;
    hsa::brig::Buffer directives;

    BrigDirectiveVersion bdv = {
      sizeof(bdv),
      BrigEDirectiveVersion,
      0,
      1,
      0,
      BrigELarge,
      BrigEFull,
      BrigENosftz,
      0
    };
    directives.append(&bdv);

    hsa::brig::Buffer code;
    BrigInstCvt bic = {
      sizeof(bic),              //size
      BrigEInstCvt,             //kind
      0,                        //opcode
      0,                        //type
      0,                        //packing
      {0, 0, 0, 0, 0},          //o_operands[5]
      {0, 0, 0, 1, 0, 0, 0},    //aluModifier
      0,                        //stype
      0                         //reserved
    };
    code.append(&bic);

    hsa::brig::Buffer operands;

    std::string errorMsg;
    llvm::raw_string_ostream errMsgOut(errorMsg);
    hsa::brig::BrigModule mod(strings, directives, code, operands, &errMsgOut);
    EXPECT_FALSE(mod.isValid());
    errMsgOut.flush();
    EXPECT_NE(std::string::npos, errorMsg.find(std::string(
    "Invalid ftz")));
  }
  {
    hsa::brig::StringBuffer strings;
    hsa::brig::Buffer directives;

    BrigDirectiveVersion bdv = {
      sizeof(bdv),
      BrigEDirectiveVersion,
      0,
      1,
      0,
      BrigELarge,
      BrigEFull,
      BrigENosftz,
      0
    };
    directives.append(&bdv);

    hsa::brig::Buffer code;
    BrigInstCvt bic = {
      sizeof(bic),              //size
      BrigEInstCvt,             //kind
      0,                        //opcode
      0,                        //type
      0,                        //packing
      {0, 0, 0, 0, 0},          //o_operands[5]
      {0, 0, 0, 0, 0, 0, 1},    //aluModifier
      0,                        //stype
      0                         //reserved
    };
    code.append(&bic);

    hsa::brig::Buffer operands;

    std::string errorMsg;
    llvm::raw_string_ostream errMsgOut(errorMsg);
    hsa::brig::BrigModule mod(strings, directives, code, operands, &errMsgOut);
    EXPECT_FALSE(mod.isValid());
    errMsgOut.flush();
    EXPECT_NE(std::string::npos, errorMsg.find(std::string(
    "Invalid reserved")));
>>>>>>> 4c549ce3
  }
}<|MERGE_RESOLUTION|>--- conflicted
+++ resolved
@@ -4694,33 +4694,25 @@
     "or BrigPartialLevel")));
   }
 }
-<<<<<<< HEAD
+
 TEST(Brig2LLVMTest, validateBrigInstMem) {
   {
     hsa::brig::StringBuffer strings;
     hsa::brig::Buffer directives;
-=======
-TEST(Brig2LLVMTest, validateBrigInstCvt) {
-  {
-    hsa::brig::StringBuffer strings;
-    hsa::brig::Buffer directives;
-
->>>>>>> 4c549ce3
-    BrigDirectiveVersion bdv = {
-      sizeof(bdv),
-      BrigEDirectiveVersion,
-      0,
-      1,
-      0,
-      BrigELarge,
-      BrigEFull,
-      BrigENosftz,
-      0
-    };
-    directives.append(&bdv);
-
-    hsa::brig::Buffer code;
-<<<<<<< HEAD
+    BrigDirectiveVersion bdv = {
+      sizeof(bdv),
+      BrigEDirectiveVersion,
+      0,
+      1,
+      0,
+      BrigELarge,
+      BrigEFull,
+      BrigENosftz,
+      0
+    };
+    directives.append(&bdv);
+
+    hsa::brig::Buffer code;
     BrigInstMem bcm = {
       sizeof(bcm),
       BrigEInstMem,
@@ -4736,7 +4728,73 @@
 
     hsa::brig::BrigModule mod(strings, directives, code, operands,
                               &llvm::errs());
-=======
+    EXPECT_TRUE(mod.isValid());
+  }
+  {
+    hsa::brig::StringBuffer strings;
+    hsa::brig::Buffer directives;
+    BrigDirectiveVersion bdv = {
+      sizeof(bdv),
+      BrigEDirectiveVersion,
+      0,
+      1,
+      0,
+      BrigELarge,
+      BrigEFull,
+      BrigENosftz,
+      0
+    };
+    directives.append(&bdv);
+
+    hsa::brig::Buffer code;
+    BrigInstMem bcm = {
+      sizeof(bcm),
+      BrigEInstMem,
+      BrigFbarInitSizeKnown + 1,
+      Brigf64x2 + 1,
+      BrigPackPsat + 1,
+      {20, 0, 0, 0, 0},
+      BrigFlatSpace
+    };
+    code.append(&bcm);
+
+    hsa::brig::Buffer operands;
+
+    std::string errorMsg;
+    llvm::raw_string_ostream errMsgOut(errorMsg);
+    hsa::brig::BrigModule mod(strings, directives, code, operands, &errMsgOut);
+    EXPECT_FALSE(mod.isValid());
+    errMsgOut.flush();
+    EXPECT_NE(std::string::npos, errorMsg.find(std::string(
+    "Invalid opcode")));
+    EXPECT_NE(std::string::npos, errorMsg.find(std::string(
+    "Invalid type")));
+    EXPECT_NE(std::string::npos, errorMsg.find(std::string(
+    "Invalid packing control")));
+    EXPECT_NE(std::string::npos, errorMsg.find(std::string(
+    "o_operands past the operands section")));
+  }
+}
+
+TEST(Brig2LLVMTest, validateBrigInstCvt) {
+  {
+    hsa::brig::StringBuffer strings;
+    hsa::brig::Buffer directives;
+
+    BrigDirectiveVersion bdv = {
+      sizeof(bdv),
+      BrigEDirectiveVersion,
+      0,
+      1,
+      0,
+      BrigELarge,
+      BrigEFull,
+      BrigENosftz,
+      0
+    };
+    directives.append(&bdv);
+
+    hsa::brig::Buffer code;
     BrigInstCvt bic = {
       sizeof(bic),              //size
       BrigEInstCvt,             //kind
@@ -4753,43 +4811,26 @@
     hsa::brig::Buffer operands;
 
     hsa::brig::BrigModule mod(strings, directives, code, operands, &llvm::errs());
->>>>>>> 4c549ce3
     EXPECT_TRUE(mod.isValid());
   }
   {
     hsa::brig::StringBuffer strings;
     hsa::brig::Buffer directives;
-<<<<<<< HEAD
-=======
-
->>>>>>> 4c549ce3
-    BrigDirectiveVersion bdv = {
-      sizeof(bdv),
-      BrigEDirectiveVersion,
-      0,
-      1,
-      0,
-      BrigELarge,
-      BrigEFull,
-      BrigENosftz,
-      0
-    };
-    directives.append(&bdv);
-
-    hsa::brig::Buffer code;
-<<<<<<< HEAD
-    BrigInstMem bcm = {
-      sizeof(bcm),
-      BrigEInstMem,
-      BrigFbarInitSizeKnown + 1,
-      Brigf64x2 + 1,
-      BrigPackPsat + 1,
-      {20, 0, 0, 0, 0},
-      BrigFlatSpace
-    };
-    code.append(&bcm);
-
-=======
+
+    BrigDirectiveVersion bdv = {
+      sizeof(bdv),
+      BrigEDirectiveVersion,
+      0,
+      1,
+      0,
+      BrigELarge,
+      BrigEFull,
+      BrigENosftz,
+      0
+    };
+    directives.append(&bdv);
+
+    hsa::brig::Buffer code;
     BrigInstCvt bic = {
       sizeof(bic),              //size
       BrigEInstCvt,             //kind
@@ -4802,7 +4843,6 @@
       1                         //reserved
     };
     code.append(&bic);
->>>>>>> 4c549ce3
     hsa::brig::Buffer operands;
 
     std::string errorMsg;
@@ -4818,8 +4858,6 @@
     "Invalid packing control")));
     EXPECT_NE(std::string::npos, errorMsg.find(std::string(
     "o_operands past the operands section")));
-<<<<<<< HEAD
-=======
     EXPECT_NE(std::string::npos, errorMsg.find(std::string(
     "Invalid stype")));
     EXPECT_NE(std::string::npos, errorMsg.find(std::string(
@@ -4988,6 +5026,5 @@
     errMsgOut.flush();
     EXPECT_NE(std::string::npos, errorMsg.find(std::string(
     "Invalid reserved")));
->>>>>>> 4c549ce3
   }
 }