--- conflicted
+++ resolved
@@ -117,7 +117,7 @@
 
     hsa::brig::GenLLVM codegen(strings, directives, code, operands);
     codegen();
-    EXPECT_NE(0, codegen.str().size());
+    EXPECT_NE(0U, codegen.str().size());
     EXPECT_NE(std::string::npos, codegen.str().find(std::string(
     "declare void @get_global_id(i32*, i32*)")));
     EXPECT_NE(std::string::npos, codegen.str().find(std::string(
@@ -194,7 +194,7 @@
 
     hsa::brig::GenLLVM codegen(strings, directives, code, operands);
     codegen();
-    EXPECT_NE(0, codegen.str().size());
+    EXPECT_NE(0U, codegen.str().size());
     EXPECT_NE(std::string::npos, codegen.str().find(std::string(
     "define void @return_true(float* %ret_val)")));
     // HSA-48
@@ -485,14 +485,14 @@
   const size_t numArgs = E - B;
   EXPECT_EQ(outCount + inCount, numArgs);
 
-  // Since the
-  uint8_t array[sizeof(BrigDirectiveProto) +
-                sizeof(BrigDirectiveProto::BrigProtoType[numArgs - 1])];
+  size_t arraySize = sizeof(BrigDirectiveProto) +
+    sizeof(BrigDirectiveProto::BrigProtoType) * (numArgs - 1);
+  uint8_t *array = new uint8_t[arraySize];
 
   BrigDirectiveProto *bdp =
     reinterpret_cast<BrigDirectiveProto *>(array);
 
-  bdp->size = sizeof(array);
+  bdp->size = arraySize;
   bdp->kind = BrigEDirectiveProto;
   bdp->c_code = c_code;
   bdp->s_name = s_name;
@@ -506,6 +506,8 @@
     bdp->types[i] = *it++;
 
   buffer.append(bdp);
+
+  delete[] array;
 }
 
 TEST(Brig2LLVMTest, VarSizeDirective) {
@@ -532,7 +534,6 @@
   }
 }
 
-<<<<<<< HEAD
 TEST(Brig2LLVMTest, BrigDirectiveKernel_test) {
   //true case
   {
@@ -542,28 +543,18 @@
     hsa::brig::Buffer code;
     hsa::brig::Buffer operands;
 
-=======
-TEST(Brig2LLVMTest, BrigBlockMethodValidTest) {
-  {
-    hsa::brig::StringBuffer strings;
-    strings.append(std::string("rti"));
-    strings.append(std::string("this is a string"));
-
-    hsa::brig::Buffer directives;
->>>>>>> 5b63467c
-    BrigDirectiveVersion bdv = {
-      sizeof(bdv),
-      BrigEDirectiveVersion,
-      0,
-      1,
-      0,
-      BrigELarge,
-      BrigEFull,
-      BrigENosftz,
-      0
-    };
-    directives.append(&bdv);
-<<<<<<< HEAD
+    BrigDirectiveVersion bdv = {
+      sizeof(bdv),
+      BrigEDirectiveVersion,
+      0,
+      1,
+      0,
+      BrigELarge,
+      BrigEFull,
+      BrigENosftz,
+      0
+    };
+    directives.append(&bdv);
 
     BrigDirectiveKernel bdk = {
       sizeof(bdk),
@@ -613,61 +604,18 @@
     hsa::brig::Buffer code;
     hsa::brig::Buffer operands;
 
-=======
-    BrigBlockStart bst = {
-      sizeof(bst),
-      BrigEDirectiveBlockStart,   // kind
-      0   // s_name
-    };
-    directives.append(&bst);
-    BrigBlockString bstr = {
-      sizeof(bstr),
-      BrigEDirectiveBlockString,   // kind
-      4   // s_name
-    };
-    directives.append(&bstr);
-    BrigBlockNumeric bnu = {
-      sizeof(bnu),
-      BrigEDirectiveBlockNumeric,   // kind
-      Brigb16,   //type
-      4,
-      {255, 23, 10, 23}
-    };
-    directives.append(&bnu);
-    BrigBlockEnd bend = {
-      sizeof(bend),
-      BrigEDirectiveBlockEnd   // kind
-    };
-    directives.append(&bend);
-
-    hsa::brig::Buffer code;
-    hsa::brig::Buffer operands;
-
-    hsa::brig::BrigModule mod(strings, directives, code, operands, &std::cerr);
-    EXPECT_TRUE(mod.isValid());
-  }
-}
-
-TEST(Brig2LLVMTest, BrigDirectiveBlockStart_invalid) {
-  {
-    hsa::brig::StringBuffer strings;
-    strings.append(std::string("wrong"));
-
-    hsa::brig::Buffer directives;
->>>>>>> 5b63467c
-    BrigDirectiveVersion bdv = {
-      sizeof(bdv),
-      BrigEDirectiveVersion,
-      0,
-      1,
-      0,
-      BrigELarge,
-      BrigEFull,
-      BrigENosftz,
-      0
-    };
-    directives.append(&bdv);
-<<<<<<< HEAD
+    BrigDirectiveVersion bdv = {
+      sizeof(bdv),
+      BrigEDirectiveVersion,
+      0,
+      1,
+      0,
+      BrigELarge,
+      BrigEFull,
+      BrigENosftz,
+      0
+    };
+    directives.append(&bdv);
 
     BrigDirectiveKernel bdk = {
       sizeof(bdk),
@@ -738,45 +686,18 @@
     hsa::brig::Buffer code;
     hsa::brig::Buffer operands;
 
-=======
-    BrigBlockStart bst = {
-      sizeof(bst),
-      BrigEDirectiveBlockStart,   // kind
-      0   // s_name
-    };
-    directives.append(&bst);
-
-    hsa::brig::Buffer code;
-    hsa::brig::Buffer operands;
-
-    std::string errorMsg;
-    std::ostringstream errMsgOut;
-    hsa::brig::BrigModule mod(strings, directives, code, operands, &errMsgOut);
-    errorMsg = errMsgOut.str();
-    EXPECT_FALSE(mod.isValid());
-    EXPECT_NE(std::string::npos, errorMsg.find(std::string(
-    "Invalid s_name, should be either debug or rti")));
-  }
-}
-
-TEST(Brig2LLVMTest, BrigDirectiveBlockNumeric_invalid) {
-  {
-    hsa::brig::StringBuffer strings;
-    hsa::brig::Buffer directives;
->>>>>>> 5b63467c
-    BrigDirectiveVersion bdv = {
-      sizeof(bdv),
-      BrigEDirectiveVersion,
-      0,
-      1,
-      0,
-      BrigELarge,
-      BrigEFull,
-      BrigENosftz,
-      0
-    };
-    directives.append(&bdv);
-<<<<<<< HEAD
+    BrigDirectiveVersion bdv = {
+      sizeof(bdv),
+      BrigEDirectiveVersion,
+      0,
+      1,
+      0,
+      BrigELarge,
+      BrigEFull,
+      BrigENosftz,
+      0
+    };
+    directives.append(&bdv);
 
     BrigDirectiveExtension bde = {
     sizeof(bde),                         //size
@@ -839,195 +760,327 @@
     hsa::brig::Buffer code;
     hsa::brig::Buffer operands;
 
-=======
+    BrigDirectiveVersion bdv = {
+      sizeof(bdv),
+      BrigEDirectiveVersion,
+      0,
+      1,
+      0,
+      BrigELarge,
+      BrigEFull,
+      BrigENosftz,
+      0
+    };
+    directives.append(&bdv);
+
+    BrigDirectiveArgStart bdas = {
+      sizeof(bdas),                         //size
+      BrigEDirectiveArgStart,               //kind
+      0                                     //c_code
+    };
+    directives.append(&bdas);
+
+    hsa::brig::BrigModule mod(strings, directives, code, operands,
+                              &llvm::errs());
+    EXPECT_TRUE(mod.isValid());
+  }
+  //false case
+  {
+    hsa::brig::StringBuffer strings;
+    strings.append(std::string("&get_global_id"));
+    hsa::brig::Buffer directives;
+    hsa::brig::Buffer code;
+    hsa::brig::Buffer operands;
+
+    BrigDirectiveVersion bdv = {
+      sizeof(bdv),
+      BrigEDirectiveVersion,
+      0,
+      1,
+      0,
+      BrigELarge,
+      BrigEFull,
+      BrigENosftz,
+      0
+    };
+    directives.append(&bdv);
+
+    BrigDirectiveArgStart bdas = {
+      sizeof(bdas),                         //size
+      BrigEDirectiveArgStart,               //kind
+      10                                    //c_code
+    };
+    directives.append(&bdas);
+
+    std::string errorMsg;
+    llvm::raw_string_ostream errMsgOut(errorMsg);
+    hsa::brig::BrigModule mod1(strings, directives, code, operands, &errMsgOut);
+    errMsgOut.flush();
+    EXPECT_FALSE(mod1.isValid());
+    EXPECT_NE(std::string::npos, errorMsg.find(std::string(
+    "c_code past the code section")));
+  }
+}
+
+TEST(Brig2LLVMTest, BrigDirectiveArgEnd_test) {
+  //true case
+  {
+    hsa::brig::StringBuffer strings;
+    strings.append(std::string("&get_global_id"));
+    hsa::brig::Buffer directives;
+    hsa::brig::Buffer code;
+    hsa::brig::Buffer operands;
+
+    BrigDirectiveVersion bdv = {
+      sizeof(bdv),
+      BrigEDirectiveVersion,
+      0,
+      1,
+      0,
+      BrigELarge,
+      BrigEFull,
+      BrigENosftz,
+      0
+    };
+    directives.append(&bdv);
+
+    BrigDirectiveArgEnd bdae = {
+      sizeof(bdae),                         //size
+      BrigEDirectiveArgEnd,                 //kind
+      0                                     //c_code
+    };
+    directives.append(&bdae);
+
+    hsa::brig::BrigModule mod(strings, directives, code, operands,
+                              &llvm::errs());
+    EXPECT_TRUE(mod.isValid());
+  }
+  //false case
+  {
+    hsa::brig::StringBuffer strings;
+    strings.append(std::string("&get_global_id"));
+    hsa::brig::Buffer directives;
+    hsa::brig::Buffer code;
+    hsa::brig::Buffer operands;
+
+    BrigDirectiveVersion bdv = {
+      sizeof(bdv),
+      BrigEDirectiveVersion,
+      0,
+      1,
+      0,
+      BrigELarge,
+      BrigEFull,
+      BrigENosftz,
+      0
+    };
+    directives.append(&bdv);
+
+    BrigDirectiveArgEnd bdae = {
+      sizeof(bdae),                         //size
+      BrigEDirectiveArgEnd,                 //kind
+      10                                    //c_code
+    };
+    directives.append(&bdae);
+
+    std::string errorMsg;
+    llvm::raw_string_ostream errMsgOut(errorMsg);
+    hsa::brig::BrigModule mod1(strings, directives, code, operands, &errMsgOut);
+    errMsgOut.flush();
+    EXPECT_FALSE(mod1.isValid());
+    EXPECT_NE(std::string::npos, errorMsg.find(std::string(
+    "c_code past the code section")));
+  }
+}
+
+TEST(Brig2LLVMTest, BrigBlockMethodValidTest) {
+  {
+    hsa::brig::StringBuffer strings;
+    strings.append(std::string("rti"));
+    strings.append(std::string("this is a string"));
+
+    hsa::brig::Buffer directives;
+    BrigDirectiveVersion bdv = {
+      sizeof(bdv),
+      BrigEDirectiveVersion,
+      0,
+      1,
+      0,
+      BrigELarge,
+      BrigEFull,
+      BrigENosftz,
+      0
+    };
+    directives.append(&bdv);
+    BrigBlockStart bst = {
+      sizeof(bst),
+      BrigEDirectiveBlockStart,   // kind
+      0,  // c_code
+      0   // s_name
+    };
+    directives.append(&bst);
+    BrigBlockString bstr = {
+      sizeof(bstr),
+      BrigEDirectiveBlockString,   // kind
+      4   // s_name
+    };
+    directives.append(&bstr);
+    BrigBlockNumeric bnu = {
+      sizeof(bnu),
+      BrigEDirectiveBlockNumeric,   // kind
+      Brigb16,   //type
+      4,
+      { { 0 } }
+    };
+    bnu.u16[0] = 255;
+    bnu.u16[1] = 23;
+    bnu.u16[2] = 10;
+    bnu.u16[3] = 23;
+    directives.append(&bnu);
+    BrigBlockEnd bend = {
+      sizeof(bend),
+      BrigEDirectiveBlockEnd   // kind
+    };
+    directives.append(&bend);
+
+    hsa::brig::Buffer code;
+    hsa::brig::Buffer operands;
+
+    hsa::brig::BrigModule mod(strings, directives, code, operands,
+                              &llvm::errs());
+    EXPECT_TRUE(mod.isValid());
+  }
+}
+
+TEST(Brig2LLVMTest, BrigDirectiveBlockStart_invalid) {
+  {
+    hsa::brig::StringBuffer strings;
+    strings.append(std::string("wrong"));
+
+    hsa::brig::Buffer directives;
+    BrigDirectiveVersion bdv = {
+      sizeof(bdv),
+      BrigEDirectiveVersion,
+      0,
+      1,
+      0,
+      BrigELarge,
+      BrigEFull,
+      BrigENosftz,
+      0
+    };
+    directives.append(&bdv);
+    BrigBlockStart bst = {
+      sizeof(bst),
+      BrigEDirectiveBlockStart,   // kind
+      0,  // c_code
+      0   // s_name
+    };
+    directives.append(&bst);
+
+    hsa::brig::Buffer code;
+    hsa::brig::Buffer operands;
+
+    std::string errorMsg;
+    llvm::raw_string_ostream errMsgOut(errorMsg);
+    hsa::brig::BrigModule mod(strings, directives, code, operands, &errMsgOut);
+    errMsgOut.flush();
+    EXPECT_FALSE(mod.isValid());
+    EXPECT_NE(std::string::npos, errorMsg.find(std::string(
+    "Invalid s_name, should be either debug or rti")));
+  }
+}
+
+TEST(Brig2LLVMTest, BrigDirectiveBlockNumeric_invalid) {
+  {
+    hsa::brig::StringBuffer strings;
+    hsa::brig::Buffer directives;
+    BrigDirectiveVersion bdv = {
+      sizeof(bdv),
+      BrigEDirectiveVersion,
+      0,
+      1,
+      0,
+      BrigELarge,
+      BrigEFull,
+      BrigENosftz,
+      0
+    };
+    directives.append(&bdv);
     BrigBlockNumeric bnu = {
       sizeof(bnu),
       BrigEDirectiveBlockNumeric,   // kind
       Brigb128,   //type
       4,
-      {255, 23, 10, 23}
+      { { 0 } }
     };
     directives.append(&bnu);
     hsa::brig::Buffer code;
     hsa::brig::Buffer operands;
-
-    std::string errorMsg;
-    std::ostringstream errMsgOut;
-    hsa::brig::BrigModule mod(strings, directives, code, operands, &errMsgOut);
-    errorMsg = errMsgOut.str();
-    EXPECT_FALSE(mod.isValid());
-    EXPECT_NE(std::string::npos, errorMsg.find(std::string(
-    "Invalid type, must be b1, b8, b16, b32, or b64")));
-  }
-}
-
-TEST(Brig2LLVMTest, BrigDirectiveBlockNumeric_invalid2) {
-  {
-    hsa::brig::StringBuffer strings;
-    hsa::brig::Buffer directives;
->>>>>>> 5b63467c
-    BrigDirectiveVersion bdv = {
-      sizeof(bdv),
-      BrigEDirectiveVersion,
-      0,
-      1,
-      0,
-      BrigELarge,
-      BrigEFull,
-      BrigENosftz,
-      0
-    };
-    directives.append(&bdv);
-<<<<<<< HEAD
-
-    BrigDirectiveArgStart bdas = {
-      sizeof(bdas),                         //size
-      BrigEDirectiveArgStart,               //kind
-      0                                     //c_code
-    };
-    directives.append(&bdas);
-
-    hsa::brig::BrigModule mod(strings, directives, code, operands,
-                              &llvm::errs());
-    EXPECT_TRUE(mod.isValid());
-  }
-  //false case
-  {
-    hsa::brig::StringBuffer strings;
-    strings.append(std::string("&get_global_id"));
-    hsa::brig::Buffer directives;
-    hsa::brig::Buffer code;
-    hsa::brig::Buffer operands;
-
-    BrigDirectiveVersion bdv = {
-      sizeof(bdv),
-      BrigEDirectiveVersion,
-      0,
-      1,
-      0,
-      BrigELarge,
-      BrigEFull,
-      BrigENosftz,
-      0
-    };
-    directives.append(&bdv);
-
-    BrigDirectiveArgStart bdas = {
-      sizeof(bdas),                         //size
-      BrigEDirectiveArgStart,               //kind
-      10                                    //c_code
-    };
-    directives.append(&bdas);
 
     std::string errorMsg;
     llvm::raw_string_ostream errMsgOut(errorMsg);
-    hsa::brig::BrigModule mod1(strings, directives, code, operands, &errMsgOut);
+    hsa::brig::BrigModule mod(strings, directives, code, operands, &errMsgOut);
     errMsgOut.flush();
-    EXPECT_FALSE(mod1.isValid());
-    EXPECT_NE(std::string::npos, errorMsg.find(std::string(
-    "c_code past the code section")));
-  }
-}
-
-TEST(Brig2LLVMTest, BrigDirectiveArgEnd_test) {
-  //true case
-  {
-    hsa::brig::StringBuffer strings;
-    strings.append(std::string("&get_global_id"));
-    hsa::brig::Buffer directives;
-    hsa::brig::Buffer code;
-    hsa::brig::Buffer operands;
-
-=======
+    EXPECT_FALSE(mod.isValid());
+    EXPECT_NE(std::string::npos, errorMsg.find(std::string(
+    "Invalid type, must be b1, b8, b16, b32, or b64")));
+  }
+}
+
+TEST(Brig2LLVMTest, BrigDirectiveBlockNumeric_invalid2) {
+  {
+    hsa::brig::StringBuffer strings;
+    hsa::brig::Buffer directives;
+    BrigDirectiveVersion bdv = {
+      sizeof(bdv),
+      BrigEDirectiveVersion,
+      0,
+      1,
+      0,
+      BrigELarge,
+      BrigEFull,
+      BrigENosftz,
+      0
+    };
+    directives.append(&bdv);
     BrigBlockNumeric bnu = {
       sizeof(bnu),
       BrigEDirectiveBlockNumeric,   // kind
       Brigb64,   //type
       4,
-      {255, 23, 10, 23}
+      { { 0 } }
     };
     directives.append(&bnu);
     hsa::brig::Buffer code;
     hsa::brig::Buffer operands;
-
-    std::string errorMsg;
-    std::ostringstream errMsgOut;
-    hsa::brig::BrigModule mod(strings, directives, code, operands, &errMsgOut);
-    errorMsg = errMsgOut.str();
-    EXPECT_FALSE(mod.isValid());
-    EXPECT_NE(std::string::npos, errorMsg.find(std::string(
-    "Invalid elementCount, elementCount too large for directive size")));
-  }
-}
-
-TEST(Brig2LLVMTest, BrigDirectiveBlockString_invalid) {
-  {
-    hsa::brig::StringBuffer strings;
-    hsa::brig::Buffer directives;
->>>>>>> 5b63467c
-    BrigDirectiveVersion bdv = {
-      sizeof(bdv),
-      BrigEDirectiveVersion,
-      0,
-      1,
-      0,
-      BrigELarge,
-      BrigEFull,
-      BrigENosftz,
-      0
-    };
-    directives.append(&bdv);
-<<<<<<< HEAD
-
-    BrigDirectiveArgEnd bdae = {
-      sizeof(bdae),                         //size
-      BrigEDirectiveArgEnd,                 //kind
-      0                                     //c_code
-    };
-    directives.append(&bdae);
-
-    hsa::brig::BrigModule mod(strings, directives, code, operands,
-                              &llvm::errs());
-    EXPECT_TRUE(mod.isValid());
-  }
-  //false case
-  {
-    hsa::brig::StringBuffer strings;
-    strings.append(std::string("&get_global_id"));
-    hsa::brig::Buffer directives;
-    hsa::brig::Buffer code;
-    hsa::brig::Buffer operands;
-
-    BrigDirectiveVersion bdv = {
-      sizeof(bdv),
-      BrigEDirectiveVersion,
-      0,
-      1,
-      0,
-      BrigELarge,
-      BrigEFull,
-      BrigENosftz,
-      0
-    };
-    directives.append(&bdv);
-
-    BrigDirectiveArgEnd bdae = {
-      sizeof(bdae),                         //size
-      BrigEDirectiveArgEnd,                 //kind
-      10                                    //c_code
-    };
-    directives.append(&bdae);
 
     std::string errorMsg;
     llvm::raw_string_ostream errMsgOut(errorMsg);
-    hsa::brig::BrigModule mod1(strings, directives, code, operands, &errMsgOut);
+    hsa::brig::BrigModule mod(strings, directives, code, operands, &errMsgOut);
     errMsgOut.flush();
-    EXPECT_FALSE(mod1.isValid());
-    EXPECT_NE(std::string::npos, errorMsg.find(std::string(
-    "c_code past the code section")));
-  }
-}
-=======
+    EXPECT_FALSE(mod.isValid());
+    EXPECT_NE(std::string::npos, errorMsg.find(std::string(
+    "Directive size too small for elementCount")));
+  }
+}
+
+TEST(Brig2LLVMTest, BrigDirectiveBlockString_invalid) {
+  {
+    hsa::brig::StringBuffer strings;
+    hsa::brig::Buffer directives;
+    BrigDirectiveVersion bdv = {
+      sizeof(bdv),
+      BrigEDirectiveVersion,
+      0,
+      1,
+      0,
+      BrigELarge,
+      BrigEFull,
+      BrigENosftz,
+      0
+    };
+    directives.append(&bdv);
     BrigBlockString bstr = {
       sizeof(bstr),
       BrigEDirectiveBlockString,   // kind
@@ -1038,12 +1091,11 @@
     hsa::brig::Buffer operands;
 
     std::string errorMsg;
-    std::ostringstream errMsgOut;
+    llvm::raw_string_ostream errMsgOut(errorMsg);
     hsa::brig::BrigModule mod(strings, directives, code, operands, &errMsgOut);
-    errorMsg = errMsgOut.str();
+    errMsgOut.flush();
     EXPECT_FALSE(mod.isValid());
     EXPECT_NE(std::string::npos, errorMsg.find(std::string(
     "s_name past the strings section")));
   }
-}
->>>>>>> 5b63467c
+}