// Copyright 2012 MulticoreWare Inc.

#include "gtest/gtest.h"
#include "llvm/Module.h"
#include "llvm/Support/raw_ostream.h"
#include "brig.h"
#include "brig_buffer.h"
#include "brig_llvm.h"
#include "brig_module.h"
#include "brig_engine.h"
#include "brig_runtime.h"
// ------------------ Brig2LLVM TESTS -----------------

TEST(Brig2LLVMTest, AppendBuffer) {
  {
    BrigInstLdSt foo = {
      sizeof(foo), BrigEInstLdSt, 0, 0, 0,
      { 0, 0, 0, 0, 0 }, 0, 0, 0
    };
    hsa::brig::Buffer bb;
    bb.append(&foo);
    EXPECT_EQ(bb.get().size(), sizeof(foo));
  }
}

TEST(Brig2LLVMTest, Example1) {
  {
    hsa::brig::StringBuffer strings;
    strings.append(std::string("&get_global_id"));
    strings.append(std::string("%ret_val"));
    strings.append(std::string("%arg_val0"));
    strings.append(std::string("&abort"));

    hsa::brig::Buffer directives;
    BrigDirectiveVersion bdv = {
      sizeof(bdv),
      BrigEDirectiveVersion,
      0,
      1,
      0,
      BrigELarge,
      BrigEFull,
      BrigENosftz,
      0
    };
    directives.append(&bdv);

    BrigDirectiveFunction get_global_id = {
      sizeof(get_global_id), BrigEDirectiveFunction,
      0,   // c_code
      0,   // s_name
      1,   // inParamCount
      directives.size() + sizeof(get_global_id) +
      2 * sizeof(BrigDirectiveSymbol),  // d_firstScopedDirective
      0,   // operationCount
      directives.size() + sizeof(get_global_id) +
      2 * sizeof(BrigDirectiveSymbol),  // d_nextDirective
      0,   // attribute
      0,   // fbarCount
      1,   // outParamCount
      directives.size() + sizeof(get_global_id) +
      sizeof(BrigDirectiveSymbol)    // d_firstInParam
    };
    directives.append(&get_global_id);

    BrigDirectiveSymbol ret_val = {
      sizeof(ret_val),       // size
      BrigEDirectiveSymbol,  // kind
      {
        0,             // c_code
        BrigArgSpace,  // storageClass
        BrigNone,      // attribute
        0,             // reserved
        0,             // symbolModifier
        0,             // dim
        15,            // s_name
        Brigu32,       // type
        1,             // align
      },
      0,  // d_init
      0,   // reserved
    };
    directives.append(&ret_val);

    BrigDirectiveSymbol arg_val = {
      sizeof(arg_val),       // size
      BrigEDirectiveSymbol,  // kind
      {
        0,             // c_code
        BrigArgSpace,  // storageClass
        BrigNone,      // attribute
        0,             // reserved
        0,             // symbolModifier
        0,             // dim
        24,            // s_name
        Brigu32,       // type
        1,             // align
      },
      0,  // d_init
      0,   // reserved
    };
    directives.append(&arg_val);

    BrigDirectiveFunction abort = {
      sizeof(abort), BrigEDirectiveFunction,
      0,   // c_code
      34,  // s_name
      0,   // inParamCount
      directives.size() + sizeof(abort),  // d_firstScopedDirective
      0,   // operationCount
      directives.size() + sizeof(abort),  // d_nextDirective
      0,   // attribute
      0,   // fbarCount
      0,   // outParamCount
      0    // d_firstInParam
    };
    directives.append(&abort);

    hsa::brig::Buffer code;
    hsa::brig::Buffer operands;

    hsa::brig::GenLLVM codegen(strings, directives, code, operands);
    codegen();
    EXPECT_NE(0U, codegen.str().size());
    EXPECT_NE(std::string::npos, codegen.str().find(std::string(
    "declare void @get_global_id(i32*, i32*)")));
    EXPECT_NE(std::string::npos, codegen.str().find(std::string(
    "declare void @abort()")));
  }
}

TEST(Brig2LLVMTest, Example2) {
  {
    hsa::brig::StringBuffer strings;
    strings.append(std::string("&return_true"));
    strings.append(std::string("%ret_val"));

    hsa::brig::Buffer directives;
    BrigDirectiveVersion bdv = {
      sizeof(bdv),
      BrigEDirectiveVersion,
      0,
      1,
      0,
      BrigELarge,
      BrigEFull,
      BrigENosftz,
      0
    };
    directives.append(&bdv);
    BrigDirectiveFunction bdf = {
      sizeof(bdf), BrigEDirectiveFunction,
      0,   // c_code
      0,   // s_name
      0,   // inParamCount
      directives.size() + sizeof(bdf) +
      sizeof(BrigDirectiveSymbol),  // d_firstScopedDirective
      1,   // operationCount
      directives.size() + sizeof(bdf) +
      sizeof(BrigDirectiveSymbol),  // d_nextDirective
      0,   // attribute
      0,   // fbarCount
      1,   // outParamCount
      0    // d_firstInParam
    };
    directives.append(&bdf);
    BrigSymbolCommon s = {
      0,             // c_code
      BrigArgSpace,  // storageClass
      BrigNone,      // attribute
      0,             // reserved
      0,             // symbolModifier
      0,             // dim
      13,            // s_name
      Brigf32,       // type
      1,            // align
    };
    BrigDirectiveSymbol bds = {
      sizeof(bds),
      BrigEDirectiveSymbol,
      s,
      0,   // d_init
      0,   // reserved
    };
    directives.append(&bds);

    hsa::brig::Buffer code;
    BrigInstBase ret = {
      sizeof(ret),
      BrigEInstBase,
      BrigRet,
      Brigb32,
      BrigNoPacking,
      { 0, 0, 0, 0, 0}
    };
    code.append(&ret);

    hsa::brig::Buffer operands;

    hsa::brig::GenLLVM codegen(strings, directives, code, operands);
    codegen();
    EXPECT_NE(0U, codegen.str().size());
    EXPECT_NE(std::string::npos, codegen.str().find(std::string(
    "define void @return_true(float* %ret_val)")));
    // HSA-48
    EXPECT_NE(std::string::npos, codegen.str().find(std::string(
    "%c_regs = type { [8 x i1] }")));
    EXPECT_NE(std::string::npos, codegen.str().find(std::string(
    "%s_regs = type { [32 x i32] }")));
    EXPECT_NE(std::string::npos, codegen.str().find(std::string(
    "%d_regs = type { [32 x i64] }")));
    EXPECT_NE(std::string::npos, codegen.str().find(std::string(
    "%q_regs = type { [8 x i128] }")));
    EXPECT_NE(std::string::npos, codegen.str().find(std::string(
    "%pc_regs = type { [3 x i32] }")));
    EXPECT_NE(std::string::npos, codegen.str().find(std::string(
    "%struct.regs = type { %c_regs, %s_regs, %d_regs, %q_regs, %pc_regs }")));
    EXPECT_NE(std::string::npos, codegen.str().find(std::string(
    "%gpu_reg_p = alloca %struct.regs")));
    EXPECT_NE(std::string::npos, codegen.str().find(std::string(
    "ret void")));

    llvm::Module *mod = codegen.getModule();
    bool ret_val;
    void *args[] = { &ret_val };
    hsa::brig::launchBrig(mod, mod->getFunction("return_true"), args);
  }
}

TEST(Brig2LLVMTest, Example3) {
  {
    hsa::brig::StringBuffer strings;
    strings.append(std::string("&packed_ops"));
    strings.append(std::string("%x"));
    strings.append(std::string("$s1"));
    strings.append(std::string("$s2"));
    strings.append(std::string("$s0"));
    strings.append(std::string("$s3"));

    hsa::brig::Buffer directives;
    BrigDirectiveVersion bdv = {
      sizeof(bdv),
      BrigEDirectiveVersion,
      0,
      1,
      0,
      BrigELarge,
      BrigEFull,
      BrigENosftz,
      0
    };
    directives.append(&bdv);
    BrigDirectiveFunction bdf = {
      sizeof(bdf), BrigEDirectiveFunction,
      0,   // c_code
      0,   // s_name
      0,   // inParamCount
      directives.size() + sizeof(bdf) +
      sizeof(BrigDirectiveSymbol),  // d_firstScopedDirective
      1,   // operationCount
      directives.size() + sizeof(bdf) +
      sizeof(BrigDirectiveSymbol),  // d_nextDirective
      0,   // attribute
      0,   // fbarCount
      1,   // outParamCount
      0    // d_firstInParam
    };
    directives.append(&bdf);
    BrigSymbolCommon s = {
      0,             // c_code
      BrigArgSpace,  // storageClass
      BrigNone,      // attribute
      0,             // reserved
      0,             // symbolModifier
      0,             // dim
      12,            // s_name
      Brigu8x4,      // type
      1,            // align
    };
    BrigDirectiveSymbol bds = {
      sizeof(bds),
      BrigEDirectiveSymbol,
      s,
      0,   // d_init
      0,   // reserved
    };
    directives.append(&bds);

    hsa::brig::Buffer code;
    BrigInstBase abs = {
      sizeof(abs),
      BrigEInstBase,
      BrigAbs,
      Brigs8x4,
      BrigPackP,
      { 8, 20, 0, 0, 0}
    };
    code.append(&abs);
    BrigInstBase add = {
      sizeof(add),
      BrigEInstBase,
      BrigAdd,
      Brigu16x2,
      BrigPackPPsat,
      { 8, 32, 44, 0, 0}
    };
    code.append(&add);
    BrigInstBase ret = {
      sizeof(add),
      BrigEInstBase,
      BrigRet,
      Brigb32,
      BrigNoPacking,
      { 0, 0, 0, 0, 0}
    };
    code.append(&ret);

    hsa::brig::Buffer operands;
    for(unsigned i = 0; i < 8; ++i) operands.append_char(0);
    BrigOperandReg bor1 = {
      sizeof(bor1),
      BrigEOperandReg,
      Brigb32,
      0,
      15
    };
    operands.append(&bor1);
    BrigOperandReg bor2 = {
      sizeof(bor2),
      BrigEOperandReg,
      Brigb32,
      0,
      19
    };
    operands.append(&bor2);
    BrigOperandReg bor3 = {
      sizeof(bor3),
      BrigEOperandReg,
      Brigb32,
      0,
      23
    };
    operands.append(&bor3);
    BrigOperandReg bor4 = {
      sizeof(bor4),
      BrigEOperandReg,
      Brigb32,
      0,
      27
    };
    operands.append(&bor4);

    hsa::brig::GenLLVM codegen(strings, directives, code, operands);
    codegen();
    EXPECT_NE(0, codegen.str().size());

    EXPECT_NE(std::string::npos, codegen.str().find(std::string(
    "declare <4 x i8> @Abs_P_s8x4(<4 x i8>)")));
    EXPECT_NE(std::string::npos, codegen.str().find(std::string(
    "declare <2 x i16> @AddSat_PP_u16x2(<2 x i16>, <2 x i16>)")));
    EXPECT_NE(std::string::npos, codegen.str().find(std::string(
    "define void @packed_ops(<4 x i8>* %x)")));
    EXPECT_NE(std::string::npos, codegen.str().find(std::string(
    "getelementptr %struct.regs* %gpu_reg_p, i32 0, i32 1, i32 0, i32 2")));
    EXPECT_NE(std::string::npos, codegen.str().find(std::string(
    "getelementptr %struct.regs* %gpu_reg_p, i32 0, i32 1, i32 0, i32 3")));
    EXPECT_NE(std::string::npos, codegen.str().find(std::string(
    "call <4 x i8> @Abs_P_s8x4")));
    EXPECT_NE(std::string::npos, codegen.str().find(std::string(
    "call <2 x i16> @AddSat_PP_u16x2")));
    EXPECT_NE(std::string::npos, codegen.str().find(std::string(
    "%gpu_reg_p = alloca %struct.regs")));
    EXPECT_NE(std::string::npos, codegen.str().find(std::string(
    "ret void")));

    llvm::Module *mod = codegen.getModule();
    u8x4 x;
    void *args[] = { &x };
    hsa::brig::launchBrig(mod, mod->getFunction("packed_ops"), args);
  }
}

TEST(Brig2LLVMTest, Example4) {
  {
    hsa::brig::StringBuffer strings;
    strings.append("&branch_ops");
    strings.append("%x");
    strings.append("$c1");
    strings.append("$s1");
    strings.append("$s2");
    strings.append("@then");
    strings.append("$s0");
    strings.append("$s3");
    strings.append("@outof_IF");

    hsa::brig::Buffer directives;
    BrigDirectiveVersion bdv = {
      sizeof(bdv),
      BrigEDirectiveVersion,
      0,
      1,
      0,
      BrigELarge,
      BrigEFull,
      BrigENosftz,
      0
    };
    directives.append(&bdv);

    BrigDirectiveFunction bdf = {
      sizeof(bdf),                    // size
      BrigEDirectiveFunction,         // kind
      0,                              // c_code
      0,                              // s_name
      0,                              // inParamCount
      directives.size() + sizeof(bdf) +
      sizeof(BrigDirectiveSymbol),    // d_firstSCopedDirective
      5,                              // operationCount
      directives.size() + sizeof(bdf) +
      sizeof(BrigDirectiveSymbol) +
      2 * sizeof(BrigDirectiveLabel), // d_nextDirectivef
      BrigNone,                       // attribute
      0,                              // fbarCount
      1,                              // outParamCount
      0                               // d_firstInParam
    };
    directives.append(&bdf);

    BrigDirectiveSymbol bds = {
      sizeof(bds),          // size
      BrigEDirectiveSymbol, // kind
      {
        0,                    // c_code
        BrigArgSpace,         // storageClass
        BrigNone,             // attribute
        0,                    // reserved
        0,                    // symbolModifier
        0,                    // dim
        12,                   // s_name
        Brigs8x4,             // type
        1                     // align
      },
      0,                    // d_init
      0                     // reserved
    };
    directives.append(&bds);

    BrigDirectiveLabel bdl1 = {
      sizeof(bdl1),         // size
      BrigEDirectiveLabel, // kind
      100,                 // c_code
      27                   // s_name
    };
    directives.append(&bdl1);

    BrigDirectiveLabel bdl2 = {
      sizeof(bdl2),         // size
      BrigEDirectiveLabel, // kind
      132,                 // c_code
      41                   // s_name
    };
    directives.append(&bdl2);

    hsa::brig::Buffer code;
    BrigInstBase cbr = {
      sizeof(cbr),       // size
      BrigEInstBase,     // kind
      BrigCbr,           // opcode
      Brigb1,            // type
      BrigNoPacking,     // packing
      { 84, 8, 44, 0, 0 } // o_operand
    };
    code.append(&cbr);

    BrigInstBase abs = {
      sizeof(abs),        // size
      BrigEInstBase,      // kind
      BrigAbs,            // opcode
      Brigs8x4,           // type
      BrigPackP,          // packing
      { 20, 32, 0, 0, 0 } // o_operand
    };
    code.append(&abs);

    BrigInstBar brn = {
      sizeof(brn),         // size
      BrigEInstBar,        // kind
      BrigBrn,             // opcode
      Brigb32,             // type
      BrigNoPacking,       // type
      { 84, 76, 0, 0, 0 }, // o_operand
      0                    // syncFlags
    };
    code.append(&brn);

    BrigInstBase add = {
      sizeof(add),         // size
      BrigEInstBase,       // kind
      BrigAdd,             // opcode
      Brigu16x2,           // type
      BrigPackPPsat,       // packing
      { 20, 52, 64, 0, 0 } // o_operand
    };
    code.append(&add);

    BrigInstBase ret = {
      sizeof(ret),         // size
      BrigEInstBase,       // kind
      BrigRet,             // opcode
      Brigb32,             // type
      BrigNoPacking,       // packing
      { 0, 0, 0, 0, 0 }    // o_operand
    };
    code.append(&ret);

    hsa::brig::Buffer operands;
    for(unsigned i = 0; i < 8; ++i) operands.append_char(0);

    BrigOperandReg c1 = {
      sizeof(c1),      // size
      BrigEOperandReg, // kind
      Brigb1,          // type
      0,               // reserved
      15               // name
    };
    operands.append(&c1);

    BrigOperandReg s1 = {
      sizeof(s1),      // size
      BrigEOperandReg, // kind
      Brigb32,         // type
      0,               // reserved
      19               // name
    };
    operands.append(&s1);

    BrigOperandReg s2 = {
      sizeof(s2),      // size
      BrigEOperandReg, // kind
      Brigb32,         // type
      0,               // reserved
      23               // name
    };
    operands.append(&s2);

    BrigOperandLabelRef then = {
      sizeof(then),         // size
      BrigEOperandLabelRef, // kind
      100                   // labeldirective
    };
    operands.append(&then);

    BrigOperandReg s0 = {
      sizeof(s0),      // size
      BrigEOperandReg, // kind
      Brigb32,         // type
      0,               // reserved
      33               // name
    };
    operands.append(&s0);

    BrigOperandReg s3 = {
      sizeof(s3),      // size
      BrigEOperandReg, // kind
      Brigb32,         // type
      0,               // reserved
      37               // name
    };
    operands.append(&s3);

    BrigOperandLabelRef outOfIf = {
      sizeof(outOfIf),      // size
      BrigEOperandLabelRef, // kind
      112                   // labeldirective
    };
    operands.append(&outOfIf);

    BrigOperandImmed zero = {
      sizeof(zero),      // size
      BrigEOperandImmed, // kind
      Brigb32,           // type
      0,                 // reserved
      { 0 }              // bits
    };
    zero.bits.u = 0;
    operands.append(&zero);

    hsa::brig::GenLLVM codegen(strings, directives, code, operands);
    codegen();
    EXPECT_NE(0, codegen.str().size());
    EXPECT_NE(std::string::npos, codegen.str().find(std::string(
    "declare <4 x i8> @Abs_P_s8x4(<4 x i8>)")));
    EXPECT_NE(std::string::npos, codegen.str().find(std::string(
    "declare <2 x i16> @AddSat_PP_u16x2(<2 x i16>, <2 x i16>)")));
    EXPECT_NE(std::string::npos, codegen.str().find(std::string(
    "outof_IF:")));
    EXPECT_NE(std::string::npos, codegen.str().find(std::string(
    "then:")));
    EXPECT_NE(std::string::npos, codegen.str().find(std::string(
    "brig.init.succ:")));
    EXPECT_NE(std::string::npos, codegen.str().find(std::string(
    ", label %then, label %brig.init.succ")));
    EXPECT_NE(std::string::npos, codegen.str().find(std::string(
    "br label %outof_IF")));
    EXPECT_NE(std::string::npos, codegen.str().find(std::string(
    "; preds = %then, %brig.init.succ")));

    llvm::Module *mod = codegen.getModule();
    u8x4 x;
    void *args[] = { &x };
    hsa::brig::launchBrig(mod, mod->getFunction("branch_ops"), args);
  }
}

TEST(Brig2LLVMTest, Example5) {
  {
    hsa::brig::StringBuffer strings;
    strings.append("&callee");
    strings.append("&caller");

    hsa::brig::Buffer directives;
    BrigDirectiveVersion bdv = {
      sizeof(bdv),
      BrigEDirectiveVersion,
      0,
      1,
      0,
      BrigELarge,
      BrigEFull,
      BrigENosftz,
      0
    };
    directives.append(&bdv);

    BrigDirectiveFunction callee = {
      sizeof(callee),                 // size
      BrigEDirectiveFunction,         // kind
      0,                              // c_code
      0,                              // s_name
      0,                              // inParamCount
      directives.size() +
      sizeof(callee),                 // d_firstSCopedDirective
      1,                              // operationCount
      directives.size() +
      sizeof(callee),                 // d_nextDirective
      BrigNone,                       // attribute
      0,                              // fbarCount
      0,                              // outParamCount
      0                               // d_firstInParam
    };
    directives.append(&callee);

    BrigDirectiveFunction caller = {
      sizeof(caller),                 // size
      BrigEDirectiveFunction,         // kind
      32,                             // c_code
      8,                              // s_name
      0,                              // inParamCount
      directives.size() +
      sizeof(caller),                 // d_firstSCopedDirective
      2,                              // operationCount
      directives.size() + sizeof(callee) +
      2 * sizeof(BrigDirectiveScope), // d_nextDirective
      BrigNone,                       // attribute
      0,                              // fbarCount
      0,                              // outParamCount
      0                               // d_firstInParam
    };
    directives.append(&caller);

    BrigDirectiveScope bds1 = {
      sizeof(bds1),           // size
      BrigEDirectiveArgStart, // kind
      32                      // c_code
    };
    directives.append(&bds1);

    BrigDirectiveScope bds2 = {
      sizeof(bds2),           // size
      BrigEDirectiveArgEnd,   // kind
      64                      // c_code
    };
    directives.append(&bds2);

    hsa::brig::Buffer code;
    BrigInstBase ret = {
      sizeof(ret),         // size
      BrigEInstBase,       // kind
      BrigRet,             // opcode
      Brigb32,             // type
      BrigNoPacking,       // packing
      { 0, 0, 0, 0, 0 }    // o_operand
    };
    code.append(&ret);

    BrigInstBase call = {
      sizeof(call),        // size
      BrigEInstBase,       // kind
      BrigCall,            // opcode
      Brigb32,             // type
      BrigNoPacking,       // packing
      { 16, 40, 8, 40, 0 }  // o_operand
    };
    code.append(&call);
    code.append(&ret);

    hsa::brig::Buffer operands;
    for(unsigned i = 0; i < 8; ++i) operands.append_char(0);

    BrigOperandFunctionRef calleeFunc = {
      sizeof(BrigOperandFunctionRef), // size
      BrigEOperandFunctionRef,        // kind
      20                              // fn
    };
    operands.append(&calleeFunc);

    BrigOperandImmed zero = {
      sizeof(zero),      // size
      BrigEOperandImmed, // kind
      Brigb32,           // type
      0,                 // reserved
      { 0 }              // bits
    };
    zero.bits.u = 0;
    operands.append(&zero);

    BrigOperandArgumentList argList = {
      sizeof(argList),          // size
      BrigEOperandArgumentList, // kind
      0,                        // elementCount
      { 0 }                     // o_args
    };
    operands.append(&argList);

    hsa::brig::GenLLVM codegen(strings, directives, code, operands);
    codegen();
    EXPECT_NE(0, codegen.str().size());
    EXPECT_NE(std::string::npos, codegen.str().find(std::string(
    "define void @callee() {")));
    EXPECT_NE(std::string::npos, codegen.str().find(std::string(
    "define void @caller() {")));
    EXPECT_NE(std::string::npos, codegen.str().find(std::string(
    "call void @callee()")));

    llvm::Module *mod = codegen.getModule();
    llvm::ArrayRef<void *> args;
    hsa::brig::launchBrig(mod, mod->getFunction("caller"), args);
  }
}

TEST(Brig2LLVMTest, Example6) {
#if 0  // this test case is same as the wiki
  {
    hsa::brig::StringBuffer strings;
    strings.append(std::string("&callee"));
    strings.append(std::string("%output"));
    strings.append(std::string("%input"));
    strings.append(std::string("$s0"));
    strings.append(std::string("&caller"));
    strings.append(std::string("%an_input"));
    strings.append(std::string("$s1"));
    strings.append(std::string("%an_output"));

    hsa::brig::Buffer directives;
    BrigDirectiveVersion bdv = {
      sizeof(bdv),                     // size
      BrigEDirectiveVersion,           // kind
      0,                               // c_code
      1,                               // major
      0,                               // minor
      BrigESmall,                      // machine
      BrigEFull,                       // profile
      BrigENosftz,                     // ftz
      0                                // reserved
    };
    directives.append(&bdv);

    BrigDirectiveFunction callee = {
      sizeof(callee),                  // size
      BrigEDirectiveFunction,          // kind
      0,                               // c_code
      0,                               // s_name
      1,                               // inParamCount
      140,                             // d_firstScopeDirective
      3,                               // operationCount
      140,                             // d_nextDirective
      BrigNone,                        // attribute
      0,                               // fbarCount
      1,                               // outParamCount
      100                               // d_firstParam
    };
    directives.append(&callee);

    BrigDirectiveSymbol bdsy1 = {
      sizeof(bdsy1),                   // size
      BrigEDirectiveSymbol,            // kind
      {
        0,                               // c_code
        BrigArgSpace,                    // storageClass
        BrigNone,                        // attribute
        0,                               // reserved
        0,                               // symbolModifier
        0,                               // dim
        8,                               // s_name
        Brigf32,                         // type
        1                                // align
      },
      0,                               // d_init
      0                                // reserved
    };
    directives.append(&bdsy1);

    BrigDirectiveSymbol bdsy2 = {
      sizeof(bdsy2),                   // size
      BrigEDirectiveSymbol,            // kind
      {
        0,                               // c_code
        BrigArgSpace,                    // storageClass
        BrigNone,                        // attribute
        0,                               // reserved
        0,                               // symbolModifier
        0,                               // dim
        16,                              // s_name
        Brigf32,                         // type
        1                                // align
      },
      0,                               // d_init
      0                                // reserved
    };
    directives.append(&bdsy2);

    BrigDirectiveFunction caller = {
      sizeof(caller),                  // size
      BrigEDirectiveFunction,          // kind
      120,                             // c_code
      27,                              // s_name
      0,                               // inParamCount
      180,                             // d_firstScopeDirective
      3,                               // operationCount
      276,                             // d_nextDirective
      BrigNone,                        // attribute
      0,                               // fbarCount
      0,                               // outParamCount
      0                                // d_firstParam
    };
    directives.append(&caller);

    BrigDirectiveScope bdsc1 = {
      sizeof(bdsc1),                   // size
      BrigEDirectiveArgStart,          // kind
      120                              // c_code
    };
    directives.append(&bdsc1);

    BrigDirectiveSymbol bdsy3 = {
      sizeof(bdsy3),                    // size
      BrigEDirectiveSymbol,             // kind
      {
        120,                             // c_code
        BrigArgSpace,                    // storageClass
        BrigNone,                        // attribute
        0,                               // reserved
        0,                               // symbolModifier
        0,                               // dim
        35,                              // s_name
        Brigf32,                         // type
        1                                // align
      },
      0,                               // d_init
      0                                // reserved
    };
    directives.append(&bdsy3);

    BrigDirectiveSymbol bdsy4 = {
      sizeof(bdsy4),                   // size
      BrigEDirectiveSymbol,            // kind
      {
        164,                             // c_code
        BrigArgSpace,                    // storageClass
        BrigNone,                        // attribute
        0,                               // reserved
        0,                               // symbolModifier
        0,                               // dim
        49,                              // s_name
        Brigf32,                         // type
        1                                // align
      },
      0,                               // d_init
      0                                // reserved
    };
    directives.append(&bdsy4);

    BrigDirectiveScope bdsc2 = {
      sizeof(bdsc2),                   // size
      BrigEDirectiveArgEnd,            // kind
      240                              // c_code
    };
    directives.append(&bdsc2);

    hsa::brig::Buffer code;
    BrigInstLdSt ld1 = {
      sizeof(ld1),                     // size
      BrigEInstLdSt,                   // kind
      BrigLd,                          // opcode
      Brigf32,                         // type
      BrigNoPacking,                   // packing
      { 0, 8, 20, 0, 0 },              // o_operand
      BrigArgSpace,                    // storageClass
      BrigRegular,                     // memorySemantic
      0                                // equivClass
    };
    code.append(&ld1);

    BrigInstLdSt st1 = {
      sizeof(st1),                     // size
      BrigEInstLdSt,                   // kind
      BrigSt,                          // opcode
      Brigf32,                         // type
      BrigNoPacking,                   // packing
      { 8, 36, 0, 0, 0 },              // o_operand
      BrigArgSpace,                    // storageClass
      BrigRegular,                     // memorySemantic
      0                                // equivClass
    };
    code.append(&st1);

    BrigInstBase ret = {
      sizeof(ret),                     //size
      BrigEInstBase,                   //kind
      BrigRet,                         //opcode
      Brigf32,                         //type
      BrigNoPacking,                   //packing
      {0, 0, 0, 0, 0},                 //o_operand
    };
    code.append(&ret);

    BrigInstLdSt st2 = {
      sizeof(st2),                     // size
      BrigEInstLdSt,                   // kind
      BrigSt,                          // opcode
      Brigf32,                         // type
      BrigNoPacking,                   // packing
      { 52, 64, 0, 0, 0 },             // o_operand
      BrigArgSpace,                    // storageClass
      BrigRegular,                     // memorySemantic
      0                                // equivClass
    };
    code.append(&st2);

    BrigInstBase call = {
      sizeof(call),                    // size
      BrigEInstBase,                   // kind
      BrigCall,                        // opcode
      Brigf32,                         // type
      BrigNoPacking,                   // packing
      { 0, 104, 96, 124, 0 },          // o_operand
    };
    code.append(&call);
    code.append(&ld1);
    code.append(&st1);
    code.append(&ret);

    BrigInstLdSt ld2 = {
      sizeof(ld2),                     // size
      BrigEInstLdSt,                   // kind
      BrigLd,                          // opcode
      Brigf32,                         // type
      BrigNoPacking,                   // packing
      { 0, 8,  80, 0, 0 },             // o_operand
      BrigArgSpace,                    // storageClasss
      BrigRegular,                     // memorySemantic
      0                                // equivClass
    };
    code.append(&ld2);

    hsa::brig::Buffer operands;
    for(unsigned i = 0; i < 8; ++i) operands.append_char(0);

    BrigOperandReg bor1 = {
      sizeof(bor1),                    // size
      BrigEOperandReg,                 // kind
      Brigb32,                         // type
      0,                               // reserved
      23                               // name
    };
    operands.append(&bor1);

    BrigOperandAddress boa1 = {
      sizeof(boa1),                    // size
      BrigEOperandAddress,             // kind
      Brigb32,                         // type
      0,                               // reserved
      100,                             // directive
      0                                // offset
    };
    operands.append(&boa1);

    BrigOperandAddress boa2 = {
      sizeof(boa2),                    // size
      BrigEOperandAddress,             // kind
      Brigb32,                         // type
      0,                               // reserved
      60,                              // directive
      0                                // offset
    };
    operands.append(&boa2);

    BrigOperandReg bor2 = {
      sizeof(bor2),                    // size
      BrigEOperandReg,                 // kind
      Brigb32,                         // type
      0,                               // reserved
      45                               // name
    };
    operands.append(&bor2);

    BrigOperandAddress boa3 = {
      sizeof(boa3),                    // size
      BrigEOperandAddress,             // kind
      Brigb32,                         // type
      0,                               // reserved
      188,                             // directive
      0                                // offset
    };
    operands.append(&boa3);

    BrigOperandAddress boa4 = {
      sizeof(boa4),                    // size
      BrigEOperandAddress,             // kind
      Brigb32,                         // type
      0,                               // reserved
      228,                             // directive
      0                                // offset
    };
    operands.append(&boa4);

    BrigOperandFunctionRef bofr = {
      sizeof(bofr),                    // size
      BrigEOperandFunctionRef,         // kind
      20                               // fn
    };
    operands.append(&bofr);

    BrigOperandArgumentList boal1 = {
      sizeof(boal1),                   // size
      BrigEOperandArgumentList,        // kind
      1,                               // elementCount
      {116}                            // o_args[0]
    };
    operands.append(&boal1);

    BrigOperandArgumentRef boar1 = {
      sizeof(boar1),                   // size
      BrigEOperandArgumentRef,         // kind
      188                              // arg
    };
    operands.append(&boar1);

    BrigOperandArgumentList boal2 = {
      sizeof(boal2),                   // size
      BrigEOperandArgumentList,        // kind
      1,                               // elementCount
      {136}                            // o_args[0]
    };
    operands.append(&boal2);

    BrigOperandArgumentRef boar2 = {
      sizeof(boar2),                   // size
      BrigEOperandArgumentRef,         // kind
      228                              // arg
    };
    operands.append(&boar2);

    hsa::brig::GenLLVM codegen(strings, directives, code, operands);
    codegen();

    EXPECT_NE(0, codegen.str().size());
    EXPECT_NE(std::string::npos, codegen.str().find(std::string(
    "define void @callee(float *%output, float *%input) {")));
    EXPECT_NE(std::string::npos, codegen.str().find(std::string(
    "define void @caller() {")));
    EXPECT_NE(std::string::npos, codegen.str().find(std::string(
    "call void @callee(float *%output, float *%input)")));

    llvm::Module *mod = codegen.getModule();
    llvm::ArrayRef<void *> args;
    hsa::brig::launchBrig(mod, mod->getFunction("caller"), args);
  }
#endif  //end of this test case is same as the wiki

#if 0  //this test case move the seventh operands to the last
  {
    hsa::brig::StringBuffer strings;
    strings.append(std::string("&callee"));
    strings.append(std::string("%output"));
    strings.append(std::string("%input"));
    strings.append(std::string("$s0"));
    strings.append(std::string("&caller"));
    strings.append(std::string("%an_input"));
    strings.append(std::string("$s1"));
    strings.append(std::string("%an_output"));

    hsa::brig::Buffer directives;

    BrigDirectiveVersion bdv = {
      20,                              // size
      BrigEDirectiveVersion,           // kind
      0,                               // c_code
      1,                               // major
      0,                               // minor
      BrigESmall,                      // machine
      BrigEFull,                       // profile
      BrigENosftz,                     // ftz
      0                                // reserved
    };
    directives.append(&bdv);

    BrigDirectiveFunction callee = {
      40,                              // size
      BrigEDirectiveFunction,          // kind
      0,                               // c_code
      0,                               // s_name
      1,                               // inParamCount
      140,                             // d_firstScopeDirective
      3,                               // operationCount
      140,                             // d_nextDirective
      BrigNone,                        // attribute
      0,                               // fbarCount
      1,                               // outParamCount
      100                              // d_firstParam
    };
    directives.append(&callee);

    BrigDirectiveSymbol bdsy1 = {
      40,                              // size
      BrigEDirectiveSymbol,            // kind
      {
        0,                               // c_code
        BrigArgSpace,                    // storageClass
        BrigNone,                        // attribute
        0,                               // reserved
        0,                               // symbolModifier
        0,                               // dim
        8,                               // s_name
        Brigf32,                         // type
        1                                // align
      },
      0,                               // d_init
      0                                // reserved
    };
    directives.append(&bdsy1);

    BrigDirectiveSymbol bdsy2 = {
      40,                              // size
      BrigEDirectiveSymbol,            // kind
      {
        0,                               // c_code
        BrigArgSpace,                    // storageClass
        BrigNone,                        // attribute
        0,                               // reserved
        0,                               // symbolModifier
        0,                               // dim
        16,                              // s_name
        Brigf32,                         // type
        1                                // align
      },
      0,                               // d_init
      0                                // reserved
    };
    directives.append(&bdsy2);

    BrigDirectiveFunction caller = {
      40,                              // size
      BrigEDirectiveFunction,          // kind
      120,                             // c_code
      27,                              // s_name
      0,                               // inParamCount
      180,                             // d_firstScopeDirective
      3,                               // operationCount
      276,                             // d_nextDirective
      BrigNone,                        // attribute
      0,                               // fbarCount
      0,                               // outParamCount
      0                                // d_firstParam
    };
    directives.append(&caller);

    BrigDirectiveScope bdsc1 = {
      8,                               // size
      BrigEDirectiveArgStart,          // kind
      120                              // c_code
    };
    directives.append(&bdsc1);

    BrigDirectiveSymbol bdsy3 = {
      40,                              // size
      BrigEDirectiveSymbol,            // kind
      {
        120,                             // c_code
        BrigArgSpace,                    // storageClass
        BrigNone,                        // attribute
        0,                               // reserved
        0,                               // symbolModifier
        0,                               // dim
        35,                              // s_name
        Brigf32,                         // type
        1                                // align
      },
      0,                               // d_init
      0                                // reserved
    };
    directives.append(&bdsy3);

    BrigDirectiveSymbol bdsy4 = {
      40,                              // size
      BrigEDirectiveSymbol,            // kind
      {
        164,                             // c_code
        BrigArgSpace,                    // storageClass
        BrigNone,                        // attribute
        0,                               // reserved
        0,                               // symbolModifier
        0,                               // dim
        49,                              // s_name
        Brigf32,                         // type
        1                                // align
      },
      0,                               // d_init
      0                                // reserved
    };
    directives.append(&bdsy4);

    BrigDirectiveScope bdsc2 = {
      8,                               // size
      BrigEDirectiveArgEnd,            // kind
      240                              // c_code
    };
    directives.append(&bdsc2);

    hsa::brig::Buffer code;
    BrigInstLdSt ld1 = {
      sizeof(ld1),                     // size
      BrigEInstLdSt,                   // kind
      BrigLd,                          // opcode
      Brigf32,                         // type
      BrigNoPacking,                   // packing
      { 0, 8, 20, 0, 0 },              // o_operand
      BrigArgSpace,                    // storageClass
      BrigRegular,                     // memorySemantic
      0                                // equivClass
    };
    code.append(&ld1);

    BrigInstLdSt st1 = {
      sizeof(st1),                     // size
      BrigEInstLdSt,                   // kind
      BrigSt,                          // opcode
      Brigf32,                         // type
      BrigNoPacking,                   // packing
      { 8, 36, 0, 0, 0 },              // o_operand
      BrigArgSpace,                    // storageClass
      BrigRegular,                     // memorySemantic
      0                                // equivClass
    };
    code.append(&st1);

    BrigInstBase ret = {
      sizeof(ret),                     //size
      BrigEInstBase,                   //kind
      BrigRet,                         //opcode
      Brigf32,                         //type
      BrigNoPacking,                   //packing
      {0, 0, 0, 0, 0},                 //o_operand
    };
    code.append(&ret);

    BrigInstLdSt st2 = {
      sizeof(st2),                     // size
      BrigEInstLdSt,                   // kind
      BrigSt,                          // opcode
      Brigf32,                         // type
      BrigNoPacking,                   // packing
      { 52, 64, 0, 0, 0 },             // o_operand
      BrigArgSpace,                    // storageClass
      BrigRegular,                     // memorySemantic
      0                                // equivClass
    };
    code.append(&st2);

    BrigInstBase call = {
      sizeof(call),                    // size
      BrigEInstBase,                   // kind
      BrigCall,                        // opcode
      Brigf32,                         // type
      BrigNoPacking,                   // packing
      { 0, 88, 80, 108, 0 },           // o_operand
    };
    code.append(&call);
    code.append(&ld1);
    code.append(&st1);
    code.append(&ret);

    BrigInstLdSt ld2 = {
      sizeof(ld2),                     // size
      BrigEInstLdSt,                   // kind
      BrigLd,                          // opcode
      Brigf32,                         // type
      BrigNoPacking,                   // packing
      { 0, 8,  128, 0, 0 },            // o_operand
      BrigArgSpace,                    // storageClasss
      BrigRegular,                     // memorySemantic
      0                                // equivClass
    };
    code.append(&ld2);

    hsa::brig::Buffer operands;
    for(unsigned i = 0; i < 8; ++i) operands.append_char(0);

    BrigOperandReg bor1 = {
      sizeof(bor1),                    // size
      BrigEOperandReg,                 // kind
      Brigb32,                         // type
      0,                               // reserved
      23                               // name
    };
    operands.append(&bor1);

    BrigOperandAddress boa1 = {
      sizeof(boa1),                    // size
      BrigEOperandAddress,             // kind
      Brigb32,                         // type
      0,                               // reserved
      100,                             // directive
      0                                // offset
    };
    operands.append(&boa1);

    BrigOperandAddress boa2 = {
      sizeof(boa2),                    // size
      BrigEOperandAddress,             // kind
      Brigb32,                         // type
      0,                               // reserved
      60,                              // directive
      0                                // offset
    };
    operands.append(&boa2);

    BrigOperandReg bor2 = {
      sizeof(bor2),                    // size
      BrigEOperandReg,                 // kind
      Brigb32,                         // type
      0,                               // reserved
      45                               // name
    };
    operands.append(&bor2);

    BrigOperandAddress boa3 = {
      sizeof(boa3),                    // size
      BrigEOperandAddress,             // kind
      Brigb32,                         // type
      0,                               // reserved
      188,                             // directive
      0                                // offset
    };
    operands.append(&boa3);

    BrigOperandFunctionRef bofr = {
      sizeof(bofr),                    // size
      BrigEOperandFunctionRef,         // kind
      20                               // fn
    };
    operands.append(&bofr);

    BrigOperandArgumentList boal1 = {
      sizeof(boal1),                   // size
      BrigEOperandArgumentList,        // kind
      1,                               // elementCount
      {100}                             // o_args[0]
    };
    operands.append(&boal1);

    BrigOperandArgumentRef boar1 = {
      sizeof(boar1),                   // size
      BrigEOperandArgumentRef,         // kind
      188                              // arg
    };
    operands.append(&boar1);

    BrigOperandArgumentList boal2 = {
      sizeof(boal2),                   // size
      BrigEOperandArgumentList,        // kind
      1,                               // elementCount
      {120}                            // o_args[0]
    };
    operands.append(&boal2);

    BrigOperandArgumentRef boar2 = {
      sizeof(boar2),                   // size
      BrigEOperandArgumentRef,         // kind
      228                              // arg
    };
    operands.append(&boar2);

    BrigOperandAddress boa4 = {
      sizeof(boa4),                    // size
      BrigEOperandAddress,             // kind
      Brigb32,                         // type
      0,                               // reserved
      228,                             // directive
      0                                // offset
    };
    operands.append(&boa4);

    hsa::brig::GenLLVM codegen(strings, directives, code, operands);
    codegen();
    EXPECT_NE(0, codegen.str().size());
    EXPECT_NE(std::string::npos, codegen.str().find(std::string(
    "define void @callee(float *%output, float *%input) {")));
    EXPECT_NE(std::string::npos, codegen.str().find(std::string(
    "define void @caller() {")));
    EXPECT_NE(std::string::npos, codegen.str().find(std::string(
    "call void @callee(float *%output, float *%input)")));

    llvm::Module *mod = codegen.getModule();
    llvm::ArrayRef<void *> args;
    hsa::brig::launchBrig(mod, mod->getFunction("caller"), args);
  }
#endif  //end of this test case move the seventh operands to the last
}

TEST(Brig2LLVMTest, validateBrigDirectiveComment) {
  {
    hsa::brig::StringBuffer strings;
    strings.append(std::string("// content of brig comment"));

    hsa::brig::Buffer directives;
    BrigDirectiveVersion bdv = {
      sizeof(bdv),
      BrigEDirectiveVersion,
      0,
      1,
      0,
      BrigELarge,
      BrigEFull,
      BrigENosftz,
      0
    };
    directives.append(&bdv);

    BrigDirectiveComment bdc = {
      sizeof(bdc), //uint16_t size;
      BrigEDirectiveComment, //uint16_t kind;
      0, //BrigcOffset32_t c_code;
      0 //BrigsOffset32_t s_name;
    };
    directives.append(&bdc);

    hsa::brig::Buffer code;

    hsa::brig::Buffer operands;

    hsa::brig::BrigModule mod(strings, directives, code, operands,
                              &llvm::errs());
    EXPECT_TRUE(mod.isValid());
  }
  //invalid test
  {
    hsa::brig::StringBuffer strings;
    strings.append(std::string("// content of brig comment"));

    hsa::brig::Buffer directives;
    BrigDirectiveVersion bdv = {
      sizeof(bdv),
      BrigEDirectiveVersion,
      0,
      1,
      0,
      BrigELarge,
      BrigEFull,
      BrigENosftz,
      0
    };
    directives.append(&bdv);

    BrigDirectiveComment bdc = {
      sizeof(bdc), //uint16_t size;
      BrigEDirectiveComment, //uint16_t kind;
      10, //BrigcOffset32_t c_code; correct: 0
      0 //BrigsOffset32_t s_name; correct: 0
    };
    directives.append(&bdc);

    hsa::brig::Buffer code;

    hsa::brig::Buffer operands;

    std::string errorMsg;
    llvm::raw_string_ostream errMsgOut(errorMsg);
    hsa::brig::BrigModule mod(strings, directives, code, operands, &errMsgOut);
    EXPECT_FALSE(mod.isValid());
    errMsgOut.flush();
    EXPECT_NE(std::string::npos, errorMsg.find(std::string(
    "c_code past the code section")));
  }
  {
    hsa::brig::StringBuffer strings;
    strings.append(std::string("// content of brig comment"));

    hsa::brig::Buffer directives;
    BrigDirectiveVersion bdv = {
      sizeof(bdv),
      BrigEDirectiveVersion,
      0,
      1,
      0,
      BrigELarge,
      BrigEFull,
      BrigENosftz,
      0
    };
    directives.append(&bdv);

    BrigDirectiveComment bdc = {
      sizeof(bdc), //uint16_t size;
      BrigEDirectiveComment, //uint16_t kind;
      0, //BrigcOffset32_t c_code; correct: 0
      100 //BrigsOffset32_t s_name; correct: 0
    };
    directives.append(&bdc);

    hsa::brig::Buffer code;

    hsa::brig::Buffer operands;

    std::string errorMsg;
    llvm::raw_string_ostream errMsgOut(errorMsg);
    hsa::brig::BrigModule mod(strings, directives, code, operands, &errMsgOut);
    EXPECT_FALSE(mod.isValid());
    errMsgOut.flush();
    EXPECT_NE(std::string::npos, errorMsg.find(std::string(
    "s_name past the strings section")));
  }
}
TEST(Brig2LLVMTest, validateBrigDirectiveFile) {
  {
    hsa::brig::StringBuffer strings;
    strings.append(std::string("filename"));

    hsa::brig::Buffer directives;
    BrigDirectiveVersion bdv = {
      sizeof(bdv),
      BrigEDirectiveVersion,
      0,
      1,
      0,
      BrigELarge,
      BrigEFull,
      BrigENosftz,
      0
    };
    directives.append(&bdv);
    BrigDirectiveFile bdf = {
      sizeof(bdf), //uint16_t size;
      BrigEDirectiveFile, //uint16_t kind;
      0, //BrigcOffset32_t c_code;
      1, //uint32_t fileid;
      0 //BrigsOffset32_t s_filename;
    };
    directives.append(&bdf);

    hsa::brig::Buffer code;

    hsa::brig::Buffer operands;

    hsa::brig::BrigModule mod(strings, directives, code, operands,
                              &llvm::errs());
    EXPECT_TRUE(mod.isValid());
  }
  //invalid test
  {
    hsa::brig::StringBuffer strings;
    strings.append(std::string("filename"));

    hsa::brig::Buffer directives;
    BrigDirectiveVersion bdv = {
      sizeof(bdv),
      BrigEDirectiveVersion,
      0,
      1,
      0,
      BrigELarge,
      BrigEFull,
      BrigENosftz,
      0
    };
    directives.append(&bdv);

    BrigDirectiveFile bdf = {
      sizeof(bdf), //uint16_t size;
      BrigEDirectiveFile, //uint16_t kind;
      10, //BrigcOffset32_t c_code; correct: 0
      1, //uint32_t fileid;
      0 //BrigsOffset32_t s_filename; correct: 0
    };
    directives.append(&bdf);

    hsa::brig::Buffer code;

    hsa::brig::Buffer operands;

    std::string errorMsg;
    llvm::raw_string_ostream errMsgOut(errorMsg);
    hsa::brig::BrigModule mod(strings, directives, code, operands, &errMsgOut);
    EXPECT_FALSE(mod.isValid());
    errMsgOut.flush();
    EXPECT_NE(std::string::npos, errorMsg.find(std::string(
    "c_code past the code section")));
  }
  {
    hsa::brig::StringBuffer strings;
    strings.append(std::string("filename"));

    hsa::brig::Buffer directives;
    BrigDirectiveVersion bdv = {
      sizeof(bdv),
      BrigEDirectiveVersion,
      0,
      1,
      0,
      BrigELarge,
      BrigEFull,
      BrigENosftz,
      0
    };
    directives.append(&bdv);

    BrigDirectiveFile bdf = {
      sizeof(bdf), //uint16_t size;
      BrigEDirectiveFile, //uint16_t kind;
      0, //BrigcOffset32_t c_code; correct: 0
      1, //uint32_t fileid;
      100 //BrigsOffset32_t s_filename; correct: 0
    };
    directives.append(&bdf);

    hsa::brig::Buffer code;

    hsa::brig::Buffer operands;

    std::string errorMsg;
    llvm::raw_string_ostream errMsgOut(errorMsg);
    hsa::brig::BrigModule mod(strings, directives, code, operands, &errMsgOut);
    EXPECT_FALSE(mod.isValid());
    errMsgOut.flush();
    EXPECT_NE(std::string::npos, errorMsg.find(std::string(
    "s_name past the strings section")));
  }
}
TEST(Brig2LLVMTest, validateBrigDirectiveLoc) {
  {
    hsa::brig::StringBuffer strings;

    hsa::brig::Buffer directives;
    BrigDirectiveVersion bdv = {
      sizeof(bdv),
      BrigEDirectiveVersion,
      0,
      1,
      0,
      BrigELarge,
      BrigEFull,
      BrigENosftz,
      0
    };
    directives.append(&bdv);

    BrigDirectiveLoc bdl =  {
      sizeof(bdl), //uint16_t size;
      BrigEDirectiveLoc, //uint16_t kind;
      0, //BrigcOffset32_t c_code;
      0, //uint32_t sourceFile;
      0, //uint32_t sourceLine;
      0, //uint32_t sourceColumn;
    };
    directives.append(&bdl);

    hsa::brig::Buffer code;

    hsa::brig::Buffer operands;

    hsa::brig::BrigModule mod(strings, directives, code, operands,
                              &llvm::errs());
    EXPECT_TRUE(mod.isValid());
  }
  //invalid test
  {
    hsa::brig::StringBuffer strings;

    hsa::brig::Buffer directives;
    BrigDirectiveVersion bdv = {
      sizeof(bdv),
      BrigEDirectiveVersion,
      0,
      1,
      0,
      BrigELarge,
      BrigEFull,
      BrigENosftz,
      0
    };
    directives.append(&bdv);

    BrigDirectiveLoc bdl =  {
      sizeof(bdl), //uint16_t size;
      BrigEDirectiveLoc, //uint16_t kind;
      10, //BrigcOffset32_t c_code;  correct: 0
      0, //uint32_t sourceFile;
      0, //uint32_t sourceLine;
      0, //uint32_t sourceColumn;
    };
    directives.append(&bdl);

    hsa::brig::Buffer code;

    hsa::brig::Buffer operands;

    std::string errorMsg;
    llvm::raw_string_ostream errMsgOut(errorMsg);
    hsa::brig::BrigModule mod(strings, directives, code, operands, &errMsgOut);
    EXPECT_FALSE(mod.isValid());
    errMsgOut.flush();
    EXPECT_NE(std::string::npos, errorMsg.find(std::string(
    "c_code past the code section")));
  }
}

TEST(Brig2LLVMTest, validateBrigDirectiveControl) {
  {
    hsa::brig::StringBuffer strings;

    hsa::brig::Buffer directives;
    BrigDirectiveVersion bdv = {
      sizeof(bdv),
      BrigEDirectiveVersion,
      0,
      1,
      0,
      BrigELarge,
      BrigEFull,
      BrigENosftz,
      0
    };
    directives.append(&bdv);

    BrigDirectiveControl bdc = {
      sizeof(bdc), //uint16_t size;
      BrigEDirectiveControl, //uint16_t kind;
      0,
      0,
      {0, 0, 0}
    };
    directives.append(&bdc);

    hsa::brig::Buffer code;
    hsa::brig::Buffer operands;

    hsa::brig::BrigModule mod(strings, directives, code, operands,
                              &llvm::errs());
    EXPECT_TRUE(mod.isValid());
  }
  //invalid test
  {
    hsa::brig::StringBuffer strings;

    hsa::brig::Buffer directives;
    BrigDirectiveVersion bdv = {
      sizeof(bdv),
      BrigEDirectiveVersion,
      0,
      1,
      0,
      BrigELarge,
      BrigEFull,
      BrigENosftz,
      0
    };
    directives.append(&bdv);

    BrigDirectiveControl bdc = {
      sizeof(bdc), //uint16_t size;
      BrigEDirectiveControl, //uint16_t kind;
      10, //BrigcOffset32_t c_code; correct: 0
      0,
      {0, 0, 0}
    };
    directives.append(&bdc);

    hsa::brig::Buffer code;
    hsa::brig::Buffer operands;

    std::string errorMsg;
    llvm::raw_string_ostream errMsgOut(errorMsg);
    hsa::brig::BrigModule mod(strings, directives, code, operands, &errMsgOut);
    EXPECT_FALSE(mod.isValid());
    errMsgOut.flush();
    EXPECT_NE(std::string::npos, errorMsg.find(std::string(
    "c_code past the code section")));
  }
}

// This method appends a BrigDirectiveProto to the buffer. BrigDirectiveProto is
// a variable length structure. This means the last field of BrigDirectiveProto
// is an array of unknown size. Unfortunately, variable length structures are
// not well suppored in C++ 98. We work around this limitation by creating an
// appropriately sized variable length array and then reinterpret casting the
// array to a BrigDirectiveProto.
//
// This method takes input Iterators to the beginning and end of an object
// containing the BrigDirectiveProto::BrigProtoTypes of the BrigDirectiveProto's
// input and output types. Usually, it is convenient to use a pointer, but other
// iterators can also be used. To prevent errors, the method checks that
// outCount + inCount is equal to the distance between the B and E iterators.
template<class Buffer, class Iterator>
static void appendBrigDirectiveProto(Buffer &buffer,
                                     BrigsOffset32_t c_code,
                                     BrigsOffset32_t s_name,
                                     uint16_t fbarCount,
                                     uint16_t reserved,
                                     uint32_t outCount,
                                     uint32_t inCount,
                                     const Iterator &B,
                                     const Iterator &E) {
  const size_t numArgs = E - B;
  EXPECT_EQ(outCount + inCount, numArgs);

  size_t arraySize = sizeof(BrigDirectiveSignature) +
    sizeof(BrigDirectiveSignature::BrigProtoType) * (numArgs - 1);
  uint8_t *array = new uint8_t[arraySize];

  BrigDirectiveSignature *bdp =
    reinterpret_cast<BrigDirectiveSignature *>(array);

  bdp->size = arraySize;
  bdp->kind = BrigEDirectiveSignature;
  bdp->c_code = c_code;
  bdp->s_name = s_name;
  bdp->fbarCount = fbarCount;
  bdp->reserved = reserved;
  bdp->outCount = outCount;
  bdp->inCount = inCount;

  Iterator it = B;
  for (size_t i = 0; i < numArgs; ++i)
    bdp->types[i] = *it++;

  buffer.append(bdp);

  delete[] array;
}

TEST(Brig2LLVMTest, VarSizeDirective) {
  {
    hsa::brig::Buffer bb;
    BrigDirectiveSignature::BrigProtoType args[] = {
      // type, align, hasDim, dim
      {Brigu32, 1, 0, 0},
      {Brigu32, 1, 0, 0}
    };
    appendBrigDirectiveProto(bb,
                             0,  // c_code
                             0,  // s_name
                             0,  // fbarCount
                             0,  // reserved
                             1,  // outCount
                             1,  // inCount
                             &args[0],
                             &args[2]);

    EXPECT_EQ(sizeof(BrigDirectiveSignature) +
              sizeof(BrigDirectiveSignature::BrigProtoType),
              bb.size());
  }
}

TEST(Brig2LLVMTest, BrigDirectiveKernel_test) {
  //true case
  {
    hsa::brig::StringBuffer strings;
    strings.append(std::string("&get_global_id"));
    hsa::brig::Buffer directives;
    hsa::brig::Buffer code;
    hsa::brig::Buffer operands;

    BrigDirectiveVersion bdv = {
      sizeof(bdv),
      BrigEDirectiveVersion,
      0,
      1,
      0,
      BrigELarge,
      BrigEFull,
      BrigENosftz,
      0
    };
    directives.append(&bdv);

    BrigDirectiveKernel bdk = {
      sizeof(bdk),
      BrigEDirectiveKernel,
      0,                                       // c_code
      1,                                       // s_name
      0,                                       // inParamCount
      directives.size() + sizeof(bdk) +
      sizeof(BrigDirectiveSymbol),             // d_firstScopedDirective
      1,                                       // operationCount
      directives.size() + sizeof(bdk) +
      sizeof(BrigDirectiveSymbol),             // d_nextDirective
      0,                                       // attribute
      0,                                       // fbarCount
      1,                                       // outParamCount
      0                                        // d_firstInParam
    };
    directives.append(&bdk);

    BrigSymbolCommon s = {
      0,                                      // c_code
      BrigArgSpace,                           // storageClass
      BrigNone,                               // attribute
      0,                                      // reserved
      0,                                      // symbolModifier
      0,                                      // dim
      13,                                     // s_name
      Brigf32,                                // type
      1,                                      // align
    };
    BrigDirectiveSymbol bds = {
      sizeof(bds),
      BrigEDirectiveSymbol,
      s,
      0,   // d_init
      0,   // reserved
    };
    directives.append(&bds);


    hsa::brig::BrigModule mod(strings, directives, code, operands,
                              &llvm::errs());
    EXPECT_TRUE(mod.isValid());
   }
   //false case
   {
    hsa::brig::StringBuffer strings;
    hsa::brig::Buffer directives;
    hsa::brig::Buffer code;
    hsa::brig::Buffer operands;

    BrigDirectiveVersion bdv = {
      sizeof(bdv),
      BrigEDirectiveVersion,
      0,
      1,
      0,
      BrigELarge,
      BrigEFull,
      BrigENosftz,
      0
    };
    directives.append(&bdv);

    BrigDirectiveKernel bdk = {
      sizeof(bdk),
      BrigEDirectiveKernel,
      1,                                       // c_code
      13,                                      // s_name
      0,                                       // inParamCount
      96,                                      // d_firstScopedDirective
      1,                                       // operationCount
      96,                                      // d_nextDirective
      10,                                      // attribute
      0,                                       // fbarCount
      0,                                       // outParamCount
      0                                        // d_firstInParam
    };
    directives.append(&bdk);

    BrigSymbolCommon s = {
      0,                                      // c_code
      BrigArgSpace,                           // storageClass
      BrigNone,                               // attribute
      0,                                      // reserved
      0,                                      // symbolModifier
      0,                                      // dim
      1,                                      // s_name
      Brigf32,                                // type
      1,                                      // align
    };
    BrigDirectiveSymbol bds = {
      sizeof(bds),
      BrigEDirectiveSymbol,
      s,
      0,   // d_init
      0,   // reserved
    };
    directives.append(&bds);

    std::string errorMsg;
    llvm::raw_string_ostream errMsgOut(errorMsg);
    hsa::brig::BrigModule mod2(strings, directives, code, operands, &errMsgOut);
    errMsgOut.flush();
    EXPECT_FALSE(mod2.isValid());
    EXPECT_NE(std::string::npos, errorMsg.find(std::string(
    "c_code past the code section")));
    EXPECT_NE(std::string::npos, errorMsg.find(std::string(
    "s_name past the strings section")));
    EXPECT_EQ(std::string::npos, errorMsg.find(std::string(
    "Too few argument symbols")));
    EXPECT_EQ(std::string::npos, errorMsg.find(std::string(
    "Argument not in arg space")));
    EXPECT_EQ(std::string::npos, errorMsg.find(std::string(
    "The first scoped directive is too early")));
    EXPECT_EQ(std::string::npos, errorMsg.find(std::string(
    "The next directive is before the first scoped directive")));
    EXPECT_NE(std::string::npos, errorMsg.find(std::string(
    "Invalid linkage type")));
    EXPECT_EQ(std::string::npos, errorMsg.find(std::string(
    "d_firstInParam is wrong")));
   }
}

TEST(Brig2LLVMTest, BrigDirectiveExtension_test) {
  //true case
  {
    hsa::brig::StringBuffer strings;
    strings.append(std::string("&get_global_id"));
    hsa::brig::Buffer directives;
    hsa::brig::Buffer code;
    hsa::brig::Buffer operands;

    BrigDirectiveVersion bdv = {
      sizeof(bdv),
      BrigEDirectiveVersion,
      0,
      1,
      0,
      BrigELarge,
      BrigEFull,
      BrigENosftz,
      0
    };
    directives.append(&bdv);

    BrigDirectiveExtension bde = {
    sizeof(bde),                         //size
    BrigEDirectiveExtension,             //kind
    0,                                   //c_code
    1                                    //s_name
    };
    directives.append(&bde);

    hsa::brig::BrigModule mod(strings, directives, code, operands,
                              &llvm::errs());
    EXPECT_TRUE(mod.isValid());
  }
  //false case
  {
    hsa::brig::StringBuffer strings;
    hsa::brig::Buffer directives;
    hsa::brig::Buffer code;
    hsa::brig::Buffer operands;

    BrigDirectiveVersion bdv = {
      sizeof(bdv),
      BrigEDirectiveVersion,
      0,
      1,
      0,
      BrigELarge,
      BrigEFull,
      BrigENosftz,
      0
    };
    directives.append(&bdv);

    BrigDirectiveExtension bde = {
    sizeof(bde),                         //size
    BrigEDirectiveExtension,             //kind
    10,                                  //c_code
    1                                    //s_name
    };
    directives.append(&bde);

    std::string errorMsg;
    llvm::raw_string_ostream errMsgOut(errorMsg);
    hsa::brig::BrigModule mod1(strings, directives, code, operands, &errMsgOut);
    errMsgOut.flush();
    EXPECT_FALSE(mod1.isValid());
    EXPECT_NE(std::string::npos, errorMsg.find(std::string(
    "c_code past the code section")));
    EXPECT_NE(std::string::npos, errorMsg.find(std::string(
    "s_name past the strings section")));
  }
}

TEST(Brig2LLVMTest, BrigDirectiveArgStart_test) {
  //true case
  {
    hsa::brig::StringBuffer strings;
    strings.append(std::string("&get_global_id"));
    hsa::brig::Buffer directives;
    hsa::brig::Buffer code;
    hsa::brig::Buffer operands;

    BrigDirectiveVersion bdv = {
      sizeof(bdv),
      BrigEDirectiveVersion,
      0,
      1,
      0,
      BrigELarge,
      BrigEFull,
      BrigENosftz,
      0
    };
    directives.append(&bdv);

    BrigDirectiveArgStart bdas = {
      sizeof(bdas),                         //size
      BrigEDirectiveArgStart,               //kind
      0                                     //c_code
    };
    directives.append(&bdas);

    hsa::brig::BrigModule mod(strings, directives, code, operands,
                              &llvm::errs());
    EXPECT_TRUE(mod.isValid());
  }
  //false case
  {
    hsa::brig::StringBuffer strings;
    strings.append(std::string("&get_global_id"));
    hsa::brig::Buffer directives;
    hsa::brig::Buffer code;
    hsa::brig::Buffer operands;

    BrigDirectiveVersion bdv = {
      sizeof(bdv),
      BrigEDirectiveVersion,
      0,
      1,
      0,
      BrigELarge,
      BrigEFull,
      BrigENosftz,
      0
    };
    directives.append(&bdv);

    BrigDirectiveArgStart bdas = {
      sizeof(bdas),                         //size
      BrigEDirectiveArgStart,               //kind
      10                                    //c_code
    };
    directives.append(&bdas);

    std::string errorMsg;
    llvm::raw_string_ostream errMsgOut(errorMsg);
    hsa::brig::BrigModule mod1(strings, directives, code, operands, &errMsgOut);
    errMsgOut.flush();
    EXPECT_FALSE(mod1.isValid());
    EXPECT_NE(std::string::npos, errorMsg.find(std::string(
    "c_code past the code section")));
  }
}

TEST(Brig2LLVMTest, BrigDirectiveArgEnd_test) {
  //true case
  {
    hsa::brig::StringBuffer strings;
    strings.append(std::string("&get_global_id"));
    hsa::brig::Buffer directives;
    hsa::brig::Buffer code;
    hsa::brig::Buffer operands;

    BrigDirectiveVersion bdv = {
      sizeof(bdv),
      BrigEDirectiveVersion,
      0,
      1,
      0,
      BrigELarge,
      BrigEFull,
      BrigENosftz,
      0
    };
    directives.append(&bdv);

    BrigDirectiveArgEnd bdae = {
      sizeof(bdae),                         //size
      BrigEDirectiveArgEnd,                 //kind
      0                                     //c_code
    };
    directives.append(&bdae);

    hsa::brig::BrigModule mod(strings, directives, code, operands,
                              &llvm::errs());
    EXPECT_TRUE(mod.isValid());
  }
  //false case
  {
    hsa::brig::StringBuffer strings;
    strings.append(std::string("&get_global_id"));
    hsa::brig::Buffer directives;
    hsa::brig::Buffer code;
    hsa::brig::Buffer operands;

    BrigDirectiveVersion bdv = {
      sizeof(bdv),
      BrigEDirectiveVersion,
      0,
      1,
      0,
      BrigELarge,
      BrigEFull,
      BrigENosftz,
      0
    };
    directives.append(&bdv);

    BrigDirectiveArgEnd bdae = {
      sizeof(bdae),                         //size
      BrigEDirectiveArgEnd,                 //kind
      10                                    //c_code
    };
    directives.append(&bdae);

    std::string errorMsg;
    llvm::raw_string_ostream errMsgOut(errorMsg);
    hsa::brig::BrigModule mod1(strings, directives, code, operands, &errMsgOut);
    errMsgOut.flush();
    EXPECT_FALSE(mod1.isValid());
    EXPECT_NE(std::string::npos, errorMsg.find(std::string(
    "c_code past the code section")));
  }
}

TEST(Brig2LLVMTest, BrigBlockMethodValidTest) {
  {
    hsa::brig::StringBuffer strings;
    strings.append(std::string("rti"));
    strings.append(std::string("this is a string"));

    hsa::brig::Buffer directives;
    BrigDirectiveVersion bdv = {
      sizeof(bdv),
      BrigEDirectiveVersion,
      0,
      1,
      0,
      BrigELarge,
      BrigEFull,
      BrigENosftz,
      0
    };
    directives.append(&bdv);
    BrigBlockStart bst = {
      sizeof(bst),
      BrigEDirectiveBlockStart,   // kind
      0,  // c_code
      0   // s_name
    };
    directives.append(&bst);
    BrigBlockString bstr = {
      sizeof(bstr),
      BrigEDirectiveBlockString,   // kind
      4   // s_name
    };
    directives.append(&bstr);
    BrigBlockNumeric bnu = {
      sizeof(bnu),
      BrigEDirectiveBlockNumeric,   // kind
      Brigb16,   //type
      4,
      { { 0 } }
    };
    bnu.u16[0] = 255;
    bnu.u16[1] = 23;
    bnu.u16[2] = 10;
    bnu.u16[3] = 23;
    directives.append(&bnu);
    BrigBlockEnd bend = {
      sizeof(bend),
      BrigEDirectiveBlockEnd   // kind
    };
    directives.append(&bend);

    hsa::brig::Buffer code;
    hsa::brig::Buffer operands;

    hsa::brig::BrigModule mod(strings, directives, code, operands,
                              &llvm::errs());
    EXPECT_TRUE(mod.isValid());
  }
}

TEST(Brig2LLVMTest, BrigDirectiveBlockStart_invalid) {
  {
    hsa::brig::StringBuffer strings;
    strings.append(std::string("wrong"));

    hsa::brig::Buffer directives;
    BrigDirectiveVersion bdv = {
      sizeof(bdv),
      BrigEDirectiveVersion,
      0,
      1,
      0,
      BrigELarge,
      BrigEFull,
      BrigENosftz,
      0
    };
    directives.append(&bdv);
    BrigBlockStart bst = {
      sizeof(bst),
      BrigEDirectiveBlockStart,   // kind
      0,  // c_code
      0   // s_name
    };
    directives.append(&bst);

    hsa::brig::Buffer code;
    hsa::brig::Buffer operands;

    std::string errorMsg;
    llvm::raw_string_ostream errMsgOut(errorMsg);
    hsa::brig::BrigModule mod(strings, directives, code, operands, &errMsgOut);
    errMsgOut.flush();
    EXPECT_FALSE(mod.isValid());
    EXPECT_NE(std::string::npos, errorMsg.find(std::string(
    "Invalid s_name, should be either debug or rti")));
  }
}

TEST(Brig2LLVMTest, BrigDirectiveBlockNumeric_invalid) {
  {
    hsa::brig::StringBuffer strings;
    hsa::brig::Buffer directives;
    BrigDirectiveVersion bdv = {
      sizeof(bdv),
      BrigEDirectiveVersion,
      0,
      1,
      0,
      BrigELarge,
      BrigEFull,
      BrigENosftz,
      0
    };
    directives.append(&bdv);
    BrigBlockNumeric bnu = {
      sizeof(bnu),
      BrigEDirectiveBlockNumeric,   // kind
      Brigb128,   //type
      4,
      { { 0 } }
    };
    directives.append(&bnu);
    hsa::brig::Buffer code;
    hsa::brig::Buffer operands;

    std::string errorMsg;
    llvm::raw_string_ostream errMsgOut(errorMsg);
    hsa::brig::BrigModule mod(strings, directives, code, operands, &errMsgOut);
    errMsgOut.flush();
    EXPECT_FALSE(mod.isValid());
    EXPECT_NE(std::string::npos, errorMsg.find(std::string(
    "Invalid type, must be b1, b8, b16, b32, or b64")));
  }
}

TEST(Brig2LLVMTest, BrigDirectiveBlockNumeric_invalid2) {
  {
    hsa::brig::StringBuffer strings;
    hsa::brig::Buffer directives;
    BrigDirectiveVersion bdv = {
      sizeof(bdv),
      BrigEDirectiveVersion,
      0,
      1,
      0,
      BrigELarge,
      BrigEFull,
      BrigENosftz,
      0
    };
    directives.append(&bdv);
    BrigBlockNumeric bnu = {
      sizeof(bnu),
      BrigEDirectiveBlockNumeric,   // kind
      Brigb64,   //type
      4,
      { { 0 } }
    };
    directives.append(&bnu);
    hsa::brig::Buffer code;
    hsa::brig::Buffer operands;

    std::string errorMsg;
    llvm::raw_string_ostream errMsgOut(errorMsg);
    hsa::brig::BrigModule mod(strings, directives, code, operands, &errMsgOut);
    errMsgOut.flush();
    EXPECT_FALSE(mod.isValid());
    EXPECT_NE(std::string::npos, errorMsg.find(std::string(
    "Directive size too small for elementCount")));
  }
}

TEST(Brig2LLVMTest, BrigDirectiveBlockString_invalid) {
  {
    hsa::brig::StringBuffer strings;
    hsa::brig::Buffer directives;
    BrigDirectiveVersion bdv = {
      sizeof(bdv),
      BrigEDirectiveVersion,
      0,
      1,
      0,
      BrigELarge,
      BrigEFull,
      BrigENosftz,
      0
    };
    directives.append(&bdv);
    BrigBlockString bstr = {
      sizeof(bstr),
      BrigEDirectiveBlockString,   // kind
      4   // s_name
    };
    directives.append(&bstr);
    hsa::brig::Buffer code;
    hsa::brig::Buffer operands;

    std::string errorMsg;
    llvm::raw_string_ostream errMsgOut(errorMsg);
    hsa::brig::BrigModule mod(strings, directives, code, operands, &errMsgOut);
    errMsgOut.flush();
    EXPECT_FALSE(mod.isValid());
    EXPECT_NE(std::string::npos, errorMsg.find(std::string(
    "s_name past the strings section")));
  }
}

TEST(Brig2LLVMTest, validateBrigDirectivePad) {
  {
    hsa::brig::StringBuffer strings;
    strings.append(std::string("// content of brig Pad"));
    hsa::brig::Buffer directives;
    BrigDirectiveVersion bdv = {
      sizeof(bdv),
      BrigEDirectiveVersion,
      0,
      1,
      0,
      BrigELarge,
      BrigEFull,
      BrigENosftz,
      0
    };
    directives.append(&bdv);

    BrigDirectivePad bdp = {
      sizeof(bdp), //uint16_t size;
      BrigEDirectivePad, //uint16_t kind;
    };
    directives.append(&bdp);
    hsa::brig::Buffer code;
    hsa::brig::Buffer operands;
    hsa::brig::BrigModule mod(strings, directives, code, operands,
                              &llvm::errs());
    EXPECT_TRUE(mod.isValid());
  }
}
TEST(Brig2LLVMTest, validateBrigDirectivePragma) {
  {
    hsa::brig::StringBuffer strings;
    strings.append(std::string("// content of brig Pragma"));
    hsa::brig::Buffer directives;
    BrigDirectiveVersion bdv = {
      sizeof(bdv),
      BrigEDirectiveVersion,
      0,
      1,
      0,
      BrigELarge,
      BrigEFull,
      BrigENosftz,
      0
    };
    directives.append(&bdv);


    BrigDirectivePragma bdp = {
      sizeof(bdp), //uint16_t size;
      BrigEDirectivePragma, //uint16_t kind;
      0, //BrigcOffset32_t c_code;
      0 //BrigsOffset32_t s_name;
    };
    directives.append(&bdp);
    hsa::brig::Buffer code;
    hsa::brig::Buffer operands;
    hsa::brig::BrigModule mod(strings, directives, code, operands,
                              &llvm::errs());
    EXPECT_TRUE(mod.isValid());
  }
  //invalid test
  {
    hsa::brig::StringBuffer strings;
    strings.append(std::string("// content of brig Pragma"));

    hsa::brig::Buffer directives;
    BrigDirectiveVersion bdv = {
      sizeof(bdv),
      BrigEDirectiveVersion,
      0,
      1,
      0,
      BrigELarge,
      BrigEFull,
      BrigENosftz,
      0
    };
    directives.append(&bdv);

    BrigDirectivePragma bdp = {
      sizeof(bdp), //uint16_t size;
      BrigEDirectivePragma, //uint16_t kind;
      10, //BrigcOffset32_t c_code; correct: 0
      0 //BrigsOffset32_t s_name; correct: 0
    };
    directives.append(&bdp);

    hsa::brig::Buffer code;

    hsa::brig::Buffer operands;

    std::string errorMsg;
    llvm::raw_string_ostream errMsgOut(errorMsg);
    hsa::brig::BrigModule mod(strings, directives, code, operands, &errMsgOut);
    EXPECT_FALSE(mod.isValid());
    errMsgOut.flush();
    EXPECT_NE(std::string::npos, errorMsg.find(std::string(
    "c_code past the code section")));
  }
  {
    hsa::brig::StringBuffer strings;
    strings.append(std::string("// content of brig Pragma"));

    hsa::brig::Buffer directives;
    BrigDirectiveVersion bdv = {
      sizeof(bdv),
      BrigEDirectiveVersion,
      0,
      1,
      0,
      BrigELarge,
      BrigEFull,
      BrigENosftz,
      0
    };
    directives.append(&bdv);

    BrigDirectivePragma bdp = {
      sizeof(bdp), //uint16_t size;
      BrigEDirectivePragma, //uint16_t kind;
      0, //BrigcOffset32_t c_code; correct: 0
      100 //BrigsOffset32_t s_name; correct: 0
    };
    directives.append(&bdp);

    hsa::brig::Buffer code;

    hsa::brig::Buffer operands;

    std::string errorMsg;
    llvm::raw_string_ostream errMsgOut(errorMsg);
    hsa::brig::BrigModule mod(strings, directives, code, operands, &errMsgOut);
    EXPECT_FALSE(mod.isValid());
    errMsgOut.flush();
    EXPECT_NE(std::string::npos, errorMsg.find(std::string(
    "s_name past the strings section")));
  }
}
TEST(Brig2LLVMTest, BrigDirectiveImage_test) {
  {
    hsa::brig::StringBuffer strings;
    strings.append(std::string("&packeed_ops"));
    hsa::brig::Buffer directives;
    hsa::brig::Buffer code;
    hsa::brig::Buffer operands;

    BrigDirectiveVersion bdv = {
      sizeof(bdv),
      BrigEDirectiveVersion,
      0,
      1,
      0,
      BrigELarge,
      BrigEFull,
      BrigENosftz,
      0
    };
    directives.append(&bdv);
    BrigSymbolCommon s = {
      0,             // c_code
      BrigArgSpace,  // storageClass
      BrigNone,      // attribute
      0,             // reserved
      0,             // symbolModifier
      0,             // dim
      0,            // s_name
      Brigf32,       // type
      1,            // align
    };
    BrigDirectiveImage bdi = {
      sizeof(bdi),
      BrigEDirectiveImage,
      s,
      1,
      1,
      1,
      0,
      0,
      0
    };
    directives.append(&bdi);

    hsa::brig::BrigModule mod(strings, directives, code, operands,
                              &llvm::errs());
    EXPECT_TRUE(mod.isValid());
  }
  {
    hsa::brig::Buffer strings;
    hsa::brig::Buffer directives;
    hsa::brig::Buffer code;
    hsa::brig::Buffer operands;

    BrigDirectiveVersion bdv = {
      sizeof(bdv),
      BrigEDirectiveVersion,
      0,
      1,
      0,
      BrigELarge,
      BrigEFull,
      BrigENosftz,
      0
    };
    directives.append(&bdv);
    BrigSymbolCommon s = {
      0,             // c_code
      BrigArgSpace,  // storageClass
      BrigNone,      // attribute
      0,             // reserved
      0,             // symbolModifier
      0,             // dim
      13,            // s_name
      Brigf32,       // type
      1,            // align
    };
    BrigDirectiveImage bdi = {
      sizeof(bdi),
      BrigEDirectiveImage,
      s,
      1,
      1,
      1,
      2,
      0,
      0
    };
    directives.append(&bdi);

    std::string errorMsg;
    llvm::raw_string_ostream errMsgOut(errorMsg);
    hsa::brig::BrigModule mod(strings, directives, code, operands, &errMsgOut);
    EXPECT_FALSE(mod.isValid());
    errMsgOut.flush();
    EXPECT_NE(std::string::npos, errorMsg.find(std::string(
    "depth value is wrong for 1DA and 2DA images")));
  }
}

TEST(Brig2LLVMTest, BrigDirectiveSampler_test) {
  {
    hsa::brig::Buffer strings;
    hsa::brig::Buffer directives;
    hsa::brig::Buffer code;
    hsa::brig::Buffer operands;

    BrigDirectiveVersion bdv = {
      sizeof(bdv),
      BrigEDirectiveVersion,
      0,
      1,
      0,
      BrigELarge,
      BrigEFull,
      BrigENosftz,
      0
    };
    directives.append(&bdv);
    BrigSymbolCommon s = {
      0,             // c_code
      BrigArgSpace,  // storageClass
      BrigNone,      // attribute
      0,             // reserved
      0,             // symbolModifier
      0,             // dim
      13,            // s_name
      Brigf32,       // type
      1,            // align
    };
    BrigDirectiveSampler bds = {
      sizeof(bds),
      BrigEDirectiveSampler,
      s,
      1,
      0,
      0,
      0,
      0,
      0,
      0
    };
    directives.append(&bds);

    hsa::brig::BrigModule mod(strings, directives, code, operands,
                              &llvm::errs());
    EXPECT_TRUE(mod.isValid());
  }
  {
    hsa::brig::Buffer strings;
    hsa::brig::Buffer directives;
    hsa::brig::Buffer code;
    hsa::brig::Buffer operands;

    BrigDirectiveVersion bdv = {
      sizeof(bdv),
      BrigEDirectiveVersion,
      0,
      1,
      0,
      BrigELarge,
      BrigEFull,
      BrigENosftz,
      0
    };
    directives.append(&bdv);
    BrigSymbolCommon s = {
      0,             // c_code
      BrigArgSpace,  // storageClass
      BrigNone,      // attribute
      0,             // reserved
      0,             // symbolModifier
      0,             // dim
      13,            // s_name
      Brigf32,       // type
      1,            // align
    };
    BrigDirectiveSampler bds = {
      sizeof(bds),
      BrigEDirectiveSampler,
      s,
      1,
      0,
      20,
      0,
      0,
      0,
      0
    };
    directives.append(&bds);

    std::string errorMsg;
    llvm::raw_string_ostream errMsgOut(errorMsg);
    hsa::brig::BrigModule mod(strings, directives, code, operands, &errMsgOut);
    EXPECT_FALSE(mod.isValid());
    errMsgOut.flush();
    EXPECT_NE(std::string::npos, errorMsg.find(std::string(
      "Invalid filter")));
  }
  {
    hsa::brig::Buffer strings;
    hsa::brig::Buffer directives;
    hsa::brig::Buffer code;
    hsa::brig::Buffer operands;

    BrigDirectiveVersion bdv = {
      sizeof(bdv),
      BrigEDirectiveVersion,
      0,
      1,
      0,
      BrigELarge,
      BrigEFull,
      BrigENosftz,
      0
    };
    directives.append(&bdv);
    BrigSymbolCommon s = {
      0,             // c_code
      BrigArgSpace,  // storageClass
      BrigNone,      // attribute
      0,             // reserved
      0,             // symbolModifier
      0,             // dim
      13,            // s_name
      Brigf32,       // type
      1,            // align
    };
    BrigDirectiveSampler bds = {
      sizeof(bds),
      BrigEDirectiveSampler,
      s,
      1,
      0,
      0,
      20,
      0,
      0,
      0
    };
    directives.append(&bds);

    std::string errorMsg;
    llvm::raw_string_ostream errMsgOut(errorMsg);
    hsa::brig::BrigModule mod(strings, directives, code, operands, &errMsgOut);
    EXPECT_FALSE(mod.isValid());
    errMsgOut.flush();
    EXPECT_NE(std::string::npos, errorMsg.find(std::string(
    "Invalid boundaryU")));
  }
  {
    hsa::brig::Buffer strings;
    hsa::brig::Buffer directives;
    hsa::brig::Buffer code;
    hsa::brig::Buffer operands;

    BrigDirectiveVersion bdv = {
      sizeof(bdv),
      BrigEDirectiveVersion,
      0,
      1,
      0,
      BrigELarge,
      BrigEFull,
      BrigENosftz,
      0
    };
    directives.append(&bdv);
    BrigSymbolCommon s = {
      0,             // c_code
      BrigArgSpace,  // storageClass
      BrigNone,      // attribute
      0,             // reserved
      0,             // symbolModifier
      0,             // dim
      13,            // s_name
      Brigf32,       // type
      1,            // align
    };
    BrigDirectiveSampler bds = {
      sizeof(bds),
      BrigEDirectiveSampler,
      s,
      1,
      0,
      0,
      0,
      20,
      0,
      0
    };
    directives.append(&bds);

    std::string errorMsg;
    llvm::raw_string_ostream errMsgOut(errorMsg);
    hsa::brig::BrigModule mod(strings, directives, code, operands, &errMsgOut);
    EXPECT_FALSE(mod.isValid());
    errMsgOut.flush();
    EXPECT_NE(std::string::npos, errorMsg.find(std::string(
    "Invalid boundaryV")));
  }
  {
    hsa::brig::Buffer strings;
    hsa::brig::Buffer directives;
    hsa::brig::Buffer code;
    hsa::brig::Buffer operands;

    BrigDirectiveVersion bdv = {
      sizeof(bdv),
      BrigEDirectiveVersion,
      0,
      1,
      0,
      BrigELarge,
      BrigEFull,
      BrigENosftz,
      0
    };
    directives.append(&bdv);
    BrigSymbolCommon s = {
      0,             // c_code
      BrigArgSpace,  // storageClass
      BrigNone,      // attribute
      0,             // reserved
      0,             // symbolModifier
      0,             // dim
      13,            // s_name
      Brigf32,       // type
      1,            // align
    };
    BrigDirectiveSampler bds = {
      sizeof(bds),
      BrigEDirectiveSampler,
      s,
      1,
      0,
      0,
      0,
      0,
      20,
      0
    };
    directives.append(&bds);

    std::string errorMsg;
    llvm::raw_string_ostream errMsgOut(errorMsg);
    hsa::brig::BrigModule mod(strings, directives, code, operands, &errMsgOut);
    EXPECT_FALSE(mod.isValid());
    errMsgOut.flush();
    EXPECT_NE(std::string::npos, errorMsg.find(std::string(
    "Invalid boundaryW")));
  }
  {
    hsa::brig::Buffer strings;
    hsa::brig::Buffer directives;
    hsa::brig::Buffer code;
    hsa::brig::Buffer operands;

    BrigDirectiveVersion bdv = {
      sizeof(bdv),
      BrigEDirectiveVersion,
      0,
      1,
      0,
      BrigELarge,
      BrigEFull,
      BrigENosftz,
      0
    };
    directives.append(&bdv);
    BrigSymbolCommon s = {
      0,             // c_code
      BrigArgSpace,  // storageClass
      BrigNone,      // attribute
      0,             // reserved
      0,             // symbolModifier
      0,             // dim
      13,            // s_name
      Brigf32,       // type
      1,            // align
    };
    BrigDirectiveSampler bds = {
      sizeof(bds),
      BrigEDirectiveSampler,
      s,
      1,
      0,
      0,
      0,
      0,
      0,
      20
    };
    directives.append(&bds);

    std::string errorMsg;
    llvm::raw_string_ostream errMsgOut(errorMsg);
    hsa::brig::BrigModule mod(strings, directives, code, operands, &errMsgOut);
    EXPECT_FALSE(mod.isValid());
    errMsgOut.flush();
    EXPECT_NE(std::string::npos, errorMsg.find(std::string(
    "The value of reserved1 must be zero")));
  }
}

TEST(Brig2LLVMTest, BrigDirectiveLabel_test) {
  {
    hsa::brig::StringBuffer strings;
    strings.append(std::string("&return_true"));
    hsa::brig::Buffer directives;
    hsa::brig::Buffer code;
    hsa::brig::Buffer operands;

    BrigDirectiveVersion bdv = {
      sizeof(bdv),
      BrigEDirectiveVersion,
      0,
      1,
      0,
      BrigELarge,
      BrigEFull,
      BrigENosftz,
      0
    };
    directives.append(&bdv);
    BrigDirectiveLabel bdl = {
      sizeof(bdl),
      BrigEDirectiveLabel,
      0,
      0
    };
    directives.append(&bdl);

    hsa::brig::BrigModule mod(strings, directives, code, operands,
                              &llvm::errs());
    EXPECT_TRUE(mod.isValid());
  }
  {
    hsa::brig::StringBuffer strings;
    hsa::brig::Buffer directives;
    hsa::brig::Buffer code;
    hsa::brig::Buffer operands;

    BrigDirectiveVersion bdv = {
      sizeof(bdv),
      BrigEDirectiveVersion,
      0,
      1,
      0,
      BrigELarge,
      BrigEFull,
      BrigENosftz,
      0
    };
    directives.append(&bdv);
    BrigDirectiveLabel bdl = {
      sizeof(bdl),
      BrigEDirectiveLabel,
      1,
      0
    };
    directives.append(&bdl);

    std::string errorMsg;
    llvm::raw_string_ostream errMsgOut(errorMsg);
    hsa::brig::BrigModule mod(strings, directives, code, operands, &errMsgOut);
    EXPECT_FALSE(mod.isValid());
    errMsgOut.flush();
    EXPECT_NE(std::string::npos, errorMsg.find(std::string(
    "c_code past the code section")));
  }
  {
    hsa::brig::StringBuffer strings;
    strings.append(std::string("&return_true"));
    hsa::brig::Buffer directives;
    hsa::brig::Buffer code;
    hsa::brig::Buffer operands;

    BrigDirectiveVersion bdv = {
      sizeof(bdv),
      BrigEDirectiveVersion,
      0,
      1,
      0,
      BrigELarge,
      BrigEFull,
      BrigENosftz,
      0
    };
    directives.append(&bdv);
    BrigDirectiveLabel bdl = {
      sizeof(bdl),
      BrigEDirectiveLabel,
      0,
      -1
    };
    directives.append(&bdl);

    std::string errorMsg;
    llvm::raw_string_ostream errMsgOut(errorMsg);
    hsa::brig::BrigModule mod(strings, directives, code, operands, &errMsgOut);
    EXPECT_FALSE(mod.isValid());
    errMsgOut.flush();
    EXPECT_NE(std::string::npos, errorMsg.find(std::string(
    "s_name past the strings section")));
  }
}
TEST(Brig2LLVMTest, BrigDirectiveLabelList_test) {
  {
    hsa::brig::StringBuffer strings;
    strings.append(std::string("&return_true"));
    hsa::brig::Buffer directives;
    hsa::brig::Buffer code;
    hsa::brig::Buffer operands;
    BrigDirectiveVersion bdv = {
      sizeof(bdv),
      BrigEDirectiveVersion,
      0,
      1,
      0,
      BrigELarge,
      BrigEFull,
      BrigENosftz,
      0
    };
    directives.append(&bdv);
    BrigDirectiveLabelList bdll = {
      sizeof(bdll),
      BrigEDirectiveLabelList,
      0,
      0,
      { 0 }
    };
    directives.append(&bdll);

    hsa::brig::BrigModule mod(strings, directives, code, operands,
                              &llvm::errs());
    EXPECT_TRUE(mod.isValid());
  }
  {
    hsa::brig::Buffer strings;
    hsa::brig::Buffer directives;
    hsa::brig::Buffer code;
    hsa::brig::Buffer operands;
    BrigDirectiveVersion bdv = {
      sizeof(bdv),
      BrigEDirectiveVersion,
      0,
      1,
      0,
      BrigELarge,
      BrigEFull,
      BrigENosftz,
      0
    };
    directives.append(&bdv);
    BrigDirectiveLabelList bdll = {
      sizeof(bdll),
      BrigEDirectiveLabelList,
      1,
      0,
      { 0 }
    };
    directives.append(&bdll);
    std::string errorMsg;
    llvm::raw_string_ostream errMsgOut(errorMsg);
    hsa::brig::BrigModule mod(strings, directives, code, operands, &errMsgOut);
    EXPECT_FALSE(mod.isValid());
    errMsgOut.flush();
    EXPECT_NE(std::string::npos, errorMsg.find(std::string(
    "c_code past the code section")));
  }
}

TEST(Brig2LLVMTest, BrigDirectiveLabelInit) {
  {
    hsa::brig::StringBuffer strings;
    strings.append(std::string("Label1"));
    strings.append(std::string("Label2"));
    strings.append(std::string("Label3"));

    hsa::brig::Buffer directives;
    BrigDirectiveVersion bdv = {
      sizeof(bdv),
      BrigEDirectiveVersion,
      0,
      1,
      0,
      BrigELarge,
      BrigEFull,
      BrigENosftz,
      0
    };
    directives.append(&bdv);
    size_t arraySize =
      sizeof(BrigDirectiveLabelInit) + (3 - 1) * sizeof(uint32_t);
    uint8_t *array = new uint8_t[arraySize];
    BrigDirectiveLabelInit *bdli =
      reinterpret_cast<BrigDirectiveLabelInit *>(array);
    bdli->size = arraySize;
    bdli->kind = BrigEDirectiveLabelInit;
    bdli->c_code = 0;
    bdli->elementCount = 3;
    bdli->d_labels[0] = 44;
    bdli->d_labels[1] = 56;
    bdli->d_labels[2] = 68;
    directives.append(bdli);
    delete[] array;
    BrigDirectiveLabel bdl1 = {
      sizeof(bdl1), //uint16_t size;
      BrigEDirectiveLabel, //uint16_t kind;
      0,
      0,
    };
    directives.append(&bdl1);
    BrigDirectiveLabel bdl2 = {
      sizeof(bdl2), //uint16_t size;
      BrigEDirectiveLabel, //uint16_t kind;
      0,
      7,
    };
    directives.append(&bdl2);
    BrigDirectiveLabel bdl3 = {
      sizeof(bdl3), //uint16_t size;
      BrigEDirectiveLabel, //uint16_t kind;
      0,
      14,
    };
    directives.append(&bdl3);

    hsa::brig::Buffer code;
    hsa::brig::Buffer operands;

    hsa::brig::BrigModule mod(strings, directives, code, operands,
                              &llvm::errs());
    EXPECT_TRUE(mod.isValid());
  }
  //invalid test
  {
    hsa::brig::StringBuffer strings;
    hsa::brig::Buffer directives;
    BrigDirectiveVersion bdv = {
      sizeof(bdv),
      BrigEDirectiveVersion,
      0,
      1,
      0,
      BrigELarge,
      BrigEFull,
      BrigENosftz,
      0
    };
    directives.append(&bdv);
    size_t arraySize =
      sizeof(BrigDirectiveLabelInit) + (2 - 1) * sizeof(uint32_t);
    uint8_t *array = new uint8_t[arraySize];
    BrigDirectiveLabelInit *bdli =
      reinterpret_cast<BrigDirectiveLabelInit *>(array);
    bdli->size = arraySize;
    bdli->kind = BrigEDirectiveLabelInit;
    bdli->c_code = 0;
    bdli->elementCount = 2;
    bdli->d_labels[0] = directives.size() + arraySize;
    bdli->d_labels[1] = bdli->d_labels[0] + sizeof(BrigDirectivePad);
    directives.append(bdli);
    delete[] array;
    BrigDirectivePad bdp = {
      sizeof(bdp), //uint16_t size;
      BrigEDirectivePad, //uint16_t kind;
    };
    directives.append(&bdp);

    hsa::brig::Buffer code;
    hsa::brig::Buffer operands;

    std::string errorMsg;
    llvm::raw_string_ostream errMsgOut(errorMsg);
    hsa::brig::BrigModule mod(strings, directives, code, operands, &errMsgOut);
    EXPECT_FALSE(mod.isValid());
    errMsgOut.flush();
    EXPECT_NE(std::string::npos, errorMsg.find(std::string(
    "d_labels offset is wrong, not a BrigDirectiveLabel")));
  }
}

TEST(Brig2LLVMTest, UniqueString) {
  {
    hsa::brig::StringBuffer strings;
    strings.append(std::string("Foo"));
    strings.append(std::string("Foo"));
    strings.append_char('a');
    hsa::brig::Buffer directives;
    BrigDirectiveVersion bdv = {
      sizeof(bdv),
      BrigEDirectiveVersion,
      0,
      1,
      0,
      BrigELarge,
      BrigEFull,
      BrigENosftz,
      0
    };
    directives.append(&bdv);

    hsa::brig::Buffer code;
    hsa::brig::Buffer operands;

    std::string errorMsg;
    llvm::raw_string_ostream errMsgOut(errorMsg);
    hsa::brig::BrigModule mod(strings, directives, code, operands, &errMsgOut);
    EXPECT_FALSE(mod.isValid());
    errMsgOut.flush();
    EXPECT_NE(std::string::npos, errorMsg.find(std::string(
    "Duplicate string detected")));
    EXPECT_NE(std::string::npos, errorMsg.find(std::string(
    "String not null terminated")));
  }
}

TEST(Brig2LLVMTest, validateBrigDirectiveInit) {
  {
    hsa::brig::StringBuffer strings;

    hsa::brig::Buffer directives;
    BrigDirectiveVersion bdv = {
      sizeof(bdv),
      BrigEDirectiveVersion,
      0,
      1,
      0,
      BrigELarge,
      BrigEFull,
      BrigENosftz,
      0
    };
    directives.append(&bdv);
    BrigDirectivePad bdp = {
      sizeof(bdp),
      BrigEDirectivePad
    };
    directives.append(&bdp);

    //BrigDirectiveInit::initializationData type:uint8_t
    uint8_t values[16] = {
      //elementCount = 9, allocate 16 byte memory
        1, 2, 3, 4, 5, 6, 7, 8, 9, 0, 0, 0, 0, 0, 0, 0
    };
    uint8_t array[sizeof(BrigDirectiveInit) +
                  sizeof(values) - sizeof(uint64_t)];
    BrigDirectiveInit *bdi = reinterpret_cast<BrigDirectiveInit *>(array);

    bdi->size = sizeof(array);
    bdi->kind = BrigEDirectiveInit;
    bdi->c_code = 0;
    bdi->elementCount = 9;
    bdi->type = Brigb8;
    bdi->reserved = 0;

    for (size_t i = 0; i < sizeof(values) / sizeof(uint8_t); ++i)
        bdi->initializationData.u8[i] = values[i];
    directives.append(bdi);

    hsa::brig::Buffer code;

    hsa::brig::Buffer operands;

    hsa::brig::BrigModule mod(strings, directives, code, operands,
                              &llvm::errs());
    EXPECT_TRUE(mod.isValid());
  }
  //invalid test
  {
    hsa::brig::StringBuffer strings;

    hsa::brig::Buffer directives;
    BrigDirectiveVersion bdv = {
      sizeof(bdv),
      BrigEDirectiveVersion,
      0,
      1,
      0,
      BrigELarge,
      BrigEFull,
      BrigENosftz,
      0
    };
    directives.append(&bdv);

    //BrigDirectiveInit::initializationData type:uint8_t
    uint8_t values[16] = {
      //elementCount = 9, allocate 16 byte memory
        1, 2, 3, 4, 5, 6, 7, 8, 9, 0, 0, 0, 0, 0, 0, 0
    };
    uint8_t array[sizeof(BrigDirectiveInit) +
                  sizeof(values) - sizeof(uint64_t)];
    BrigDirectiveInit *bdi = reinterpret_cast<BrigDirectiveInit *>(array);

    bdi->size = sizeof(array);
    bdi->kind = BrigEDirectiveInit;
    bdi->c_code = 0;
    bdi->elementCount = 9;
    bdi->type = Brigb8;
    bdi->reserved = 1;

    for (size_t i = 0; i < sizeof(values) / sizeof(uint8_t); ++i)
        bdi->initializationData.u8[i] = values[i];
    directives.append(bdi);

    hsa::brig::Buffer code;

    hsa::brig::Buffer operands;

    std::string errorMsg;
    llvm::raw_string_ostream errMsgOut(errorMsg);
    hsa::brig::BrigModule mod(strings, directives, code, operands, &errMsgOut);
    EXPECT_FALSE(mod.isValid());
    errMsgOut.flush();
    EXPECT_NE(std::string::npos, errorMsg.find(std::string(
    "Improperly aligned directive")));
    EXPECT_NE(std::string::npos, errorMsg.find(std::string(
    "Reserved not zero")));
  }
  {
    hsa::brig::StringBuffer strings;

    hsa::brig::Buffer directives;
    BrigDirectiveVersion bdv = {
      sizeof(bdv),
      BrigEDirectiveVersion,
      0,
      1,
      0,
      BrigELarge,
      BrigEFull,
      BrigENosftz,
      0
    };
    directives.append(&bdv);
    BrigDirectivePad bdp = {
      sizeof(bdp),
      BrigEDirectivePad
    };
    directives.append(&bdp);

    //BrigDirectiveInit::initializationData type:uint8_t
    uint8_t values[16] = {
      //elementCount = 9, allocate 16 byte memory
        1, 2, 3, 4, 5, 6, 7, 8, 9, 0, 0, 0, 0, 0, 0, 0
    };
    uint8_t array[sizeof(BrigDirectiveInit) +
                  sizeof(values) - sizeof(uint64_t)];
    BrigDirectiveInit *bdi = reinterpret_cast<BrigDirectiveInit *>(array);

    bdi->size = sizeof(array);
    bdi->kind = BrigEDirectiveInit;
    bdi->c_code = 0;
    bdi->elementCount = 9;
    bdi->type = Brigf32;
    bdi->reserved = 0;

    for (size_t i = 0; i < sizeof(values) / sizeof(uint8_t); ++i)
        bdi->initializationData.u8[i] = values[i];
    directives.append(bdi);

    hsa::brig::Buffer code;

    hsa::brig::Buffer operands;

    std::string errorMsg;
    llvm::raw_string_ostream errMsgOut(errorMsg);
    hsa::brig::BrigModule mod(strings, directives, code, operands, &errMsgOut);
    EXPECT_FALSE(mod.isValid());
    errMsgOut.flush();
    EXPECT_NE(std::string::npos, errorMsg.find(std::string(
    "Invalid type, must be b1, b8, b16, b32, b64, or b128")));
  }
  {
    hsa::brig::StringBuffer strings;

    hsa::brig::Buffer directives;
    BrigDirectiveVersion bdv = {
      sizeof(bdv),
      BrigEDirectiveVersion,
      0,
      1,
      0,
      BrigELarge,
      BrigEFull,
      BrigENosftz,
      0
    };
    directives.append(&bdv);
    BrigDirectivePad bdp = {
      sizeof(bdp),
      BrigEDirectivePad
    };
    directives.append(&bdp);

    //BrigDirectiveInit::initializationData type:uint8_t
    uint8_t values[16] = {
      //elementCount = 9, allocate 16 byte memory
        1, 2, 3, 4, 5, 6, 7, 8, 9, 0, 0, 0, 0, 0, 0, 0
    };
    uint8_t array[sizeof(BrigDirectiveInit) +
                  sizeof(values) - sizeof(uint64_t)];
    BrigDirectiveInit *bdi = reinterpret_cast<BrigDirectiveInit *>(array);

    bdi->size = sizeof(array);
    bdi->kind = BrigEDirectiveInit;
    bdi->c_code = 0;
    bdi->elementCount = 100;
    bdi->type = Brigb8;
    bdi->reserved = 0;

    for (size_t i = 0; i < sizeof(values) / sizeof(uint8_t); ++i)
        bdi->initializationData.u8[i] = values[i];
    directives.append(bdi);

    hsa::brig::Buffer code;

    hsa::brig::Buffer operands;

    std::string errorMsg;
    llvm::raw_string_ostream errMsgOut(errorMsg);
    hsa::brig::BrigModule mod(strings, directives, code, operands, &errMsgOut);
    EXPECT_FALSE(mod.isValid());
    errMsgOut.flush();
    EXPECT_NE(std::string::npos, errorMsg.find(std::string(
    "Directive size too small for elementCount")));
  }
}

TEST(Brig2LLVMTest, validateBrigDirectiveProto) {
  {
    hsa::brig::StringBuffer strings;
    strings.append(std::string("&get_global_id"));

    hsa::brig::Buffer directives;
    BrigDirectiveVersion bdv = {
      sizeof(bdv),
      BrigEDirectiveVersion,
      0,
      1,
      0,
      BrigELarge,
      BrigEFull,
      BrigENosftz,
      0
    };
    directives.append(&bdv);
    BrigDirectiveSignature::BrigProtoType args[] = {
      // type, align, hasDim, dim
      {Brigu32, 1, 0, 0},
      {Brigu32, 1, 0, 0}
    };
    appendBrigDirectiveProto(directives,
                             0,  // c_code
                             0,  // s_name
                             0,  // fbarCount
                             0,  // reserved
                             1,  // outCount
                             1,  // inCount
                             &args[0],
                             &args[2]);

    hsa::brig::Buffer code;
    hsa::brig::Buffer operands;

    hsa::brig::BrigModule mod(strings, directives, code, operands,
                              &llvm::errs());
    EXPECT_TRUE(mod.isValid());
  }
  //invalid test
  {
    hsa::brig::StringBuffer strings;

    hsa::brig::Buffer directives;
    BrigDirectiveVersion bdv = {
      sizeof(bdv),
      BrigEDirectiveVersion,
      0,
      1,
      0,
      BrigELarge,
      BrigEFull,
      BrigENosftz,
      0
    };
    directives.append(&bdv);
    BrigDirectiveSignature::BrigProtoType args[] = {
      // type, align, hasDim, dim
      {Brigu32, 1, 0, 0},
      {Brigu32, 1, 0, 0}
    };
    appendBrigDirectiveProto(directives,
                             20,  // c_code
                             0,  // s_name
                             0,  // fbarCount
                             1,  // reserved
                             1,  // outCount
                             1,  // inCount
                             &args[0],
                             &args[2]);

    hsa::brig::Buffer code;
    hsa::brig::Buffer operands;

    std::string errorMsg;
    llvm::raw_string_ostream errMsgOut(errorMsg);
    hsa::brig::BrigModule mod(strings, directives, code, operands, &errMsgOut);
    EXPECT_FALSE(mod.isValid());
    errMsgOut.flush();
    EXPECT_NE(std::string::npos, errorMsg.find(std::string(
    "c_code past the code section")));
    EXPECT_NE(std::string::npos, errorMsg.find(std::string(
    "s_name past the strings section")));
    EXPECT_NE(std::string::npos, errorMsg.find(std::string(
    "Reserved not zero")));
  }
  {
    hsa::brig::StringBuffer strings;
    strings.append(std::string("&get_global_id"));

    hsa::brig::Buffer directives;
    BrigDirectiveVersion bdv = {
      sizeof(bdv),
      BrigEDirectiveVersion,
      0,
      1,
      0,
      BrigELarge,
      BrigEFull,
      BrigENosftz,
      0
    };
    directives.append(&bdv);
    BrigDirectiveSignature::BrigProtoType args[] = {
      // type, align, hasDim, dim
      {Brigf64x2 + 1, 1, 0, 0},
      {Brigf64x2, 1, 1, 0}
    };
    appendBrigDirectiveProto(directives,
                             0,  // c_code
                             0,  // s_name
                             0,  // fbarCount
                             0,  // reserved
                             1,  // outCount
                             1,  // inCount
                             &args[0],
                             &args[2]);

    hsa::brig::Buffer code;
    hsa::brig::Buffer operands;

    std::string errorMsg;
    llvm::raw_string_ostream errMsgOut(errorMsg);
    hsa::brig::BrigModule mod(strings, directives, code, operands, &errMsgOut);
    EXPECT_FALSE(mod.isValid());
    errMsgOut.flush();
    EXPECT_NE(std::string::npos, errorMsg.find(std::string(
    "Invalid type")));
    EXPECT_NE(std::string::npos, errorMsg.find(std::string(
    "dimension not set when hasDim is 1")));
  }
}

TEST(Brig2LLVMTest, validateBrigInstBase) {
  {
    hsa::brig::StringBuffer strings;
    hsa::brig::Buffer directives;
    BrigDirectiveVersion bdv = {
      sizeof(bdv),
      BrigEDirectiveVersion,
      0,
      1,
      0,
      BrigELarge,
      BrigEFull,
      BrigENosftz,
      0
    };
    directives.append(&bdv);

    hsa::brig::Buffer code;
    BrigInstBase bcb = {
      sizeof(bcb),
      BrigEInstBase,
      BrigRet,
      Brigb32,
      BrigNoPacking,
      {0, 0, 0, 0, 0}
    };
    code.append(&bcb);

    hsa::brig::Buffer operands;

    hsa::brig::BrigModule mod(strings, directives, code, operands,
                              &llvm::errs());
    EXPECT_TRUE(mod.isValid());
  }
  {
    hsa::brig::StringBuffer strings;
    hsa::brig::Buffer directives;
    BrigDirectiveVersion bdv = {
      sizeof(bdv),
      BrigEDirectiveVersion,
      0,
      1,
      0,
      BrigELarge,
      BrigEFull,
      BrigENosftz,
      0
    };
    directives.append(&bdv);

    hsa::brig::Buffer code;
    BrigInstBase bcb = {
      sizeof(bcb),
      BrigEInstBase,
      BrigFbarInitSizeKnown + 1,
      Brigf64x2 + 1,
      BrigPackPsat + 1,
      {20, 0, 0, 0, 0}
    };
    code.append(&bcb);

    hsa::brig::Buffer operands;

    std::string errorMsg;
    llvm::raw_string_ostream errMsgOut(errorMsg);
    hsa::brig::BrigModule mod(strings, directives, code, operands, &errMsgOut);
    EXPECT_FALSE(mod.isValid());
    errMsgOut.flush();
    EXPECT_NE(std::string::npos, errorMsg.find(std::string(
    "Invalid opcode")));
    EXPECT_NE(std::string::npos, errorMsg.find(std::string(
    "Invalid type")));
    EXPECT_NE(std::string::npos, errorMsg.find(std::string(
    "Invalid packing control")));
    EXPECT_NE(std::string::npos, errorMsg.find(std::string(
    "o_operands past the operands section")));
  }
}

TEST(Brig2LLVMTest, validateBrigInstAtomic) {
  {
    hsa::brig::StringBuffer strings;
    hsa::brig::Buffer directives;
    BrigDirectiveVersion bdv = {
      sizeof(bdv),
      BrigEDirectiveVersion,
      0,
      1,
      0,
      BrigELarge,
      BrigEFull,
      BrigENosftz,
      0
    };
    directives.append(&bdv);

    hsa::brig::Buffer code;
    BrigInstAtomic bca = {
      sizeof(bca),
      BrigEInstAtomic,
      BrigAtomic,
      Brigb32,
      BrigNoPacking,
      {0, 0, 0, 0, 0},
      BrigAtomicSub,
      BrigGlobalSpace,
      BrigAcquire
    };
    code.append(&bca);

    hsa::brig::Buffer operands;

    hsa::brig::BrigModule mod(strings, directives, code, operands,
                              &llvm::errs());
    EXPECT_TRUE(mod.isValid());
  }
  {
    hsa::brig::StringBuffer strings;
    hsa::brig::Buffer directives;
    BrigDirectiveVersion bdv = {
      sizeof(bdv),
      BrigEDirectiveVersion,
      0,
      1,
      0,
      BrigELarge,
      BrigEFull,
      BrigENosftz,
      0
    };
    directives.append(&bdv);

    hsa::brig::Buffer code;
    BrigInstAtomic bca = {
      sizeof(bca),
      BrigEInstAtomic,
      BrigLd,
      Brigf64x2 + 1,
      BrigPackPsat,
      {20, 0, 0, 0, 0},
      BrigAtomicSub + 1,
      BrigFlatSpace,
      BrigDep
    };
    code.append(&bca);

    hsa::brig::Buffer operands;

    std::string errorMsg;
    llvm::raw_string_ostream errMsgOut(errorMsg);
    hsa::brig::BrigModule mod(strings, directives, code, operands, &errMsgOut);
    EXPECT_FALSE(mod.isValid());
    errMsgOut.flush();
    EXPECT_NE(std::string::npos, errorMsg.find(std::string(
    "Invalid opcode, should be either BrigAtomic or BrigAtomicNoRet")));
    EXPECT_NE(std::string::npos, errorMsg.find(std::string(
    "Invalid type")));
    EXPECT_NE(std::string::npos, errorMsg.find(std::string(
    "o_operands past the operands section")));
    EXPECT_NE(std::string::npos, errorMsg.find(std::string(
    "Invalid atomicOperation")));
    EXPECT_NE(std::string::npos, errorMsg.find(std::string(
    "Invalid storage class, can be global, group, private, kernarg, "
    "readonly, spill, or arg")));
    EXPECT_NE(std::string::npos, errorMsg.find(std::string(
    "Invalid memorySemantic, can be BrigAcquire, BrigAcquireRelease, "
    "BrigParAcquireRelease")));
  }
}

TEST(Brig2LLVMTest, validateBrigInstAtomicImage) {
  {
    hsa::brig::StringBuffer strings;

    hsa::brig::Buffer directives;
    BrigDirectiveVersion bdv = {
      sizeof(bdv),
      BrigEDirectiveVersion,
      0,
      1,
      0,
      BrigELarge,
      BrigEFull,
      BrigENosftz,
      0
    };
    directives.append(&bdv);

    hsa::brig::Buffer code;
    BrigInstAtomicImage biai = {
      sizeof(biai),
      BrigEInstAtomicImage,
      BrigAtomicImage,
      Brigb32,
      0,
      {0, 0, 0, 0, 0},
      BrigAtomicSub,
      BrigGlobalSpace,
      BrigAcquire,
      0
    };
    code.append(&biai);

    hsa::brig::Buffer operands;

    hsa::brig::BrigModule mod(strings, directives, code, operands,
                              &llvm::errs());
    EXPECT_TRUE(mod.isValid());
  }
  //invalid test
  {
    hsa::brig::StringBuffer strings;

    hsa::brig::Buffer directives;
    BrigDirectiveVersion bdv = {
      sizeof(bdv),
      BrigEDirectiveVersion,
      0,
      1,
      0,
      BrigELarge,
      BrigEFull,
      BrigENosftz,
      0
    };
    directives.append(&bdv);

    hsa::brig::Buffer code;
    BrigInstAtomicImage biai = {
      sizeof(biai),
      BrigEInstAtomicImage,
      BrigLd,
      Brigf64x2 + 1,
      0,
      {20, 0, 0, 0, 0},
      BrigAtomicSub + 1,
      BrigFlatSpace,
      BrigDep,
      Briggeom_2da + 1
    };
    code.append(&biai);

    hsa::brig::Buffer operands;

    std::string errorMsg;
    llvm::raw_string_ostream errMsgOut(errorMsg);
    hsa::brig::BrigModule mod(strings, directives, code, operands, &errMsgOut);
    EXPECT_FALSE(mod.isValid());
    errMsgOut.flush();
    EXPECT_NE(std::string::npos, errorMsg.find(std::string(
    "Invalid opcode, should be either BrigAtomicImage "
    "or BrigAtomicNoRetImage")));
    EXPECT_NE(std::string::npos, errorMsg.find(std::string(
    "Invalid type")));
    EXPECT_NE(std::string::npos, errorMsg.find(std::string(
    "o_operands past the operands section")));
    EXPECT_NE(std::string::npos, errorMsg.find(std::string(
    "Invalid atomicOperation")));
    EXPECT_NE(std::string::npos, errorMsg.find(std::string(
    "Invalid storage class, must be global")));
    EXPECT_NE(std::string::npos, errorMsg.find(std::string(
    "Invalid memorySemantic, can be BrigAcquire, BrigAcquireRelease, "
    "BrigParAcquireRelease")));
  }
}
TEST(Brig2LLVMTest, validateBrigInstRead) {
  {
    hsa::brig::StringBuffer strings;
    hsa::brig::Buffer directives;

    BrigDirectiveVersion bdv = {
      sizeof(bdv),
      BrigEDirectiveVersion,
      0,
      1,
      0,
      BrigELarge,
      BrigEFull,
      BrigENosftz,
      0
    };
    directives.append(&bdv);

    hsa::brig::Buffer code;
    BrigInstRead bir = {
      sizeof(bir),
      BrigEInstRead,
      BrigRdImage,
      {0, 0, 0, 0, 0},
      0,
      0,
      0,
      0,
      0
    };
    code.append(&bir);

    hsa::brig::Buffer operands;

    hsa::brig::BrigModule mod(strings, directives, code, operands,
                              &llvm::errs());
    EXPECT_TRUE(mod.isValid());
  }
  {
    hsa::brig::StringBuffer strings;
    hsa::brig::Buffer directives;

    BrigDirectiveVersion bdv = {
      sizeof(bdv),
      BrigEDirectiveVersion,
      0,
      1,
      0,
      BrigELarge,
      BrigEFull,
      BrigENosftz,
      0
    };
    directives.append(&bdv);

    hsa::brig::Buffer code;
    BrigInstRead bir = {
      sizeof(bir),
      BrigEInstRead,
      BrigRdImage + 1,
      {20, 0, 0, 0, 0},
      Briggeom_2da + 1,
      Brigf64x2 + 1,
      Brigf64x2 + 1,
      BrigPackPsat + 1,
      1
    };
    code.append(&bir);

    hsa::brig::Buffer operands;

    std::string errorMsg;
    llvm::raw_string_ostream errMsgOut(errorMsg);
    hsa::brig::BrigModule mod(strings, directives, code, operands, &errMsgOut);
    EXPECT_FALSE(mod.isValid());
    errMsgOut.flush();
    EXPECT_NE(std::string::npos, errorMsg.find(std::string(
    "Invalid opcode")));
    EXPECT_NE(std::string::npos, errorMsg.find(std::string(
    "o_operands past the operands section")));
    EXPECT_NE(std::string::npos, errorMsg.find(std::string(
    "Invalid type of image geometry")));
    EXPECT_NE(std::string::npos, errorMsg.find(std::string(
    "Invalid type")));
    EXPECT_NE(std::string::npos, errorMsg.find(std::string(
    "Invalid type")));
    EXPECT_NE(std::string::npos, errorMsg.find(std::string(
    "Invalid packing control")));
    EXPECT_NE(std::string::npos, errorMsg.find(std::string(
    "reserved must be zero")));
  }
}

TEST(Brig2LLVMTest, validateBrigInstMod) {
  {
    hsa::brig::StringBuffer strings;
    hsa::brig::Buffer directives;

    BrigDirectiveVersion bdv = {
      sizeof(bdv),
      BrigEDirectiveVersion,
      0,
      1,
      0,
      BrigELarge,
      BrigEFull,
      BrigENosftz,
      0
    };
    directives.append(&bdv);

    hsa::brig::Buffer code;
    BrigInstMod bim = {
      sizeof(bim),
      BrigEInstMod,
      0,
      0,
      0,
      {0, 0, 0, 0, 0},
      {0, 0, 0, 0, 0, 0, 0}
    };
    code.append(&bim);

    hsa::brig::Buffer operands;

    hsa::brig::BrigModule mod(strings, directives, code, operands,
                              &llvm::errs());
    EXPECT_TRUE(mod.isValid());
  }
  {
    hsa::brig::StringBuffer strings;
    hsa::brig::Buffer directives;

    BrigDirectiveVersion bdv = {
      sizeof(bdv),
      BrigEDirectiveVersion,
      0,
      1,
      0,
      BrigELarge,
      BrigEFull,
      BrigENosftz,
      0
    };
    directives.append(&bdv);

    hsa::brig::Buffer code;
    BrigInstMod bim = {
      sizeof(bim),
      BrigEInstMod,
      BrigFbarInitSizeKnown + 1,
      Brigf64x2 + 1,
      BrigPackPsat + 1,
      {20, 0, 0, 0, 0},
      {0, 0, 0, 0, 0, 0, 0}
    };
    code.append(&bim);

    hsa::brig::Buffer operands;

    std::string errorMsg;
    llvm::raw_string_ostream errMsgOut(errorMsg);
    hsa::brig::BrigModule mod(strings, directives, code, operands, &errMsgOut);
    EXPECT_FALSE(mod.isValid());
    errMsgOut.flush();
    EXPECT_NE(std::string::npos, errorMsg.find(std::string(
    "Invalid opcode")));
    EXPECT_NE(std::string::npos, errorMsg.find(std::string(
    "Invalid type")));
    EXPECT_NE(std::string::npos, errorMsg.find(std::string(
    "Invalid packing control")));
    EXPECT_NE(std::string::npos, errorMsg.find(std::string(
    "o_operands past the operands section")));
  }
  {
    hsa::brig::StringBuffer strings;
    hsa::brig::Buffer directives;

    BrigDirectiveVersion bdv = {
      sizeof(bdv),
      BrigEDirectiveVersion,
      0,
      1,
      0,
      BrigELarge,
      BrigEFull,
      BrigENosftz,
      0
    };
    directives.append(&bdv);

    hsa::brig::Buffer code;
    BrigInstMod bim = {
      sizeof(bim),
      BrigEInstMod,
      0,
      0,
      0,
      {0, 0, 0, 0, 0},
      {0, 0, 0, 0, 1, 0, 0}
    };
    code.append(&bim);

    hsa::brig::Buffer operands;

    std::string errorMsg;
    llvm::raw_string_ostream errMsgOut(errorMsg);
    hsa::brig::BrigModule mod(strings, directives, code, operands, &errMsgOut);
    EXPECT_FALSE(mod.isValid());
    errMsgOut.flush();
    EXPECT_NE(std::string::npos, errorMsg.find(std::string(
    "Invalid floatOrInt")));
  }
  {
    hsa::brig::StringBuffer strings;
    hsa::brig::Buffer directives;

    BrigDirectiveVersion bdv = {
      sizeof(bdv),
      BrigEDirectiveVersion,
      0,
      1,
      0,
      BrigELarge,
      BrigEFull,
      BrigENosftz,
      0
    };
    directives.append(&bdv);

    hsa::brig::Buffer code;
    BrigInstMod bim = {
      sizeof(bim),
      BrigEInstMod,
      0,
      0,
      0,
      {0, 0, 0, 0, 0},
      {1, 0, 1, 0, 0, 0, 0}
    };
    code.append(&bim);

    hsa::brig::Buffer operands;

    std::string errorMsg;
    llvm::raw_string_ostream errMsgOut(errorMsg);
    hsa::brig::BrigModule mod(strings, directives, code, operands, &errMsgOut);
    EXPECT_FALSE(mod.isValid());
    errMsgOut.flush();
    EXPECT_NE(std::string::npos, errorMsg.find(std::string(
    "Invalid hi")));
  }
  {
    hsa::brig::StringBuffer strings;
    hsa::brig::Buffer directives;

    BrigDirectiveVersion bdv = {
      sizeof(bdv),
      BrigEDirectiveVersion,
      0,
      1,
      0,
      BrigELarge,
      BrigEFull,
      BrigENosftz,
      0
    };
    directives.append(&bdv);

    hsa::brig::Buffer code;
    BrigInstMod bim = {
      sizeof(bim),
      BrigEInstMod,
      0,
      0,
      0,
      {0, 0, 0, 0, 0},
      {0, 0, 0, 1, 0, 0, 0}
    };
    code.append(&bim);

    hsa::brig::Buffer operands;

    std::string errorMsg;
    llvm::raw_string_ostream errMsgOut(errorMsg);
    hsa::brig::BrigModule mod(strings, directives, code, operands, &errMsgOut);
    EXPECT_FALSE(mod.isValid());
    errMsgOut.flush();
    EXPECT_NE(std::string::npos, errorMsg.find(std::string(
    "Invalid ftz")));
  }
  {
    hsa::brig::StringBuffer strings;
    hsa::brig::Buffer directives;

    BrigDirectiveVersion bdv = {
      sizeof(bdv),
      BrigEDirectiveVersion,
      0,
      1,
      0,
      BrigELarge,
      BrigEFull,
      BrigENosftz,
      0
    };
    directives.append(&bdv);

    hsa::brig::Buffer code;
    BrigInstMod bim = {
      sizeof(bim),
      BrigEInstMod,
      0,
      0,
      0,
      {0, 0, 0, 0, 0},
      {0, 0, 0, 0, 0, 0, 1}
    };
    code.append(&bim);

    hsa::brig::Buffer operands;

    std::string errorMsg;
    llvm::raw_string_ostream errMsgOut(errorMsg);
    hsa::brig::BrigModule mod(strings, directives, code, operands, &errMsgOut);
    EXPECT_FALSE(mod.isValid());
    errMsgOut.flush();
    EXPECT_NE(std::string::npos, errorMsg.find(std::string(
    "Invalid reserved")));
  }
}
TEST(Brig2LLVMTest, validateBrigInstCmp) {
  {
    hsa::brig::StringBuffer strings;
    hsa::brig::Buffer directives;

    BrigDirectiveVersion bdv = {
      sizeof(bdv),
      BrigEDirectiveVersion,
      0,
      1,
      0,
      BrigELarge,
      BrigEFull,
      BrigENosftz,
      0
    };
    directives.append(&bdv);

    hsa::brig::Buffer code;
    BrigInstCmp bic = {
      sizeof(bic),              //size
      BrigEInstCmp,             //kind
      BrigCmp,                  //opcode
      0,                        //type
      0,                        //packing
      {0, 0, 0, 0, 0},          //o_operands[5]
      {0, 0, 0, 0, 0, 0, 0},    //aluModifier
      0,                        //comparisonOperator
      0,                        //sourceType
      0                         //reserved
    };
    code.append(&bic);

    hsa::brig::Buffer operands;

    hsa::brig::BrigModule mod(strings, directives, code, operands,
                              &llvm::errs());
    EXPECT_TRUE(mod.isValid());
  }
  {
    hsa::brig::StringBuffer strings;
    hsa::brig::Buffer directives;

    BrigDirectiveVersion bdv = {
      sizeof(bdv),
      BrigEDirectiveVersion,
      0,
      1,
      0,
      BrigELarge,
      BrigEFull,
      BrigENosftz,
      0
    };
    directives.append(&bdv);

    hsa::brig::Buffer code;
    BrigInstCmp bic = {
      sizeof(bic),              //size
      BrigEInstCmp,             //kind
      BrigCmp + 1,              //opcode
      Brigf64x2 + 1,            //type
      BrigPackPsat + 1,         //packing
      {20, 0, 0, 0, 0},         //o_operands[5]
      {0, 0, 0, 0, 0, 0, 0},    //aluModifier
      BrigSgtu + 1,             //comparisonOperator;
      Brigf64x2 + 1,            //sourceType
      1                         //reserved
    };
    code.append(&bic);
    hsa::brig::Buffer operands;

    std::string errorMsg;
    llvm::raw_string_ostream errMsgOut(errorMsg);
    hsa::brig::BrigModule mod(strings, directives, code, operands, &errMsgOut);
    EXPECT_FALSE(mod.isValid());
    errMsgOut.flush();
    EXPECT_NE(std::string::npos, errorMsg.find(std::string(
    "Invalid opcode")));
    EXPECT_NE(std::string::npos, errorMsg.find(std::string(
    "Invalid type")));
    EXPECT_NE(std::string::npos, errorMsg.find(std::string(
    "Invalid packing control")));
    EXPECT_NE(std::string::npos, errorMsg.find(std::string(
    "o_operands past the operands section")));
    EXPECT_NE(std::string::npos, errorMsg.find(std::string(
    "Invalid comparisonOperator")));
    EXPECT_NE(std::string::npos, errorMsg.find(std::string(
    "Invalid sourceType")));
    EXPECT_NE(std::string::npos, errorMsg.find(std::string(
    "Invalid reserved")));
  }
  {
    hsa::brig::StringBuffer strings;
    hsa::brig::Buffer directives;

    BrigDirectiveVersion bdv = {
      sizeof(bdv),
      BrigEDirectiveVersion,
      0,
      1,
      0,
      BrigELarge,
      BrigEFull,
      BrigENosftz,
      0
    };
    directives.append(&bdv);

    hsa::brig::Buffer code;
    BrigInstCmp bic = {
      sizeof(bic),              //size
      BrigEInstCmp,             //kind
      0,                        //opcode
      0,                        //type
      0,                        //packing
      {0, 0, 0, 0, 0},          //o_operands[5]
      {0, 0, 0, 0, 1, 0, 0},    //aluModifier
      0,                        //comparisonOperator
      0,                        //sourceType
      0                         //reserved
    };
    code.append(&bic);

    hsa::brig::Buffer operands;

    std::string errorMsg;
    llvm::raw_string_ostream errMsgOut(errorMsg);
    hsa::brig::BrigModule mod(strings, directives, code, operands, &errMsgOut);
    EXPECT_FALSE(mod.isValid());
    errMsgOut.flush();
    EXPECT_NE(std::string::npos, errorMsg.find(std::string(
    "Invalid floatOrInt")));
  }
  {
    hsa::brig::StringBuffer strings;
    hsa::brig::Buffer directives;

    BrigDirectiveVersion bdv = {
      sizeof(bdv),
      BrigEDirectiveVersion,
      0,
      1,
      0,
      BrigELarge,
      BrigEFull,
      BrigENosftz,
      0
    };
    directives.append(&bdv);

    hsa::brig::Buffer code;
    BrigInstCmp bic = {
      sizeof(bic),              //size
      BrigEInstCmp,             //kind
      0,                        //opcode
      0,                        //type
      0,                        //packing
      {0, 0, 0, 0, 0},          //o_operands[5]
      {1, 0, 1, 0, 0, 0, 0},    //aluModifier
      0,                        //comparisonOperator
      0,                        //sourceType
      0                         //reserved
    };
    code.append(&bic);

    hsa::brig::Buffer operands;

    std::string errorMsg;
    llvm::raw_string_ostream errMsgOut(errorMsg);
    hsa::brig::BrigModule mod(strings, directives, code, operands, &errMsgOut);
    EXPECT_FALSE(mod.isValid());
    errMsgOut.flush();
    EXPECT_NE(std::string::npos, errorMsg.find(std::string(
    "Invalid hi")));
  }
  {
    hsa::brig::StringBuffer strings;
    hsa::brig::Buffer directives;

    BrigDirectiveVersion bdv = {
      sizeof(bdv),
      BrigEDirectiveVersion,
      0,
      1,
      0,
      BrigELarge,
      BrigEFull,
      BrigENosftz,
      0
    };
    directives.append(&bdv);

    hsa::brig::Buffer code;
    BrigInstCmp bic = {
      sizeof(bic),              //size
      BrigEInstCmp,             //kind
      0,                        //opcode
      0,                        //type
      0,                        //packing
      {0, 0, 0, 0, 0},          //o_operands[5]
      {0, 0, 0, 1, 0, 0, 0},    //aluModifier
      0,                        //comparisonOperator
      0,                        //sourceType
      0                         //reserved
    };
    code.append(&bic);

    hsa::brig::Buffer operands;

    std::string errorMsg;
    llvm::raw_string_ostream errMsgOut(errorMsg);
    hsa::brig::BrigModule mod(strings, directives, code, operands, &errMsgOut);
    EXPECT_FALSE(mod.isValid());
    errMsgOut.flush();
    EXPECT_NE(std::string::npos, errorMsg.find(std::string(
    "Invalid ftz")));
  }
  {
    hsa::brig::StringBuffer strings;
    hsa::brig::Buffer directives;

    BrigDirectiveVersion bdv = {
      sizeof(bdv),
      BrigEDirectiveVersion,
      0,
      1,
      0,
      BrigELarge,
      BrigEFull,
      BrigENosftz,
      0
    };
    directives.append(&bdv);

    hsa::brig::Buffer code;
    BrigInstCmp bic = {
      sizeof(bic),              //size
      BrigEInstCmp,             //kind
      0,                        //opcode
      0,                        //type
      0,                        //packing
      {0, 0, 0, 0, 0},          //o_operands[5]
      {0, 0, 0, 0, 0, 0, 1},    //aluModifier
      0,                        //comparisonOperator
      0,                        //sourceType
      0                         //reserved
    };
    code.append(&bic);

    hsa::brig::Buffer operands;

    std::string errorMsg;
    llvm::raw_string_ostream errMsgOut(errorMsg);
    hsa::brig::BrigModule mod(strings, directives, code, operands, &errMsgOut);
    EXPECT_FALSE(mod.isValid());
    errMsgOut.flush();
    EXPECT_NE(std::string::npos, errorMsg.find(std::string(
    "Invalid reserved")));
  }
}
TEST(Brig2LLVMTest, validateBrigInstImage) {
  {
    hsa::brig::StringBuffer strings;
    hsa::brig::Buffer directives;

    BrigDirectiveVersion bdv = {
      sizeof(bdv),
      BrigEDirectiveVersion,
      0,
      1,
      0,
      BrigELarge,
      BrigEFull,
      BrigENosftz,
      0
    };
    directives.append(&bdv);

    hsa::brig::Buffer code;

    BrigInstImage bii = {
      sizeof(bii),              //size
      BrigEInstImage,           //kind
      BrigRdImage,              //opcode
      {0, 0, 0, 0, 0},          //o_operands[5]
      0,                        //geom
      0,                        //type
      0,                        //stype
      0,                        //packing
      0                         //reserved
    };
    code.append(&bii);

    hsa::brig::Buffer operands;

    hsa::brig::BrigModule mod(strings, directives, code, operands,
                              &llvm::errs());
    EXPECT_TRUE(mod.isValid());
  }
  {
    hsa::brig::StringBuffer strings;
    hsa::brig::Buffer directives;

    BrigDirectiveVersion bdv = {
      sizeof(bdv),
      BrigEDirectiveVersion,
      0,
      1,
      0,
      BrigELarge,
      BrigEFull,
      BrigENosftz,
      0
    };
    directives.append(&bdv);

    hsa::brig::Buffer code;
    BrigInstImage bii = {
      sizeof(bii),              //size
      BrigEInstImage,           //kind
      BrigRdImage + 1,          //opcode
      {20, 0, 0, 0, 0},         //o_operands[5]
      Briggeom_2da + 1,         //geom
      Brigf64x2 + 1,            //type
      Brigf64x2 + 1,            //stype
      BrigPackPsat + 1,         //packing
      1                         //reserved
    };
    code.append(&bii);

    hsa::brig::Buffer operands;

    std::string errorMsg;
    llvm::raw_string_ostream errMsgOut(errorMsg);
    hsa::brig::BrigModule mod(strings, directives, code, operands, &errMsgOut);
    EXPECT_FALSE(mod.isValid());
    errMsgOut.flush();
    EXPECT_NE(std::string::npos, errorMsg.find(std::string(
    "Invalid opcode")));
    EXPECT_NE(std::string::npos, errorMsg.find(std::string(
    "o_operands past the operands section")));
    EXPECT_NE(std::string::npos, errorMsg.find(std::string(
    "Invalid type of image geometry")));
    EXPECT_NE(std::string::npos, errorMsg.find(std::string(
    "Invalid type")));
    EXPECT_NE(std::string::npos, errorMsg.find(std::string(
    "Invalid stype")));
    EXPECT_NE(std::string::npos, errorMsg.find(std::string(
    "Invalid packing control")));
    EXPECT_NE(std::string::npos, errorMsg.find(std::string(
    "reserved must be zero")));
  }
}

TEST(Brig2LLVMTest, validateBrigInstBar) {
  {
    hsa::brig::StringBuffer strings;

    hsa::brig::Buffer directives;
    BrigDirectiveVersion bdv = {
      sizeof(bdv),
      BrigEDirectiveVersion,
      0,
      1,
      0,
      BrigELarge,
      BrigEFull,
      BrigENosftz,
      0
    };
    directives.append(&bdv);

    hsa::brig::Buffer code;
    BrigInstBar bib = {
      sizeof(bib),
      BrigEInstBar,
      BrigBarrier,
      Brigu32,
      0,
      {0, 0, 0, 0, 0},
      1
    };
    code.append(&bib);

    hsa::brig::Buffer operands;

    hsa::brig::BrigModule mod(strings, directives, code, operands,
                              &llvm::errs());
    EXPECT_TRUE(mod.isValid());
  }
  //invalid test
  {
    hsa::brig::StringBuffer strings;

    hsa::brig::Buffer directives;
    BrigDirectiveVersion bdv = {
      sizeof(bdv),
      BrigEDirectiveVersion,
      0,
      1,
      0,
      BrigELarge,
      BrigEFull,
      BrigENosftz,
      0
    };
    directives.append(&bdv);

    hsa::brig::Buffer code;
    BrigInstBar bib = {
      sizeof(bib),
      BrigEInstBar,
      BrigLd,
      Brigf64x2 + 1,
      0,
      {20, 0, 0, 0, 0},
      8
    };
    code.append(&bib);

    hsa::brig::Buffer operands;

    std::string errorMsg;
    llvm::raw_string_ostream errMsgOut(errorMsg);
    hsa::brig::BrigModule mod(strings, directives, code, operands, &errMsgOut);
    EXPECT_FALSE(mod.isValid());
    errMsgOut.flush();
    EXPECT_NE(std::string::npos, errorMsg.find(std::string(
    "Invalid opcode, should be either BrigBarrier, BrigSync or BrigBrn")));
    EXPECT_NE(std::string::npos, errorMsg.find(std::string(
    "Invalid type")));
    EXPECT_NE(std::string::npos, errorMsg.find(std::string(
    "o_operands past the operands section")));
    EXPECT_NE(std::string::npos, errorMsg.find(std::string(
    "Invalid syncFlags, should be either BrigGroupLevel BrigGlobalLevel"
    "or BrigPartialLevel")));
  }
}

TEST(Brig2LLVMTest, validateBrigInstMem) {
  {
    hsa::brig::StringBuffer strings;
    hsa::brig::Buffer directives;
    BrigDirectiveVersion bdv = {
      sizeof(bdv),
      BrigEDirectiveVersion,
      0,
      1,
      0,
      BrigELarge,
      BrigEFull,
      BrigENosftz,
      0
    };
    directives.append(&bdv);

    hsa::brig::Buffer code;
    BrigInstMem bcm = {
      sizeof(bcm),
      BrigEInstMem,
      BrigRet,
      Brigb32,
      BrigNoPacking,
      {0, 0, 0, 0, 0},
      BrigGlobalSpace
    };
    code.append(&bcm);

    hsa::brig::Buffer operands;

    hsa::brig::BrigModule mod(strings, directives, code, operands,
                              &llvm::errs());
    EXPECT_TRUE(mod.isValid());
  }
  {
    hsa::brig::StringBuffer strings;
    hsa::brig::Buffer directives;
    BrigDirectiveVersion bdv = {
      sizeof(bdv),
      BrigEDirectiveVersion,
      0,
      1,
      0,
      BrigELarge,
      BrigEFull,
      BrigENosftz,
      0
    };
    directives.append(&bdv);

    hsa::brig::Buffer code;
    BrigInstMem bcm = {
      sizeof(bcm),
      BrigEInstMem,
      BrigFbarInitSizeKnown + 1,
      Brigf64x2 + 1,
      BrigPackPsat + 1,
      {20, 0, 0, 0, 0},
      BrigFlatSpace
    };
    code.append(&bcm);

    hsa::brig::Buffer operands;

    std::string errorMsg;
    llvm::raw_string_ostream errMsgOut(errorMsg);
    hsa::brig::BrigModule mod(strings, directives, code, operands, &errMsgOut);
    EXPECT_FALSE(mod.isValid());
    errMsgOut.flush();
    EXPECT_NE(std::string::npos, errorMsg.find(std::string(
    "Invalid opcode")));
    EXPECT_NE(std::string::npos, errorMsg.find(std::string(
    "Invalid type")));
    EXPECT_NE(std::string::npos, errorMsg.find(std::string(
    "Invalid packing control")));
    EXPECT_NE(std::string::npos, errorMsg.find(std::string(
    "o_operands past the operands section")));
  }
}

TEST(Brig2LLVMTest, validateBrigInstCvt) {
  {
    hsa::brig::StringBuffer strings;
    hsa::brig::Buffer directives;

    BrigDirectiveVersion bdv = {
      sizeof(bdv),
      BrigEDirectiveVersion,
      0,
      1,
      0,
      BrigELarge,
      BrigEFull,
      BrigENosftz,
      0
    };
    directives.append(&bdv);

    hsa::brig::Buffer code;
    BrigInstCvt bic = {
      sizeof(bic),              //size
      BrigEInstCvt,             //kind
      BrigCvt,                  //opcode
      0,                        //type
      0,                        //packing
      {0, 0, 0, 0, 0},          //o_operands[5]
      {0, 0, 0, 0, 0, 0, 0},    //aluModifier
      0,                        //stype
      0                         //reserved
    };
    code.append(&bic);

    hsa::brig::Buffer operands;

    hsa::brig::BrigModule mod(strings, directives, code, operands,
                              &llvm::errs());
    EXPECT_TRUE(mod.isValid());
  }
  {
    hsa::brig::StringBuffer strings;
    hsa::brig::Buffer directives;

    BrigDirectiveVersion bdv = {
      sizeof(bdv),
      BrigEDirectiveVersion,
      0,
      1,
      0,
      BrigELarge,
      BrigEFull,
      BrigENosftz,
      0
    };
    directives.append(&bdv);

    hsa::brig::Buffer code;
    BrigInstCvt bic = {
      sizeof(bic),              //size
      BrigEInstCvt,             //kind
      BrigCvt + 1,              //opcode
      Brigf64x2 + 1,            //type
      BrigPackPsat + 1,         //packing
      {20, 0, 0, 0, 0},         //o_operands[5]
      {0, 0, 0, 0, 0, 0, 0},    //aluModifier
      Brigf64x2 + 1,            //stype
      1                         //reserved
    };
    code.append(&bic);
    hsa::brig::Buffer operands;

    std::string errorMsg;
    llvm::raw_string_ostream errMsgOut(errorMsg);
    hsa::brig::BrigModule mod(strings, directives, code, operands, &errMsgOut);
    EXPECT_FALSE(mod.isValid());
    errMsgOut.flush();
    EXPECT_NE(std::string::npos, errorMsg.find(std::string(
    "Invalid opcode")));
    EXPECT_NE(std::string::npos, errorMsg.find(std::string(
    "Invalid type")));
    EXPECT_NE(std::string::npos, errorMsg.find(std::string(
    "Invalid packing control")));
    EXPECT_NE(std::string::npos, errorMsg.find(std::string(
    "o_operands past the operands section")));
    EXPECT_NE(std::string::npos, errorMsg.find(std::string(
    "Invalid stype")));
    EXPECT_NE(std::string::npos, errorMsg.find(std::string(
    "reserved must be zero")));
  }
  {
    hsa::brig::StringBuffer strings;
    hsa::brig::Buffer directives;

    BrigDirectiveVersion bdv = {
      sizeof(bdv),
      BrigEDirectiveVersion,
      0,
      1,
      0,
      BrigELarge,
      BrigEFull,
      BrigENosftz,
      0
    };
    directives.append(&bdv);

    hsa::brig::Buffer code;
    BrigInstCvt bic = {
      sizeof(bic),              //size
      BrigEInstCvt,             //kind
      0,                        //opcode
      0,                        //type
      0,                        //packing
      {0, 0, 0, 0, 0},          //o_operands[5]
      {0, 0, 0, 0, 1, 0, 0},    //aluModifier
      0,                        //stype
      0                         //reserved
    };
    code.append(&bic);

    hsa::brig::Buffer operands;

    std::string errorMsg;
    llvm::raw_string_ostream errMsgOut(errorMsg);
    hsa::brig::BrigModule mod(strings, directives, code, operands, &errMsgOut);
    EXPECT_FALSE(mod.isValid());
    errMsgOut.flush();
    EXPECT_NE(std::string::npos, errorMsg.find(std::string(
    "Invalid floatOrInt")));
  }
  {
    hsa::brig::StringBuffer strings;
    hsa::brig::Buffer directives;

    BrigDirectiveVersion bdv = {
      sizeof(bdv),
      BrigEDirectiveVersion,
      0,
      1,
      0,
      BrigELarge,
      BrigEFull,
      BrigENosftz,
      0
    };
    directives.append(&bdv);

    hsa::brig::Buffer code;
    BrigInstCvt bic = {
      sizeof(bic),              //size
      BrigEInstCvt,             //kind
      0,                        //opcode
      0,                        //type
      0,                        //packing
      {0, 0, 0, 0, 0},          //o_operands[5]
      {1, 0, 1, 0, 0, 0, 0},    //aluModifier
      0,                        //stype
      0                         //reserved
    };
    code.append(&bic);

    hsa::brig::Buffer operands;

    std::string errorMsg;
    llvm::raw_string_ostream errMsgOut(errorMsg);
    hsa::brig::BrigModule mod(strings, directives, code, operands, &errMsgOut);
    EXPECT_FALSE(mod.isValid());
    errMsgOut.flush();
    EXPECT_NE(std::string::npos, errorMsg.find(std::string(
    "Invalid hi")));
  }
  {
    hsa::brig::StringBuffer strings;
    hsa::brig::Buffer directives;

    BrigDirectiveVersion bdv = {
      sizeof(bdv),
      BrigEDirectiveVersion,
      0,
      1,
      0,
      BrigELarge,
      BrigEFull,
      BrigENosftz,
      0
    };
    directives.append(&bdv);

    hsa::brig::Buffer code;
    BrigInstCvt bic = {
      sizeof(bic),              //size
      BrigEInstCvt,             //kind
      0,                        //opcode
      0,                        //type
      0,                        //packing
      {0, 0, 0, 0, 0},          //o_operands[5]
      {0, 0, 0, 1, 0, 0, 0},    //aluModifier
      0,                        //stype
      0                         //reserved
    };
    code.append(&bic);

    hsa::brig::Buffer operands;

    std::string errorMsg;
    llvm::raw_string_ostream errMsgOut(errorMsg);
    hsa::brig::BrigModule mod(strings, directives, code, operands, &errMsgOut);
    EXPECT_FALSE(mod.isValid());
    errMsgOut.flush();
    EXPECT_NE(std::string::npos, errorMsg.find(std::string(
    "Invalid ftz")));
  }
  {
    hsa::brig::StringBuffer strings;
    hsa::brig::Buffer directives;

    BrigDirectiveVersion bdv = {
      sizeof(bdv),
      BrigEDirectiveVersion,
      0,
      1,
      0,
      BrigELarge,
      BrigEFull,
      BrigENosftz,
      0
    };
    directives.append(&bdv);

    hsa::brig::Buffer code;
    BrigInstCvt bic = {
      sizeof(bic),              //size
      BrigEInstCvt,             //kind
      0,                        //opcode
      0,                        //type
      0,                        //packing
      {0, 0, 0, 0, 0},          //o_operands[5]
      {0, 0, 0, 0, 0, 0, 1},    //aluModifier
      0,                        //stype
      0                         //reserved
    };
    code.append(&bic);

    hsa::brig::Buffer operands;

    std::string errorMsg;
    llvm::raw_string_ostream errMsgOut(errorMsg);
    hsa::brig::BrigModule mod(strings, directives, code, operands, &errMsgOut);
    EXPECT_FALSE(mod.isValid());
    errMsgOut.flush();
    EXPECT_NE(std::string::npos, errorMsg.find(std::string(
    "Invalid reserved")));
  }
}
TEST(Brig2LLVMTest, validateBrigInstLdSt) {
  {
    hsa::brig::StringBuffer strings;
    hsa::brig::Buffer directives;
    BrigDirectiveVersion bdv = {
      sizeof(bdv),
      BrigEDirectiveVersion,
      0,
      1,
      0,
      BrigELarge,
      BrigEFull,
      BrigENosftz,
      0
    };
    directives.append(&bdv);

    hsa::brig::Buffer code;
    BrigInstAtomic bils = {
      sizeof(bils),
      BrigEInstLdSt,
      BrigLd,
      Brigb32,
      BrigNoPacking,
      {0, 0, 0, 0, 0},
      BrigGlobalSpace,
      BrigAcquire,
      0
    };
    code.append(&bils);

    hsa::brig::Buffer operands;

    hsa::brig::BrigModule mod(strings, directives, code, operands,
                              &llvm::errs());
    EXPECT_TRUE(mod.isValid());
  }
  {
    hsa::brig::StringBuffer strings;
    hsa::brig::Buffer directives;
    BrigDirectiveVersion bdv = {
      sizeof(bdv),
      BrigEDirectiveVersion,
      0,
      1,
      0,
      BrigELarge,
      BrigEFull,
      BrigENosftz,
      0
    };
    directives.append(&bdv);

    hsa::brig::Buffer code;
    BrigInstAtomic bils = {
      sizeof(bils),
      BrigEInstLdSt,
      BrigFbarInitSizeKnown + 1,
      Brigf64x2 + 1,
      BrigPackPsat,
      {20, 0, 0, 0, 0},
      BrigFlatSpace + 1,
      BrigDep,
      64
    };
    code.append(&bils);

    hsa::brig::Buffer operands;

    std::string errorMsg;
    llvm::raw_string_ostream errMsgOut(errorMsg);
    hsa::brig::BrigModule mod(strings, directives, code, operands, &errMsgOut);
    EXPECT_FALSE(mod.isValid());
    errMsgOut.flush();
    EXPECT_NE(std::string::npos, errorMsg.find(std::string(
    "Invalid opcode")));
    EXPECT_NE(std::string::npos, errorMsg.find(std::string(
    "Invalid type")));
    EXPECT_NE(std::string::npos, errorMsg.find(std::string(
    "o_operands past the operands section")));
    EXPECT_NE(std::string::npos, errorMsg.find(std::string(
    "Invalid storage class, can be global, group, "
    "private, kernarg, readonly, spill, arg or flat")));
    EXPECT_NE(std::string::npos, errorMsg.find(std::string(
    "Invalid memorySemantic, can be BrigAcquire, BrigAcquireRelease, "
    "BrigParAcquireRelease")));
    EXPECT_NE(std::string::npos, errorMsg.find(std::string(
    "Invalid equivClass, must less than 64")));
  }
}

TEST(Brig2LLVMTest, validateBrigOperandAddress) {
  {
    hsa::brig::StringBuffer strings;
    strings.append(std::string("%input"));
    strings.append(std::string("%an_input"));

    hsa::brig::Buffer directives;
    BrigDirectiveVersion bdv = {
      sizeof(bdv),
      BrigEDirectiveVersion,
      0,
      1,
      0,
      BrigELarge,
      BrigEFull,
      BrigENosftz,
      0
    };
    directives.append(&bdv);

    BrigDirectiveSymbol bds = {
      40,                              // size
      BrigEDirectiveSymbol,            // kind
      {
        0,                               // c_code
        BrigArgSpace,                    // storageClass
        BrigNone,                        // attribute
        0,                               // reserved
        0,                               // symbolModifier
        0,                               // dim
        7,                               // s_name
        Brigf32,                         // type
        1                                // align
      },
      0,                               // d_init
      0                                // reserved
    };
    directives.append(&bds);

    hsa::brig::Buffer code;

    hsa::brig::Buffer operands;
    for(unsigned i = 0; i < 8; ++i) operands.append_char(0);

    BrigOperandAddress boa = {
      sizeof(boa),
      BrigEOperandAddress,
      Brigb32,
      0,
      20
    };
    operands.append(&boa);

    hsa::brig::BrigModule mod(strings, directives, code, operands,
                              &llvm::errs());
    EXPECT_TRUE(mod.isValid());
  }
  //invalid test
  {
    hsa::brig::StringBuffer strings;
    strings.append(std::string("%input"));
    strings.append(std::string("%an_input"));

    hsa::brig::Buffer directives;
    BrigDirectiveVersion bdv = {
      sizeof(bdv),
      BrigEDirectiveVersion,
      0,
      1,
      0,
      BrigELarge,
      BrigEFull,
      BrigENosftz,
      0
    };
    directives.append(&bdv);

    BrigDirectiveSymbol bds = {
      40,                              // size
      BrigEDirectiveSymbol,            // kind
      {
        0,                               // c_code
        BrigArgSpace,                    // storageClass
        BrigNone,                        // attribute
        0,                               // reserved
        0,                               // symbolModifier
        0,                               // dim
        7,                               // s_name
        Brigf32,                         // type
        1                                // align
      },
      0,                               // d_init
      0                                // reserved
    };
    directives.append(&bds);

    hsa::brig::Buffer code;

    hsa::brig::Buffer operands;
    for(unsigned i = 0; i < 8; ++i) operands.append_char(0);

    BrigOperandAddress boa = {
      sizeof(boa),
      BrigEOperandAddress,
      Brigu32,
      1,
      60
    };
    operands.append(&boa);

    std::string errorMsg;
    llvm::raw_string_ostream errMsgOut(errorMsg);
    hsa::brig::BrigModule mod(strings, directives, code, operands, &errMsgOut);
    EXPECT_FALSE(mod.isValid());
    errMsgOut.flush();
    EXPECT_NE(std::string::npos, errorMsg.find(std::string(
    "Invald datatype, should be Brigb32 and Brigb64")));
    EXPECT_NE(std::string::npos, errorMsg.find(std::string(
    "reserved must be zero")));
    EXPECT_NE(std::string::npos, errorMsg.find(std::string(
    "directive past the directive section")));
    EXPECT_NE(std::string::npos, errorMsg.find(std::string(
    "Invalid directive, should point to a BrigDirectiveSymbol")));
  }
}

TEST(Brig2LLVMTest, validateBrigOperandCompound) {
  {
    hsa::brig::StringBuffer strings;
    strings.append(std::string("&callee"));
    strings.append(std::string("%output"));
    strings.append(std::string("%input"));
    strings.append(std::string("$s0"));

    hsa::brig::Buffer directives;
    BrigDirectiveVersion bdv = {
      sizeof(bdv),
      BrigEDirectiveVersion,
      0,
      1,
      0,
      BrigELarge,
      BrigEFull,
      BrigENosftz,
      0
    };
    directives.append(&bdv);

    BrigDirectiveSymbol bds = {
      40,                              // size
      BrigEDirectiveSymbol,            // kind
      {
        0,                               // c_code
        BrigArgSpace,                    // storageClass
        BrigNone,                        // attribute
        0,                               // reserved
        0,                               // symbolModifier
        0,                               // dim
        0,                               // s_name
        Brigf32,                         // type
        1                                // align
      },
      0,                               // d_init
      0                                // reserved
    };
    directives.append(&bds);

    hsa::brig::Buffer code;

    hsa::brig::Buffer operands;
    for(unsigned i = 0; i < 8; ++i) operands.append_char(0);

    BrigOperandReg bor = {
      12,
      BrigEOperandReg,
      Brigb32,
      0,
      23
    };
    operands.append(&bor);

    BrigOperandAddress boa = {
      16,
      BrigEOperandAddress,
      Brigb32,
      0,
      20
    };
    operands.append(&boa);

    BrigOperandCompound boc = {
      sizeof(boc),
      BrigEOperandCompound,
      Brigb32,
      0,
      20,
      8,
      0
    };
    operands.append(&boc);

    hsa::brig::BrigModule mod(strings, directives, code, operands,
                              &llvm::errs());
    EXPECT_TRUE(mod.isValid());
  }
  //invalid test
  {
    hsa::brig::StringBuffer strings;
    strings.append(std::string("&callee"));
    strings.append(std::string("%output"));
    strings.append(std::string("%input"));
    strings.append(std::string("$c0"));

    hsa::brig::Buffer directives;
    BrigDirectiveVersion bdv = {
      sizeof(bdv),
      BrigEDirectiveVersion,
      0,
      1,
      0,
      BrigELarge,
      BrigEFull,
      BrigENosftz,
      0
    };
    directives.append(&bdv);

    BrigDirectiveSymbol bds = {
      40,                              // size
      BrigEDirectiveSymbol,            // kind
      {
        0,                               // c_code
        BrigArgSpace,                    // storageClass
        BrigNone,                        // attribute
        0,                               // reserved
        0,                               // symbolModifier
        0,                               // dim
        0,                               // s_name
        Brigf32,                         // type
        1                                // align
      },
      0,                               // d_init
      0                                // reserved
    };
    directives.append(&bds);

    hsa::brig::Buffer code;

    hsa::brig::Buffer operands;
    for(unsigned i = 0; i < 8; ++i) operands.append_char(0);

    BrigOperandReg bor = {
      12,
      BrigEOperandReg,
      Brigb1,
      0,
      23
    };
    operands.append(&bor);

    BrigOperandAddress boa = {
      16,
      BrigEOperandAddress,
      Brigb64,
      0,
      20
    };
    operands.append(&boa);

    BrigOperandCompound boc = {
      sizeof(boc),
      BrigEOperandCompound,
      Brigu32,
      1,
      120,
      8,
      0
    };
    operands.append(&boc);

    std::string errorMsg;
    llvm::raw_string_ostream errMsgOut(errorMsg);
    hsa::brig::BrigModule mod(strings, directives, code, operands, &errMsgOut);
    EXPECT_FALSE(mod.isValid());
    errMsgOut.flush();
    EXPECT_NE(std::string::npos, errorMsg.find(std::string(
    "Invald datatype, should be Brigb32 and Brigb64")));
    EXPECT_NE(std::string::npos, errorMsg.find(std::string(
    "reserved must be zero")));
    EXPECT_NE(std::string::npos, errorMsg.find(std::string(
    "Invalid name, should point to BrigOperandAddress")));
    EXPECT_NE(std::string::npos, errorMsg.find(std::string(
    "Invalid register, the register must be an s or d register")));
  }
  //invalid test about reg past operand section
  {
    hsa::brig::StringBuffer strings;
    strings.append(std::string("&callee"));
    strings.append(std::string("%output"));
    strings.append(std::string("%input"));
    strings.append(std::string("$s0"));

    hsa::brig::Buffer directives;
    BrigDirectiveVersion bdv = {
      sizeof(bdv),
      BrigEDirectiveVersion,
      0,
      1,
      0,
      BrigELarge,
      BrigEFull,
      BrigENosftz,
      0
    };
    directives.append(&bdv);

    BrigDirectiveSymbol bds = {
      40,                              // size
      BrigEDirectiveSymbol,            // kind
      {
        0,                               // c_code
        BrigArgSpace,                    // storageClass
        BrigNone,                        // attribute
        0,                               // reserved
        0,                               // symbolModifier
        0,                               // dim
        0,                               // s_name
        Brigf32,                         // type
        1                                // align
      },
      0,                               // d_init
      0                                // reserved
    };
    directives.append(&bds);

    hsa::brig::Buffer code;

    hsa::brig::Buffer operands;
    for(unsigned i = 0; i < 8; ++i) operands.append_char(0);

    BrigOperandReg bor = {
      12,
      BrigEOperandReg,
      Brigb32,
      0,
      23
    };
    operands.append(&bor);

    BrigOperandAddress boa = {
      16,
      BrigEOperandAddress,
      Brigb32,
      0,
      20
    };
    operands.append(&boa);

    BrigOperandCompound boc = {
      sizeof(boc),
      BrigEOperandCompound,
      Brigb32,
      0,
      20,
      60,
      0
    };
    operands.append(&boc);

    std::string errorMsg;
    llvm::raw_string_ostream errMsgOut(errorMsg);
    hsa::brig::BrigModule mod(strings, directives, code, operands, &errMsgOut);
    EXPECT_FALSE(mod.isValid());
    errMsgOut.flush();
    EXPECT_NE(std::string::npos, errorMsg.find(std::string(
    "operands past the operands section")));
  }
}

TEST(Brig2LLVMTest, validateBrigOperandFunctionRef) {
  {
    hsa::brig::StringBuffer strings;
    strings.append("&callee");
    strings.append("&caller");

    hsa::brig::Buffer directives;
    BrigDirectiveVersion bdv = {
      sizeof(bdv),
      BrigEDirectiveVersion,
      0,
      1,
      0,
      BrigELarge,
      BrigEFull,
      BrigENosftz,
      0
    };
    directives.append(&bdv);

    BrigDirectiveFunction callee = {
      sizeof(callee),                 // size
      BrigEDirectiveFunction,         // kind
      0,                              // c_code
      0,                              // s_name
      0,                              // inParamCount
      directives.size() +
      sizeof(callee),                 // d_firstSCopedDirective
      1,                              // operationCount
      directives.size() +
      sizeof(callee),                 // d_nextDirective
      BrigNone,                       // attribute
      0,                              // fbarCount
      0,                              // outParamCount
      0                               // d_firstInParam
    };
    directives.append(&callee);

    hsa::brig::Buffer code;

    hsa::brig::Buffer operands;
    for(unsigned i = 0; i < 8; ++i) operands.append_char(0);

    BrigOperandFunctionRef bofr = {
      sizeof(bofr),
      BrigEOperandFunctionRef,
      20
    };
    operands.append(&bofr);

    hsa::brig::BrigModule mod(strings, directives, code, operands,
                              &llvm::errs());
    EXPECT_TRUE(mod.isValid());
  }
  //invalid test
  {
    hsa::brig::StringBuffer strings;
    strings.append("&callee");
    strings.append("&caller");

    hsa::brig::Buffer directives;
    BrigDirectiveVersion bdv = {
      sizeof(bdv),
      BrigEDirectiveVersion,
      0,
      1,
      0,
      BrigELarge,
      BrigEFull,
      BrigENosftz,
      0
    };
    directives.append(&bdv);

    BrigDirectiveFunction callee = {
      sizeof(callee),                 // size
      BrigEDirectiveFunction,         // kind
      0,                              // c_code
      0,                              // s_name
      0,                              // inParamCount
      directives.size() +
      sizeof(callee),                 // d_firstSCopedDirective
      1,                              // operationCount
      directives.size() +
      sizeof(callee),                 // d_nextDirective
      BrigNone,                       // attribute
      0,                              // fbarCount
      0,                              // outParamCount
      0                               // d_firstInParam
    };
    directives.append(&callee);

    hsa::brig::Buffer code;

    hsa::brig::Buffer operands;
    for(unsigned i = 0; i < 8; ++i) operands.append_char(0);

    BrigOperandFunctionRef bofr = {
      sizeof(bofr),
      BrigEOperandFunctionRef,
      70
    };
    operands.append(&bofr);

    std::string errorMsg;
    llvm::raw_string_ostream errMsgOut(errorMsg);
    hsa::brig::BrigModule mod(strings, directives, code, operands, &errMsgOut);
    EXPECT_FALSE(mod.isValid());
    errMsgOut.flush();
    EXPECT_NE(std::string::npos, errorMsg.find(std::string(
    "Invalid directive, should point to a BrigDirectiveFunction "
    "or BrigDirectiveSibnature")));
  }
}

TEST(Brig2LLVMTest, validateBrigOperandIndirect) {
  {
    hsa::brig::StringBuffer strings;
    strings.append(std::string("&callee"));
    strings.append(std::string("%output"));
    strings.append(std::string("%input"));
    strings.append(std::string("$s0"));

    hsa::brig::Buffer directives;
    BrigDirectiveVersion bdv = {
      sizeof(bdv),
      BrigEDirectiveVersion,
      0,
      1,
      0,
      BrigELarge,
      BrigEFull,
      BrigENosftz,
      0
    };
    directives.append(&bdv);

    hsa::brig::Buffer code;

    hsa::brig::Buffer operands;
    for(unsigned i = 0; i < 8; ++i) operands.append_char(0);

    BrigOperandReg bor = {
      12,
      BrigEOperandReg,
      Brigb32,
      0,
      23
    };
    operands.append(&bor);

    BrigOperandIndirect boi = {
      sizeof(boi),
      BrigEOperandIndirect,
      8,
      Brigb32,
      0,
      0
    };
    operands.append(&boi);

    hsa::brig::BrigModule mod(strings, directives, code, operands,
                              &llvm::errs());
    EXPECT_TRUE(mod.isValid());
  }
  //invalid test
  {
    hsa::brig::StringBuffer strings;
    strings.append(std::string("&callee"));
    strings.append(std::string("%output"));
    strings.append(std::string("%input"));
    strings.append(std::string("$s0"));

    hsa::brig::Buffer directives;
    BrigDirectiveVersion bdv = {
      sizeof(bdv),
      BrigEDirectiveVersion,
      0,
      1,
      0,
      BrigELarge,
      BrigEFull,
      BrigENosftz,
      0
    };
    directives.append(&bdv);

    hsa::brig::Buffer code;

    hsa::brig::Buffer operands;
    for(unsigned i = 0; i < 8; ++i) operands.append_char(0);

    BrigOperandReg bor = {
      12,
      BrigEOperandReg,
      Brigb32,
      0,
      23
    };
    operands.append(&bor);

    BrigOperandIndirect boi = {
      sizeof(boi),
      BrigEOperandIndirect,
      40,
      Brigu32,
      1,
      0
    };
    operands.append(&boi);

    std::string errorMsg;
    llvm::raw_string_ostream errMsgOut(errorMsg);
    hsa::brig::BrigModule mod(strings, directives, code, operands, &errMsgOut);
    EXPECT_FALSE(mod.isValid());
    errMsgOut.flush();
    EXPECT_NE(std::string::npos, errorMsg.find(std::string(
    "Invalid reg, should be point BrigOprandReg")));
    EXPECT_NE(std::string::npos, errorMsg.find(std::string(
    "Invald datatype, should be Brigb32 and Brigb64")));
    EXPECT_NE(std::string::npos, errorMsg.find(std::string(
    "reserved must be zero")));
  }
}

TEST(Brig2LLVMTest, validateBrigOperandArgumentRef) {
  {
    hsa::brig::StringBuffer strings;
    strings.append(std::string("&callee"));
    strings.append(std::string("%output"));

    hsa::brig::Buffer directives;
    BrigDirectiveVersion bdv = {
      sizeof(bdv),
      BrigEDirectiveVersion,
      0,
      1,
      0,
      BrigELarge,
      BrigEFull,
      BrigENosftz,
      0
    };
    directives.append(&bdv);

    BrigDirectiveSymbol bdsy3 = {
      sizeof(bdsy3),                    // size
      BrigEDirectiveSymbol,             // kind
      {
        0,                             // c_code
        BrigArgSpace,                    // storageClass
        BrigNone,                        // attribute
        0,                               // reserved
        0,                               // symbolModifier
        0,                               // dim
        8,                               // s_name
        Brigf32,                         // type
        1                                // align
      },
      0,                               // d_init
      0                                // reserved
    };
    directives.append(&bdsy3);

    hsa::brig::Buffer code;

    hsa::brig::Buffer operands;
    for(unsigned i = 0; i < 8; ++i) operands.append_char(0);

    BrigOperandArgumentRef boar = {
      sizeof(boar),
      BrigEOperandArgumentRef,
      20                    //arg
    };
    operands.append(&boar);

    hsa::brig::BrigModule mod(strings, directives, code, operands,
                              &llvm::errs());
    EXPECT_TRUE(mod.isValid());
  }
  {
    hsa::brig::StringBuffer strings;
    strings.append(std::string("&callee"));
    strings.append(std::string("%output"));

    hsa::brig::Buffer directives;
    BrigDirectiveVersion bdv = {
      sizeof(bdv),
      BrigEDirectiveVersion,
      0,
      1,
      0,
      BrigELarge,
      BrigEFull,
      BrigENosftz,
      0
    };
    directives.append(&bdv);

    hsa::brig::Buffer code;

    hsa::brig::Buffer operands;
    for(unsigned i = 0; i < 8; ++i) operands.append_char(0);

    BrigOperandArgumentRef boar = {
      sizeof(boar),
      BrigEOperandArgumentRef,
      120                    //arg
    };
    operands.append(&boar);

    std::string errorMsg;
    llvm::raw_string_ostream errMsgOut(errorMsg);
    hsa::brig::BrigModule mod(strings, directives, code, operands, &errMsgOut);
    EXPECT_FALSE(mod.isValid());
    errMsgOut.flush();
    EXPECT_NE(std::string::npos, errorMsg.find(std::string(
    "dir past the directives section")));
    EXPECT_NE(std::string::npos, errorMsg.find(std::string(
    "Invalid reg, should be point BrigDirectiveSymbol")));
  }
}
TEST(Brig2LLVMTest, validateBrigOperandReg) {
  {
    hsa::brig::StringBuffer strings;
    strings.append("$s21");
    strings.append("$c1");
    hsa::brig::Buffer directives;
    BrigDirectiveVersion bdv = {
      sizeof(bdv),
      BrigEDirectiveVersion,
      0,
      1,
      0,
      BrigELarge,
      BrigEFull,
      BrigENosftz,
      0
    };
    directives.append(&bdv);

    hsa::brig::Buffer code;
    hsa::brig::Buffer operands;
    for(unsigned i = 0; i < 8; ++i)
      operands.append_char(0);

    BrigOperandReg bor = {
      sizeof(bor),
      BrigEOperandReg,
      Brigb32,
      0,
      0
    };
    operands.append(&bor);
    BrigOperandReg bod = {
      sizeof(bod),
      BrigEOperandReg,
      Brigb1,
      0,
      5
    };
    operands.append(&bod);

    hsa::brig::BrigModule mod(strings, directives, code, operands,
                              &llvm::errs());
    EXPECT_TRUE(mod.isValid());
  }
  {
    hsa::brig::StringBuffer strings;
    strings.append("$s20s");
    hsa::brig::Buffer directives;
    BrigDirectiveVersion bdv = {
      sizeof(bdv),
      BrigEDirectiveVersion,
      0,
      1,
      0,
      BrigELarge,
      BrigEFull,
      BrigENosftz,
      0
    };
    directives.append(&bdv);

    hsa::brig::Buffer code;
    hsa::brig::Buffer operands;
    for(unsigned i = 0; i < 8; ++i)
      operands.append_char(0);

    BrigOperandReg bor = {
      sizeof(bor),
      BrigEOperandReg,
      Brigb32,
      0,
      0
    };
    operands.append(&bor);

    std::string errorMsg;
    llvm::raw_string_ostream errMsgOut(errorMsg);
    hsa::brig::BrigModule mod(strings, directives, code, operands, &errMsgOut);
    EXPECT_FALSE(mod.isValid());
    errMsgOut.flush();
    EXPECT_NE(std::string::npos, errorMsg.find(std::string(
    "Garbage after register offset")));
  }
  {
    hsa::brig::StringBuffer strings;
    strings.append("#d20s");
    hsa::brig::Buffer directives;
    BrigDirectiveVersion bdv = {
      sizeof(bdv),
      BrigEDirectiveVersion,
      0,
      1,
      0,
      BrigELarge,
      BrigEFull,
      BrigENosftz,
      0
    };
    directives.append(&bdv);

    hsa::brig::Buffer code;
    hsa::brig::Buffer operands;
    for(unsigned i = 0; i < 8; ++i)
      operands.append_char(0);

    BrigOperandReg bor = {
      sizeof(bor),
      BrigEOperandReg,
      Brigb32,
      0,
      0
    };
    operands.append(&bor);

    std::string errorMsg;
    llvm::raw_string_ostream errMsgOut(errorMsg);
    hsa::brig::BrigModule mod(strings, directives, code, operands, &errMsgOut);
    EXPECT_FALSE(mod.isValid());
    errMsgOut.flush();
    EXPECT_NE(std::string::npos, errorMsg.find(std::string(
    "Register names must begin with '$'")));
  }
  {
    hsa::brig::StringBuffer strings;
    strings.append("$a2");
    hsa::brig::Buffer directives;
    BrigDirectiveVersion bdv = {
      sizeof(bdv),
      BrigEDirectiveVersion,
      0,
      1,
      0,
      BrigELarge,
      BrigEFull,
      BrigENosftz,
      0
    };
    directives.append(&bdv);

    hsa::brig::Buffer code;
    hsa::brig::Buffer operands;
    for(unsigned i = 0; i < 8; ++i)
      operands.append_char(0);

    BrigOperandReg bor = {
      sizeof(bor),
      BrigEOperandReg,
      Brigb32,
      0,
      0
    };
    operands.append(&bor);

    std::string errorMsg;
    llvm::raw_string_ostream errMsgOut(errorMsg);
    hsa::brig::BrigModule mod(strings, directives, code, operands, &errMsgOut);
    EXPECT_FALSE(mod.isValid());
    errMsgOut.flush();
    EXPECT_NE(std::string::npos, errorMsg.find(std::string(
    "Invalid register type")));
  }
  {
    hsa::brig::StringBuffer strings;
    strings.append("$ss");
    hsa::brig::Buffer directives;
    BrigDirectiveVersion bdv = {
      sizeof(bdv),
      BrigEDirectiveVersion,
      0,
      1,
      0,
      BrigELarge,
      BrigEFull,
      BrigENosftz,
      0
    };
    directives.append(&bdv);

    hsa::brig::Buffer code;
    hsa::brig::Buffer operands;
    for(unsigned i = 0; i < 8; ++i)
      operands.append_char(0);

    BrigOperandReg bor = {
      sizeof(bor),
      BrigEOperandReg,
      Brigb32,
      0,
      0
    };
    operands.append(&bor);

    std::string errorMsg;
    llvm::raw_string_ostream errMsgOut(errorMsg);
    hsa::brig::BrigModule mod(strings, directives, code, operands, &errMsgOut);
    EXPECT_FALSE(mod.isValid());
    errMsgOut.flush();
    EXPECT_NE(std::string::npos, errorMsg.find(std::string(
    "Register offset not a number")));
  }
  {
    hsa::brig::StringBuffer strings;
    strings.append("$s91447483646");
    strings.append("$c2");
    hsa::brig::Buffer directives;
    BrigDirectiveVersion bdv = {
      sizeof(bdv),
      BrigEDirectiveVersion,
      0,
      1,
      0,
      BrigELarge,
      BrigEFull,
      BrigENosftz,
      0
    };
    directives.append(&bdv);

    hsa::brig::Buffer code;
    hsa::brig::Buffer operands;
    for(unsigned i = 0; i < 8; ++i)
      operands.append_char(0);

    BrigOperandReg bor = {
      sizeof(bor),
      BrigEOperandReg,
      Brigb1,
      0,
      0
    };
    operands.append(&bor);
    BrigOperandReg bod = {
      sizeof(bod),
      BrigEOperandReg,
      Brigb64,
      0,
      13
    };
    operands.append(&bod);

    std::string errorMsg;
    llvm::raw_string_ostream errMsgOut(errorMsg);
    hsa::brig::BrigModule mod(strings, directives, code, operands, &errMsgOut);
    EXPECT_FALSE(mod.isValid());
    errMsgOut.flush();
    EXPECT_NE(std::string::npos, errorMsg.find(std::string(
    "Register offset out-of-bounds")));
  }
  {
    hsa::brig::StringBuffer strings;
    strings.append("$s21");
    hsa::brig::Buffer directives;
    BrigDirectiveVersion bdv = {
      sizeof(bdv),
      BrigEDirectiveVersion,
      0,
      1,
      0,
      BrigELarge,
      BrigEFull,
      BrigENosftz,
      0
    };
    directives.append(&bdv);

    hsa::brig::Buffer code;
    hsa::brig::Buffer operands;
    for(unsigned i = 0; i < 8; ++i)
      operands.append_char(0);

    BrigOperandReg bor = {
      sizeof(bor),
      BrigEOperandReg,
      Brigb1,
      1,
      0
    };
    operands.append(&bor);

    std::string errorMsg;
    llvm::raw_string_ostream errMsgOut(errorMsg);
    hsa::brig::BrigModule mod(strings, directives, code, operands, &errMsgOut);
    EXPECT_FALSE(mod.isValid());
    errMsgOut.flush();
    EXPECT_NE(std::string::npos, errorMsg.find(std::string(
    "Register name does not match type")));
    EXPECT_NE(std::string::npos, errorMsg.find(std::string(
    "reserved must be zero")));
  }
}
<<<<<<< HEAD

TEST(Brig2LLVMTest, validateBrigOperandArgumentList) {
  {
    hsa::brig::StringBuffer strings;
    strings.append(std::string("&callee"));
    strings.append(std::string("%output"));

    hsa::brig::Buffer directives;
=======
TEST(Brig2LLVMTest, validateBrigOperandLabelRef) {
  {
    hsa::brig::StringBuffer strings;
    strings.append(std::string("@then"));
    strings.append(std::string("@outof_IF"));
    hsa::brig::Buffer directives;

>>>>>>> 913e6fe6
    BrigDirectiveVersion bdv = {
      sizeof(bdv),
      BrigEDirectiveVersion,
      0,
      1,
      0,
      BrigELarge,
      BrigEFull,
      BrigENosftz,
      0
    };
    directives.append(&bdv);

<<<<<<< HEAD
    BrigDirectiveSymbol bdsy3 = {
      sizeof(bdsy3),                    // size
      BrigEDirectiveSymbol,             // kind
      {
        0,                             // c_code
        BrigArgSpace,                    // storageClass
        BrigNone,                        // attribute
        0,                               // reserved
        0,                               // symbolModifier
        0,                               // dim
        8,                               // s_name
        Brigf32,                         // type
        1                                // align
      },
      0,                               // d_init
      0                                // reserved
    };
    directives.append(&bdsy3);
=======
    BrigDirectiveLabel bdl = {
      sizeof(bdl),
      BrigEDirectiveLabel,
      0,
      0
    };

    directives.append(&bdl);
>>>>>>> 913e6fe6

    hsa::brig::Buffer code;

    hsa::brig::Buffer operands;
    for(unsigned i = 0; i < 8; ++i) operands.append_char(0);

<<<<<<< HEAD
    BrigOperandArgumentRef boar = {
      sizeof(boar),
      BrigEOperandArgumentRef,
      20                    
    };
    operands.append(&boar);
    
    BrigOperandArgumentList boal = {
      sizeof(boal),
      BrigEOperandArgumentList,
      1,
      {8}
    };
    operands.append(&boal);
=======
    BrigOperandLabelRef bolr = {
      sizeof(bolr),
      BrigEOperandLabelRef,
      20
    };
    operands.append(&bolr);
>>>>>>> 913e6fe6

    hsa::brig::BrigModule mod(strings, directives, code, operands,
                              &llvm::errs());
    EXPECT_TRUE(mod.isValid());
  }
  //invalid test
  {
    hsa::brig::StringBuffer strings;
<<<<<<< HEAD
    strings.append(std::string("&callee"));
    strings.append(std::string("%output"));
=======
    strings.append(std::string("@then"));
    strings.append(std::string("@outof_IF"));
>>>>>>> 913e6fe6

    hsa::brig::Buffer directives;
    BrigDirectiveVersion bdv = {
      sizeof(bdv),
      BrigEDirectiveVersion,
      0,
      1,
      0,
      BrigELarge,
      BrigEFull,
      BrigENosftz,
      0
    };
    directives.append(&bdv);

<<<<<<< HEAD
    BrigDirectiveSymbol bdsy3 = {
      sizeof(bdsy3),                    // size
      BrigEDirectiveSymbol,             // kind
      {
        0,                             // c_code
        BrigArgSpace,                    // storageClass
        BrigNone,                        // attribute
        0,                               // reserved
        0,                               // symbolModifier
        0,                               // dim
        8,                               // s_name
        Brigf32,                         // type
        1                                // align
      },
      0,                               // d_init
      0                                // reserved
    };
    directives.append(&bdsy3);
=======
    BrigDirectiveLabel bdl = {
      sizeof(bdl),
      BrigEDirectiveLabel,
      1,
      0
    };
    directives.append(&bdl);
>>>>>>> 913e6fe6

    hsa::brig::Buffer code;

    hsa::brig::Buffer operands;
    for(unsigned i = 0; i < 8; ++i) operands.append_char(0);

<<<<<<< HEAD
    BrigOperandArgumentRef boar = {
      sizeof(boar),
      BrigEOperandArgumentRef,
      20                    
    };
    operands.append(&boar);
    
    BrigOperandArgumentList boal = {
      sizeof(boal),
      BrigEOperandArgumentList,
      1,
      {50}
    };
    operands.append(&boal);
=======
    BrigOperandLabelRef bolr = {
      sizeof(bolr),
      BrigEOperandLabelRef,
      21
    };
    operands.append(&bolr);
>>>>>>> 913e6fe6

    std::string errorMsg;
    llvm::raw_string_ostream errMsgOut(errorMsg);
    hsa::brig::BrigModule mod(strings, directives, code, operands, &errMsgOut);
    EXPECT_FALSE(mod.isValid());
    errMsgOut.flush();
    EXPECT_NE(std::string::npos, errorMsg.find(std::string(
<<<<<<< HEAD
    "operands past the operands section")));
    EXPECT_NE(std::string::npos, errorMsg.find(std::string(
    "Invalid o_args, should point BrigOperandArgumentRef")));
  }
}

TEST(Brig2LLVMTest, validateBrigOperandFunctionList) {
  {
    hsa::brig::StringBuffer strings;
    strings.append("&callee");
    strings.append("&caller");

=======
    "Invalid directive, should point to a BrigDirectiveLabel")));
  }
}
TEST(Brig2LLVMTest, validateBrigOperandRegV2) {
  {
    hsa::brig::StringBuffer strings;
    strings.append("$s21");
    strings.append("$s1");
>>>>>>> 913e6fe6
    hsa::brig::Buffer directives;
    BrigDirectiveVersion bdv = {
      sizeof(bdv),
      BrigEDirectiveVersion,
      0,
      1,
      0,
      BrigELarge,
      BrigEFull,
      BrigENosftz,
      0
    };
    directives.append(&bdv);

<<<<<<< HEAD
    BrigDirectiveSymbol bdsy3 = {
      sizeof(bdsy3),                    // size
      BrigEDirectiveSymbol,             // kind
      {
        0,                             // c_code
        BrigArgSpace,                    // storageClass
        BrigNone,                        // attribute
        0,                               // reserved
        0,                               // symbolModifier
        0,                               // dim
        8,                               // s_name
        Brigf32,                         // type
        1                                // align
      },
      0,                               // d_init
      0                                // reserved
    };
    directives.append(&bdsy3);

    hsa::brig::Buffer code;

    hsa::brig::Buffer operands;
    for(unsigned i = 0; i < 8; ++i) operands.append_char(0);

    BrigOperandArgumentRef boar = {
      sizeof(boar),
      BrigEOperandArgumentRef,
      20                    //arg
    };
    operands.append(&boar);

    BrigOperandFunctionList bofl = {
      sizeof(bofl),
      BrigEOperandFunctionList,
      1,
      {8}
    };
    operands.append(&bofl);
=======
    hsa::brig::Buffer code;
    hsa::brig::Buffer operands;
    for(unsigned i = 0; i < 8; ++i) 
      operands.append_char(0);

    BrigOperandReg bor = {
      sizeof(bor),
      BrigEOperandReg,
      Brigb32,
      0,
      0
    };
    operands.append(&bor);
    BrigOperandReg bod = {
      sizeof(bod),
      BrigEOperandReg,
      Brigb32,
      0,
      5
    };
    operands.append(&bod);
    
    BrigOperandRegV2 borv = {
      sizeof(borv),
      BrigEOperandRegV2,
      Brigb32,
      0,
      {8,20}
    };
    operands.append(&borv);

    hsa::brig::BrigModule mod(strings, directives, code, operands,
                              &llvm::errs());
    EXPECT_TRUE(mod.isValid());
  }
  {
    hsa::brig::StringBuffer strings;
    strings.append("$s21");
    strings.append("$c1");
    hsa::brig::Buffer directives;
    BrigDirectiveVersion bdv = {
      sizeof(bdv),
      BrigEDirectiveVersion,
      0,
      1,
      0,
      BrigELarge,
      BrigEFull,
      BrigENosftz,
      0
    };
    directives.append(&bdv);

    hsa::brig::Buffer code;
    hsa::brig::Buffer operands;
    for(unsigned i = 0; i < 8; ++i) 
      operands.append_char(0);

    BrigOperandReg bor1 = {
      sizeof(bor1),
      BrigEOperandReg,
      Brigb32,
      0,
      0
    };
    operands.append(&bor1);
    BrigOperandReg bor2 = {
      sizeof(bor2),
      BrigEOperandReg,
      Brigb1,
      0,
      5
    };
    operands.append(&bor2);
    
    BrigOperandRegV2 borv = {
      sizeof(borv),
      BrigEOperandRegV2,
      Brigb128,
      1,
      {8,20}
    };
    operands.append(&borv);

    std::string errorMsg;
    llvm::raw_string_ostream errMsgOut(errorMsg);
    hsa::brig::BrigModule mod(strings, directives, code, operands, &errMsgOut);
    EXPECT_FALSE(mod.isValid());
    errMsgOut.flush();
    EXPECT_NE(std::string::npos, errorMsg.find(std::string(
    "should be the same type with BrigOperandReg")));
    EXPECT_NE(std::string::npos, errorMsg.find(std::string(
    "Invalid date type")));
    EXPECT_NE(std::string::npos, errorMsg.find(std::string(
    "reserved must be zero")));
  }
}
TEST(Brig2LLVMTest, validateBrigOperandRegV4) {
  {
    hsa::brig::StringBuffer strings;
    strings.append("$s21");
    strings.append("$s1");
    strings.append("$s2");
    strings.append("$s3");
    hsa::brig::Buffer directives;
    BrigDirectiveVersion bdv = {
      sizeof(bdv),
      BrigEDirectiveVersion,
      0,
      1,
      0,
      BrigELarge,
      BrigEFull,
      BrigENosftz,
      0
    };
    directives.append(&bdv);

    hsa::brig::Buffer code;
    hsa::brig::Buffer operands;
    for(unsigned i = 0; i < 8; ++i) 
      operands.append_char(0);

    BrigOperandReg bor1 = {
      sizeof(bor1),
      BrigEOperandReg,
      Brigb32,
      0,
      0
    };
    operands.append(&bor1);
    BrigOperandReg bor2 = {
      sizeof(bor2),
      BrigEOperandReg,
      Brigb32,
      0,
      5
    };
    operands.append(&bor2);
    BrigOperandReg bor3 = {
      sizeof(bor3),
      BrigEOperandReg,
      Brigb32,
      0,
      9
    };
    operands.append(&bor3);
    BrigOperandReg bor4 = {
      sizeof(bor4),
      BrigEOperandReg,
      Brigb32,
      0,
      13
    };
    operands.append(&bor4);
    
    BrigOperandRegV4 borv = {
      sizeof(borv),
      BrigEOperandRegV4,
      Brigb32,
      0,
      {8,20,32,44}
    };
    operands.append(&borv);
>>>>>>> 913e6fe6

    hsa::brig::BrigModule mod(strings, directives, code, operands,
                              &llvm::errs());
    EXPECT_TRUE(mod.isValid());
  }
<<<<<<< HEAD
  //invalid test, elementCount be 1
  {
    hsa::brig::StringBuffer strings;
    strings.append("&callee");
    strings.append("&caller");

=======
  {
    hsa::brig::StringBuffer strings;
    strings.append("$s21");
    strings.append("$c1");
    strings.append("$d2");
    strings.append("$s3");
>>>>>>> 913e6fe6
    hsa::brig::Buffer directives;
    BrigDirectiveVersion bdv = {
      sizeof(bdv),
      BrigEDirectiveVersion,
      0,
      1,
      0,
      BrigELarge,
      BrigEFull,
      BrigENosftz,
      0
    };
    directives.append(&bdv);

<<<<<<< HEAD
    BrigDirectiveFunction callee = {
      sizeof(callee),                 // size
      BrigEDirectiveFunction,         // kind
      0,                              // c_code
      0,                              // s_name
      0,                              // inParamCount
      directives.size() +
      sizeof(callee),                 // d_firstSCopedDirective
      1,                              // operationCount
      directives.size() +
      sizeof(callee),                 // d_nextDirective
      BrigNone,                       // attribute
      0,                              // fbarCount
      0,                              // outParamCount
      0                               // d_firstInParam
    };
    directives.append(&callee);

    hsa::brig::Buffer code;

    hsa::brig::Buffer operands;
    for(unsigned i = 0; i < 8; ++i) operands.append_char(0);

    BrigOperandFunctionRef bofr = {
      sizeof(bofr),
      BrigEOperandFunctionRef,
      20
    };
    operands.append(&bofr);

    BrigOperandFunctionList bofl = {
      sizeof(bofl),
      BrigEOperandFunctionList,
      1,
      {50}
    };
    operands.append(&bofl);
=======
    hsa::brig::Buffer code;
    hsa::brig::Buffer operands;
    for(unsigned i = 0; i < 8; ++i) 
      operands.append_char(0);

    BrigOperandReg bor1 = {
      sizeof(bor1),
      BrigEOperandReg,
      Brigb32,
      0,
      0
    };
    operands.append(&bor1);
    BrigOperandReg bor2 = {
      sizeof(bor2),
      BrigEOperandReg,
      Brigb1,
      0,
      5
    };
    operands.append(&bor2);
    BrigOperandReg bor3 = {
      sizeof(bor3),
      BrigEOperandReg,
      Brigb64,
      0,
      9
    };
    operands.append(&bor3);
    BrigOperandReg bor4 = {
      sizeof(bor4),
      BrigEOperandReg,
      Brigb32,
      0,
      13
    };
    operands.append(&bor4);
    
    BrigOperandRegV4 borv = {
      sizeof(borv),
      BrigEOperandRegV4,
      Brigb128,
      1,
      {8,20,32,44}
    };
    operands.append(&borv);
>>>>>>> 913e6fe6

    std::string errorMsg;
    llvm::raw_string_ostream errMsgOut(errorMsg);
    hsa::brig::BrigModule mod(strings, directives, code, operands, &errMsgOut);
    EXPECT_FALSE(mod.isValid());
    errMsgOut.flush();
    EXPECT_NE(std::string::npos, errorMsg.find(std::string(
<<<<<<< HEAD
    "operands past the operands section")));
    EXPECT_NE(std::string::npos, errorMsg.find(std::string(
    "Invalid args, should point to BrigOperandArgumentRef")));
=======
    "should be the same type with BrigOperandReg")));
    EXPECT_NE(std::string::npos, errorMsg.find(std::string(
    "Invalid date type")));
    EXPECT_NE(std::string::npos, errorMsg.find(std::string(
    "reserved must be zero")));
>>>>>>> 913e6fe6
  }
}<|MERGE_RESOLUTION|>--- conflicted
+++ resolved
@@ -6110,16 +6110,6 @@
     "reserved must be zero")));
   }
 }
-<<<<<<< HEAD
-
-TEST(Brig2LLVMTest, validateBrigOperandArgumentList) {
-  {
-    hsa::brig::StringBuffer strings;
-    strings.append(std::string("&callee"));
-    strings.append(std::string("%output"));
-
-    hsa::brig::Buffer directives;
-=======
 TEST(Brig2LLVMTest, validateBrigOperandLabelRef) {
   {
     hsa::brig::StringBuffer strings;
@@ -6127,40 +6117,19 @@
     strings.append(std::string("@outof_IF"));
     hsa::brig::Buffer directives;
 
->>>>>>> 913e6fe6
-    BrigDirectiveVersion bdv = {
-      sizeof(bdv),
-      BrigEDirectiveVersion,
-      0,
-      1,
-      0,
-      BrigELarge,
-      BrigEFull,
-      BrigENosftz,
-      0
-    };
-    directives.append(&bdv);
-
-<<<<<<< HEAD
-    BrigDirectiveSymbol bdsy3 = {
-      sizeof(bdsy3),                    // size
-      BrigEDirectiveSymbol,             // kind
-      {
-        0,                             // c_code
-        BrigArgSpace,                    // storageClass
-        BrigNone,                        // attribute
-        0,                               // reserved
-        0,                               // symbolModifier
-        0,                               // dim
-        8,                               // s_name
-        Brigf32,                         // type
-        1                                // align
-      },
-      0,                               // d_init
-      0                                // reserved
-    };
-    directives.append(&bdsy3);
-=======
+    BrigDirectiveVersion bdv = {
+      sizeof(bdv),
+      BrigEDirectiveVersion,
+      0,
+      1,
+      0,
+      BrigELarge,
+      BrigEFull,
+      BrigENosftz,
+      0
+    };
+    directives.append(&bdv);
+
     BrigDirectiveLabel bdl = {
       sizeof(bdl),
       BrigEDirectiveLabel,
@@ -6169,36 +6138,18 @@
     };
 
     directives.append(&bdl);
->>>>>>> 913e6fe6
 
     hsa::brig::Buffer code;
 
     hsa::brig::Buffer operands;
     for(unsigned i = 0; i < 8; ++i) operands.append_char(0);
 
-<<<<<<< HEAD
-    BrigOperandArgumentRef boar = {
-      sizeof(boar),
-      BrigEOperandArgumentRef,
-      20                    
-    };
-    operands.append(&boar);
-    
-    BrigOperandArgumentList boal = {
-      sizeof(boal),
-      BrigEOperandArgumentList,
-      1,
-      {8}
-    };
-    operands.append(&boal);
-=======
     BrigOperandLabelRef bolr = {
       sizeof(bolr),
       BrigEOperandLabelRef,
       20
     };
     operands.append(&bolr);
->>>>>>> 913e6fe6
 
     hsa::brig::BrigModule mod(strings, directives, code, operands,
                               &llvm::errs());
@@ -6207,48 +6158,23 @@
   //invalid test
   {
     hsa::brig::StringBuffer strings;
-<<<<<<< HEAD
-    strings.append(std::string("&callee"));
-    strings.append(std::string("%output"));
-=======
     strings.append(std::string("@then"));
     strings.append(std::string("@outof_IF"));
->>>>>>> 913e6fe6
-
-    hsa::brig::Buffer directives;
-    BrigDirectiveVersion bdv = {
-      sizeof(bdv),
-      BrigEDirectiveVersion,
-      0,
-      1,
-      0,
-      BrigELarge,
-      BrigEFull,
-      BrigENosftz,
-      0
-    };
-    directives.append(&bdv);
-
-<<<<<<< HEAD
-    BrigDirectiveSymbol bdsy3 = {
-      sizeof(bdsy3),                    // size
-      BrigEDirectiveSymbol,             // kind
-      {
-        0,                             // c_code
-        BrigArgSpace,                    // storageClass
-        BrigNone,                        // attribute
-        0,                               // reserved
-        0,                               // symbolModifier
-        0,                               // dim
-        8,                               // s_name
-        Brigf32,                         // type
-        1                                // align
-      },
-      0,                               // d_init
-      0                                // reserved
-    };
-    directives.append(&bdsy3);
-=======
+
+    hsa::brig::Buffer directives;
+    BrigDirectiveVersion bdv = {
+      sizeof(bdv),
+      BrigEDirectiveVersion,
+      0,
+      1,
+      0,
+      BrigELarge,
+      BrigEFull,
+      BrigENosftz,
+      0
+    };
+    directives.append(&bdv);
+
     BrigDirectiveLabel bdl = {
       sizeof(bdl),
       BrigEDirectiveLabel,
@@ -6256,57 +6182,25 @@
       0
     };
     directives.append(&bdl);
->>>>>>> 913e6fe6
 
     hsa::brig::Buffer code;
 
     hsa::brig::Buffer operands;
     for(unsigned i = 0; i < 8; ++i) operands.append_char(0);
 
-<<<<<<< HEAD
-    BrigOperandArgumentRef boar = {
-      sizeof(boar),
-      BrigEOperandArgumentRef,
-      20                    
-    };
-    operands.append(&boar);
-    
-    BrigOperandArgumentList boal = {
-      sizeof(boal),
-      BrigEOperandArgumentList,
-      1,
-      {50}
-    };
-    operands.append(&boal);
-=======
     BrigOperandLabelRef bolr = {
       sizeof(bolr),
       BrigEOperandLabelRef,
       21
     };
     operands.append(&bolr);
->>>>>>> 913e6fe6
-
-    std::string errorMsg;
-    llvm::raw_string_ostream errMsgOut(errorMsg);
-    hsa::brig::BrigModule mod(strings, directives, code, operands, &errMsgOut);
-    EXPECT_FALSE(mod.isValid());
-    errMsgOut.flush();
-    EXPECT_NE(std::string::npos, errorMsg.find(std::string(
-<<<<<<< HEAD
-    "operands past the operands section")));
-    EXPECT_NE(std::string::npos, errorMsg.find(std::string(
-    "Invalid o_args, should point BrigOperandArgumentRef")));
-  }
-}
-
-TEST(Brig2LLVMTest, validateBrigOperandFunctionList) {
-  {
-    hsa::brig::StringBuffer strings;
-    strings.append("&callee");
-    strings.append("&caller");
-
-=======
+
+    std::string errorMsg;
+    llvm::raw_string_ostream errMsgOut(errorMsg);
+    hsa::brig::BrigModule mod(strings, directives, code, operands, &errMsgOut);
+    EXPECT_FALSE(mod.isValid());
+    errMsgOut.flush();
+    EXPECT_NE(std::string::npos, errorMsg.find(std::string(
     "Invalid directive, should point to a BrigDirectiveLabel")));
   }
 }
@@ -6315,61 +6209,20 @@
     hsa::brig::StringBuffer strings;
     strings.append("$s21");
     strings.append("$s1");
->>>>>>> 913e6fe6
-    hsa::brig::Buffer directives;
-    BrigDirectiveVersion bdv = {
-      sizeof(bdv),
-      BrigEDirectiveVersion,
-      0,
-      1,
-      0,
-      BrigELarge,
-      BrigEFull,
-      BrigENosftz,
-      0
-    };
-    directives.append(&bdv);
-
-<<<<<<< HEAD
-    BrigDirectiveSymbol bdsy3 = {
-      sizeof(bdsy3),                    // size
-      BrigEDirectiveSymbol,             // kind
-      {
-        0,                             // c_code
-        BrigArgSpace,                    // storageClass
-        BrigNone,                        // attribute
-        0,                               // reserved
-        0,                               // symbolModifier
-        0,                               // dim
-        8,                               // s_name
-        Brigf32,                         // type
-        1                                // align
-      },
-      0,                               // d_init
-      0                                // reserved
-    };
-    directives.append(&bdsy3);
-
-    hsa::brig::Buffer code;
-
-    hsa::brig::Buffer operands;
-    for(unsigned i = 0; i < 8; ++i) operands.append_char(0);
-
-    BrigOperandArgumentRef boar = {
-      sizeof(boar),
-      BrigEOperandArgumentRef,
-      20                    //arg
-    };
-    operands.append(&boar);
-
-    BrigOperandFunctionList bofl = {
-      sizeof(bofl),
-      BrigEOperandFunctionList,
-      1,
-      {8}
-    };
-    operands.append(&bofl);
-=======
+    hsa::brig::Buffer directives;
+    BrigDirectiveVersion bdv = {
+      sizeof(bdv),
+      BrigEDirectiveVersion,
+      0,
+      1,
+      0,
+      BrigELarge,
+      BrigEFull,
+      BrigENosftz,
+      0
+    };
+    directives.append(&bdv);
+
     hsa::brig::Buffer code;
     hsa::brig::Buffer operands;
     for(unsigned i = 0; i < 8; ++i) 
@@ -6534,80 +6387,31 @@
       {8,20,32,44}
     };
     operands.append(&borv);
->>>>>>> 913e6fe6
 
     hsa::brig::BrigModule mod(strings, directives, code, operands,
                               &llvm::errs());
     EXPECT_TRUE(mod.isValid());
   }
-<<<<<<< HEAD
-  //invalid test, elementCount be 1
-  {
-    hsa::brig::StringBuffer strings;
-    strings.append("&callee");
-    strings.append("&caller");
-
-=======
   {
     hsa::brig::StringBuffer strings;
     strings.append("$s21");
     strings.append("$c1");
     strings.append("$d2");
     strings.append("$s3");
->>>>>>> 913e6fe6
-    hsa::brig::Buffer directives;
-    BrigDirectiveVersion bdv = {
-      sizeof(bdv),
-      BrigEDirectiveVersion,
-      0,
-      1,
-      0,
-      BrigELarge,
-      BrigEFull,
-      BrigENosftz,
-      0
-    };
-    directives.append(&bdv);
-
-<<<<<<< HEAD
-    BrigDirectiveFunction callee = {
-      sizeof(callee),                 // size
-      BrigEDirectiveFunction,         // kind
-      0,                              // c_code
-      0,                              // s_name
-      0,                              // inParamCount
-      directives.size() +
-      sizeof(callee),                 // d_firstSCopedDirective
-      1,                              // operationCount
-      directives.size() +
-      sizeof(callee),                 // d_nextDirective
-      BrigNone,                       // attribute
-      0,                              // fbarCount
-      0,                              // outParamCount
-      0                               // d_firstInParam
-    };
-    directives.append(&callee);
-
-    hsa::brig::Buffer code;
-
-    hsa::brig::Buffer operands;
-    for(unsigned i = 0; i < 8; ++i) operands.append_char(0);
-
-    BrigOperandFunctionRef bofr = {
-      sizeof(bofr),
-      BrigEOperandFunctionRef,
-      20
-    };
-    operands.append(&bofr);
-
-    BrigOperandFunctionList bofl = {
-      sizeof(bofl),
-      BrigEOperandFunctionList,
-      1,
-      {50}
-    };
-    operands.append(&bofl);
-=======
+    hsa::brig::Buffer directives;
+    BrigDirectiveVersion bdv = {
+      sizeof(bdv),
+      BrigEDirectiveVersion,
+      0,
+      1,
+      0,
+      BrigELarge,
+      BrigEFull,
+      BrigENosftz,
+      0
+    };
+    directives.append(&bdv);
+
     hsa::brig::Buffer code;
     hsa::brig::Buffer operands;
     for(unsigned i = 0; i < 8; ++i) 
@@ -6654,24 +6458,17 @@
       {8,20,32,44}
     };
     operands.append(&borv);
->>>>>>> 913e6fe6
-
-    std::string errorMsg;
-    llvm::raw_string_ostream errMsgOut(errorMsg);
-    hsa::brig::BrigModule mod(strings, directives, code, operands, &errMsgOut);
-    EXPECT_FALSE(mod.isValid());
-    errMsgOut.flush();
-    EXPECT_NE(std::string::npos, errorMsg.find(std::string(
-<<<<<<< HEAD
-    "operands past the operands section")));
-    EXPECT_NE(std::string::npos, errorMsg.find(std::string(
-    "Invalid args, should point to BrigOperandArgumentRef")));
-=======
+
+    std::string errorMsg;
+    llvm::raw_string_ostream errMsgOut(errorMsg);
+    hsa::brig::BrigModule mod(strings, directives, code, operands, &errMsgOut);
+    EXPECT_FALSE(mod.isValid());
+    errMsgOut.flush();
+    EXPECT_NE(std::string::npos, errorMsg.find(std::string(
     "should be the same type with BrigOperandReg")));
     EXPECT_NE(std::string::npos, errorMsg.find(std::string(
     "Invalid date type")));
     EXPECT_NE(std::string::npos, errorMsg.find(std::string(
     "reserved must be zero")));
->>>>>>> 913e6fe6
   }
 }