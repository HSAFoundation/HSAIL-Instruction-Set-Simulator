--- conflicted
+++ resolved
@@ -640,8 +640,16 @@
    
     hsa::brig::Buffer operands;
 
-<<<<<<< HEAD
-=======
+    std::string errorMsg;
+    llvm::raw_string_ostream errMsgOut(errorMsg);
+    hsa::brig::BrigModule mod(strings, directives, code, operands, &errMsgOut);
+    EXPECT_FALSE(mod.isValid());
+    errMsgOut.flush(); 
+    EXPECT_NE(std::string::npos, errorMsg.find(std::string(
+    "c_code past the code section")));
+  }
+}
+
 TEST(Brig2LLVMTest, validateBrigDirectiveControl) {
   {
     hsa::brig::StringBuffer strings;
@@ -706,24 +714,16 @@
     hsa::brig::Buffer code;
     hsa::brig::Buffer operands;
 
->>>>>>> c33e4fd0
     std::string errorMsg;
     llvm::raw_string_ostream errMsgOut(errorMsg);
     hsa::brig::BrigModule mod(strings, directives, code, operands, &errMsgOut);
     EXPECT_FALSE(mod.isValid());
-<<<<<<< HEAD
-    errMsgOut.flush(); 
-=======
     errMsgOut.flush();
->>>>>>> c33e4fd0
     EXPECT_NE(std::string::npos, errorMsg.find(std::string(
     "c_code past the code section")));
   }
 }
-<<<<<<< HEAD
-=======
-
->>>>>>> c33e4fd0
+
 // This method appends a BrigDirectiveProto to the buffer. BrigDirectiveProto is
 // a variable length structure. This means the last field of BrigDirectiveProto
 // is an array of unknown size. Unfortunately, variable length structures are
