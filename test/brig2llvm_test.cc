// Copyright 2012 MulticoreWare Inc.

#include "gtest/gtest.h"
#include "llvm/Module.h"
#include "llvm/Support/raw_ostream.h"
#include "brig.h"
#include "brig_buffer.h"
#include "brig_llvm.h"
#include "brig_module.h"
#include "brig_engine.h"
#include "brig_runtime.h"
// ------------------ Brig2LLVM TESTS -----------------

TEST(Brig2LLVMTest, AppendBuffer) {
  {
    BrigInstLdSt foo = {
      sizeof(foo), BrigEInstLdSt, 0, 0, 0,
      { 0, 0, 0, 0, 0 }, 0, 0, 0
    };
    hsa::brig::Buffer bb;
    bb.append(&foo);
    EXPECT_EQ(bb.get().size(), sizeof(foo));
  }
}

TEST(Brig2LLVMTest, Example1) {
  {
    hsa::brig::StringBuffer strings;
    for(unsigned i = 0; i < 8; ++i) strings.append_char(0);
    strings.append(std::string("&get_global_id"));
    strings.append(std::string("%ret_val"));
    strings.append(std::string("%arg_val0"));
    strings.append(std::string("&abort"));

    hsa::brig::Buffer directives;
    for(unsigned i = 0; i < 8; ++i) directives.append_char(0);

    BrigDirectiveVersion bdv = {
      sizeof(bdv),
      BrigEDirectiveVersion,
      8,
      1,
      0,
      BrigELarge,
      BrigEFull,
      BrigENosftz,
      0
    };
    directives.append(&bdv);

    BrigDirectiveFunction get_global_id = {
      sizeof(get_global_id), BrigEDirectiveFunction,
      8,   // c_code
      8,   // s_name
      1,   // inParamCount
      directives.size() + sizeof(get_global_id) +
      2 * sizeof(BrigDirectiveSymbol),  // d_firstScopedDirective
      0,   // operationCount
      directives.size() + sizeof(get_global_id) +
      2 * sizeof(BrigDirectiveSymbol),  // d_nextDirective
      0,   // attribute
      0,   // fbarCount
      1,   // outParamCount
      directives.size() + sizeof(get_global_id) +
      sizeof(BrigDirectiveSymbol)    // d_firstInParam
    };
    directives.append(&get_global_id);

    BrigDirectiveSymbol ret_val = {
      sizeof(ret_val),       // size
      BrigEDirectiveSymbol,  // kind
      {
        8,             // c_code
        BrigArgSpace,  // storageClass
        BrigNone,      // attribute
        0,             // reserved
        0,             // symbolModifier
        0,             // dim
        23,            // s_name
        Brigu32,       // type
        1,             // align
      },
      0,  // d_init
      0,   // reserved
    };
    directives.append(&ret_val);

    BrigDirectiveSymbol arg_val = {
      sizeof(arg_val),       // size
      BrigEDirectiveSymbol,  // kind
      {
        8,             // c_code
        BrigArgSpace,  // storageClass
        BrigNone,      // attribute
        0,             // reserved
        0,             // symbolModifier
        0,             // dim
        32,            // s_name
        Brigu32,       // type
        1,             // align
      },
      0,  // d_init
      0,   // reserved
    };
    directives.append(&arg_val);

    BrigDirectiveFunction abort = {
      sizeof(abort), BrigEDirectiveFunction,
      8,   // c_code
      42,  // s_name
      0,   // inParamCount
      directives.size() + sizeof(abort),  // d_firstScopedDirective
      0,   // operationCount
      directives.size() + sizeof(abort),  // d_nextDirective
      0,   // attribute
      0,   // fbarCount
      0,   // outParamCount
      0    // d_firstInParam
    };
    directives.append(&abort);

    hsa::brig::Buffer code;
    for(unsigned i = 0; i < 8; ++i) code.append_char(0);

    hsa::brig::Buffer operands;

    hsa::brig::GenLLVM codegen(strings, directives, code, operands);
    codegen();
    EXPECT_NE(0U, codegen.str().size());
    EXPECT_NE(std::string::npos, codegen.str().find(std::string(
    "declare void @get_global_id(i32*, i32*)")));
    EXPECT_NE(std::string::npos, codegen.str().find(std::string(
    "declare void @abort()")));
  }
}

TEST(Brig2LLVMTest, Example2) {
  {
    hsa::brig::StringBuffer strings;
    for(unsigned i = 0; i < 8; ++i) strings.append_char(0);
//    for(unsigned i = 0; i < 8; ++i) strings.append_char(0);
    strings.append(std::string("&return_true"));
    strings.append(std::string("%ret_val"));

    hsa::brig::Buffer directives;
    for(unsigned i = 0; i < 8; ++i) directives.append_char(0);

    BrigDirectiveVersion bdv = {
      sizeof(bdv),
      BrigEDirectiveVersion,
      0,
      1,
      0,
      BrigELarge,
      BrigEFull,
      BrigENosftz,
      0
    };
    directives.append(&bdv);

    BrigDirectiveFunction bdf = {
      sizeof(bdf), BrigEDirectiveFunction,
      8,   // c_code
      8,   // s_name
      0,   // inParamCount
      directives.size() + sizeof(bdf) +
      sizeof(BrigDirectiveSymbol),  // d_firstScopedDirective
      1,   // operationCount
      directives.size() + sizeof(bdf) +
      sizeof(BrigDirectiveSymbol),  // d_nextDirective
      0,   // attribute
      0,   // fbarCount
      1,   // outParamCount
      0    // d_firstInParam
    };
    directives.append(&bdf);

    BrigSymbolCommon s = {
      8,             // c_code
      BrigArgSpace,  // storageClass
      BrigNone,      // attribute
      0,             // reserved
      0,             // symbolModifier
      0,             // dim
      21,            // s_name
      Brigf32,       // type
      1,            // align
    };
    BrigDirectiveSymbol bds = {
      sizeof(bds),
      BrigEDirectiveSymbol,
      s,
      0,   // d_init
      0,   // reserved
    };
    directives.append(&bds);

    hsa::brig::Buffer code;
    for(unsigned i = 0; i < 8; ++i) code.append_char(0);

    BrigInstBase ret = {
      sizeof(ret),
      BrigEInstBase,
      BrigRet,
      Brigb32,
      BrigNoPacking,
      { 0, 0, 0, 0, 0}
    };
    code.append(&ret);

    hsa::brig::Buffer operands;

    hsa::brig::GenLLVM codegen(strings, directives, code, operands);
    codegen();
    EXPECT_NE(0U, codegen.str().size());
    EXPECT_NE(std::string::npos, codegen.str().find(std::string(
    "define void @return_true(float* %ret_val)")));
    // HSA-48
    EXPECT_NE(std::string::npos, codegen.str().find(std::string(
    "%c_regs = type { [8 x i1] }")));
    EXPECT_NE(std::string::npos, codegen.str().find(std::string(
    "%s_regs = type { [32 x i32] }")));
    EXPECT_NE(std::string::npos, codegen.str().find(std::string(
    "%d_regs = type { [32 x i64] }")));
    EXPECT_NE(std::string::npos, codegen.str().find(std::string(
    "%q_regs = type { [8 x i128] }")));
    EXPECT_NE(std::string::npos, codegen.str().find(std::string(
    "%pc_regs = type { [3 x i32] }")));
    EXPECT_NE(std::string::npos, codegen.str().find(std::string(
    "%struct.regs = type { %c_regs, %s_regs, %d_regs, %q_regs, %pc_regs }")));
    EXPECT_NE(std::string::npos, codegen.str().find(std::string(
    "%gpu_reg_p = alloca %struct.regs")));
    EXPECT_NE(std::string::npos, codegen.str().find(std::string(
    "ret void")));

    llvm::Module *mod = codegen.getModule();
    bool ret_val;
    void *args[] = { &ret_val };
    hsa::brig::launchBrig(mod, mod->getFunction("return_true"), args);
  }
}

TEST(Brig2LLVMTest, Example3) {
  {
    hsa::brig::StringBuffer strings;
    for(unsigned i = 0; i < 8; ++i) strings.append_char(0);

    strings.append(std::string("&packed_ops"));
    strings.append(std::string("%x"));
    strings.append(std::string("$s1"));
    strings.append(std::string("$s2"));
    strings.append(std::string("$s0"));
    strings.append(std::string("$s3"));

    hsa::brig::Buffer directives;
    for(unsigned i = 0; i < 8; ++i) directives.append_char(0);

    BrigDirectiveVersion bdv = {
      sizeof(bdv),
      BrigEDirectiveVersion,
      8,
      1,
      0,
      BrigELarge,
      BrigEFull,
      BrigENosftz,
      0
    };
    directives.append(&bdv);
    BrigDirectiveFunction bdf = {
      sizeof(bdf), BrigEDirectiveFunction,
      8,   // c_code
      8,   // s_name
      0,   // inParamCount
      directives.size() + sizeof(bdf) +
      sizeof(BrigDirectiveSymbol),  // d_firstScopedDirective
      1,   // operationCount
      directives.size() + sizeof(bdf) +
      sizeof(BrigDirectiveSymbol),  // d_nextDirective
      0,   // attribute
      0,   // fbarCount
      1,   // outParamCount
      0    // d_firstInParam
    };
    directives.append(&bdf);
    BrigSymbolCommon s = {
      8,             // c_code
      BrigArgSpace,  // storageClass
      BrigNone,      // attribute
      0,             // reserved
      0,             // symbolModifier
      0,             // dim
      20,            // s_name
      Brigu8x4,      // type
      1,            // align
    };
    BrigDirectiveSymbol bds = {
      sizeof(bds),
      BrigEDirectiveSymbol,
      s,
      0,   // d_init
      0,   // reserved
    };
    directives.append(&bds);

    hsa::brig::Buffer code;
    for(unsigned i = 0; i < 8; ++i) code.append_char(0);

    BrigInstBase abs = {
      sizeof(abs),
      BrigEInstBase,
      BrigAbs,
      Brigs8x4,
      BrigPackP,
      { 8, 20, 0, 0, 0}
    };
    code.append(&abs);
    BrigInstBase add = {
      sizeof(add),
      BrigEInstBase,
      BrigAdd,
      Brigu16x2,
      BrigPackPPsat,
      { 8, 32, 44, 0, 0}
    };
    code.append(&add);
    BrigInstBase ret = {
      sizeof(add),
      BrigEInstBase,
      BrigRet,
      Brigb32,
      BrigNoPacking,
      { 0, 0, 0, 0, 0}
    };
    code.append(&ret);

    hsa::brig::Buffer operands;
    for(unsigned i = 0; i < 8; ++i) operands.append_char(0);
    BrigOperandReg bor1 = {
      sizeof(bor1),
      BrigEOperandReg,
      Brigb32,
      0,
      23
    };
    operands.append(&bor1);
    BrigOperandReg bor2 = {
      sizeof(bor2),
      BrigEOperandReg,
      Brigb32,
      0,
      27
    };
    operands.append(&bor2);
    BrigOperandReg bor3 = {
      sizeof(bor3),
      BrigEOperandReg,
      Brigb32,
      0,
      31
    };
    operands.append(&bor3);
    BrigOperandReg bor4 = {
      sizeof(bor4),
      BrigEOperandReg,
      Brigb32,
      0,
      35
    };
    operands.append(&bor4);

    hsa::brig::GenLLVM codegen(strings, directives, code, operands);
    codegen();
    EXPECT_NE(0, codegen.str().size());

    EXPECT_NE(std::string::npos, codegen.str().find(std::string(
    "declare <4 x i8> @Abs_P_s8x4(<4 x i8>)")));
    EXPECT_NE(std::string::npos, codegen.str().find(std::string(
    "declare <2 x i16> @AddSat_PP_u16x2(<2 x i16>, <2 x i16>)")));
    EXPECT_NE(std::string::npos, codegen.str().find(std::string(
    "define void @packed_ops(<4 x i8>* %x)")));
    EXPECT_NE(std::string::npos, codegen.str().find(std::string(
    "getelementptr %struct.regs* %gpu_reg_p, i32 0, i32 1, i32 0, i32 2")));
    EXPECT_NE(std::string::npos, codegen.str().find(std::string(
    "getelementptr %struct.regs* %gpu_reg_p, i32 0, i32 1, i32 0, i32 3")));
    EXPECT_NE(std::string::npos, codegen.str().find(std::string(
    "call <4 x i8> @Abs_P_s8x4")));
    EXPECT_NE(std::string::npos, codegen.str().find(std::string(
    "call <2 x i16> @AddSat_PP_u16x2")));
    EXPECT_NE(std::string::npos, codegen.str().find(std::string(
    "%gpu_reg_p = alloca %struct.regs")));
    EXPECT_NE(std::string::npos, codegen.str().find(std::string(
    "ret void")));

    llvm::Module *mod = codegen.getModule();
    u8x4 x;
    void *args[] = { &x };
    hsa::brig::launchBrig(mod, mod->getFunction("packed_ops"), args);
  }
}

TEST(Brig2LLVMTest, Example4) {
  {
    hsa::brig::StringBuffer strings;
    for(unsigned i = 0; i < 8; ++i) strings.append_char(0);
    strings.append("&branch_ops");
    strings.append("%x");
    strings.append("$c1");
    strings.append("$s1");
    strings.append("$s2");
    strings.append("@then");
    strings.append("$s0");
    strings.append("$s3");
    strings.append("@outof_IF");

    hsa::brig::Buffer directives;
    for(unsigned i = 0; i < 8; ++i) directives.append_char(0);
    BrigDirectiveVersion bdv = {
      sizeof(bdv),
      BrigEDirectiveVersion,
      8,
      1,
      0,
      BrigELarge,
      BrigEFull,
      BrigENosftz,
      0
    };
    directives.append(&bdv);

    BrigDirectiveFunction bdf = {
      sizeof(bdf),                    // size
      BrigEDirectiveFunction,         // kind
      8,                              // c_code
      8,                              // s_name
      0,                              // inParamCount
      directives.size() + sizeof(bdf) +
      sizeof(BrigDirectiveSymbol),    // d_firstSCopedDirective
      5,                              // operationCount
      directives.size() + sizeof(bdf) +
      sizeof(BrigDirectiveSymbol) +
      2 * sizeof(BrigDirectiveLabel), // d_nextDirectivef
      BrigNone,                       // attribute
      0,                              // fbarCount
      1,                              // outParamCount
      0                               // d_firstInParam
    };
    directives.append(&bdf);

    BrigDirectiveSymbol bds = {
      sizeof(bds),          // size
      BrigEDirectiveSymbol, // kind
      {
        8,                    // c_code
        BrigArgSpace,         // storageClass
        BrigNone,             // attribute
        0,                    // reserved
        0,                    // symbolModifier
        0,                    // dim
        20,                   // s_name
        Brigs8x4,             // type
        1                     // align
      },
      0,                    // d_init
      0                     // reserved
    };
    directives.append(&bds);

    BrigDirectiveLabel bdl1 = {
      sizeof(bdl1),         // size
      BrigEDirectiveLabel, // kind
      108,                 // c_code
      35                   // s_name
    };
    directives.append(&bdl1);

    BrigDirectiveLabel bdl2 = {
      sizeof(bdl2),         // size
      BrigEDirectiveLabel, // kind
      140,                 // c_code
      49                   // s_name
    };
    directives.append(&bdl2);

    hsa::brig::Buffer code;
    for(unsigned i = 0; i < 8; ++i) code.append_char(0);
    BrigInstBase cbr = {
      sizeof(cbr),       // size
      BrigEInstBase,     // kind
      BrigCbr,           // opcode
      Brigb1,            // type
      BrigNoPacking,     // packing
      { 84, 8, 44, 0, 0 } // o_operand
    };
    code.append(&cbr);

    BrigInstBase abs = {
      sizeof(abs),        // size
      BrigEInstBase,      // kind
      BrigAbs,            // opcode
      Brigs8x4,           // type
      BrigPackP,          // packing
      { 20, 32, 0, 0, 0 } // o_operand
    };
    code.append(&abs);

    BrigInstBar brn = {
      sizeof(brn),         // size
      BrigEInstBar,        // kind
      BrigBrn,             // opcode
      Brigb32,             // type
      BrigNoPacking,       // type
      { 84, 76, 0, 0, 0 }, // o_operand
      0                    // syncFlags
    };
    code.append(&brn);

    BrigInstBase add = {
      sizeof(add),         // size
      BrigEInstBase,       // kind
      BrigAdd,             // opcode
      Brigu16x2,           // type
      BrigPackPPsat,       // packing
      { 20, 52, 64, 0, 0 } // o_operand
    };
    code.append(&add);

    BrigInstBase ret = {
      sizeof(ret),         // size
      BrigEInstBase,       // kind
      BrigRet,             // opcode
      Brigb32,             // type
      BrigNoPacking,       // packing
      { 0, 0, 0, 0, 0 }    // o_operand
    };
    code.append(&ret);

    hsa::brig::Buffer operands;
    for(unsigned i = 0; i < 8; ++i) operands.append_char(0);

    BrigOperandReg c1 = {
      sizeof(c1),      // size
      BrigEOperandReg, // kind
      Brigb1,          // type
      0,               // reserved
      23               // name
    };
    operands.append(&c1);

    BrigOperandReg s1 = {
      sizeof(s1),      // size
      BrigEOperandReg, // kind
      Brigb32,         // type
      0,               // reserved
      27               // name
    };
    operands.append(&s1);

    BrigOperandReg s2 = {
      sizeof(s2),      // size
      BrigEOperandReg, // kind
      Brigb32,         // type
      0,               // reserved
      31               // name
    };
    operands.append(&s2);

    BrigOperandLabelRef then = {
      sizeof(then),         // size
      BrigEOperandLabelRef, // kind
      108                   // labeldirective
    };
    operands.append(&then);

    BrigOperandReg s0 = {
      sizeof(s0),      // size
      BrigEOperandReg, // kind
      Brigb32,         // type
      0,               // reserved
      41               // name
    };
    operands.append(&s0);

    BrigOperandReg s3 = {
      sizeof(s3),      // size
      BrigEOperandReg, // kind
      Brigb32,         // type
      0,               // reserved
      45               // name
    };
    operands.append(&s3);

    BrigOperandLabelRef outOfIf = {
      sizeof(outOfIf),      // size
      BrigEOperandLabelRef, // kind
      120                   // labeldirective
    };
    operands.append(&outOfIf);

    BrigOperandImmed zero = {
      sizeof(zero),      // size
      BrigEOperandImmed, // kind
      Brigb32,           // type
      0,                 // reserved
      { 0 }              // bits
    };
    zero.bits.u = 0;
    operands.append(&zero);

    hsa::brig::GenLLVM codegen(strings, directives, code, operands);
    codegen();
    EXPECT_NE(0, codegen.str().size());
    EXPECT_NE(std::string::npos, codegen.str().find(std::string(
    "declare <4 x i8> @Abs_P_s8x4(<4 x i8>)")));
    EXPECT_NE(std::string::npos, codegen.str().find(std::string(
    "declare <2 x i16> @AddSat_PP_u16x2(<2 x i16>, <2 x i16>)")));
    EXPECT_NE(std::string::npos, codegen.str().find(std::string(
    "outof_IF:")));
    EXPECT_NE(std::string::npos, codegen.str().find(std::string(
    "then:")));
    EXPECT_NE(std::string::npos, codegen.str().find(std::string(
    "brig.init.succ:")));
    EXPECT_NE(std::string::npos, codegen.str().find(std::string(
    ", label %then, label %brig.init.succ")));
    EXPECT_NE(std::string::npos, codegen.str().find(std::string(
    "br label %outof_IF")));
    EXPECT_NE(std::string::npos, codegen.str().find(std::string(
    "; preds = %then, %brig.init.succ")));

    llvm::Module *mod = codegen.getModule();
    u8x4 x;
    void *args[] = { &x };
    hsa::brig::launchBrig(mod, mod->getFunction("branch_ops"), args);
  }
}

TEST(Brig2LLVMTest, Example5) {
  {
    hsa::brig::StringBuffer strings;
    for(unsigned i = 0; i < 8; ++i) strings.append_char(0);
    strings.append("&callee");
    strings.append("&caller");

    hsa::brig::Buffer directives;
    for(unsigned i = 0; i < 8; ++i) directives.append_char(0);
    BrigDirectiveVersion bdv = {
      sizeof(bdv),
      BrigEDirectiveVersion,
      8,
      1,
      0,
      BrigELarge,
      BrigEFull,
      BrigENosftz,
      0
    };
    directives.append(&bdv);

    BrigDirectiveFunction callee = {
      sizeof(callee),                 // size
      BrigEDirectiveFunction,         // kind
      8,                              // c_code
      8,                              // s_name
      0,                              // inParamCount
      directives.size() +
      sizeof(callee),                 // d_firstSCopedDirective
      1,                              // operationCount
      directives.size() +
      sizeof(callee),                 // d_nextDirective
      BrigNone,                       // attribute
      0,                              // fbarCount
      0,                              // outParamCount
      0                               // d_firstInParam
    };
    directives.append(&callee);

    BrigDirectiveFunction caller = {
      sizeof(caller),                 // size
      BrigEDirectiveFunction,         // kind
      40,                             // c_code
      16,                              // s_name
      0,                              // inParamCount
      directives.size() +
      sizeof(caller),                 // d_firstSCopedDirective
      2,                              // operationCount
      directives.size() + sizeof(callee) +
      2 * sizeof(BrigDirectiveScope), // d_nextDirective
      BrigNone,                       // attribute
      0,                              // fbarCount
      0,                              // outParamCount
      0                               // d_firstInParam
    };
    directives.append(&caller);

    BrigDirectiveScope bds1 = {
      sizeof(bds1),           // size
      BrigEDirectiveArgStart, // kind
      40                      // c_code
    };
    directives.append(&bds1);

    BrigDirectiveScope bds2 = {
      sizeof(bds2),           // size
      BrigEDirectiveArgEnd,   // kind
      72                      // c_code
    };
    directives.append(&bds2);

    hsa::brig::Buffer code;
    for(unsigned i = 0; i < 8; ++i) code.append_char(0);
    BrigInstBase ret = {
      sizeof(ret),         // size
      BrigEInstBase,       // kind
      BrigRet,             // opcode
      Brigb32,             // type
      BrigNoPacking,       // packing
      { 0, 0, 0, 0, 0 }    // o_operand
    };
    code.append(&ret);

    BrigInstBase call = {
      sizeof(call),        // size
      BrigEInstBase,       // kind
      BrigCall,            // opcode
      Brigb32,             // type
      BrigNoPacking,       // packing
      { 16, 40, 8, 40, 0 }  // o_operand
    };
    code.append(&call);
    code.append(&ret);

    hsa::brig::Buffer operands;
    for(unsigned i = 0; i < 8; ++i) operands.append_char(0);

    BrigOperandFunctionRef calleeFunc = {
      sizeof(BrigOperandFunctionRef), // size
      BrigEOperandFunctionRef,        // kind
      28                              // fn
    };
    operands.append(&calleeFunc);

    BrigOperandImmed zero = {
      sizeof(zero),      // size
      BrigEOperandImmed, // kind
      Brigb32,           // type
      0,                 // reserved
      { 0 }              // bits
    };
    zero.bits.u = 0;
    operands.append(&zero);

    BrigOperandArgumentList argList = {
      sizeof(argList),          // size
      BrigEOperandArgumentList, // kind
      0,                        // elementCount
      { 8 }                     // o_args
    };
    operands.append(&argList);

    hsa::brig::GenLLVM codegen(strings, directives, code, operands);
    codegen();
    EXPECT_NE(0, codegen.str().size());
    EXPECT_NE(std::string::npos, codegen.str().find(std::string(
    "define void @callee() {")));
    EXPECT_NE(std::string::npos, codegen.str().find(std::string(
    "define void @caller() {")));
    EXPECT_NE(std::string::npos, codegen.str().find(std::string(
    "call void @callee()")));

    llvm::Module *mod = codegen.getModule();
    llvm::ArrayRef<void *> args;
    hsa::brig::launchBrig(mod, mod->getFunction("caller"), args);
  }
}

TEST(Brig2LLVMTest, Example6) {
#if 0  // this test case is same as the wiki
  {
    hsa::brig::StringBuffer strings;
    strings.append(std::string("&callee"));
    strings.append(std::string("%output"));
    strings.append(std::string("%input"));
    strings.append(std::string("$s0"));
    strings.append(std::string("&caller"));
    strings.append(std::string("%an_input"));
    strings.append(std::string("$s1"));
    strings.append(std::string("%an_output"));

    hsa::brig::Buffer directives;
    BrigDirectiveVersion bdv = {
      sizeof(bdv),                     // size
      BrigEDirectiveVersion,           // kind
      0,                               // c_code
      1,                               // major
      0,                               // minor
      BrigESmall,                      // machine
      BrigEFull,                       // profile
      BrigENosftz,                     // ftz
      0                                // reserved
    };
    directives.append(&bdv);

    BrigDirectiveFunction callee = {
      sizeof(callee),                  // size
      BrigEDirectiveFunction,          // kind
      0,                               // c_code
      0,                               // s_name
      1,                               // inParamCount
      140,                             // d_firstScopeDirective
      3,                               // operationCount
      140,                             // d_nextDirective
      BrigNone,                        // attribute
      0,                               // fbarCount
      1,                               // outParamCount
      100                               // d_firstParam
    };
    directives.append(&callee);

    BrigDirectiveSymbol bdsy1 = {
      sizeof(bdsy1),                   // size
      BrigEDirectiveSymbol,            // kind
      {
        0,                               // c_code
        BrigArgSpace,                    // storageClass
        BrigNone,                        // attribute
        0,                               // reserved
        0,                               // symbolModifier
        0,                               // dim
        8,                               // s_name
        Brigf32,                         // type
        1                                // align
      },
      0,                               // d_init
      0                                // reserved
    };
    directives.append(&bdsy1);

    BrigDirectiveSymbol bdsy2 = {
      sizeof(bdsy2),                   // size
      BrigEDirectiveSymbol,            // kind
      {
        0,                               // c_code
        BrigArgSpace,                    // storageClass
        BrigNone,                        // attribute
        0,                               // reserved
        0,                               // symbolModifier
        0,                               // dim
        16,                              // s_name
        Brigf32,                         // type
        1                                // align
      },
      0,                               // d_init
      0                                // reserved
    };
    directives.append(&bdsy2);

    BrigDirectiveFunction caller = {
      sizeof(caller),                  // size
      BrigEDirectiveFunction,          // kind
      120,                             // c_code
      27,                              // s_name
      0,                               // inParamCount
      180,                             // d_firstScopeDirective
      3,                               // operationCount
      276,                             // d_nextDirective
      BrigNone,                        // attribute
      0,                               // fbarCount
      0,                               // outParamCount
      0                                // d_firstParam
    };
    directives.append(&caller);

    BrigDirectiveScope bdsc1 = {
      sizeof(bdsc1),                   // size
      BrigEDirectiveArgStart,          // kind
      120                              // c_code
    };
    directives.append(&bdsc1);

    BrigDirectiveSymbol bdsy3 = {
      sizeof(bdsy3),                    // size
      BrigEDirectiveSymbol,             // kind
      {
        120,                             // c_code
        BrigArgSpace,                    // storageClass
        BrigNone,                        // attribute
        0,                               // reserved
        0,                               // symbolModifier
        0,                               // dim
        35,                              // s_name
        Brigf32,                         // type
        1                                // align
      },
      0,                               // d_init
      0                                // reserved
    };
    directives.append(&bdsy3);

    BrigDirectiveSymbol bdsy4 = {
      sizeof(bdsy4),                   // size
      BrigEDirectiveSymbol,            // kind
      {
        164,                             // c_code
        BrigArgSpace,                    // storageClass
        BrigNone,                        // attribute
        0,                               // reserved
        0,                               // symbolModifier
        0,                               // dim
        49,                              // s_name
        Brigf32,                         // type
        1                                // align
      },
      0,                               // d_init
      0                                // reserved
    };
    directives.append(&bdsy4);

    BrigDirectiveScope bdsc2 = {
      sizeof(bdsc2),                   // size
      BrigEDirectiveArgEnd,            // kind
      240                              // c_code
    };
    directives.append(&bdsc2);

    hsa::brig::Buffer code;
    BrigInstLdSt ld1 = {
      sizeof(ld1),                     // size
      BrigEInstLdSt,                   // kind
      BrigLd,                          // opcode
      Brigf32,                         // type
      BrigNoPacking,                   // packing
      { 0, 8, 20, 0, 0 },              // o_operand
      BrigArgSpace,                    // storageClass
      BrigRegular,                     // memorySemantic
      0                                // equivClass
    };
    code.append(&ld1);

    BrigInstLdSt st1 = {
      sizeof(st1),                     // size
      BrigEInstLdSt,                   // kind
      BrigSt,                          // opcode
      Brigf32,                         // type
      BrigNoPacking,                   // packing
      { 8, 36, 0, 0, 0 },              // o_operand
      BrigArgSpace,                    // storageClass
      BrigRegular,                     // memorySemantic
      0                                // equivClass
    };
    code.append(&st1);

    BrigInstBase ret = {
      sizeof(ret),                     //size
      BrigEInstBase,                   //kind
      BrigRet,                         //opcode
      Brigf32,                         //type
      BrigNoPacking,                   //packing
      {0, 0, 0, 0, 0},                 //o_operand
    };
    code.append(&ret);

    BrigInstLdSt st2 = {
      sizeof(st2),                     // size
      BrigEInstLdSt,                   // kind
      BrigSt,                          // opcode
      Brigf32,                         // type
      BrigNoPacking,                   // packing
      { 52, 64, 0, 0, 0 },             // o_operand
      BrigArgSpace,                    // storageClass
      BrigRegular,                     // memorySemantic
      0                                // equivClass
    };
    code.append(&st2);

    BrigInstBase call = {
      sizeof(call),                    // size
      BrigEInstBase,                   // kind
      BrigCall,                        // opcode
      Brigf32,                         // type
      BrigNoPacking,                   // packing
      { 0, 104, 96, 124, 0 },          // o_operand
    };
    code.append(&call);
    code.append(&ld1);
    code.append(&st1);
    code.append(&ret);

    BrigInstLdSt ld2 = {
      sizeof(ld2),                     // size
      BrigEInstLdSt,                   // kind
      BrigLd,                          // opcode
      Brigf32,                         // type
      BrigNoPacking,                   // packing
      { 0, 8,  80, 0, 0 },             // o_operand
      BrigArgSpace,                    // storageClasss
      BrigRegular,                     // memorySemantic
      0                                // equivClass
    };
    code.append(&ld2);

    hsa::brig::Buffer operands;
    for(unsigned i = 0; i < 8; ++i) operands.append_char(0);

    BrigOperandReg bor1 = {
      sizeof(bor1),                    // size
      BrigEOperandReg,                 // kind
      Brigb32,                         // type
      0,                               // reserved
      23                               // name
    };
    operands.append(&bor1);

    BrigOperandAddress boa1 = {
      sizeof(boa1),                    // size
      BrigEOperandAddress,             // kind
      Brigb32,                         // type
      0,                               // reserved
      100,                             // directive
      0                                // offset
    };
    operands.append(&boa1);

    BrigOperandAddress boa2 = {
      sizeof(boa2),                    // size
      BrigEOperandAddress,             // kind
      Brigb32,                         // type
      0,                               // reserved
      60,                              // directive
      0                                // offset
    };
    operands.append(&boa2);

    BrigOperandReg bor2 = {
      sizeof(bor2),                    // size
      BrigEOperandReg,                 // kind
      Brigb32,                         // type
      0,                               // reserved
      45                               // name
    };
    operands.append(&bor2);

    BrigOperandAddress boa3 = {
      sizeof(boa3),                    // size
      BrigEOperandAddress,             // kind
      Brigb32,                         // type
      0,                               // reserved
      188,                             // directive
      0                                // offset
    };
    operands.append(&boa3);

    BrigOperandAddress boa4 = {
      sizeof(boa4),                    // size
      BrigEOperandAddress,             // kind
      Brigb32,                         // type
      0,                               // reserved
      228,                             // directive
      0                                // offset
    };
    operands.append(&boa4);

    BrigOperandFunctionRef bofr = {
      sizeof(bofr),                    // size
      BrigEOperandFunctionRef,         // kind
      20                               // fn
    };
    operands.append(&bofr);

    BrigOperandArgumentList boal1 = {
      sizeof(boal1),                   // size
      BrigEOperandArgumentList,        // kind
      1,                               // elementCount
      {116}                            // o_args[0]
    };
    operands.append(&boal1);

    BrigOperandArgumentRef boar1 = {
      sizeof(boar1),                   // size
      BrigEOperandArgumentRef,         // kind
      188                              // arg
    };
    operands.append(&boar1);

    BrigOperandArgumentList boal2 = {
      sizeof(boal2),                   // size
      BrigEOperandArgumentList,        // kind
      1,                               // elementCount
      {136}                            // o_args[0]
    };
    operands.append(&boal2);

    BrigOperandArgumentRef boar2 = {
      sizeof(boar2),                   // size
      BrigEOperandArgumentRef,         // kind
      228                              // arg
    };
    operands.append(&boar2);

    hsa::brig::GenLLVM codegen(strings, directives, code, operands);
    codegen();

    EXPECT_NE(0, codegen.str().size());
    EXPECT_NE(std::string::npos, codegen.str().find(std::string(
    "define void @callee(float *%output, float *%input) {")));
    EXPECT_NE(std::string::npos, codegen.str().find(std::string(
    "define void @caller() {")));
    EXPECT_NE(std::string::npos, codegen.str().find(std::string(
    "call void @callee(float *%output, float *%input)")));

    llvm::Module *mod = codegen.getModule();
    llvm::ArrayRef<void *> args;
    hsa::brig::launchBrig(mod, mod->getFunction("caller"), args);
  }
#endif  //end of this test case is same as the wiki

#if 0  //this test case move the seventh operands to the last
  {
    hsa::brig::StringBuffer strings;
    strings.append(std::string("&callee"));
    strings.append(std::string("%output"));
    strings.append(std::string("%input"));
    strings.append(std::string("$s0"));
    strings.append(std::string("&caller"));
    strings.append(std::string("%an_input"));
    strings.append(std::string("$s1"));
    strings.append(std::string("%an_output"));

    hsa::brig::Buffer directives;

    BrigDirectiveVersion bdv = {
      20,                              // size
      BrigEDirectiveVersion,           // kind
      0,                               // c_code
      1,                               // major
      0,                               // minor
      BrigESmall,                      // machine
      BrigEFull,                       // profile
      BrigENosftz,                     // ftz
      0                                // reserved
    };
    directives.append(&bdv);

    BrigDirectiveFunction callee = {
      40,                              // size
      BrigEDirectiveFunction,          // kind
      0,                               // c_code
      0,                               // s_name
      1,                               // inParamCount
      140,                             // d_firstScopeDirective
      3,                               // operationCount
      140,                             // d_nextDirective
      BrigNone,                        // attribute
      0,                               // fbarCount
      1,                               // outParamCount
      100                              // d_firstParam
    };
    directives.append(&callee);

    BrigDirectiveSymbol bdsy1 = {
      40,                              // size
      BrigEDirectiveSymbol,            // kind
      {
        0,                               // c_code
        BrigArgSpace,                    // storageClass
        BrigNone,                        // attribute
        0,                               // reserved
        0,                               // symbolModifier
        0,                               // dim
        8,                               // s_name
        Brigf32,                         // type
        1                                // align
      },
      0,                               // d_init
      0                                // reserved
    };
    directives.append(&bdsy1);

    BrigDirectiveSymbol bdsy2 = {
      40,                              // size
      BrigEDirectiveSymbol,            // kind
      {
        0,                               // c_code
        BrigArgSpace,                    // storageClass
        BrigNone,                        // attribute
        0,                               // reserved
        0,                               // symbolModifier
        0,                               // dim
        16,                              // s_name
        Brigf32,                         // type
        1                                // align
      },
      0,                               // d_init
      0                                // reserved
    };
    directives.append(&bdsy2);

    BrigDirectiveFunction caller = {
      40,                              // size
      BrigEDirectiveFunction,          // kind
      120,                             // c_code
      27,                              // s_name
      0,                               // inParamCount
      180,                             // d_firstScopeDirective
      3,                               // operationCount
      276,                             // d_nextDirective
      BrigNone,                        // attribute
      0,                               // fbarCount
      0,                               // outParamCount
      0                                // d_firstParam
    };
    directives.append(&caller);

    BrigDirectiveScope bdsc1 = {
      8,                               // size
      BrigEDirectiveArgStart,          // kind
      120                              // c_code
    };
    directives.append(&bdsc1);

    BrigDirectiveSymbol bdsy3 = {
      40,                              // size
      BrigEDirectiveSymbol,            // kind
      {
        120,                             // c_code
        BrigArgSpace,                    // storageClass
        BrigNone,                        // attribute
        0,                               // reserved
        0,                               // symbolModifier
        0,                               // dim
        35,                              // s_name
        Brigf32,                         // type
        1                                // align
      },
      0,                               // d_init
      0                                // reserved
    };
    directives.append(&bdsy3);

    BrigDirectiveSymbol bdsy4 = {
      40,                              // size
      BrigEDirectiveSymbol,            // kind
      {
        164,                             // c_code
        BrigArgSpace,                    // storageClass
        BrigNone,                        // attribute
        0,                               // reserved
        0,                               // symbolModifier
        0,                               // dim
        49,                              // s_name
        Brigf32,                         // type
        1                                // align
      },
      0,                               // d_init
      0                                // reserved
    };
    directives.append(&bdsy4);

    BrigDirectiveScope bdsc2 = {
      8,                               // size
      BrigEDirectiveArgEnd,            // kind
      240                              // c_code
    };
    directives.append(&bdsc2);

    hsa::brig::Buffer code;
    BrigInstLdSt ld1 = {
      sizeof(ld1),                     // size
      BrigEInstLdSt,                   // kind
      BrigLd,                          // opcode
      Brigf32,                         // type
      BrigNoPacking,                   // packing
      { 0, 8, 20, 0, 0 },              // o_operand
      BrigArgSpace,                    // storageClass
      BrigRegular,                     // memorySemantic
      0                                // equivClass
    };
    code.append(&ld1);

    BrigInstLdSt st1 = {
      sizeof(st1),                     // size
      BrigEInstLdSt,                   // kind
      BrigSt,                          // opcode
      Brigf32,                         // type
      BrigNoPacking,                   // packing
      { 8, 36, 0, 0, 0 },              // o_operand
      BrigArgSpace,                    // storageClass
      BrigRegular,                     // memorySemantic
      0                                // equivClass
    };
    code.append(&st1);

    BrigInstBase ret = {
      sizeof(ret),                     //size
      BrigEInstBase,                   //kind
      BrigRet,                         //opcode
      Brigf32,                         //type
      BrigNoPacking,                   //packing
      {0, 0, 0, 0, 0},                 //o_operand
    };
    code.append(&ret);

    BrigInstLdSt st2 = {
      sizeof(st2),                     // size
      BrigEInstLdSt,                   // kind
      BrigSt,                          // opcode
      Brigf32,                         // type
      BrigNoPacking,                   // packing
      { 52, 64, 0, 0, 0 },             // o_operand
      BrigArgSpace,                    // storageClass
      BrigRegular,                     // memorySemantic
      0                                // equivClass
    };
    code.append(&st2);

    BrigInstBase call = {
      sizeof(call),                    // size
      BrigEInstBase,                   // kind
      BrigCall,                        // opcode
      Brigf32,                         // type
      BrigNoPacking,                   // packing
      { 0, 88, 80, 108, 0 },           // o_operand
    };
    code.append(&call);
    code.append(&ld1);
    code.append(&st1);
    code.append(&ret);

    BrigInstLdSt ld2 = {
      sizeof(ld2),                     // size
      BrigEInstLdSt,                   // kind
      BrigLd,                          // opcode
      Brigf32,                         // type
      BrigNoPacking,                   // packing
      { 0, 8,  128, 0, 0 },            // o_operand
      BrigArgSpace,                    // storageClasss
      BrigRegular,                     // memorySemantic
      0                                // equivClass
    };
    code.append(&ld2);

    hsa::brig::Buffer operands;
    for(unsigned i = 0; i < 8; ++i) operands.append_char(0);

    BrigOperandReg bor1 = {
      sizeof(bor1),                    // size
      BrigEOperandReg,                 // kind
      Brigb32,                         // type
      0,                               // reserved
      23                               // name
    };
    operands.append(&bor1);

    BrigOperandAddress boa1 = {
      sizeof(boa1),                    // size
      BrigEOperandAddress,             // kind
      Brigb32,                         // type
      0,                               // reserved
      100,                             // directive
      0                                // offset
    };
    operands.append(&boa1);

    BrigOperandAddress boa2 = {
      sizeof(boa2),                    // size
      BrigEOperandAddress,             // kind
      Brigb32,                         // type
      0,                               // reserved
      60,                              // directive
      0                                // offset
    };
    operands.append(&boa2);

    BrigOperandReg bor2 = {
      sizeof(bor2),                    // size
      BrigEOperandReg,                 // kind
      Brigb32,                         // type
      0,                               // reserved
      45                               // name
    };
    operands.append(&bor2);

    BrigOperandAddress boa3 = {
      sizeof(boa3),                    // size
      BrigEOperandAddress,             // kind
      Brigb32,                         // type
      0,                               // reserved
      188,                             // directive
      0                                // offset
    };
    operands.append(&boa3);

    BrigOperandFunctionRef bofr = {
      sizeof(bofr),                    // size
      BrigEOperandFunctionRef,         // kind
      20                               // fn
    };
    operands.append(&bofr);

    BrigOperandArgumentList boal1 = {
      sizeof(boal1),                   // size
      BrigEOperandArgumentList,        // kind
      1,                               // elementCount
      {100}                             // o_args[0]
    };
    operands.append(&boal1);

    BrigOperandArgumentRef boar1 = {
      sizeof(boar1),                   // size
      BrigEOperandArgumentRef,         // kind
      188                              // arg
    };
    operands.append(&boar1);

    BrigOperandArgumentList boal2 = {
      sizeof(boal2),                   // size
      BrigEOperandArgumentList,        // kind
      1,                               // elementCount
      {120}                            // o_args[0]
    };
    operands.append(&boal2);

    BrigOperandArgumentRef boar2 = {
      sizeof(boar2),                   // size
      BrigEOperandArgumentRef,         // kind
      228                              // arg
    };
    operands.append(&boar2);

    BrigOperandAddress boa4 = {
      sizeof(boa4),                    // size
      BrigEOperandAddress,             // kind
      Brigb32,                         // type
      0,                               // reserved
      228,                             // directive
      0                                // offset
    };
    operands.append(&boa4);

    hsa::brig::GenLLVM codegen(strings, directives, code, operands);
    codegen();
    EXPECT_NE(0, codegen.str().size());
    EXPECT_NE(std::string::npos, codegen.str().find(std::string(
    "define void @callee(float *%output, float *%input) {")));
    EXPECT_NE(std::string::npos, codegen.str().find(std::string(
    "define void @caller() {")));
    EXPECT_NE(std::string::npos, codegen.str().find(std::string(
    "call void @callee(float *%output, float *%input)")));

    llvm::Module *mod = codegen.getModule();
    llvm::ArrayRef<void *> args;
    hsa::brig::launchBrig(mod, mod->getFunction("caller"), args);
  }
#endif  //end of this test case move the seventh operands to the last
}

TEST(Brig2LLVMTest, validateBrigDirectiveComment) {
  {
    hsa::brig::StringBuffer strings;
    for(unsigned i = 0; i < 8; ++i) strings.append_char(0);
    strings.append(std::string("// content of brig comment"));

    hsa::brig::Buffer directives;
    for(unsigned i = 0; i < 8; ++i) directives.append_char(0);

    BrigDirectiveVersion bdv = {
      sizeof(bdv),
      BrigEDirectiveVersion,
      8,
      1,
      0,
      BrigELarge,
      BrigEFull,
      BrigENosftz,
      0
    };
    directives.append(&bdv);

    BrigDirectiveComment bdc = {
      sizeof(bdc),                //uint16_t size;
      BrigEDirectiveComment,      //uint16_t kind;
      8,                          //BrigcOffset32_t c_code;
      0                           //BrigsOffset32_t s_name;
    };
    directives.append(&bdc);

    hsa::brig::Buffer code;
    for(unsigned i = 0; i < 8; ++i) code.append_char(0);

    hsa::brig::Buffer operands;
    for(unsigned i = 0; i < 8; ++i) operands.append_char(0);

    hsa::brig::BrigModule mod(strings, directives, code, operands,
                              &llvm::errs());
    EXPECT_TRUE(mod.isValid());
  }
  //invalid test
  {
    hsa::brig::StringBuffer strings;
    for(unsigned i = 0; i < 8; ++i) strings.append_char(0);
    strings.append(std::string("// content of brig comment"));

    hsa::brig::Buffer directives;
    for(unsigned i = 0; i < 8; ++i) directives.append_char(0);

    BrigDirectiveVersion bdv = {
      sizeof(bdv),
      BrigEDirectiveVersion,
      0,
      1,
      0,
      BrigELarge,
      BrigEFull,
      BrigENosftz,
      0
    };
    directives.append(&bdv);

    BrigDirectiveComment bdc = {
      sizeof(bdc),                     //uint16_t size;
      BrigEDirectiveComment,           //uint16_t kind;
      10,                              //BrigcOffset32_t c_code; correct: 0
      0                                //BrigsOffset32_t s_name; correct: 0
    };
    directives.append(&bdc);

    hsa::brig::Buffer code;
    for(unsigned i = 0; i < 8; ++i) code.append_char(0);

    hsa::brig::Buffer operands;

    std::string errorMsg;
    llvm::raw_string_ostream errMsgOut(errorMsg);
    hsa::brig::BrigModule mod(strings, directives, code, operands, &errMsgOut);
    EXPECT_FALSE(mod.isValid());
    errMsgOut.flush();
    EXPECT_NE(std::string::npos, errorMsg.find(std::string(
    "c_code past the code section")));
  }
  {
    hsa::brig::StringBuffer strings;
    for(unsigned i = 0; i < 8; ++i) strings.append_char(0);
    strings.append(std::string("// content of brig comment"));

    hsa::brig::Buffer directives;
    for(unsigned i = 0; i < 8; ++i) directives.append_char(0);
    BrigDirectiveVersion bdv = {
      sizeof(bdv),
      BrigEDirectiveVersion,
      0,
      1,
      0,
      BrigELarge,
      BrigEFull,
      BrigENosftz,
      0
    };
    directives.append(&bdv);

    BrigDirectiveComment bdc = {
      sizeof(bdc),                         //uint16_t size;
      BrigEDirectiveComment,               //uint16_t kind;
      0,                                   //BrigcOffset32_t c_code; correct: 0
      100                                  //BrigsOffset32_t s_name; correct: 0
    };
    directives.append(&bdc);

    hsa::brig::Buffer code;
    for(unsigned i = 0; i < 8; ++i) code.append_char(0);

    hsa::brig::Buffer operands;

    std::string errorMsg;
    llvm::raw_string_ostream errMsgOut(errorMsg);
    hsa::brig::BrigModule mod(strings, directives, code, operands, &errMsgOut);
    EXPECT_FALSE(mod.isValid());
    errMsgOut.flush();
    EXPECT_NE(std::string::npos, errorMsg.find(std::string(
    "s_name past the strings section")));
  }
}

TEST(Brig2LLVMTest, validateBrigDirectiveFile) {
  {
    hsa::brig::StringBuffer strings;
    for(unsigned i = 0; i < 8; ++i) strings.append_char(0);
    strings.append(std::string("filename"));

    hsa::brig::Buffer directives;
    for(unsigned i = 0; i < 8; ++i) directives.append_char(0);
    BrigDirectiveVersion bdv = {
      sizeof(bdv),
      BrigEDirectiveVersion,
      8,
      1,
      0,
      BrigELarge,
      BrigEFull,
      BrigENosftz,
      0
    };
    directives.append(&bdv);
    BrigDirectiveFile bdf = {
      sizeof(bdf),                    //uint16_t size;
      BrigEDirectiveFile,             //uint16_t kind;
      8,                              //BrigcOffset32_t c_code;
      1,                              //uint32_t fileid;
      0                               //BrigsOffset32_t s_filename;
    };
    directives.append(&bdf);

    hsa::brig::Buffer code;
    for(unsigned i = 0; i < 8; ++i) code.append_char(0);

    hsa::brig::Buffer operands;

    hsa::brig::BrigModule mod(strings, directives, code, operands,
                              &llvm::errs());
    EXPECT_TRUE(mod.isValid());
  }
  //invalid test
  {
    hsa::brig::StringBuffer strings;
    for(unsigned i = 0; i < 8; ++i) strings.append_char(0);
    strings.append(std::string("filename"));

    hsa::brig::Buffer directives;
    for(unsigned i = 0; i < 8; ++i) directives.append_char(0);
    BrigDirectiveVersion bdv = {
      sizeof(bdv),
      BrigEDirectiveVersion,
      0,
      1,
      0,
      BrigELarge,
      BrigEFull,
      BrigENosftz,
      0
    };
    directives.append(&bdv);

    BrigDirectiveFile bdf = {
      sizeof(bdf),                      //uint16_t size;
      BrigEDirectiveFile,               //uint16_t kind;
      10,                               //BrigcOffset32_t c_code; correct: 0
      1,                                //uint32_t fileid;
      0                                 //BrigsOffset32_t s_filename; correct: 0
    };
    directives.append(&bdf);

    hsa::brig::Buffer code;
    for(unsigned i = 0; i < 8; ++i) code.append_char(0);

    hsa::brig::Buffer operands;

    std::string errorMsg;
    llvm::raw_string_ostream errMsgOut(errorMsg);
    hsa::brig::BrigModule mod(strings, directives, code, operands, &errMsgOut);
    EXPECT_FALSE(mod.isValid());
    errMsgOut.flush();
    EXPECT_NE(std::string::npos, errorMsg.find(std::string(
    "c_code past the code section")));
  }
  {
    hsa::brig::StringBuffer strings;
    for(unsigned i = 0; i < 8; ++i) strings.append_char(0);
    strings.append(std::string("filename"));

    hsa::brig::Buffer directives;
    for(unsigned i = 0; i < 8; ++i) directives.append_char(0);
    BrigDirectiveVersion bdv = {
      sizeof(bdv),
      BrigEDirectiveVersion,
      0,
      1,
      0,
      BrigELarge,
      BrigEFull,
      BrigENosftz,
      0
    };
    directives.append(&bdv);

    BrigDirectiveFile bdf = {
      sizeof(bdf),                                   //uint16_t size;
      BrigEDirectiveFile,                            //uint16_t kind;
      0,                                             //BrigcOffset32_t c_code; correct: 0
      1,                                             //uint32_t fileid;
      100                                            //BrigsOffset32_t s_filename; correct: 0
    };
    directives.append(&bdf);

    hsa::brig::Buffer code;
    for(unsigned i = 0; i < 8; ++i) code.append_char(0);

    hsa::brig::Buffer operands;

    std::string errorMsg;
    llvm::raw_string_ostream errMsgOut(errorMsg);
    hsa::brig::BrigModule mod(strings, directives, code, operands, &errMsgOut);
    EXPECT_FALSE(mod.isValid());
    errMsgOut.flush();
    EXPECT_NE(std::string::npos, errorMsg.find(std::string(
    "s_name past the strings section")));
  }
}
TEST(Brig2LLVMTest, validateBrigDirectiveLoc) {
  {
    hsa::brig::StringBuffer strings;
    for(unsigned i = 0; i < 8; ++i) strings.append_char(0);

    hsa::brig::Buffer directives;
    for(unsigned i = 0; i < 8; ++i) directives.append_char(0);
    BrigDirectiveVersion bdv = {
      sizeof(bdv),
      BrigEDirectiveVersion,
      8,
      1,
      0,
      BrigELarge,
      BrigEFull,
      BrigENosftz,
      0
    };
    directives.append(&bdv);

    BrigDirectiveLoc bdl =  {
      sizeof(bdl),                          //uint16_t size;
      BrigEDirectiveLoc,                    //uint16_t kind;
      8,                                    //BrigcOffset32_t c_code;
      0,                                    //uint32_t sourceFile;
      0,                                    //uint32_t sourceLine;
      0,                                    //uint32_t sourceColumn;
    };
    directives.append(&bdl);

    hsa::brig::Buffer code;
    for(unsigned i = 0; i < 8; ++i) code.append_char(0);

    hsa::brig::Buffer operands;

    hsa::brig::BrigModule mod(strings, directives, code, operands,
                              &llvm::errs());
    EXPECT_TRUE(mod.isValid());
  }
  //invalid test
  {
    hsa::brig::StringBuffer strings;
    for(unsigned i = 0; i < 8; ++i) strings.append_char(0);

    hsa::brig::Buffer directives;
    for(unsigned i = 0; i < 8; ++i) directives.append_char(0);
    BrigDirectiveVersion bdv = {
      sizeof(bdv),
      BrigEDirectiveVersion,
      8,
      1,
      0,
      BrigELarge,
      BrigEFull,
      BrigENosftz,
      0
    };
    directives.append(&bdv);

    BrigDirectiveLoc bdl =  {
      sizeof(bdl),                              //uint16_t size;
      BrigEDirectiveLoc,                        //uint16_t kind;
      10,                                       //BrigcOffset32_t c_code;  correct: 0
      0,                                        //uint32_t sourceFile;
      0,                                        //uint32_t sourceLine;
      0,                                        //uint32_t sourceColumn;
    };
    directives.append(&bdl);

    hsa::brig::Buffer code;
    for(unsigned i = 0; i < 8; ++i) code.append_char(0);

    hsa::brig::Buffer operands;

    std::string errorMsg;
    llvm::raw_string_ostream errMsgOut(errorMsg);
    hsa::brig::BrigModule mod(strings, directives, code, operands, &errMsgOut);
    EXPECT_FALSE(mod.isValid());
    errMsgOut.flush();
    EXPECT_NE(std::string::npos, errorMsg.find(std::string(
    "c_code past the code section")));
  }
}

TEST(Brig2LLVMTest, validateBrigDirectiveControl) {
  {
    hsa::brig::StringBuffer strings;
    for(unsigned i = 0; i < 8; ++i) strings.append_char(0);

    hsa::brig::Buffer directives;
    for(unsigned i = 0; i < 8; ++i) directives.append_char(0);
    BrigDirectiveVersion bdv = {
      sizeof(bdv),
      BrigEDirectiveVersion,
      8,
      1,
      0,
      BrigELarge,
      BrigEFull,
      BrigENosftz,
      0
    };
    directives.append(&bdv);

    BrigDirectiveControl bdc = {
      sizeof(bdc),                          //uint16_t size;
      BrigEDirectiveControl,                //uint16_t kind;
      8,
      0,
      {0, 0, 0}
    };
    directives.append(&bdc);

    hsa::brig::Buffer code;
    for(unsigned i = 0; i < 8; ++i) code.append_char(0);
    hsa::brig::Buffer operands;

    hsa::brig::BrigModule mod(strings, directives, code, operands,
                              &llvm::errs());
    EXPECT_TRUE(mod.isValid());
  }
  //invalid test
  {
    hsa::brig::StringBuffer strings;
    for(unsigned i = 0; i < 8; ++i) strings.append_char(0);

    hsa::brig::Buffer directives;
    for(unsigned i = 0; i < 8; ++i) directives.append_char(0);
    BrigDirectiveVersion bdv = {
      sizeof(bdv),
      BrigEDirectiveVersion,
      8,
      1,
      0,
      BrigELarge,
      BrigEFull,
      BrigENosftz,
      0
    };
    directives.append(&bdv);

    BrigDirectiveControl bdc = {
      sizeof(bdc),                        //uint16_t size;
      BrigEDirectiveControl,              //uint16_t kind;
      10,                                 //BrigcOffset32_t c_code; correct: 0
      0,
      {0, 0, 0}
    };
    directives.append(&bdc);

    hsa::brig::Buffer code;
    for(unsigned i = 0; i < 8; ++i) code.append_char(0);
    hsa::brig::Buffer operands;

    std::string errorMsg;
    llvm::raw_string_ostream errMsgOut(errorMsg);
    hsa::brig::BrigModule mod(strings, directives, code, operands, &errMsgOut);
    EXPECT_FALSE(mod.isValid());
    errMsgOut.flush();
    EXPECT_NE(std::string::npos, errorMsg.find(std::string(
    "c_code past the code section")));
  }
}

// This method appends a BrigDirectiveProto to the buffer. BrigDirectiveProto is
// a variable length structure. This means the last field of BrigDirectiveProto
// is an array of unknown size. Unfortunately, variable length structures are
// not well suppored in C++ 98. We work around this limitation by creating an
// appropriately sized variable length array and then reinterpret casting the
// array to a BrigDirectiveProto.
//
// This method takes input Iterators to the beginning and end of an object
// containing the BrigDirectiveProto::BrigProtoTypes of the BrigDirectiveProto's
// input and output types. Usually, it is convenient to use a pointer, but other
// iterators can also be used. To prevent errors, the method checks that
// outCount + inCount is equal to the distance between the B and E iterators.
template<class Buffer, class Iterator>
static void appendBrigDirectiveProto(Buffer &buffer,
                                     BrigsOffset32_t c_code,
                                     BrigsOffset32_t s_name,
                                     uint16_t fbarCount,
                                     uint16_t reserved,
                                     uint32_t outCount,
                                     uint32_t inCount,
                                     const Iterator &B,
                                     const Iterator &E) {
  const size_t numArgs = E - B;
  EXPECT_EQ(outCount + inCount, numArgs);

  size_t arraySize = sizeof(BrigDirectiveSignature) +
    sizeof(BrigDirectiveSignature::BrigProtoType) * (numArgs - 1);
  uint8_t *array = new uint8_t[arraySize];

  BrigDirectiveSignature *bdp =
    reinterpret_cast<BrigDirectiveSignature *>(array);

  bdp->size = arraySize;
  bdp->kind = BrigEDirectiveSignature;
  bdp->c_code = c_code;
  bdp->s_name = s_name;
  bdp->fbarCount = fbarCount;
  bdp->reserved = reserved;
  bdp->outCount = outCount;
  bdp->inCount = inCount;

  Iterator it = B;
  for (size_t i = 0; i < numArgs; ++i)
    bdp->types[i] = *it++;

  buffer.append(bdp);

  delete[] array;
}

TEST(Brig2LLVMTest, VarSizeDirective) {
  {
    hsa::brig::Buffer bb;
    BrigDirectiveSignature::BrigProtoType args[] = {
      // type, align, hasDim, dim
      {Brigu32, 1, 0, 0},
      {Brigu32, 1, 0, 0}
    };
    appendBrigDirectiveProto(bb,
                             0,  // c_code
                             0,  // s_name
                             0,  // fbarCount
                             0,  // reserved
                             1,  // outCount
                             1,  // inCount
                             &args[0],
                             &args[2]);

    EXPECT_EQ(sizeof(BrigDirectiveSignature) +
              sizeof(BrigDirectiveSignature::BrigProtoType),
              bb.size());
  }
}

TEST(Brig2LLVMTest, BrigDirectiveKernel_test) {
  //true case
  {
    hsa::brig::StringBuffer strings;
    for(unsigned i = 0; i < 8; ++i) strings.append_char(0);
    strings.append(std::string("&get_global_id"));
    hsa::brig::Buffer directives;
    for(unsigned i = 0; i < 8; ++i) directives.append_char(0);
    hsa::brig::Buffer code;
    for(unsigned i = 0; i < 8; ++i) code.append_char(0);
    hsa::brig::Buffer operands;

    BrigDirectiveVersion bdv = {
      sizeof(bdv),
      BrigEDirectiveVersion,
      8,
      1,
      0,
      BrigELarge,
      BrigEFull,
      BrigENosftz,
      0
    };
    directives.append(&bdv);

    BrigDirectiveKernel bdk = {
      sizeof(bdk),
      BrigEDirectiveKernel,
      8,                                       // c_code
      1,                                       // s_name
      0,                                       // inParamCount
      directives.size() + sizeof(bdk) +
      sizeof(BrigDirectiveSymbol),             // d_firstScopedDirective
      1,                                       // operationCount
      directives.size() + sizeof(bdk) +
      sizeof(BrigDirectiveSymbol),             // d_nextDirective
      0,                                       // attribute
      0,                                       // fbarCount
      1,                                       // outParamCount
      0                                        // d_firstInParam
    };
    directives.append(&bdk);

    BrigSymbolCommon s = {
      8,                                      // c_code
      BrigArgSpace,                           // storageClass
      BrigNone,                               // attribute
      0,                                      // reserved
      0,                                      // symbolModifier
      0,                                      // dim
      13,                                     // s_name
      Brigf32,                                // type
      1,                                      // align
    };
    BrigDirectiveSymbol bds = {
      sizeof(bds),
      BrigEDirectiveSymbol,
      s,
      0,   // d_init
      0,   // reserved
    };
    directives.append(&bds);


    hsa::brig::BrigModule mod(strings, directives, code, operands,
                              &llvm::errs());
    EXPECT_TRUE(mod.isValid());
   }
   //false case
   {
    hsa::brig::StringBuffer strings;
    for(unsigned i = 0; i < 8; ++i) strings.append_char(0);
    hsa::brig::Buffer directives;
    for(unsigned i = 0; i < 8; ++i) directives.append_char(0);
    hsa::brig::Buffer code;
    for(unsigned i = 0; i < 8; ++i) code.append_char(0);
    hsa::brig::Buffer operands;

    BrigDirectiveVersion bdv = {
      sizeof(bdv),
      BrigEDirectiveVersion,
      0,
      1,
      0,
      BrigELarge,
      BrigEFull,
      BrigENosftz,
      0
    };
    directives.append(&bdv);

    BrigDirectiveKernel bdk = {
      sizeof(bdk),
      BrigEDirectiveKernel,
      10,                                      // c_code
      13,                                      // s_name
      0,                                       // inParamCount
      96,                                      // d_firstScopedDirective
      1,                                       // operationCount
      96,                                      // d_nextDirective
      10,                                      // attribute
      0,                                       // fbarCount
      0,                                       // outParamCount
      0                                        // d_firstInParam
    };
    directives.append(&bdk);

    BrigSymbolCommon s = {
      0,                                      // c_code
      BrigArgSpace,                           // storageClass
      BrigNone,                               // attribute
      0,                                      // reserved
      0,                                      // symbolModifier
      0,                                      // dim
      1,                                      // s_name
      Brigf32,                                // type
      1,                                      // align
    };
    BrigDirectiveSymbol bds = {
      sizeof(bds),
      BrigEDirectiveSymbol,
      s,
      0,   // d_init
      0,   // reserved
    };
    directives.append(&bds);

    std::string errorMsg;
    llvm::raw_string_ostream errMsgOut(errorMsg);
    hsa::brig::BrigModule mod2(strings, directives, code, operands, &errMsgOut);
    errMsgOut.flush();
    EXPECT_FALSE(mod2.isValid());
    EXPECT_NE(std::string::npos, errorMsg.find(std::string(
    "c_code past the code section")));
    EXPECT_NE(std::string::npos, errorMsg.find(std::string(
    "s_name past the strings section")));
    EXPECT_EQ(std::string::npos, errorMsg.find(std::string(
    "Too few argument symbols")));
    EXPECT_EQ(std::string::npos, errorMsg.find(std::string(
    "Argument not in arg space")));
    EXPECT_EQ(std::string::npos, errorMsg.find(std::string(
    "The first scoped directive is too early")));
    EXPECT_EQ(std::string::npos, errorMsg.find(std::string(
    "The next directive is before the first scoped directive")));
    EXPECT_NE(std::string::npos, errorMsg.find(std::string(
    "Invalid linkage type")));
    EXPECT_EQ(std::string::npos, errorMsg.find(std::string(
    "d_firstInParam is wrong")));
   }
}

TEST(Brig2LLVMTest, BrigDirectiveExtension_test) {
  //true case
  {
    hsa::brig::StringBuffer strings;
    for(unsigned i = 0; i < 8; ++i) strings.append_char(0);
    strings.append(std::string("&get_global_id"));
    hsa::brig::Buffer directives;
    for(unsigned i = 0; i < 8; ++i) directives.append_char(0);
    hsa::brig::Buffer code;
    for(unsigned i = 0; i < 8; ++i) code.append_char(0);
    hsa::brig::Buffer operands;

    BrigDirectiveVersion bdv = {
      sizeof(bdv),
      BrigEDirectiveVersion,
      8,
      1,
      0,
      BrigELarge,
      BrigEFull,
      BrigENosftz,
      0
    };
    directives.append(&bdv);

    BrigDirectiveExtension bde = {
    sizeof(bde),                         //size
    BrigEDirectiveExtension,             //kind
    8,                                   //c_code
    9                                    //s_name
    };
    directives.append(&bde);

    hsa::brig::BrigModule mod(strings, directives, code, operands,
                              &llvm::errs());
    EXPECT_TRUE(mod.isValid());
  }
  //false case
  {
    hsa::brig::StringBuffer strings;
    for(unsigned i = 0; i < 8; ++i) strings.append_char(0);
    hsa::brig::Buffer directives;
    for(unsigned i = 0; i < 8; ++i) directives.append_char(0);
    hsa::brig::Buffer code;
    for(unsigned i = 0; i < 8; ++i) code.append_char(0);
    hsa::brig::Buffer operands;

    BrigDirectiveVersion bdv = {
      sizeof(bdv),
      BrigEDirectiveVersion,
      0,
      1,
      0,
      BrigELarge,
      BrigEFull,
      BrigENosftz,
      0
    };
    directives.append(&bdv);

    BrigDirectiveExtension bde = {
    sizeof(bde),                         //size
    BrigEDirectiveExtension,             //kind
    10,                                  //c_code
    9                                    //s_name
    };
    directives.append(&bde);

    std::string errorMsg;
    llvm::raw_string_ostream errMsgOut(errorMsg);
    hsa::brig::BrigModule mod1(strings, directives, code, operands, &errMsgOut);
    errMsgOut.flush();
    EXPECT_FALSE(mod1.isValid());
    EXPECT_NE(std::string::npos, errorMsg.find(std::string(
    "c_code past the code section")));
    EXPECT_NE(std::string::npos, errorMsg.find(std::string(
    "s_name past the strings section")));
  }
}

TEST(Brig2LLVMTest, BrigDirectiveArgStart_test) {
  //true case
  {
    hsa::brig::StringBuffer strings;
    for(unsigned i = 0; i < 8; ++i) strings.append_char(0);
    strings.append(std::string("&get_global_id"));
    hsa::brig::Buffer directives;
    for(unsigned i = 0; i < 8; ++i) directives.append_char(0);
    hsa::brig::Buffer code;
    for(unsigned i = 0; i < 8; ++i) code.append_char(0);
    hsa::brig::Buffer operands;

    BrigDirectiveVersion bdv = {
      sizeof(bdv),
      BrigEDirectiveVersion,
      8,
      1,
      0,
      BrigELarge,
      BrigEFull,
      BrigENosftz,
      0
    };
    directives.append(&bdv);

    BrigDirectiveArgStart bdas = {
      sizeof(bdas),                         //size
      BrigEDirectiveArgStart,               //kind
      8                                     //c_code
    };
    directives.append(&bdas);

    hsa::brig::BrigModule mod(strings, directives, code, operands,
                              &llvm::errs());
    EXPECT_TRUE(mod.isValid());
  }
  //false case
  {
    hsa::brig::StringBuffer strings;
    for(unsigned i = 0; i < 8; ++i) strings.append_char(0);
    strings.append(std::string("&get_global_id"));
    hsa::brig::Buffer directives;
    for(unsigned i = 0; i < 8; ++i) directives.append_char(0);
    hsa::brig::Buffer code;
    for(unsigned i = 0; i < 8; ++i) code.append_char(0);
    hsa::brig::Buffer operands;

    BrigDirectiveVersion bdv = {
      sizeof(bdv),
      BrigEDirectiveVersion,
      0,
      1,
      0,
      BrigELarge,
      BrigEFull,
      BrigENosftz,
      0
    };
    directives.append(&bdv);

    BrigDirectiveArgStart bdas = {
      sizeof(bdas),                         //size
      BrigEDirectiveArgStart,               //kind
      10                                    //c_code
    };
    directives.append(&bdas);

    std::string errorMsg;
    llvm::raw_string_ostream errMsgOut(errorMsg);
    hsa::brig::BrigModule mod1(strings, directives, code, operands, &errMsgOut);
    errMsgOut.flush();
    EXPECT_FALSE(mod1.isValid());
    EXPECT_NE(std::string::npos, errorMsg.find(std::string(
    "c_code past the code section")));
  }
}

TEST(Brig2LLVMTest, BrigDirectiveArgEnd_test) {
  //true case
  {
    hsa::brig::StringBuffer strings;
    for(unsigned i = 0; i < 8; ++i) strings.append_char(0);
    strings.append(std::string("&get_global_id"));
    hsa::brig::Buffer directives;
    for(unsigned i = 0; i < 8; ++i) directives.append_char(0);
    hsa::brig::Buffer code;
    for(unsigned i = 0; i < 8; ++i) code.append_char(0);
    hsa::brig::Buffer operands;

    BrigDirectiveVersion bdv = {
      sizeof(bdv),
      BrigEDirectiveVersion,
      8,
      1,
      0,
      BrigELarge,
      BrigEFull,
      BrigENosftz,
      0
    };
    directives.append(&bdv);

    BrigDirectiveArgEnd bdae = {
      sizeof(bdae),                         //size
      BrigEDirectiveArgEnd,                 //kind
      8                                     //c_code
    };
    directives.append(&bdae);

    hsa::brig::BrigModule mod(strings, directives, code, operands,
                              &llvm::errs());
    EXPECT_TRUE(mod.isValid());
  }
  //false case
  {
    hsa::brig::StringBuffer strings;
    for(unsigned i = 0; i < 8; ++i) strings.append_char(0);
    strings.append(std::string("&get_global_id"));
    hsa::brig::Buffer directives;
    for(unsigned i = 0; i < 8; ++i) directives.append_char(0);
    hsa::brig::Buffer code;
    for(unsigned i = 0; i < 8; ++i) code.append_char(0);
    hsa::brig::Buffer operands;

    BrigDirectiveVersion bdv = {
      sizeof(bdv),
      BrigEDirectiveVersion,
      0,
      1,
      0,
      BrigELarge,
      BrigEFull,
      BrigENosftz,
      0
    };
    directives.append(&bdv);

    BrigDirectiveArgEnd bdae = {
      sizeof(bdae),                         //size
      BrigEDirectiveArgEnd,                 //kind
      10                                    //c_code
    };
    directives.append(&bdae);

    std::string errorMsg;
    llvm::raw_string_ostream errMsgOut(errorMsg);
    hsa::brig::BrigModule mod1(strings, directives, code, operands, &errMsgOut);
    errMsgOut.flush();
    EXPECT_FALSE(mod1.isValid());
    EXPECT_NE(std::string::npos, errorMsg.find(std::string(
    "c_code past the code section")));
  }
}

TEST(Brig2LLVMTest, BrigBlockMethodValidTest) {
  {
    hsa::brig::StringBuffer strings;
    for(unsigned i = 0; i < 8; ++i) strings.append_char(0);
    strings.append(std::string("rti"));
    strings.append(std::string("this is a string"));

    hsa::brig::Buffer directives;
    for(unsigned i = 0; i < 8; ++i) directives.append_char(0);
    BrigDirectiveVersion bdv = {
      sizeof(bdv),
      BrigEDirectiveVersion,
      8,
      1,
      0,
      BrigELarge,
      BrigEFull,
      BrigENosftz,
      0
    };
    directives.append(&bdv);
    BrigBlockStart bst = {
      sizeof(bst),
      BrigEDirectiveBlockStart,   // kind
      8,                          // c_code
      8                           // s_name
    };
    directives.append(&bst);
    BrigBlockString bstr = {
      sizeof(bstr),
      BrigEDirectiveBlockString,   // kind
      12                            // s_name
    };
    directives.append(&bstr);
    BrigBlockNumeric bnu = {
      sizeof(bnu),
      BrigEDirectiveBlockNumeric,   // kind
      Brigb16,                      //type
      4,
      { { 0 } }
    };
    bnu.u16[0] = 255;
    bnu.u16[1] = 23;
    bnu.u16[2] = 10;
    bnu.u16[3] = 23;
    directives.append(&bnu);
    BrigBlockEnd bend = {
      sizeof(bend),
      BrigEDirectiveBlockEnd        // kind
    };
    directives.append(&bend);

    hsa::brig::Buffer code;
    for(unsigned i = 0; i < 8; ++i) code.append_char(0);
    hsa::brig::Buffer operands;

    hsa::brig::BrigModule mod(strings, directives, code, operands,
                              &llvm::errs());
    EXPECT_TRUE(mod.isValid());
  }
}

TEST(Brig2LLVMTest, BrigDirectiveBlockStart_invalid) {
  {
    hsa::brig::StringBuffer strings;
    for(unsigned i = 0; i < 8; ++i) strings.append_char(0);
    strings.append(std::string("wrong"));
    strings.append(std::string("right"));

    hsa::brig::Buffer directives;
    for(unsigned i = 0; i < 8; ++i) directives.append_char(0);

    BrigDirectiveVersion bdv = {
      sizeof(bdv),
      BrigEDirectiveVersion,
      0,
      1,
      0,
      BrigELarge,
      BrigEFull,
      BrigENosftz,
      0
    };
    directives.append(&bdv);
    BrigBlockStart bst = {
      sizeof(bst),
      BrigEDirectiveBlockStart,   // kind
      0,  // c_code
      0   // s_name
    };
    directives.append(&bst);

    hsa::brig::Buffer code;
    for(unsigned i = 0; i < 8; ++i) directives.append_char(0);
    hsa::brig::Buffer operands;

    std::string errorMsg;
    llvm::raw_string_ostream errMsgOut(errorMsg);
    hsa::brig::BrigModule mod(strings, directives, code, operands, &errMsgOut);
    errMsgOut.flush();
    EXPECT_FALSE(mod.isValid());
    EXPECT_NE(std::string::npos, errorMsg.find(std::string(
    "Invalid s_name, should be either debug or rti")));
  }
}

TEST(Brig2LLVMTest, BrigDirectiveBlockNumeric_invalid) {
  {
    hsa::brig::StringBuffer strings;
    for(unsigned i = 0; i < 8; ++i) strings.append_char(0);
    hsa::brig::Buffer directives;
    for(unsigned i = 0; i < 8; ++i) directives.append_char(0);
    BrigDirectiveVersion bdv = {
      sizeof(bdv),
      BrigEDirectiveVersion,
      0,
      1,
      0,
      BrigELarge,
      BrigEFull,
      BrigENosftz,
      0
    };
    directives.append(&bdv);
    BrigBlockNumeric bnu = {
      sizeof(bnu),
      BrigEDirectiveBlockNumeric,   // kind
      Brigb128,   //type
      4,
      { { 0 } }
    };
    directives.append(&bnu);
    hsa::brig::Buffer code;
    for(unsigned i = 0; i < 8; ++i) code.append_char(0);
    hsa::brig::Buffer operands;

    std::string errorMsg;
    llvm::raw_string_ostream errMsgOut(errorMsg);
    hsa::brig::BrigModule mod(strings, directives, code, operands, &errMsgOut);
    errMsgOut.flush();
    EXPECT_FALSE(mod.isValid());
    EXPECT_NE(std::string::npos, errorMsg.find(std::string(
    "Invalid type, must be b1, b8, b16, b32, or b64")));
  }
}

TEST(Brig2LLVMTest, BrigDirectiveBlockNumeric_invalid2) {
  {
    hsa::brig::StringBuffer strings;
    for(unsigned i = 0; i < 8; ++i) strings.append_char(0);
    hsa::brig::Buffer directives;
    for(unsigned i = 0; i < 8; ++i) directives.append_char(0);
    BrigDirectiveVersion bdv = {
      sizeof(bdv),
      BrigEDirectiveVersion,
      0,
      1,
      0,
      BrigELarge,
      BrigEFull,
      BrigENosftz,
      0
    };
    directives.append(&bdv);
    BrigBlockNumeric bnu = {
      sizeof(bnu),
      BrigEDirectiveBlockNumeric,   // kind
      Brigb64,   //type
      4,
      { { 0 } }
    };
    directives.append(&bnu);
    hsa::brig::Buffer code;
    for(unsigned i = 0; i < 8; ++i) code.append_char(0);
    hsa::brig::Buffer operands;

    std::string errorMsg;
    llvm::raw_string_ostream errMsgOut(errorMsg);
    hsa::brig::BrigModule mod(strings, directives, code, operands, &errMsgOut);
    errMsgOut.flush();
    EXPECT_FALSE(mod.isValid());
    EXPECT_NE(std::string::npos, errorMsg.find(std::string(
    "Directive size too small for elementCount")));
  }
}

TEST(Brig2LLVMTest, BrigDirectiveBlockString_invalid) {
  {
    hsa::brig::StringBuffer strings;
    for(unsigned i = 0; i < 8; ++i) strings.append_char(0);
    hsa::brig::Buffer directives;
    for(unsigned i = 0; i < 8; ++i) directives.append_char(0);
    BrigDirectiveVersion bdv = {
      sizeof(bdv),
      BrigEDirectiveVersion,
      0,
      1,
      0,
      BrigELarge,
      BrigEFull,
      BrigENosftz,
      0
    };
    directives.append(&bdv);
    BrigBlockString bstr = {
      sizeof(bstr),
      BrigEDirectiveBlockString,   // kind
      12   // s_name
    };
    directives.append(&bstr);
    hsa::brig::Buffer code;
    hsa::brig::Buffer operands;

    std::string errorMsg;
    llvm::raw_string_ostream errMsgOut(errorMsg);
    hsa::brig::BrigModule mod(strings, directives, code, operands, &errMsgOut);
    errMsgOut.flush();
    EXPECT_FALSE(mod.isValid());
    EXPECT_NE(std::string::npos, errorMsg.find(std::string(
    "s_name past the strings section")));
  }
}

TEST(Brig2LLVMTest, validateBrigDirectivePad) {
  {
    hsa::brig::StringBuffer strings;
    for(unsigned i = 0; i < 8; ++i) strings.append_char(0);
    strings.append(std::string("// content of brig Pad"));
    hsa::brig::Buffer directives;
    for(unsigned i = 0; i < 8; ++i) directives.append_char(0);
    BrigDirectiveVersion bdv = {
      sizeof(bdv),
      BrigEDirectiveVersion,
      8,
      1,
      0,
      BrigELarge,
      BrigEFull,
      BrigENosftz,
      0
    };
    directives.append(&bdv);

    BrigDirectivePad bdp = {
      sizeof(bdp),                        //uint16_t size;
      BrigEDirectivePad,                  //uint16_t kind;
    };
    directives.append(&bdp);
    hsa::brig::Buffer code;
    for(unsigned i = 0; i < 8; ++i) code.append_char(0);
    hsa::brig::Buffer operands;
    hsa::brig::BrigModule mod(strings, directives, code, operands,
                              &llvm::errs());
    EXPECT_TRUE(mod.isValid());
  }
}
TEST(Brig2LLVMTest, validateBrigDirectivePragma) {
  {
    hsa::brig::StringBuffer strings;
    for(unsigned i = 0; i < 8; ++i) strings.append_char(0);
    strings.append(std::string("// content of brig Pragma"));
    hsa::brig::Buffer directives;
    for(unsigned i = 0; i < 8; ++i) directives.append_char(0);
    BrigDirectiveVersion bdv = {
      sizeof(bdv),
      BrigEDirectiveVersion,
      8,
      1,
      0,
      BrigELarge,
      BrigEFull,
      BrigENosftz,
      0
    };
    directives.append(&bdv);


    BrigDirectivePragma bdp = {
      sizeof(bdp),                //uint16_t size;
      BrigEDirectivePragma,       //uint16_t kind;
      8,                          //BrigcOffset32_t c_code;
      0                           //BrigsOffset32_t s_name;
    };
    directives.append(&bdp);
    hsa::brig::Buffer code;
    for(unsigned i = 0; i < 8; ++i) code.append_char(0);
    hsa::brig::Buffer operands;
    hsa::brig::BrigModule mod(strings, directives, code, operands,
                              &llvm::errs());
    EXPECT_TRUE(mod.isValid());
  }
  //invalid test
  {
    hsa::brig::StringBuffer strings;
    for(unsigned i = 0; i < 8; ++i) strings.append_char(0);
    strings.append(std::string("// content of brig Pragma"));

    hsa::brig::Buffer directives;
    for(unsigned i = 0; i < 8; ++i) directives.append_char(0);
    BrigDirectiveVersion bdv = {
      sizeof(bdv),
      BrigEDirectiveVersion,
      0,
      1,
      0,
      BrigELarge,
      BrigEFull,
      BrigENosftz,
      0
    };
    directives.append(&bdv);

    BrigDirectivePragma bdp = {
      sizeof(bdp),                    //uint16_t size;
      BrigEDirectivePragma,           //uint16_t kind;
      10,                             //BrigcOffset32_t c_code; correct: 0
      0                               //BrigsOffset32_t s_name; correct: 0
    };
    directives.append(&bdp);

    hsa::brig::Buffer code;
    for(unsigned i = 0; i < 8; ++i) code.append_char(0);

    hsa::brig::Buffer operands;

    std::string errorMsg;
    llvm::raw_string_ostream errMsgOut(errorMsg);
    hsa::brig::BrigModule mod(strings, directives, code, operands, &errMsgOut);
    EXPECT_FALSE(mod.isValid());
    errMsgOut.flush();
    EXPECT_NE(std::string::npos, errorMsg.find(std::string(
    "c_code past the code section")));
  }
  {
    hsa::brig::StringBuffer strings;
    for(unsigned i = 0; i < 8; ++i) strings.append_char(0);
    strings.append(std::string("// content of brig Pragma"));

    hsa::brig::Buffer directives;
    for(unsigned i = 0; i < 8; ++i) directives.append_char(0);
    BrigDirectiveVersion bdv = {
      sizeof(bdv),
      BrigEDirectiveVersion,
      0,
      1,
      0,
      BrigELarge,
      BrigEFull,
      BrigENosftz,
      0
    };
    directives.append(&bdv);

    BrigDirectivePragma bdp = {
      sizeof(bdp),              //uint16_t size;
      BrigEDirectivePragma,     //uint16_t kind;
      0,                        //BrigcOffset32_t c_code; correct: 0
      100                       //BrigsOffset32_t s_name; correct: 0
    };
    directives.append(&bdp);

    hsa::brig::Buffer code;
    for(unsigned i = 0; i < 8; ++i) code.append_char(0);

    hsa::brig::Buffer operands;

    std::string errorMsg;
    llvm::raw_string_ostream errMsgOut(errorMsg);
    hsa::brig::BrigModule mod(strings, directives, code, operands, &errMsgOut);
    EXPECT_FALSE(mod.isValid());
    errMsgOut.flush();
    EXPECT_NE(std::string::npos, errorMsg.find(std::string(
    "s_name past the strings section")));
  }
}
TEST(Brig2LLVMTest, BrigDirectiveImage_test) {
  {
    hsa::brig::StringBuffer strings;
    for(unsigned i = 0; i < 8; ++i) strings.append_char(0);
    strings.append(std::string("&packeed_ops"));
    hsa::brig::Buffer directives;
    for(unsigned i = 0; i < 8; ++i) directives.append_char(0);
    hsa::brig::Buffer code;
    for(unsigned i = 0; i < 8; ++i) code.append_char(0);
    hsa::brig::Buffer operands;

    BrigDirectiveVersion bdv = {
      sizeof(bdv),
      BrigEDirectiveVersion,
      8,
      1,
      0,
      BrigELarge,
      BrigEFull,
      BrigENosftz,
      0
    };
    directives.append(&bdv);
    BrigSymbolCommon s = {
      8,             // c_code
      BrigArgSpace,  // storageClass
      BrigNone,      // attribute
      0,             // reserved
      0,             // symbolModifier
      0,             // dim
      8,            // s_name
      Brigf32,       // type
      1,            // align
    };
    BrigDirectiveImage bdi = {
      sizeof(bdi),
      BrigEDirectiveImage,
      s,
      1,
      1,
      1,
      0,
      0,
      0
    };
    directives.append(&bdi);

    hsa::brig::BrigModule mod(strings, directives, code, operands,
                              &llvm::errs());
    EXPECT_TRUE(mod.isValid());
  }
  {
    hsa::brig::Buffer strings;
    for(unsigned i = 0; i < 8; ++i) strings.append_char(0);
    hsa::brig::Buffer directives;
    for(unsigned i = 0; i < 8; ++i) directives.append_char(0);
    hsa::brig::Buffer code;
    for(unsigned i = 0; i < 8; ++i) code.append_char(0);
    hsa::brig::Buffer operands;

    BrigDirectiveVersion bdv = {
      sizeof(bdv),
      BrigEDirectiveVersion,
      0,
      1,
      0,
      BrigELarge,
      BrigEFull,
      BrigENosftz,
      0
    };
    directives.append(&bdv);
    BrigSymbolCommon s = {
      0,             // c_code
      BrigArgSpace,  // storageClass
      BrigNone,      // attribute
      0,             // reserved
      0,             // symbolModifier
      0,             // dim
      21,            // s_name
      Brigf32,       // type
      1,            // align
    };
    BrigDirectiveImage bdi = {
      sizeof(bdi),
      BrigEDirectiveImage,
      s,
      1,
      1,
      1,
      2,
      0,
      0
    };
    directives.append(&bdi);

    std::string errorMsg;
    llvm::raw_string_ostream errMsgOut(errorMsg);
    hsa::brig::BrigModule mod(strings, directives, code, operands, &errMsgOut);
    EXPECT_FALSE(mod.isValid());
    errMsgOut.flush();
    EXPECT_NE(std::string::npos, errorMsg.find(std::string(
    "depth value is wrong for 1DA and 2DA images")));
  }
}

TEST(Brig2LLVMTest, BrigDirectiveSampler_test) {
  {
    hsa::brig::Buffer strings;
    for(unsigned i = 0; i < 8; ++i) strings.append_char(0);
    hsa::brig::Buffer directives;
    for(unsigned i = 0; i < 8; ++i) directives.append_char(0);
    hsa::brig::Buffer code;
    for(unsigned i = 0; i < 8; ++i) code.append_char(0);
    hsa::brig::Buffer operands;

    BrigDirectiveVersion bdv = {
      sizeof(bdv),
      BrigEDirectiveVersion,
      8,
      1,
      0,
      BrigELarge,
      BrigEFull,
      BrigENosftz,
      0
    };
    directives.append(&bdv);
    BrigSymbolCommon s = {
      8,             // c_code
      BrigArgSpace,  // storageClass
      BrigNone,      // attribute
      0,             // reserved
      0,             // symbolModifier
      0,             // dim
      21,            // s_name
      Brigf32,       // type
      1,            // align
    };
    BrigDirectiveSampler bds = {
      sizeof(bds),
      BrigEDirectiveSampler,
      s,
      1,
      0,
      0,
      0,
      0,
      0,
      0
    };
    directives.append(&bds);

    hsa::brig::BrigModule mod(strings, directives, code, operands,
                              &llvm::errs());
    EXPECT_TRUE(mod.isValid());
  }
  {
    hsa::brig::Buffer strings;
    for(unsigned i = 0; i < 8; ++i) strings.append_char(0);
    hsa::brig::Buffer directives;
    for(unsigned i = 0; i < 8; ++i) directives.append_char(0);
    hsa::brig::Buffer code;
    for(unsigned i = 0; i < 8; ++i) code.append_char(0);
    hsa::brig::Buffer operands;

    BrigDirectiveVersion bdv = {
      sizeof(bdv),
      BrigEDirectiveVersion,
      0,
      1,
      0,
      BrigELarge,
      BrigEFull,
      BrigENosftz,
      0
    };
    directives.append(&bdv);
    BrigSymbolCommon s = {
      0,             // c_code
      BrigArgSpace,  // storageClass
      BrigNone,      // attribute
      0,             // reserved
      0,             // symbolModifier
      0,             // dim
      21,            // s_name
      Brigf32,       // type
      1,            // align
    };
    BrigDirectiveSampler bds = {
      sizeof(bds),
      BrigEDirectiveSampler,
      s,
      1,
      0,
      20,
      0,
      0,
      0,
      0
    };
    directives.append(&bds);

    std::string errorMsg;
    llvm::raw_string_ostream errMsgOut(errorMsg);
    hsa::brig::BrigModule mod(strings, directives, code, operands, &errMsgOut);
    EXPECT_FALSE(mod.isValid());
    errMsgOut.flush();
    EXPECT_NE(std::string::npos, errorMsg.find(std::string(
      "Invalid filter")));
  }
  {
    hsa::brig::Buffer strings;
    for(unsigned i = 0; i < 8; ++i) strings.append_char(0);
    hsa::brig::Buffer directives;
    for(unsigned i = 0; i < 8; ++i) directives.append_char(0);
    hsa::brig::Buffer code;
    for(unsigned i = 0; i < 8; ++i) code.append_char(0);
    hsa::brig::Buffer operands;

    BrigDirectiveVersion bdv = {
      sizeof(bdv),
      BrigEDirectiveVersion,
      0,
      1,
      0,
      BrigELarge,
      BrigEFull,
      BrigENosftz,
      0
    };
    directives.append(&bdv);
    BrigSymbolCommon s = {
      0,             // c_code
      BrigArgSpace,  // storageClass
      BrigNone,      // attribute
      0,             // reserved
      0,             // symbolModifier
      0,             // dim
      21,            // s_name
      Brigf32,       // type
      1,            // align
    };
    BrigDirectiveSampler bds = {
      sizeof(bds),
      BrigEDirectiveSampler,
      s,
      1,
      0,
      0,
      20,
      0,
      0,
      0
    };
    directives.append(&bds);

    std::string errorMsg;
    llvm::raw_string_ostream errMsgOut(errorMsg);
    hsa::brig::BrigModule mod(strings, directives, code, operands, &errMsgOut);
    EXPECT_FALSE(mod.isValid());
    errMsgOut.flush();
    EXPECT_NE(std::string::npos, errorMsg.find(std::string(
    "Invalid boundaryU")));
  }
  {
    hsa::brig::Buffer strings;
    for(unsigned i = 0; i < 8; ++i) strings.append_char(0);
    hsa::brig::Buffer directives;
    for(unsigned i = 0; i < 8; ++i) directives.append_char(0);
    hsa::brig::Buffer code;
    for(unsigned i = 0; i < 8; ++i) code.append_char(0);
    hsa::brig::Buffer operands;

    BrigDirectiveVersion bdv = {
      sizeof(bdv),
      BrigEDirectiveVersion,
      0,
      1,
      0,
      BrigELarge,
      BrigEFull,
      BrigENosftz,
      0
    };
    directives.append(&bdv);
    BrigSymbolCommon s = {
      0,             // c_code
      BrigArgSpace,  // storageClass
      BrigNone,      // attribute
      0,             // reserved
      0,             // symbolModifier
      0,             // dim
      21,            // s_name
      Brigf32,       // type
      1,            // align
    };
    BrigDirectiveSampler bds = {
      sizeof(bds),
      BrigEDirectiveSampler,
      s,
      1,
      0,
      0,
      0,
      20,
      0,
      0
    };
    directives.append(&bds);

    std::string errorMsg;
    llvm::raw_string_ostream errMsgOut(errorMsg);
    hsa::brig::BrigModule mod(strings, directives, code, operands, &errMsgOut);
    EXPECT_FALSE(mod.isValid());
    errMsgOut.flush();
    EXPECT_NE(std::string::npos, errorMsg.find(std::string(
    "Invalid boundaryV")));
  }
  {
    hsa::brig::Buffer strings;
    for(unsigned i = 0; i < 8; ++i) strings.append_char(0);
    hsa::brig::Buffer directives;
    for(unsigned i = 0; i < 8; ++i) directives.append_char(0);
    hsa::brig::Buffer code;
    for(unsigned i = 0; i < 8; ++i) code.append_char(0);
    hsa::brig::Buffer operands;

    BrigDirectiveVersion bdv = {
      sizeof(bdv),
      BrigEDirectiveVersion,
      0,
      1,
      0,
      BrigELarge,
      BrigEFull,
      BrigENosftz,
      0
    };
    directives.append(&bdv);
    BrigSymbolCommon s = {
      0,             // c_code
      BrigArgSpace,  // storageClass
      BrigNone,      // attribute
      0,             // reserved
      0,             // symbolModifier
      0,             // dim
      21,            // s_name
      Brigf32,       // type
      1,            // align
    };
    BrigDirectiveSampler bds = {
      sizeof(bds),
      BrigEDirectiveSampler,
      s,
      1,
      0,
      0,
      0,
      0,
      20,
      0
    };
    directives.append(&bds);

    std::string errorMsg;
    llvm::raw_string_ostream errMsgOut(errorMsg);
    hsa::brig::BrigModule mod(strings, directives, code, operands, &errMsgOut);
    EXPECT_FALSE(mod.isValid());
    errMsgOut.flush();
    EXPECT_NE(std::string::npos, errorMsg.find(std::string(
    "Invalid boundaryW")));
  }
  {
    hsa::brig::Buffer strings;
    for(unsigned i = 0; i < 8; ++i) strings.append_char(0);
    hsa::brig::Buffer directives;
    for(unsigned i = 0; i < 8; ++i) directives.append_char(0);
    hsa::brig::Buffer code;
    for(unsigned i = 0; i < 8; ++i) code.append_char(0);
    hsa::brig::Buffer operands;

    BrigDirectiveVersion bdv = {
      sizeof(bdv),
      BrigEDirectiveVersion,
      0,
      1,
      0,
      BrigELarge,
      BrigEFull,
      BrigENosftz,
      0
    };
    directives.append(&bdv);
    BrigSymbolCommon s = {
      0,             // c_code
      BrigArgSpace,  // storageClass
      BrigNone,      // attribute
      0,             // reserved
      0,             // symbolModifier
      0,             // dim
      21,            // s_name
      Brigf32,       // type
      1,            // align
    };
    BrigDirectiveSampler bds = {
      sizeof(bds),
      BrigEDirectiveSampler,
      s,
      1,
      0,
      0,
      0,
      0,
      0,
      20
    };
    directives.append(&bds);

    std::string errorMsg;
    llvm::raw_string_ostream errMsgOut(errorMsg);
    hsa::brig::BrigModule mod(strings, directives, code, operands, &errMsgOut);
    EXPECT_FALSE(mod.isValid());
    errMsgOut.flush();
    EXPECT_NE(std::string::npos, errorMsg.find(std::string(
    "The value of reserved1 must be zero")));
  }
}

TEST(Brig2LLVMTest, BrigDirectiveLabel_test) {
  {
    hsa::brig::StringBuffer strings;
    for(unsigned i = 0; i < 8; ++i) strings.append_char(0);
    strings.append(std::string("&return_true"));
    hsa::brig::Buffer directives;
    for(unsigned i = 0; i < 8; ++i) directives.append_char(0);
    hsa::brig::Buffer code;
    for(unsigned i = 0; i < 8; ++i) code.append_char(0);
    hsa::brig::Buffer operands;

    BrigDirectiveVersion bdv = {
      sizeof(bdv),
      BrigEDirectiveVersion,
      8,
      1,
      0,
      BrigELarge,
      BrigEFull,
      BrigENosftz,
      0
    };
    directives.append(&bdv);
    BrigDirectiveLabel bdl = {
      sizeof(bdl),
      BrigEDirectiveLabel,
      8,
      0
    };
    directives.append(&bdl);

    hsa::brig::BrigModule mod(strings, directives, code, operands,
                              &llvm::errs());
    EXPECT_TRUE(mod.isValid());
  }
  {
    hsa::brig::StringBuffer strings;
    for(unsigned i = 0; i < 8; ++i) strings.append_char(0);
    hsa::brig::Buffer directives;
    for(unsigned i = 0; i < 8; ++i) directives.append_char(0);
    hsa::brig::Buffer code;
    for(unsigned i = 0; i < 8; ++i) code.append_char(0);
    hsa::brig::Buffer operands;

    BrigDirectiveVersion bdv = {
      sizeof(bdv),
      BrigEDirectiveVersion,
      0,
      1,
      0,
      BrigELarge,
      BrigEFull,
      BrigENosftz,
      0
    };
    directives.append(&bdv);
    BrigDirectiveLabel bdl = {
      sizeof(bdl),
      BrigEDirectiveLabel,
      10,
      0
    };
    directives.append(&bdl);

    std::string errorMsg;
    llvm::raw_string_ostream errMsgOut(errorMsg);
    hsa::brig::BrigModule mod(strings, directives, code, operands, &errMsgOut);
    EXPECT_FALSE(mod.isValid());
    errMsgOut.flush();
    EXPECT_NE(std::string::npos, errorMsg.find(std::string(
    "c_code past the code section")));
  }
  {
    hsa::brig::StringBuffer strings;
    for(unsigned i = 0; i < 8; ++i) strings.append_char(0);
    strings.append(std::string("&return_true"));
    hsa::brig::Buffer directives;
    for(unsigned i = 0; i < 8; ++i) directives.append_char(0);
    hsa::brig::Buffer code;
    for(unsigned i = 0; i < 8; ++i) code.append_char(0);
    hsa::brig::Buffer operands;

    BrigDirectiveVersion bdv = {
      sizeof(bdv),
      BrigEDirectiveVersion,
      0,
      1,
      0,
      BrigELarge,
      BrigEFull,
      BrigENosftz,
      0
    };
    directives.append(&bdv);
    BrigDirectiveLabel bdl = {
      sizeof(bdl),
      BrigEDirectiveLabel,
      0,
      -1
    };
    directives.append(&bdl);

    std::string errorMsg;
    llvm::raw_string_ostream errMsgOut(errorMsg);
    hsa::brig::BrigModule mod(strings, directives, code, operands, &errMsgOut);
    EXPECT_FALSE(mod.isValid());
    errMsgOut.flush();
    EXPECT_NE(std::string::npos, errorMsg.find(std::string(
    "s_name past the strings section")));
  }
}
TEST(Brig2LLVMTest, BrigDirectiveLabelList_test) {
  {
    hsa::brig::StringBuffer strings;
    for(unsigned i = 0; i < 8; ++i) strings.append_char(0);
    strings.append(std::string("&return_true"));
    hsa::brig::Buffer directives;
    for(unsigned i = 0; i < 8; ++i) directives.append_char(0);
    hsa::brig::Buffer code;
    for(unsigned i = 0; i < 8; ++i) code.append_char(0);
    hsa::brig::Buffer operands;
    BrigDirectiveVersion bdv = {
      sizeof(bdv),
      BrigEDirectiveVersion,
      8,
      1,
      0,
      BrigELarge,
      BrigEFull,
      BrigENosftz,
      0
    };
    directives.append(&bdv);
    BrigDirectiveLabelList bdll = {
      sizeof(bdll),
      BrigEDirectiveLabelList,
      8,
      1,
      { 8 }
    };
    directives.append(&bdll);

    hsa::brig::BrigModule mod(strings, directives, code, operands,
                              &llvm::errs());
    EXPECT_TRUE(mod.isValid());
  }
  {
    hsa::brig::Buffer strings;
    for(unsigned i = 0; i < 8; ++i) strings.append_char(0);
    hsa::brig::Buffer directives;
    for(unsigned i = 0; i < 8; ++i) directives.append_char(0);
    hsa::brig::Buffer code;
    for(unsigned i = 0; i < 8; ++i) code.append_char(0);
    hsa::brig::Buffer operands;
    BrigDirectiveVersion bdv = {
      sizeof(bdv),
      BrigEDirectiveVersion,
      0,
      1,
      0,
      BrigELarge,
      BrigEFull,
      BrigENosftz,
      0
    };
    directives.append(&bdv);
    BrigDirectiveLabelList bdll = {
      sizeof(bdll),
      BrigEDirectiveLabelList,
      10,
      0,
      { 0 }
    };
    directives.append(&bdll);
    std::string errorMsg;
    llvm::raw_string_ostream errMsgOut(errorMsg);
    hsa::brig::BrigModule mod(strings, directives, code, operands, &errMsgOut);
    EXPECT_FALSE(mod.isValid());
    errMsgOut.flush();
    EXPECT_NE(std::string::npos, errorMsg.find(std::string(
    "c_code past the code section")));
  }
}

TEST(Brig2LLVMTest, BrigDirectiveLabelInit) {
  {
    hsa::brig::StringBuffer strings;
    for(unsigned i = 0; i < 8; ++i) strings.append_char(0);
    strings.append(std::string("Label1"));
    strings.append(std::string("Label2"));
    strings.append(std::string("Label3"));

    hsa::brig::Buffer directives;
    for(unsigned i = 0; i < 8; ++i) directives.append_char(0);
    BrigDirectiveVersion bdv = {
      sizeof(bdv),
      BrigEDirectiveVersion,
      8,
      1,
      0,
      BrigELarge,
      BrigEFull,
      BrigENosftz,
      0
    };
    directives.append(&bdv);
    size_t arraySize =
      sizeof(BrigDirectiveLabelInit) + (3 - 1) * sizeof(uint32_t);
    uint8_t *array = new uint8_t[arraySize];
    BrigDirectiveLabelInit *bdli =
      reinterpret_cast<BrigDirectiveLabelInit *>(array);
    bdli->size = arraySize;
    bdli->kind = BrigEDirectiveLabelInit;
    bdli->c_code = 0;
    bdli->elementCount = 3;
    bdli->d_labels[0] = 52;
    bdli->d_labels[1] = 64;
    bdli->d_labels[2] = 76;
    directives.append(bdli);
    delete[] array;
    BrigDirectiveLabel bdl1 = {
      sizeof(bdl1), //uint16_t size;
      BrigEDirectiveLabel, //uint16_t kind;
      0,
      0,
    };
    directives.append(&bdl1);
    BrigDirectiveLabel bdl2 = {
      sizeof(bdl2), //uint16_t size;
      BrigEDirectiveLabel, //uint16_t kind;
      0,
      7,
    };
    directives.append(&bdl2);
    BrigDirectiveLabel bdl3 = {
      sizeof(bdl3), //uint16_t size;
      BrigEDirectiveLabel, //uint16_t kind;
      0,
      14,
    };
    directives.append(&bdl3);

    hsa::brig::Buffer code;
    for(unsigned i = 0; i < 8; ++i) code.append_char(0);
    hsa::brig::Buffer operands;

    hsa::brig::BrigModule mod(strings, directives, code, operands,
                              &llvm::errs());
    EXPECT_TRUE(mod.isValid());
  }
  //invalid test
  {
    hsa::brig::StringBuffer strings;
    for(unsigned i = 0; i < 8; ++i) strings.append_char(0);
    hsa::brig::Buffer directives;
    for(unsigned i = 0; i < 8; ++i) directives.append_char(0);
    BrigDirectiveVersion bdv = {
      sizeof(bdv),
      BrigEDirectiveVersion,
      0,
      1,
      0,
      BrigELarge,
      BrigEFull,
      BrigENosftz,
      0
    };
    directives.append(&bdv);
    size_t arraySize =
      sizeof(BrigDirectiveLabelInit) + (2 - 1) * sizeof(uint32_t);
    uint8_t *array = new uint8_t[arraySize];
    BrigDirectiveLabelInit *bdli =
      reinterpret_cast<BrigDirectiveLabelInit *>(array);
    bdli->size = arraySize;
    bdli->kind = BrigEDirectiveLabelInit;
    bdli->c_code = 0;
    bdli->elementCount = 2;
    bdli->d_labels[0] = directives.size() + arraySize;
    bdli->d_labels[1] = bdli->d_labels[0] + sizeof(BrigDirectivePad);
    directives.append(bdli);
    delete[] array;
    BrigDirectivePad bdp = {
      sizeof(bdp), //uint16_t size;
      BrigEDirectivePad, //uint16_t kind;
    };
    directives.append(&bdp);

    hsa::brig::Buffer code;
    for(unsigned i = 0; i < 8; ++i) code.append_char(0);
    hsa::brig::Buffer operands;

    std::string errorMsg;
    llvm::raw_string_ostream errMsgOut(errorMsg);
    hsa::brig::BrigModule mod(strings, directives, code, operands, &errMsgOut);
    EXPECT_FALSE(mod.isValid());
    errMsgOut.flush();
    EXPECT_NE(std::string::npos, errorMsg.find(std::string(
    "d_labels offset is wrong, not a BrigDirectiveLabel")));
  }
}

TEST(Brig2LLVMTest, UniqueString) {
  {
    hsa::brig::StringBuffer strings;
    for(unsigned i = 0; i < 8; ++i) strings.append_char(0);
    strings.append(std::string("Foo"));
    strings.append(std::string("Foo"));
    strings.append_char('a');
    hsa::brig::Buffer directives;
    BrigDirectiveVersion bdv = {
      sizeof(bdv),
      BrigEDirectiveVersion,
      0,
      1,
      0,
      BrigELarge,
      BrigEFull,
      BrigENosftz,
      0
    };
    directives.append(&bdv);

    hsa::brig::Buffer code;
    hsa::brig::Buffer operands;

    std::string errorMsg;
    llvm::raw_string_ostream errMsgOut(errorMsg);
    hsa::brig::BrigModule mod(strings, directives, code, operands, &errMsgOut);
    EXPECT_FALSE(mod.isValid());
    errMsgOut.flush();
    EXPECT_NE(std::string::npos, errorMsg.find(std::string(
    "Duplicate string detected")));
    EXPECT_NE(std::string::npos, errorMsg.find(std::string(
    "String not null terminated")));
  }
}

TEST(Brig2LLVMTest, validateBrigDirectiveInit) {
  {
    hsa::brig::StringBuffer strings;
    for(unsigned i = 0; i < 8; ++i) strings.append_char(0);

    hsa::brig::Buffer directives;
    for(unsigned i = 0; i < 8; ++i) directives.append_char(0);
    BrigDirectiveVersion bdv = {
      sizeof(bdv),
      BrigEDirectiveVersion,
      8,
      1,
      0,
      BrigELarge,
      BrigEFull,
      BrigENosftz,
      0
    };
    directives.append(&bdv);
    BrigDirectivePad bdp = {
      sizeof(bdp),
      BrigEDirectivePad
    };
    directives.append(&bdp);

    //BrigDirectiveInit::initializationData type:uint8_t
    uint8_t values[16] = {
      //elementCount = 9, allocate 16 byte memory
        1, 2, 3, 4, 5, 6, 7, 8, 9, 0, 0, 0, 0, 0, 0, 0
    };
    uint8_t array[sizeof(BrigDirectiveInit) +
                  sizeof(values) - sizeof(uint64_t)];
    BrigDirectiveInit *bdi = reinterpret_cast<BrigDirectiveInit *>(array);

    bdi->size = sizeof(array);
    bdi->kind = BrigEDirectiveInit;
    bdi->c_code = 8;
    bdi->elementCount = 9;
    bdi->type = Brigb8;
    bdi->reserved = 0;

    for (size_t i = 0; i < sizeof(values) / sizeof(uint8_t); ++i)
        bdi->initializationData.u8[i] = values[i];
    directives.append(bdi);

    hsa::brig::Buffer code;
    for(unsigned i = 0; i < 8; ++i) code.append_char(0);

    hsa::brig::Buffer operands;

    hsa::brig::BrigModule mod(strings, directives, code, operands,
                              &llvm::errs());
    EXPECT_TRUE(mod.isValid());
  }
  //invalid test
  {
    hsa::brig::StringBuffer strings;
    for(unsigned i = 0; i < 8; ++i) strings.append_char(0);

    hsa::brig::Buffer directives;
    for(unsigned i = 0; i < 8; ++i) directives.append_char(0);
    BrigDirectiveVersion bdv = {
      sizeof(bdv),
      BrigEDirectiveVersion,
      0,
      1,
      0,
      BrigELarge,
      BrigEFull,
      BrigENosftz,
      0
    };
    directives.append(&bdv);

    //BrigDirectiveInit::initializationData type:uint8_t
    uint8_t values[16] = {
      //elementCount = 9, allocate 16 byte memory
        1, 2, 3, 4, 5, 6, 7, 8, 9, 0, 0, 0, 0, 0, 0, 0
    };
    uint8_t array[sizeof(BrigDirectiveInit) +
                  sizeof(values) - sizeof(uint64_t)];
    BrigDirectiveInit *bdi = reinterpret_cast<BrigDirectiveInit *>(array);

    bdi->size = sizeof(array);
    bdi->kind = BrigEDirectiveInit;
    bdi->c_code = 0;
    bdi->elementCount = 9;
    bdi->type = Brigb8;
    bdi->reserved = 1;

    for (size_t i = 0; i < sizeof(values) / sizeof(uint8_t); ++i)
        bdi->initializationData.u8[i] = values[i];
    directives.append(bdi);

    hsa::brig::Buffer code;
    for(unsigned i = 0; i < 8; ++i) code.append_char(0);

    hsa::brig::Buffer operands;

    std::string errorMsg;
    llvm::raw_string_ostream errMsgOut(errorMsg);
    hsa::brig::BrigModule mod(strings, directives, code, operands, &errMsgOut);
    EXPECT_FALSE(mod.isValid());
    errMsgOut.flush();
    EXPECT_NE(std::string::npos, errorMsg.find(std::string(
    "Improperly aligned directive")));
    EXPECT_NE(std::string::npos, errorMsg.find(std::string(
    "Reserved not zero")));
  }
  {
    hsa::brig::StringBuffer strings;
    for(unsigned i = 0; i < 8; ++i) strings.append_char(0);

    hsa::brig::Buffer directives;
    for(unsigned i = 0; i < 8; ++i) directives.append_char(0);
    BrigDirectiveVersion bdv = {
      sizeof(bdv),
      BrigEDirectiveVersion,
      0,
      1,
      0,
      BrigELarge,
      BrigEFull,
      BrigENosftz,
      0
    };
    directives.append(&bdv);
    BrigDirectivePad bdp = {
      sizeof(bdp),
      BrigEDirectivePad
    };
    directives.append(&bdp);

    //BrigDirectiveInit::initializationData type:uint8_t
    uint8_t values[16] = {
      //elementCount = 9, allocate 16 byte memory
        1, 2, 3, 4, 5, 6, 7, 8, 9, 0, 0, 0, 0, 0, 0, 0
    };
    uint8_t array[sizeof(BrigDirectiveInit) +
                  sizeof(values) - sizeof(uint64_t)];
    BrigDirectiveInit *bdi = reinterpret_cast<BrigDirectiveInit *>(array);

    bdi->size = sizeof(array);
    bdi->kind = BrigEDirectiveInit;
    bdi->c_code = 0;
    bdi->elementCount = 9;
    bdi->type = Brigf32;
    bdi->reserved = 0;

    for (size_t i = 0; i < sizeof(values) / sizeof(uint8_t); ++i)
        bdi->initializationData.u8[i] = values[i];
    directives.append(bdi);

    hsa::brig::Buffer code;
    for(unsigned i = 0; i < 8; ++i) code.append_char(0);

    hsa::brig::Buffer operands;

    std::string errorMsg;
    llvm::raw_string_ostream errMsgOut(errorMsg);
    hsa::brig::BrigModule mod(strings, directives, code, operands, &errMsgOut);
    EXPECT_FALSE(mod.isValid());
    errMsgOut.flush();
    EXPECT_NE(std::string::npos, errorMsg.find(std::string(
    "Invalid type, must be b1, b8, b16, b32, b64, or b128")));
  }
  {
    hsa::brig::StringBuffer strings;
    for(unsigned i = 0; i < 8; ++i) strings.append_char(0);

    hsa::brig::Buffer directives;
    for(unsigned i = 0; i < 8; ++i) directives.append_char(0);
    BrigDirectiveVersion bdv = {
      sizeof(bdv),
      BrigEDirectiveVersion,
      0,
      1,
      0,
      BrigELarge,
      BrigEFull,
      BrigENosftz,
      0
    };
    directives.append(&bdv);
    BrigDirectivePad bdp = {
      sizeof(bdp),
      BrigEDirectivePad
    };
    directives.append(&bdp);

    //BrigDirectiveInit::initializationData type:uint8_t
    uint8_t values[16] = {
      //elementCount = 9, allocate 16 byte memory
        1, 2, 3, 4, 5, 6, 7, 8, 9, 0, 0, 0, 0, 0, 0, 0
    };
    uint8_t array[sizeof(BrigDirectiveInit) +
                  sizeof(values) - sizeof(uint64_t)];
    BrigDirectiveInit *bdi = reinterpret_cast<BrigDirectiveInit *>(array);

    bdi->size = sizeof(array);
    bdi->kind = BrigEDirectiveInit;
    bdi->c_code = 0;
    bdi->elementCount = 100;
    bdi->type = Brigb8;
    bdi->reserved = 0;

    for (size_t i = 0; i < sizeof(values) / sizeof(uint8_t); ++i)
        bdi->initializationData.u8[i] = values[i];
    directives.append(bdi);

    hsa::brig::Buffer code;
    for(unsigned i = 0; i < 8; ++i) code.append_char(0);

    hsa::brig::Buffer operands;

    std::string errorMsg;
    llvm::raw_string_ostream errMsgOut(errorMsg);
    hsa::brig::BrigModule mod(strings, directives, code, operands, &errMsgOut);
    EXPECT_FALSE(mod.isValid());
    errMsgOut.flush();
    EXPECT_NE(std::string::npos, errorMsg.find(std::string(
    "Directive size too small for elementCount")));
  }
}

TEST(Brig2LLVMTest, validateBrigDirectiveProto) {
  {
    hsa::brig::StringBuffer strings;
    for(unsigned i = 0; i < 8; ++i) strings.append_char(0);
    strings.append(std::string("&get_global_id"));

    hsa::brig::Buffer directives;
    for(unsigned i = 0; i < 8; ++i) directives.append_char(0);
    BrigDirectiveVersion bdv = {
      sizeof(bdv),
      BrigEDirectiveVersion,
      0,
      1,
      0,
      BrigELarge,
      BrigEFull,
      BrigENosftz,
      0
    };
    directives.append(&bdv);
    BrigDirectiveSignature::BrigProtoType args[] = {
      // type, align, hasDim, dim
      {Brigu32, 1, 0, 0},
      {Brigu32, 1, 0, 0}
    };
    appendBrigDirectiveProto(directives,
                             8,  // c_code
                             8,  // s_name
                             0,  // fbarCount
                             0,  // reserved
                             1,  // outCount
                             1,  // inCount
                             &args[0],
                             &args[2]);

    hsa::brig::Buffer code;
    for(unsigned i = 0; i < 8; ++i) code.append_char(0);
    hsa::brig::Buffer operands;

    hsa::brig::BrigModule mod(strings, directives, code, operands,
                              &llvm::errs());
    EXPECT_TRUE(mod.isValid());
  }
  //invalid test
  {
    hsa::brig::StringBuffer strings;
    for(unsigned i = 0; i < 8; ++i) strings.append_char(0);

    hsa::brig::Buffer directives;
    for(unsigned i = 0; i < 8; ++i) directives.append_char(0);
    BrigDirectiveVersion bdv = {
      sizeof(bdv),
      BrigEDirectiveVersion,
      0,
      1,
      0,
      BrigELarge,
      BrigEFull,
      BrigENosftz,
      0
    };
    directives.append(&bdv);
    BrigDirectiveSignature::BrigProtoType args[] = {
      // type, align, hasDim, dim
      {Brigu32, 1, 0, 0},
      {Brigu32, 1, 0, 0}
    };
    appendBrigDirectiveProto(directives,
                             20,  // c_code
                             8,  // s_name
                             0,  // fbarCount
                             1,  // reserved
                             1,  // outCount
                             1,  // inCount
                             &args[0],
                             &args[2]);

    hsa::brig::Buffer code;
    for(unsigned i = 0; i < 8; ++i) code.append_char(0);
    hsa::brig::Buffer operands;

    std::string errorMsg;
    llvm::raw_string_ostream errMsgOut(errorMsg);
    hsa::brig::BrigModule mod(strings, directives, code, operands, &errMsgOut);
    EXPECT_FALSE(mod.isValid());
    errMsgOut.flush();
    EXPECT_NE(std::string::npos, errorMsg.find(std::string(
    "c_code past the code section")));
    EXPECT_NE(std::string::npos, errorMsg.find(std::string(
    "s_name past the strings section")));
    EXPECT_NE(std::string::npos, errorMsg.find(std::string(
    "Reserved not zero")));
  }
  {
    hsa::brig::StringBuffer strings;
    for(unsigned i = 0; i < 8; ++i) strings.append_char(0);
    strings.append(std::string("&get_global_id"));

    hsa::brig::Buffer directives;
    for(unsigned i = 0; i < 8; ++i) directives.append_char(0);
    BrigDirectiveVersion bdv = {
      sizeof(bdv),
      BrigEDirectiveVersion,
      0,
      1,
      0,
      BrigELarge,
      BrigEFull,
      BrigENosftz,
      0
    };
    directives.append(&bdv);
    BrigDirectiveSignature::BrigProtoType args[] = {
      // type, align, hasDim, dim
      {Brigf64x2 + 1, 1, 0, 0},
      {Brigf64x2, 1, 1, 0}
    };
    appendBrigDirectiveProto(directives,
                             0,  // c_code
                             8,  // s_name
                             0,  // fbarCount
                             0,  // reserved
                             1,  // outCount
                             1,  // inCount
                             &args[0],
                             &args[2]);

    hsa::brig::Buffer code;
    for(unsigned i = 0; i < 8; ++i) code.append_char(0);
    hsa::brig::Buffer operands;

    std::string errorMsg;
    llvm::raw_string_ostream errMsgOut(errorMsg);
    hsa::brig::BrigModule mod(strings, directives, code, operands, &errMsgOut);
    EXPECT_FALSE(mod.isValid());
    errMsgOut.flush();
    EXPECT_NE(std::string::npos, errorMsg.find(std::string(
    "Invalid type")));
    EXPECT_NE(std::string::npos, errorMsg.find(std::string(
    "dimension not set when hasDim is 1")));
  }
}

TEST(Brig2LLVMTest, validateBrigInstBase) {
  {
    hsa::brig::StringBuffer strings;
    for(unsigned i = 0; i < 8; ++i) strings.append_char(0);
    hsa::brig::Buffer directives;
    for(unsigned i = 0; i < 8; ++i) directives.append_char(0);
    BrigDirectiveVersion bdv = {
      sizeof(bdv),
      BrigEDirectiveVersion,
      8,
      1,
      0,
      BrigELarge,
      BrigEFull,
      BrigENosftz,
      0
    };
    directives.append(&bdv);

    hsa::brig::Buffer code;
    for(unsigned i = 0; i < 8; ++i) code.append_char(0);
    BrigInstBase bcb = {
      sizeof(bcb),
      BrigEInstBase,
      BrigRet,
      Brigb32,
      BrigNoPacking,
      {0, 0, 0, 0, 0}
    };
    code.append(&bcb);

    hsa::brig::Buffer operands;

    hsa::brig::BrigModule mod(strings, directives, code, operands,
                              &llvm::errs());
    EXPECT_TRUE(mod.isValid());
  }
  {
    hsa::brig::StringBuffer strings;
    for(unsigned i = 0; i < 8; ++i) strings.append_char(0);
    hsa::brig::Buffer directives;
    for(unsigned i = 0; i < 8; ++i) directives.append_char(0);
    BrigDirectiveVersion bdv = {
      sizeof(bdv),
      BrigEDirectiveVersion,
      8,
      1,
      0,
      BrigELarge,
      BrigEFull,
      BrigENosftz,
      0
    };
    directives.append(&bdv);

    hsa::brig::Buffer code;
    for(unsigned i = 0; i < 8; ++i) code.append_char(0);
    BrigInstBase bcb = {
      sizeof(bcb),
      BrigEInstBase,
      BrigFbarInitSizeKnown + 1,
      Brigf64x2 + 1,
      BrigPackPsat + 1,
      {20, 0, 0, 0, 0}
    };
    code.append(&bcb);

    hsa::brig::Buffer operands;

    std::string errorMsg;
    llvm::raw_string_ostream errMsgOut(errorMsg);
    hsa::brig::BrigModule mod(strings, directives, code, operands, &errMsgOut);
    EXPECT_FALSE(mod.isValid());
    errMsgOut.flush();
    EXPECT_NE(std::string::npos, errorMsg.find(std::string(
    "Invalid opcode")));
    EXPECT_NE(std::string::npos, errorMsg.find(std::string(
    "Invalid type")));
    EXPECT_NE(std::string::npos, errorMsg.find(std::string(
    "Invalid packing control")));
    EXPECT_NE(std::string::npos, errorMsg.find(std::string(
    "o_operands past the operands section")));
  }
}

TEST(Brig2LLVMTest, validateBrigInstAtomic) {
  {
    hsa::brig::StringBuffer strings;
    for(unsigned i = 0; i < 8; ++i) strings.append_char(0);
    hsa::brig::Buffer directives;
    for(unsigned i = 0; i < 8; ++i) directives.append_char(0);
    BrigDirectiveVersion bdv = {
      sizeof(bdv),
      BrigEDirectiveVersion,
      8,
      1,
      0,
      BrigELarge,
      BrigEFull,
      BrigENosftz,
      0
    };
    directives.append(&bdv);

    hsa::brig::Buffer code;
    for(unsigned i = 0; i < 8; ++i) code.append_char(0);
    BrigInstAtomic bca = {
      sizeof(bca),
      BrigEInstAtomic,
      BrigAtomic,
      Brigb32,
      BrigNoPacking,
      {0, 0, 0, 0, 0},
      BrigAtomicSub,
      BrigGlobalSpace,
      BrigAcquire
    };
    code.append(&bca);

    hsa::brig::Buffer operands;

    hsa::brig::BrigModule mod(strings, directives, code, operands,
                              &llvm::errs());
    EXPECT_TRUE(mod.isValid());
  }
  {
    hsa::brig::StringBuffer strings;
    for(unsigned i = 0; i < 8; ++i) strings.append_char(0);
    hsa::brig::Buffer directives;
    for(unsigned i = 0; i < 8; ++i) directives.append_char(0);
    BrigDirectiveVersion bdv = {
      sizeof(bdv),
      BrigEDirectiveVersion,
      0,
      1,
      0,
      BrigELarge,
      BrigEFull,
      BrigENosftz,
      0
    };
    directives.append(&bdv);

    hsa::brig::Buffer code;
    for(unsigned i = 0; i < 8; ++i) code.append_char(0);
    BrigInstAtomic bca = {
      sizeof(bca),
      BrigEInstAtomic,
      BrigLd,
      Brigf64x2 + 1,
      BrigPackPsat,
      {20, 0, 0, 0, 0},
      BrigAtomicSub + 1,
      BrigFlatSpace,
      BrigDep
    };
    code.append(&bca);

    hsa::brig::Buffer operands;

    std::string errorMsg;
    llvm::raw_string_ostream errMsgOut(errorMsg);
    hsa::brig::BrigModule mod(strings, directives, code, operands, &errMsgOut);
    EXPECT_FALSE(mod.isValid());
    errMsgOut.flush();
    EXPECT_NE(std::string::npos, errorMsg.find(std::string(
    "Invalid opcode, should be either BrigAtomic or BrigAtomicNoRet")));
    EXPECT_NE(std::string::npos, errorMsg.find(std::string(
    "Invalid type")));
    EXPECT_NE(std::string::npos, errorMsg.find(std::string(
    "o_operands past the operands section")));
    EXPECT_NE(std::string::npos, errorMsg.find(std::string(
    "Invalid atomicOperation")));
    EXPECT_NE(std::string::npos, errorMsg.find(std::string(
    "Invalid storage class, can be global, group, private, kernarg, "
    "readonly, spill, or arg")));
    EXPECT_NE(std::string::npos, errorMsg.find(std::string(
    "Invalid memorySemantic, can be BrigAcquire, BrigAcquireRelease, "
    "BrigParAcquireRelease")));
  }
}

TEST(Brig2LLVMTest, validateBrigInstAtomicImage) {
  {
    hsa::brig::StringBuffer strings;
    for(unsigned i = 0; i < 8; ++i) strings.append_char(0);

    hsa::brig::Buffer directives;
    for(unsigned i = 0; i < 8; ++i) directives.append_char(0);
    BrigDirectiveVersion bdv = {
      sizeof(bdv),
      BrigEDirectiveVersion,
      0,
      1,
      0,
      BrigELarge,
      BrigEFull,
      BrigENosftz,
      0
    };
    directives.append(&bdv);

    hsa::brig::Buffer code;
    for(unsigned i = 0; i < 8; ++i) code.append_char(0);
    BrigInstAtomicImage biai = {
      sizeof(biai),
      BrigEInstAtomicImage,
      BrigAtomicImage,
      Brigb32,
      0,
      {0, 0, 0, 0, 0},
      BrigAtomicSub,
      BrigGlobalSpace,
      BrigAcquire,
      0
    };
    code.append(&biai);

    hsa::brig::Buffer operands;

    hsa::brig::BrigModule mod(strings, directives, code, operands,
                              &llvm::errs());
    EXPECT_TRUE(mod.isValid());
  }
  //invalid test
  {
    hsa::brig::StringBuffer strings;
    for(unsigned i = 0; i < 8; ++i) strings.append_char(0);

    hsa::brig::Buffer directives;
    for(unsigned i = 0; i < 8; ++i) directives.append_char(0);
    BrigDirectiveVersion bdv = {
      sizeof(bdv),
      BrigEDirectiveVersion,
      0,
      1,
      0,
      BrigELarge,
      BrigEFull,
      BrigENosftz,
      0
    };
    directives.append(&bdv);

    hsa::brig::Buffer code;
    for(unsigned i = 0; i < 8; ++i) code.append_char(0);
    BrigInstAtomicImage biai = {
      sizeof(biai),
      BrigEInstAtomicImage,
      BrigLd,
      Brigf64x2 + 1,
      0,
      {20, 0, 0, 0, 0},
      BrigAtomicSub + 1,
      BrigFlatSpace,
      BrigDep,
      Briggeom_2da + 1
    };
    code.append(&biai);

    hsa::brig::Buffer operands;

    std::string errorMsg;
    llvm::raw_string_ostream errMsgOut(errorMsg);
    hsa::brig::BrigModule mod(strings, directives, code, operands, &errMsgOut);
    EXPECT_FALSE(mod.isValid());
    errMsgOut.flush();
    EXPECT_NE(std::string::npos, errorMsg.find(std::string(
    "Invalid opcode, should be either BrigAtomicImage "
    "or BrigAtomicNoRetImage")));
    EXPECT_NE(std::string::npos, errorMsg.find(std::string(
    "Invalid type")));
    EXPECT_NE(std::string::npos, errorMsg.find(std::string(
    "o_operands past the operands section")));
    EXPECT_NE(std::string::npos, errorMsg.find(std::string(
    "Invalid atomicOperation")));
    EXPECT_NE(std::string::npos, errorMsg.find(std::string(
    "Invalid storage class, must be global")));
    EXPECT_NE(std::string::npos, errorMsg.find(std::string(
    "Invalid memorySemantic, can be BrigAcquire, BrigAcquireRelease, "
    "BrigParAcquireRelease")));
  }
}
TEST(Brig2LLVMTest, validateBrigInstRead) {
  {
    hsa::brig::StringBuffer strings;
    for(unsigned i = 0; i < 8; ++i) strings.append_char(0);
    hsa::brig::Buffer directives;
    for(unsigned i = 0; i < 8; ++i) directives.append_char(0);

    BrigDirectiveVersion bdv = {
      sizeof(bdv),
      BrigEDirectiveVersion,
      8,
      1,
      0,
      BrigELarge,
      BrigEFull,
      BrigENosftz,
      0
    };
    directives.append(&bdv);

    hsa::brig::Buffer code;
    for(unsigned i = 0; i < 8; ++i) code.append_char(0);
    BrigInstRead bir = {
      sizeof(bir),
      BrigEInstRead,
      BrigRdImage,
      {0, 0, 0, 0, 0},
      0,
      0,
      0,
      0,
      0
    };
    code.append(&bir);

    hsa::brig::Buffer operands;

    hsa::brig::BrigModule mod(strings, directives, code, operands,
                              &llvm::errs());
    EXPECT_TRUE(mod.isValid());
  }
  {
    hsa::brig::StringBuffer strings;
    for(unsigned i = 0; i < 8; ++i) strings.append_char(0);
    hsa::brig::Buffer directives;
    for(unsigned i = 0; i < 8; ++i) directives.append_char(0);

    BrigDirectiveVersion bdv = {
      sizeof(bdv),
      BrigEDirectiveVersion,
      0,
      1,
      0,
      BrigELarge,
      BrigEFull,
      BrigENosftz,
      0
    };
    directives.append(&bdv);

    hsa::brig::Buffer code;
    for(unsigned i = 0; i < 8; ++i) code.append_char(0);
    BrigInstRead bir = {
      sizeof(bir),
      BrigEInstRead,
      BrigRdImage + 1,
      {20, 0, 0, 0, 0},
      Briggeom_2da + 1,
      Brigf64x2 + 1,
      Brigf64x2 + 1,
      BrigPackPsat + 1,
      1
    };
    code.append(&bir);

    hsa::brig::Buffer operands;

    std::string errorMsg;
    llvm::raw_string_ostream errMsgOut(errorMsg);
    hsa::brig::BrigModule mod(strings, directives, code, operands, &errMsgOut);
    EXPECT_FALSE(mod.isValid());
    errMsgOut.flush();
    EXPECT_NE(std::string::npos, errorMsg.find(std::string(
    "Invalid opcode")));
    EXPECT_NE(std::string::npos, errorMsg.find(std::string(
    "o_operands past the operands section")));
    EXPECT_NE(std::string::npos, errorMsg.find(std::string(
    "Invalid type of image geometry")));
    EXPECT_NE(std::string::npos, errorMsg.find(std::string(
    "Invalid type")));
    EXPECT_NE(std::string::npos, errorMsg.find(std::string(
    "Invalid type")));
    EXPECT_NE(std::string::npos, errorMsg.find(std::string(
    "Invalid packing control")));
    EXPECT_NE(std::string::npos, errorMsg.find(std::string(
    "reserved must be zero")));
  }
}

TEST(Brig2LLVMTest, validateBrigInstMod) {
  {
    hsa::brig::StringBuffer strings;
    for(unsigned i = 0; i < 8; ++i) strings.append_char(0);
    hsa::brig::Buffer directives;
    for(unsigned i = 0; i < 8; ++i) directives.append_char(0);

    BrigDirectiveVersion bdv = {
      sizeof(bdv),
      BrigEDirectiveVersion,
      8,
      1,
      0,
      BrigELarge,
      BrigEFull,
      BrigENosftz,
      0
    };
    directives.append(&bdv);

    hsa::brig::Buffer code;
    for(unsigned i = 0; i < 8; ++i) code.append_char(0);
    BrigInstMod bim = {
      sizeof(bim),
      BrigEInstMod,
      0,
      0,
      0,
      {0, 0, 0, 0, 0},
      {0, 0, 0, 0, 0, 0, 0}
    };
    code.append(&bim);

    hsa::brig::Buffer operands;

    hsa::brig::BrigModule mod(strings, directives, code, operands,
                              &llvm::errs());
    EXPECT_TRUE(mod.isValid());
  }
  {
    hsa::brig::StringBuffer strings;
    for(unsigned i = 0; i < 8; ++i) strings.append_char(0);
    hsa::brig::Buffer directives;
    for(unsigned i = 0; i < 8; ++i) directives.append_char(0);

    BrigDirectiveVersion bdv = {
      sizeof(bdv),
      BrigEDirectiveVersion,
      0,
      1,
      0,
      BrigELarge,
      BrigEFull,
      BrigENosftz,
      0
    };
    directives.append(&bdv);

    hsa::brig::Buffer code;
    for(unsigned i = 0; i < 8; ++i) code.append_char(0);
    BrigInstMod bim = {
      sizeof(bim),
      BrigEInstMod,
      BrigFbarInitSizeKnown + 1,
      Brigf64x2 + 1,
      BrigPackPsat + 1,
      {20, 0, 0, 0, 0},
      {0, 0, 0, 0, 0, 0, 0}
    };
    code.append(&bim);

    hsa::brig::Buffer operands;

    std::string errorMsg;
    llvm::raw_string_ostream errMsgOut(errorMsg);
    hsa::brig::BrigModule mod(strings, directives, code, operands, &errMsgOut);
    EXPECT_FALSE(mod.isValid());
    errMsgOut.flush();
    EXPECT_NE(std::string::npos, errorMsg.find(std::string(
    "Invalid opcode")));
    EXPECT_NE(std::string::npos, errorMsg.find(std::string(
    "Invalid type")));
    EXPECT_NE(std::string::npos, errorMsg.find(std::string(
    "Invalid packing control")));
    EXPECT_NE(std::string::npos, errorMsg.find(std::string(
    "o_operands past the operands section")));
  }
  {
    hsa::brig::StringBuffer strings;
    for(unsigned i = 0; i < 8; ++i) strings.append_char(0);
    hsa::brig::Buffer directives;
    for(unsigned i = 0; i < 8; ++i) directives.append_char(0);

    BrigDirectiveVersion bdv = {
      sizeof(bdv),
      BrigEDirectiveVersion,
      0,
      1,
      0,
      BrigELarge,
      BrigEFull,
      BrigENosftz,
      0
    };
    directives.append(&bdv);

    hsa::brig::Buffer code;
    for(unsigned i = 0; i < 8; ++i) code.append_char(0);
    BrigInstMod bim = {
      sizeof(bim),
      BrigEInstMod,
      0,
      0,
      0,
      {0, 0, 0, 0, 0},
      {0, 0, 0, 0, 1, 0, 0}
    };
    code.append(&bim);

    hsa::brig::Buffer operands;

    std::string errorMsg;
    llvm::raw_string_ostream errMsgOut(errorMsg);
    hsa::brig::BrigModule mod(strings, directives, code, operands, &errMsgOut);
    EXPECT_FALSE(mod.isValid());
    errMsgOut.flush();
    EXPECT_NE(std::string::npos, errorMsg.find(std::string(
    "Invalid floatOrInt")));
  }
  {
    hsa::brig::StringBuffer strings;
    for(unsigned i = 0; i < 8; ++i) strings.append_char(0);
    hsa::brig::Buffer directives;
    for(unsigned i = 0; i < 8; ++i) directives.append_char(0);

    BrigDirectiveVersion bdv = {
      sizeof(bdv),
      BrigEDirectiveVersion,
      0,
      1,
      0,
      BrigELarge,
      BrigEFull,
      BrigENosftz,
      0
    };
    directives.append(&bdv);

    hsa::brig::Buffer code;
    for(unsigned i = 0; i < 8; ++i) code.append_char(0);
    BrigInstMod bim = {
      sizeof(bim),
      BrigEInstMod,
      0,
      0,
      0,
      {0, 0, 0, 0, 0},
      {1, 0, 1, 0, 0, 0, 0}
    };
    code.append(&bim);

    hsa::brig::Buffer operands;

    std::string errorMsg;
    llvm::raw_string_ostream errMsgOut(errorMsg);
    hsa::brig::BrigModule mod(strings, directives, code, operands, &errMsgOut);
    EXPECT_FALSE(mod.isValid());
    errMsgOut.flush();
    EXPECT_NE(std::string::npos, errorMsg.find(std::string(
    "Invalid hi")));
  }
  {
    hsa::brig::StringBuffer strings;
    for(unsigned i = 0; i < 8; ++i) strings.append_char(0);
    hsa::brig::Buffer directives;
    for(unsigned i = 0; i < 8; ++i) directives.append_char(0);

    BrigDirectiveVersion bdv = {
      sizeof(bdv),
      BrigEDirectiveVersion,
      0,
      1,
      0,
      BrigELarge,
      BrigEFull,
      BrigENosftz,
      0
    };
    directives.append(&bdv);

    hsa::brig::Buffer code;
    for(unsigned i = 0; i < 8; ++i) code.append_char(0);
    BrigInstMod bim = {
      sizeof(bim),
      BrigEInstMod,
      0,
      0,
      0,
      {0, 0, 0, 0, 0},
      {0, 0, 0, 1, 0, 0, 0}
    };
    code.append(&bim);

    hsa::brig::Buffer operands;

    std::string errorMsg;
    llvm::raw_string_ostream errMsgOut(errorMsg);
    hsa::brig::BrigModule mod(strings, directives, code, operands, &errMsgOut);
    EXPECT_FALSE(mod.isValid());
    errMsgOut.flush();
    EXPECT_NE(std::string::npos, errorMsg.find(std::string(
    "Invalid ftz")));
  }
  {
    hsa::brig::StringBuffer strings;
    for(unsigned i = 0; i < 8; ++i) strings.append_char(0);
    hsa::brig::Buffer directives;
    for(unsigned i = 0; i < 8; ++i) directives.append_char(0);

    BrigDirectiveVersion bdv = {
      sizeof(bdv),
      BrigEDirectiveVersion,
      0,
      1,
      0,
      BrigELarge,
      BrigEFull,
      BrigENosftz,
      0
    };
    directives.append(&bdv);

    hsa::brig::Buffer code;
    for(unsigned i = 0; i < 8; ++i) code.append_char(0);
    BrigInstMod bim = {
      sizeof(bim),
      BrigEInstMod,
      0,
      0,
      0,
      {0, 0, 0, 0, 0},
      {0, 0, 0, 0, 0, 0, 1}
    };
    code.append(&bim);

    hsa::brig::Buffer operands;

    std::string errorMsg;
    llvm::raw_string_ostream errMsgOut(errorMsg);
    hsa::brig::BrigModule mod(strings, directives, code, operands, &errMsgOut);
    EXPECT_FALSE(mod.isValid());
    errMsgOut.flush();
    EXPECT_NE(std::string::npos, errorMsg.find(std::string(
    "Invalid reserved")));
  }
}

TEST(Brig2LLVMTest, validateBrigInstCmp) {
  {
    hsa::brig::StringBuffer strings;
    for(unsigned i = 0; i < 8; ++i) strings.append_char(0);
    hsa::brig::Buffer directives;
    for(unsigned i = 0; i < 8; ++i) directives.append_char(0);

    BrigDirectiveVersion bdv = {
      sizeof(bdv),
      BrigEDirectiveVersion,
      8,
      1,
      0,
      BrigELarge,
      BrigEFull,
      BrigENosftz,
      0
    };
    directives.append(&bdv);

    hsa::brig::Buffer code;
    for(unsigned i = 0; i < 8; ++i) code.append_char(0);
    BrigInstCmp bic = {
      sizeof(bic),              //size
      BrigEInstCmp,             //kind
      BrigCmp,                  //opcode
      0,                        //type
      0,                        //packing
      {0, 0, 0, 0, 0},          //o_operands[5]
      {0, 0, 0, 0, 0, 0, 0},    //aluModifier
      0,                        //comparisonOperator
      0,                        //sourceType
      0                         //reserved
    };
    code.append(&bic);

    hsa::brig::Buffer operands;

    hsa::brig::BrigModule mod(strings, directives, code, operands,
                              &llvm::errs());
    EXPECT_TRUE(mod.isValid());
  }
  {
    hsa::brig::StringBuffer strings;
    for(unsigned i = 0; i < 8; ++i) strings.append_char(0);
    hsa::brig::Buffer directives;
    for(unsigned i = 0; i < 8; ++i) directives.append_char(0);

    BrigDirectiveVersion bdv = {
      sizeof(bdv),
      BrigEDirectiveVersion,
      0,
      1,
      0,
      BrigELarge,
      BrigEFull,
      BrigENosftz,
      0
    };
    directives.append(&bdv);

    hsa::brig::Buffer code;
    for(unsigned i = 0; i < 8; ++i) code.append_char(0);
    BrigInstCmp bic = {
      sizeof(bic),              //size
      BrigEInstCmp,             //kind
      BrigCmp + 1,              //opcode
      Brigf64x2 + 1,            //type
      BrigPackPsat + 1,         //packing
      {20, 0, 0, 0, 0},         //o_operands[5]
      {0, 0, 0, 0, 0, 0, 0},    //aluModifier
      BrigSgtu + 1,             //comparisonOperator;
      Brigf64x2 + 1,            //sourceType
      1                         //reserved
    };
    code.append(&bic);
    hsa::brig::Buffer operands;

    std::string errorMsg;
    llvm::raw_string_ostream errMsgOut(errorMsg);
    hsa::brig::BrigModule mod(strings, directives, code, operands, &errMsgOut);
    EXPECT_FALSE(mod.isValid());
    errMsgOut.flush();
    EXPECT_NE(std::string::npos, errorMsg.find(std::string(
    "Invalid opcode")));
    EXPECT_NE(std::string::npos, errorMsg.find(std::string(
    "Invalid type")));
    EXPECT_NE(std::string::npos, errorMsg.find(std::string(
    "Invalid packing control")));
    EXPECT_NE(std::string::npos, errorMsg.find(std::string(
    "o_operands past the operands section")));
    EXPECT_NE(std::string::npos, errorMsg.find(std::string(
    "Invalid comparisonOperator")));
    EXPECT_NE(std::string::npos, errorMsg.find(std::string(
    "Invalid sourceType")));
    EXPECT_NE(std::string::npos, errorMsg.find(std::string(
    "Invalid reserved")));
  }
  {
    hsa::brig::StringBuffer strings;
    for(unsigned i = 0; i < 8; ++i) strings.append_char(0);
    hsa::brig::Buffer directives;
    for(unsigned i = 0; i < 8; ++i) directives.append_char(0);

    BrigDirectiveVersion bdv = {
      sizeof(bdv),
      BrigEDirectiveVersion,
      0,
      1,
      0,
      BrigELarge,
      BrigEFull,
      BrigENosftz,
      0
    };
    directives.append(&bdv);

    hsa::brig::Buffer code;
    for(unsigned i = 0; i < 8; ++i) code.append_char(0);
    BrigInstCmp bic = {
      sizeof(bic),              //size
      BrigEInstCmp,             //kind
      0,                        //opcode
      0,                        //type
      0,                        //packing
      {0, 0, 0, 0, 0},          //o_operands[5]
      {0, 0, 0, 0, 1, 0, 0},    //aluModifier
      0,                        //comparisonOperator
      0,                        //sourceType
      0                         //reserved
    };
    code.append(&bic);

    hsa::brig::Buffer operands;

    std::string errorMsg;
    llvm::raw_string_ostream errMsgOut(errorMsg);
    hsa::brig::BrigModule mod(strings, directives, code, operands, &errMsgOut);
    EXPECT_FALSE(mod.isValid());
    errMsgOut.flush();
    EXPECT_NE(std::string::npos, errorMsg.find(std::string(
    "Invalid floatOrInt")));
  }
  {
    hsa::brig::StringBuffer strings;
    for(unsigned i = 0; i < 8; ++i) strings.append_char(0);
    hsa::brig::Buffer directives;
    for(unsigned i = 0; i < 8; ++i) directives.append_char(0);

    BrigDirectiveVersion bdv = {
      sizeof(bdv),
      BrigEDirectiveVersion,
      0,
      1,
      0,
      BrigELarge,
      BrigEFull,
      BrigENosftz,
      0
    };
    directives.append(&bdv);

    hsa::brig::Buffer code;
    for(unsigned i = 0; i < 8; ++i) code.append_char(0);
    BrigInstCmp bic = {
      sizeof(bic),              //size
      BrigEInstCmp,             //kind
      0,                        //opcode
      0,                        //type
      0,                        //packing
      {0, 0, 0, 0, 0},          //o_operands[5]
      {1, 0, 1, 0, 0, 0, 0},    //aluModifier
      0,                        //comparisonOperator
      0,                        //sourceType
      0                         //reserved
    };
    code.append(&bic);

    hsa::brig::Buffer operands;

    std::string errorMsg;
    llvm::raw_string_ostream errMsgOut(errorMsg);
    hsa::brig::BrigModule mod(strings, directives, code, operands, &errMsgOut);
    EXPECT_FALSE(mod.isValid());
    errMsgOut.flush();
    EXPECT_NE(std::string::npos, errorMsg.find(std::string(
    "Invalid hi")));
  }
  {
    hsa::brig::StringBuffer strings;
    for(unsigned i = 0; i < 8; ++i) strings.append_char(0);
    hsa::brig::Buffer directives;
    for(unsigned i = 0; i < 8; ++i) directives.append_char(0);

    BrigDirectiveVersion bdv = {
      sizeof(bdv),
      BrigEDirectiveVersion,
      0,
      1,
      0,
      BrigELarge,
      BrigEFull,
      BrigENosftz,
      0
    };
    directives.append(&bdv);

    hsa::brig::Buffer code;
    for(unsigned i = 0; i < 8; ++i) code.append_char(0);
    BrigInstCmp bic = {
      sizeof(bic),              //size
      BrigEInstCmp,             //kind
      0,                        //opcode
      0,                        //type
      0,                        //packing
      {0, 0, 0, 0, 0},          //o_operands[5]
      {0, 0, 0, 1, 0, 0, 0},    //aluModifier
      0,                        //comparisonOperator
      0,                        //sourceType
      0                         //reserved
    };
    code.append(&bic);

    hsa::brig::Buffer operands;

    std::string errorMsg;
    llvm::raw_string_ostream errMsgOut(errorMsg);
    hsa::brig::BrigModule mod(strings, directives, code, operands, &errMsgOut);
    EXPECT_FALSE(mod.isValid());
    errMsgOut.flush();
    EXPECT_NE(std::string::npos, errorMsg.find(std::string(
    "Invalid ftz")));
  }
  {
    hsa::brig::StringBuffer strings;
    for(unsigned i = 0; i < 8; ++i) strings.append_char(0);
    hsa::brig::Buffer directives;
    for(unsigned i = 0; i < 8; ++i) directives.append_char(0);

    BrigDirectiveVersion bdv = {
      sizeof(bdv),
      BrigEDirectiveVersion,
      0,
      1,
      0,
      BrigELarge,
      BrigEFull,
      BrigENosftz,
      0
    };
    directives.append(&bdv);

    hsa::brig::Buffer code;
    for(unsigned i = 0; i < 8; ++i) code.append_char(0);
    BrigInstCmp bic = {
      sizeof(bic),              //size
      BrigEInstCmp,             //kind
      0,                        //opcode
      0,                        //type
      0,                        //packing
      {0, 0, 0, 0, 0},          //o_operands[5]
      {0, 0, 0, 0, 0, 0, 1},    //aluModifier
      0,                        //comparisonOperator
      0,                        //sourceType
      0                         //reserved
    };
    code.append(&bic);

    hsa::brig::Buffer operands;

    std::string errorMsg;
    llvm::raw_string_ostream errMsgOut(errorMsg);
    hsa::brig::BrigModule mod(strings, directives, code, operands, &errMsgOut);
    EXPECT_FALSE(mod.isValid());
    errMsgOut.flush();
    EXPECT_NE(std::string::npos, errorMsg.find(std::string(
    "Invalid reserved")));
  }
}

TEST(Brig2LLVMTest, validateBrigInstImage) {
  {
    hsa::brig::StringBuffer strings;
    for(unsigned i = 0; i < 8; ++i) strings.append_char(0);
    hsa::brig::Buffer directives;
    for(unsigned i = 0; i < 8; ++i) directives.append_char(0);

    BrigDirectiveVersion bdv = {
      sizeof(bdv),
      BrigEDirectiveVersion,
      0,
      1,
      0,
      BrigELarge,
      BrigEFull,
      BrigENosftz,
      0
    };
    directives.append(&bdv);

    hsa::brig::Buffer code;
    for(unsigned i = 0; i < 8; ++i) code.append_char(0);

    BrigInstImage bii = {
      sizeof(bii),              //size
      BrigEInstImage,           //kind
      BrigRdImage,              //opcode
      {0, 0, 0, 0, 0},          //o_operands[5]
      0,                        //geom
      0,                        //type
      0,                        //stype
      0,                        //packing
      0                         //reserved
    };
    code.append(&bii);

    hsa::brig::Buffer operands;

    hsa::brig::BrigModule mod(strings, directives, code, operands,
                              &llvm::errs());
    EXPECT_TRUE(mod.isValid());
  }
  {
    hsa::brig::StringBuffer strings;
    for(unsigned i = 0; i < 8; ++i) strings.append_char(0);
    hsa::brig::Buffer directives;
    for(unsigned i = 0; i < 8; ++i) directives.append_char(0);

    BrigDirectiveVersion bdv = {
      sizeof(bdv),
      BrigEDirectiveVersion,
      0,
      1,
      0,
      BrigELarge,
      BrigEFull,
      BrigENosftz,
      0
    };
    directives.append(&bdv);

    hsa::brig::Buffer code;
    for(unsigned i = 0; i < 8; ++i) code.append_char(0);
    BrigInstImage bii = {
      sizeof(bii),              //size
      BrigEInstImage,           //kind
      BrigRdImage + 1,          //opcode
      {20, 0, 0, 0, 0},         //o_operands[5]
      Briggeom_2da + 1,         //geom
      Brigf64x2 + 1,            //type
      Brigf64x2 + 1,            //stype
      BrigPackPsat + 1,         //packing
      1                         //reserved
    };
    code.append(&bii);

    hsa::brig::Buffer operands;

    std::string errorMsg;
    llvm::raw_string_ostream errMsgOut(errorMsg);
    hsa::brig::BrigModule mod(strings, directives, code, operands, &errMsgOut);
    EXPECT_FALSE(mod.isValid());
    errMsgOut.flush();
    EXPECT_NE(std::string::npos, errorMsg.find(std::string(
    "Invalid opcode")));
    EXPECT_NE(std::string::npos, errorMsg.find(std::string(
    "o_operands past the operands section")));
    EXPECT_NE(std::string::npos, errorMsg.find(std::string(
    "Invalid type of image geometry")));
    EXPECT_NE(std::string::npos, errorMsg.find(std::string(
    "Invalid type")));
    EXPECT_NE(std::string::npos, errorMsg.find(std::string(
    "Invalid stype")));
    EXPECT_NE(std::string::npos, errorMsg.find(std::string(
    "Invalid packing control")));
    EXPECT_NE(std::string::npos, errorMsg.find(std::string(
    "reserved must be zero")));
  }
}

TEST(Brig2LLVMTest, validateBrigInstBar) {
  {
    hsa::brig::StringBuffer strings;
    for(unsigned i = 0; i < 8; ++i) strings.append_char(0);

    hsa::brig::Buffer directives;
    for(unsigned i = 0; i < 8; ++i) directives.append_char(0);
    BrigDirectiveVersion bdv = {
      sizeof(bdv),
      BrigEDirectiveVersion,
      0,
      1,
      0,
      BrigELarge,
      BrigEFull,
      BrigENosftz,
      0
    };
    directives.append(&bdv);

    hsa::brig::Buffer code;
    for(unsigned i = 0; i < 8; ++i) code.append_char(0);
    BrigInstBar bib = {
      sizeof(bib),
      BrigEInstBar,
      BrigBarrier,
      Brigu32,
      0,
      {0, 0, 0, 0, 0},
      1
    };
    code.append(&bib);

    hsa::brig::Buffer operands;

    hsa::brig::BrigModule mod(strings, directives, code, operands,
                              &llvm::errs());
    EXPECT_TRUE(mod.isValid());
  }
  //invalid test
  {
    hsa::brig::StringBuffer strings;
    for(unsigned i = 0; i < 8; ++i) strings.append_char(0);

    hsa::brig::Buffer directives;
    for(unsigned i = 0; i < 8; ++i) directives.append_char(0);
    BrigDirectiveVersion bdv = {
      sizeof(bdv),
      BrigEDirectiveVersion,
      0,
      1,
      0,
      BrigELarge,
      BrigEFull,
      BrigENosftz,
      0
    };
    directives.append(&bdv);

    hsa::brig::Buffer code;
    for(unsigned i = 0; i < 8; ++i) code.append_char(0);
    BrigInstBar bib = {
      sizeof(bib),
      BrigEInstBar,
      BrigLd,
      Brigf64x2 + 1,
      0,
      {20, 0, 0, 0, 0},
      8
    };
    code.append(&bib);

    hsa::brig::Buffer operands;

    std::string errorMsg;
    llvm::raw_string_ostream errMsgOut(errorMsg);
    hsa::brig::BrigModule mod(strings, directives, code, operands, &errMsgOut);
    EXPECT_FALSE(mod.isValid());
    errMsgOut.flush();
    EXPECT_NE(std::string::npos, errorMsg.find(std::string(
    "Invalid opcode, should be either BrigBarrier, BrigSync or BrigBrn")));
    EXPECT_NE(std::string::npos, errorMsg.find(std::string(
    "Invalid type")));
    EXPECT_NE(std::string::npos, errorMsg.find(std::string(
    "o_operands past the operands section")));
    EXPECT_NE(std::string::npos, errorMsg.find(std::string(
    "Invalid syncFlags, should be either BrigGroupLevel BrigGlobalLevel"
    "or BrigPartialLevel")));
  }
}

TEST(Brig2LLVMTest, validateBrigInstMem) {
  {
    hsa::brig::StringBuffer strings;
    for(unsigned i = 0; i < 8; ++i) strings.append_char(0);
    hsa::brig::Buffer directives;
    for(unsigned i = 0; i < 8; ++i) directives.append_char(0);
    BrigDirectiveVersion bdv = {
      sizeof(bdv),
      BrigEDirectiveVersion,
      0,
      1,
      0,
      BrigELarge,
      BrigEFull,
      BrigENosftz,
      0
    };
    directives.append(&bdv);

    hsa::brig::Buffer code;
    for(unsigned i = 0; i < 8; ++i) code.append_char(0);
    BrigInstMem bcm = {
      sizeof(bcm),
      BrigEInstMem,
      BrigRet,
      Brigb32,
      BrigNoPacking,
      {0, 0, 0, 0, 0},
      BrigGlobalSpace
    };
    code.append(&bcm);

    hsa::brig::Buffer operands;

    hsa::brig::BrigModule mod(strings, directives, code, operands,
                              &llvm::errs());
    EXPECT_TRUE(mod.isValid());
  }
  {
    hsa::brig::StringBuffer strings;
    for(unsigned i = 0; i < 8; ++i) strings.append_char(0);
    hsa::brig::Buffer directives;
    for(unsigned i = 0; i < 8; ++i) directives.append_char(0);
    BrigDirectiveVersion bdv = {
      sizeof(bdv),
      BrigEDirectiveVersion,
      0,
      1,
      0,
      BrigELarge,
      BrigEFull,
      BrigENosftz,
      0
    };
    directives.append(&bdv);

    hsa::brig::Buffer code;
    for(unsigned i = 0; i < 8; ++i) code.append_char(0);
    BrigInstMem bcm = {
      sizeof(bcm),
      BrigEInstMem,
      BrigFbarInitSizeKnown + 1,
      Brigf64x2 + 1,
      BrigPackPsat + 1,
      {20, 0, 0, 0, 0},
      BrigFlatSpace
    };
    code.append(&bcm);

    hsa::brig::Buffer operands;

    std::string errorMsg;
    llvm::raw_string_ostream errMsgOut(errorMsg);
    hsa::brig::BrigModule mod(strings, directives, code, operands, &errMsgOut);
    EXPECT_FALSE(mod.isValid());
    errMsgOut.flush();
    EXPECT_NE(std::string::npos, errorMsg.find(std::string(
    "Invalid opcode")));
    EXPECT_NE(std::string::npos, errorMsg.find(std::string(
    "Invalid type")));
    EXPECT_NE(std::string::npos, errorMsg.find(std::string(
    "Invalid packing control")));
    EXPECT_NE(std::string::npos, errorMsg.find(std::string(
    "o_operands past the operands section")));
  }
}

TEST(Brig2LLVMTest, validateBrigInstCvt) {
  {
    hsa::brig::StringBuffer strings;
    for(unsigned i = 0; i < 8; ++i) strings.append_char(0);
    hsa::brig::Buffer directives;
    for(unsigned i = 0; i < 8; ++i) directives.append_char(0);

    BrigDirectiveVersion bdv = {
      sizeof(bdv),
      BrigEDirectiveVersion,
      0,
      1,
      0,
      BrigELarge,
      BrigEFull,
      BrigENosftz,
      0
    };
    directives.append(&bdv);

    hsa::brig::Buffer code;
    for(unsigned i = 0; i < 8; ++i) code.append_char(0);
    BrigInstCvt bic = {
      sizeof(bic),              //size
      BrigEInstCvt,             //kind
      BrigCvt,                  //opcode
      0,                        //type
      0,                        //packing
      {0, 0, 0, 0, 0},          //o_operands[5]
      {0, 0, 0, 0, 0, 0, 0},    //aluModifier
      0,                        //stype
      0                         //reserved
    };
    code.append(&bic);

    hsa::brig::Buffer operands;

    hsa::brig::BrigModule mod(strings, directives, code, operands,
                              &llvm::errs());
    EXPECT_TRUE(mod.isValid());
  }
  {
    hsa::brig::StringBuffer strings;
    for(unsigned i = 0; i < 8; ++i) strings.append_char(0);
    hsa::brig::Buffer directives;
    for(unsigned i = 0; i < 8; ++i) directives.append_char(0);

    BrigDirectiveVersion bdv = {
      sizeof(bdv),
      BrigEDirectiveVersion,
      0,
      1,
      0,
      BrigELarge,
      BrigEFull,
      BrigENosftz,
      0
    };
    directives.append(&bdv);

    hsa::brig::Buffer code;
    for(unsigned i = 0; i < 8; ++i) code.append_char(0);
    BrigInstCvt bic = {
      sizeof(bic),              //size
      BrigEInstCvt,             //kind
      BrigCvt + 1,              //opcode
      Brigf64x2 + 1,            //type
      BrigPackPsat + 1,         //packing
      {20, 0, 0, 0, 0},         //o_operands[5]
      {0, 0, 0, 0, 0, 0, 0},    //aluModifier
      Brigf64x2 + 1,            //stype
      1                         //reserved
    };
    code.append(&bic);
    hsa::brig::Buffer operands;

    std::string errorMsg;
    llvm::raw_string_ostream errMsgOut(errorMsg);
    hsa::brig::BrigModule mod(strings, directives, code, operands, &errMsgOut);
    EXPECT_FALSE(mod.isValid());
    errMsgOut.flush();
    EXPECT_NE(std::string::npos, errorMsg.find(std::string(
    "Invalid opcode")));
    EXPECT_NE(std::string::npos, errorMsg.find(std::string(
    "Invalid type")));
    EXPECT_NE(std::string::npos, errorMsg.find(std::string(
    "Invalid packing control")));
    EXPECT_NE(std::string::npos, errorMsg.find(std::string(
    "o_operands past the operands section")));
    EXPECT_NE(std::string::npos, errorMsg.find(std::string(
    "Invalid stype")));
    EXPECT_NE(std::string::npos, errorMsg.find(std::string(
    "reserved must be zero")));
  }
  {
    hsa::brig::StringBuffer strings;
    for(unsigned i = 0; i < 8; ++i) strings.append_char(0);
    hsa::brig::Buffer directives;
    for(unsigned i = 0; i < 8; ++i) directives.append_char(0);

    BrigDirectiveVersion bdv = {
      sizeof(bdv),
      BrigEDirectiveVersion,
      0,
      1,
      0,
      BrigELarge,
      BrigEFull,
      BrigENosftz,
      0
    };
    directives.append(&bdv);

    hsa::brig::Buffer code;
    for(unsigned i = 0; i < 8; ++i) code.append_char(0);
    BrigInstCvt bic = {
      sizeof(bic),              //size
      BrigEInstCvt,             //kind
      0,                        //opcode
      0,                        //type
      0,                        //packing
      {0, 0, 0, 0, 0},          //o_operands[5]
      {0, 0, 0, 0, 1, 0, 0},    //aluModifier
      0,                        //stype
      0                         //reserved
    };
    code.append(&bic);

    hsa::brig::Buffer operands;

    std::string errorMsg;
    llvm::raw_string_ostream errMsgOut(errorMsg);
    hsa::brig::BrigModule mod(strings, directives, code, operands, &errMsgOut);
    EXPECT_FALSE(mod.isValid());
    errMsgOut.flush();
    EXPECT_NE(std::string::npos, errorMsg.find(std::string(
    "Invalid floatOrInt")));
  }
  {
    hsa::brig::StringBuffer strings;
    for(unsigned i = 0; i < 8; ++i) strings.append_char(0);
    hsa::brig::Buffer directives;
    for(unsigned i = 0; i < 8; ++i) directives.append_char(0);

    BrigDirectiveVersion bdv = {
      sizeof(bdv),
      BrigEDirectiveVersion,
      0,
      1,
      0,
      BrigELarge,
      BrigEFull,
      BrigENosftz,
      0
    };
    directives.append(&bdv);

    hsa::brig::Buffer code;
    for(unsigned i = 0; i < 8; ++i) code.append_char(0);
    BrigInstCvt bic = {
      sizeof(bic),              //size
      BrigEInstCvt,             //kind
      0,                        //opcode
      0,                        //type
      0,                        //packing
      {0, 0, 0, 0, 0},          //o_operands[5]
      {1, 0, 1, 0, 0, 0, 0},    //aluModifier
      0,                        //stype
      0                         //reserved
    };
    code.append(&bic);

    hsa::brig::Buffer operands;

    std::string errorMsg;
    llvm::raw_string_ostream errMsgOut(errorMsg);
    hsa::brig::BrigModule mod(strings, directives, code, operands, &errMsgOut);
    EXPECT_FALSE(mod.isValid());
    errMsgOut.flush();
    EXPECT_NE(std::string::npos, errorMsg.find(std::string(
    "Invalid hi")));
  }
  {
    hsa::brig::StringBuffer strings;
    for(unsigned i = 0; i < 8; ++i) strings.append_char(0);
    hsa::brig::Buffer directives;
    for(unsigned i = 0; i < 8; ++i) directives.append_char(0);

    BrigDirectiveVersion bdv = {
      sizeof(bdv),
      BrigEDirectiveVersion,
      0,
      1,
      0,
      BrigELarge,
      BrigEFull,
      BrigENosftz,
      0
    };
    directives.append(&bdv);

    hsa::brig::Buffer code;
    for(unsigned i = 0; i < 8; ++i) code.append_char(0);
    BrigInstCvt bic = {
      sizeof(bic),              //size
      BrigEInstCvt,             //kind
      0,                        //opcode
      0,                        //type
      0,                        //packing
      {0, 0, 0, 0, 0},          //o_operands[5]
      {0, 0, 0, 1, 0, 0, 0},    //aluModifier
      0,                        //stype
      0                         //reserved
    };
    code.append(&bic);

    hsa::brig::Buffer operands;

    std::string errorMsg;
    llvm::raw_string_ostream errMsgOut(errorMsg);
    hsa::brig::BrigModule mod(strings, directives, code, operands, &errMsgOut);
    EXPECT_FALSE(mod.isValid());
    errMsgOut.flush();
    EXPECT_NE(std::string::npos, errorMsg.find(std::string(
    "Invalid ftz")));
  }
  {
    hsa::brig::StringBuffer strings;
    for(unsigned i = 0; i < 8; ++i) strings.append_char(0);
    hsa::brig::Buffer directives;
    for(unsigned i = 0; i < 8; ++i) directives.append_char(0);

    BrigDirectiveVersion bdv = {
      sizeof(bdv),
      BrigEDirectiveVersion,
      0,
      1,
      0,
      BrigELarge,
      BrigEFull,
      BrigENosftz,
      0
    };
    directives.append(&bdv);

    hsa::brig::Buffer code;
    for(unsigned i = 0; i < 8; ++i) code.append_char(0);
    BrigInstCvt bic = {
      sizeof(bic),              //size
      BrigEInstCvt,             //kind
      0,                        //opcode
      0,                        //type
      0,                        //packing
      {0, 0, 0, 0, 0},          //o_operands[5]
      {0, 0, 0, 0, 0, 0, 1},    //aluModifier
      0,                        //stype
      0                         //reserved
    };
    code.append(&bic);

    hsa::brig::Buffer operands;

    std::string errorMsg;
    llvm::raw_string_ostream errMsgOut(errorMsg);
    hsa::brig::BrigModule mod(strings, directives, code, operands, &errMsgOut);
    EXPECT_FALSE(mod.isValid());
    errMsgOut.flush();
    EXPECT_NE(std::string::npos, errorMsg.find(std::string(
    "Invalid reserved")));
  }
}

TEST(Brig2LLVMTest, validateBrigInstLdSt) {
  {
    hsa::brig::StringBuffer strings;
    for(unsigned i = 0; i < 8; ++i) strings.append_char(0);
    hsa::brig::Buffer directives;
    for(unsigned i = 0; i < 8; ++i) directives.append_char(0);
    BrigDirectiveVersion bdv = {
      sizeof(bdv),
      BrigEDirectiveVersion,
      0,
      1,
      0,
      BrigELarge,
      BrigEFull,
      BrigENosftz,
      0
    };
    directives.append(&bdv);

    hsa::brig::Buffer code;
    for(unsigned i = 0; i < 8; ++i) code.append_char(0);
    BrigInstAtomic bils = {
      sizeof(bils),
      BrigEInstLdSt,
      BrigLd,
      Brigb32,
      BrigNoPacking,
      {0, 0, 0, 0, 0},
      BrigGlobalSpace,
      BrigAcquire,
      0
    };
    code.append(&bils);

    hsa::brig::Buffer operands;

    hsa::brig::BrigModule mod(strings, directives, code, operands,
                              &llvm::errs());
    EXPECT_TRUE(mod.isValid());
  }
  {
    hsa::brig::StringBuffer strings;
    for(unsigned i = 0; i < 8; ++i) strings.append_char(0);
    hsa::brig::Buffer directives;
    for(unsigned i = 0; i < 8; ++i) directives.append_char(0);
    BrigDirectiveVersion bdv = {
      sizeof(bdv),
      BrigEDirectiveVersion,
      0,
      1,
      0,
      BrigELarge,
      BrigEFull,
      BrigENosftz,
      0
    };
    directives.append(&bdv);

    hsa::brig::Buffer code;
    for(unsigned i = 0; i < 8; ++i) code.append_char(0);
    BrigInstAtomic bils = {
      sizeof(bils),
      BrigEInstLdSt,
      BrigFbarInitSizeKnown + 1,
      Brigf64x2 + 1,
      BrigPackPsat,
      {20, 0, 0, 0, 0},
      BrigFlatSpace + 1,
      BrigDep,
      64
    };
    code.append(&bils);

    hsa::brig::Buffer operands;

    std::string errorMsg;
    llvm::raw_string_ostream errMsgOut(errorMsg);
    hsa::brig::BrigModule mod(strings, directives, code, operands, &errMsgOut);
    EXPECT_FALSE(mod.isValid());
    errMsgOut.flush();
    EXPECT_NE(std::string::npos, errorMsg.find(std::string(
    "Invalid opcode")));
    EXPECT_NE(std::string::npos, errorMsg.find(std::string(
    "Invalid type")));
    EXPECT_NE(std::string::npos, errorMsg.find(std::string(
    "o_operands past the operands section")));
    EXPECT_NE(std::string::npos, errorMsg.find(std::string(
    "Invalid storage class, can be global, group, "
    "private, kernarg, readonly, spill, arg or flat")));
    EXPECT_NE(std::string::npos, errorMsg.find(std::string(
    "Invalid memorySemantic, can be BrigAcquire, BrigAcquireRelease, "
    "BrigParAcquireRelease")));
    EXPECT_NE(std::string::npos, errorMsg.find(std::string(
    "Invalid equivClass, must less than 64")));
  }
}

TEST(Brig2LLVMTest, validateBrigOperandAddress) {
  {
    hsa::brig::StringBuffer strings;
    for(unsigned i = 0; i < 8; ++i) strings.append_char(0);
    strings.append(std::string("%input"));
    strings.append(std::string("%an_input"));

    hsa::brig::Buffer directives;
    for(unsigned i = 0; i < 8; ++i) directives.append_char(0);
    BrigDirectiveVersion bdv = {
      sizeof(bdv),
      BrigEDirectiveVersion,
      8,
      1,
      0,
      BrigELarge,
      BrigEFull,
      BrigENosftz,
      0
    };
    directives.append(&bdv);

    BrigDirectiveSymbol bds = {
      40,                              // size
      BrigEDirectiveSymbol,            // kind
      {
        8,                               // c_code
        BrigArgSpace,                    // storageClass
        BrigNone,                        // attribute
        0,                               // reserved
        0,                               // symbolModifier
        0,                               // dim
        7,                               // s_name
        Brigf32,                         // type
        1                                // align
      },
      0,                               // d_init
      0                                // reserved
    };
    directives.append(&bds);

    hsa::brig::Buffer code;
    for(unsigned i = 0; i < 8; ++i) code.append_char(0);

    hsa::brig::Buffer operands;
    for(unsigned i = 0; i < 8; ++i) operands.append_char(0);

    BrigOperandAddress boa = {
      sizeof(boa),
      BrigEOperandAddress,
      Brigb32,
      0,
      28
    };
    operands.append(&boa);

    hsa::brig::BrigModule mod(strings, directives, code, operands,
                              &llvm::errs());
    EXPECT_TRUE(mod.isValid());
  }
  //invalid test
  {
    hsa::brig::StringBuffer strings;
    for(unsigned i = 0; i < 8; ++i) strings.append_char(0);
    strings.append(std::string("%input"));
    strings.append(std::string("%an_input"));

    hsa::brig::Buffer directives;
    for(unsigned i = 0; i < 8; ++i) directives.append_char(0);
    BrigDirectiveVersion bdv = {
      sizeof(bdv),
      BrigEDirectiveVersion,
      0,
      1,
      0,
      BrigELarge,
      BrigEFull,
      BrigENosftz,
      0
    };
    directives.append(&bdv);

    BrigDirectiveSymbol bds = {
      40,                              // size
      BrigEDirectiveSymbol,            // kind
      {
        0,                               // c_code
        BrigArgSpace,                    // storageClass
        BrigNone,                        // attribute
        0,                               // reserved
        0,                               // symbolModifier
        0,                               // dim
        7,                               // s_name
        Brigf32,                         // type
        1                                // align
      },
      0,                               // d_init
      0                                // reserved
    };
    directives.append(&bds);

    hsa::brig::Buffer code;
    for(unsigned i = 0; i < 8; ++i) code.append_char(0);

    hsa::brig::Buffer operands;
    for(unsigned i = 0; i < 8; ++i) operands.append_char(0);

    BrigOperandAddress boa = {
      sizeof(boa),
      BrigEOperandAddress,
      Brigu32,
      1,
      68
    };
    operands.append(&boa);

    std::string errorMsg;
    llvm::raw_string_ostream errMsgOut(errorMsg);
    hsa::brig::BrigModule mod(strings, directives, code, operands, &errMsgOut);
    EXPECT_FALSE(mod.isValid());
    errMsgOut.flush();
    EXPECT_NE(std::string::npos, errorMsg.find(std::string(
    "Invald datatype, should be Brigb32 and Brigb64")));
    EXPECT_NE(std::string::npos, errorMsg.find(std::string(
    "reserved must be zero")));
    EXPECT_NE(std::string::npos, errorMsg.find(std::string(
    "directive past the directive section")));
    EXPECT_NE(std::string::npos, errorMsg.find(std::string(
    "Invalid directive, should point to a BrigDirectiveSymbol")));
  }
}

TEST(Brig2LLVMTest, validateBrigOperandCompound) {
  {
    hsa::brig::StringBuffer strings;
    for(unsigned i = 0; i < 8; ++i) strings.append_char(0);
    strings.append(std::string("&callee"));
    strings.append(std::string("%output"));
    strings.append(std::string("%input"));
    strings.append(std::string("$s0"));

    hsa::brig::Buffer directives;
    for(unsigned i = 0; i < 8; ++i) directives.append_char(0);
    BrigDirectiveVersion bdv = {
      sizeof(bdv),
      BrigEDirectiveVersion,
      8,
      1,
      0,
      BrigELarge,
      BrigEFull,
      BrigENosftz,
      0
    };
    directives.append(&bdv);

    BrigDirectiveSymbol bds = {
      40,                              // size
      BrigEDirectiveSymbol,            // kind
      {
        8,                               // c_code
        BrigArgSpace,                    // storageClass
        BrigNone,                        // attribute
        0,                               // reserved
        0,                               // symbolModifier
        0,                               // dim
        8,                               // s_name
        Brigf32,                         // type
        1                                // align
      },
      0,                               // d_init
      0                                // reserved
    };
    directives.append(&bds);

    hsa::brig::Buffer code;
    for(unsigned i = 0; i < 8; ++i) code.append_char(0);

    hsa::brig::Buffer operands;
    for(unsigned i = 0; i < 8; ++i) operands.append_char(0);

    BrigOperandReg bor = {
      12,
      BrigEOperandReg,
      Brigb32,
      0,
      31
    };
    operands.append(&bor);

    BrigOperandAddress boa = {
      16,
      BrigEOperandAddress,
      Brigb32,
      0,
      28
    };
    operands.append(&boa);

    BrigOperandCompound boc = {
      sizeof(boc),
      BrigEOperandCompound,
      Brigb32,
      0,
      20,
      8,
      0
    };
    operands.append(&boc);

    hsa::brig::BrigModule mod(strings, directives, code, operands,
                              &llvm::errs());
    EXPECT_TRUE(mod.isValid());
  }
  //invalid test
  {
    hsa::brig::StringBuffer strings;
    for(unsigned i = 0; i < 8; ++i) strings.append_char(0);
    strings.append(std::string("&callee"));
    strings.append(std::string("%output"));
    strings.append(std::string("%input"));
    strings.append(std::string("$c0"));

    hsa::brig::Buffer directives;
    for(unsigned i = 0; i < 8; ++i) directives.append_char(0);
    BrigDirectiveVersion bdv = {
      sizeof(bdv),
      BrigEDirectiveVersion,
      0,
      1,
      0,
      BrigELarge,
      BrigEFull,
      BrigENosftz,
      0
    };
    directives.append(&bdv);

    BrigDirectiveSymbol bds = {
      40,                              // size
      BrigEDirectiveSymbol,            // kind
      {
        0,                               // c_code
        BrigArgSpace,                    // storageClass
        BrigNone,                        // attribute
        0,                               // reserved
        0,                               // symbolModifier
        0,                               // dim
        8,                               // s_name
        Brigf32,                         // type
        1                                // align
      },
      0,                               // d_init
      0                                // reserved
    };
    directives.append(&bds);

    hsa::brig::Buffer code;
    for(unsigned i = 0; i < 8; ++i) code.append_char(0);

    hsa::brig::Buffer operands;
    for(unsigned i = 0; i < 8; ++i) operands.append_char(0);

    BrigOperandReg bor = {
      12,
      BrigEOperandReg,
      Brigb1,
      0,
      31
    };
    operands.append(&bor);

    BrigOperandAddress boa = {
      16,
      BrigEOperandAddress,
      Brigb64,
      0,
      28
    };
    operands.append(&boa);

    BrigOperandCompound boc = {
      sizeof(boc),
      BrigEOperandCompound,
      Brigu32,
      1,
      120,
      8,
      0
    };
    operands.append(&boc);

    std::string errorMsg;
    llvm::raw_string_ostream errMsgOut(errorMsg);
    hsa::brig::BrigModule mod(strings, directives, code, operands, &errMsgOut);
    EXPECT_FALSE(mod.isValid());
    errMsgOut.flush();
    EXPECT_NE(std::string::npos, errorMsg.find(std::string(
    "Invald datatype, should be Brigb32 and Brigb64")));
    EXPECT_NE(std::string::npos, errorMsg.find(std::string(
    "reserved must be zero")));
    EXPECT_NE(std::string::npos, errorMsg.find(std::string(
    "Invalid name, should point to BrigOperandAddress")));
    EXPECT_NE(std::string::npos, errorMsg.find(std::string(
    "Invalid register, the register must be an s or d register")));
  }
  //invalid test about reg past operand section
  {
    hsa::brig::StringBuffer strings;
    for(unsigned i = 0; i < 8; ++i) strings.append_char(0);
    strings.append(std::string("&callee"));
    strings.append(std::string("%output"));
    strings.append(std::string("%input"));
    strings.append(std::string("$s0"));

    hsa::brig::Buffer directives;
    for(unsigned i = 0; i < 8; ++i) directives.append_char(0);
    BrigDirectiveVersion bdv = {
      sizeof(bdv),
      BrigEDirectiveVersion,
      0,
      1,
      0,
      BrigELarge,
      BrigEFull,
      BrigENosftz,
      0
    };
    directives.append(&bdv);

    BrigDirectiveSymbol bds = {
      40,                              // size
      BrigEDirectiveSymbol,            // kind
      {
        0,                               // c_code
        BrigArgSpace,                    // storageClass
        BrigNone,                        // attribute
        0,                               // reserved
        0,                               // symbolModifier
        0,                               // dim
        8,                               // s_name
        Brigf32,                         // type
        1                                // align
      },
      0,                               // d_init
      0                                // reserved
    };
    directives.append(&bds);

    hsa::brig::Buffer code;
    for(unsigned i = 0; i < 8; ++i) code.append_char(0);

    hsa::brig::Buffer operands;
    for(unsigned i = 0; i < 8; ++i) operands.append_char(0);

    BrigOperandReg bor = {
      12,
      BrigEOperandReg,
      Brigb32,
      0,
      31
    };
    operands.append(&bor);

    BrigOperandAddress boa = {
      16,
      BrigEOperandAddress,
      Brigb32,
      0,
      28
    };
    operands.append(&boa);

    BrigOperandCompound boc = {
      sizeof(boc),
      BrigEOperandCompound,
      Brigb32,
      0,
      20,
      60,
      0
    };
    operands.append(&boc);

    std::string errorMsg;
    llvm::raw_string_ostream errMsgOut(errorMsg);
    hsa::brig::BrigModule mod(strings, directives, code, operands, &errMsgOut);
    EXPECT_FALSE(mod.isValid());
    errMsgOut.flush();
    EXPECT_NE(std::string::npos, errorMsg.find(std::string(
    "operands past the operands section")));
  }
}

TEST(Brig2LLVMTest, validateBrigOperandFunctionRef) {
  {
    hsa::brig::StringBuffer strings;
    for(unsigned i = 0; i < 8; ++i) strings.append_char(0);
    strings.append("&callee");
    strings.append("&caller");

    hsa::brig::Buffer directives;
    for(unsigned i = 0; i < 8; ++i) directives.append_char(0);
    BrigDirectiveVersion bdv = {
      sizeof(bdv),
      BrigEDirectiveVersion,
      0,
      1,
      0,
      BrigELarge,
      BrigEFull,
      BrigENosftz,
      0
    };
    directives.append(&bdv);

    BrigDirectiveFunction callee = {
      sizeof(callee),                 // size
      BrigEDirectiveFunction,         // kind
      0,                              // c_code
      0,                              // s_name
      0,                              // inParamCount
      directives.size() +
      sizeof(callee),                 // d_firstSCopedDirective
      1,                              // operationCount
      directives.size() +
      sizeof(callee),                 // d_nextDirective
      BrigNone,                       // attribute
      0,                              // fbarCount
      0,                              // outParamCount
      0                               // d_firstInParam
    };
    directives.append(&callee);

    hsa::brig::Buffer code;
    for(unsigned i = 0; i < 8; ++i) code.append_char(0);

    hsa::brig::Buffer operands;
    for(unsigned i = 0; i < 8; ++i) operands.append_char(0);

    BrigOperandFunctionRef bofr = {
      sizeof(bofr),
      BrigEOperandFunctionRef,
      20
    };
    operands.append(&bofr);

    hsa::brig::BrigModule mod(strings, directives, code, operands,
                              &llvm::errs());
    EXPECT_TRUE(mod.isValid());
  }
  //invalid test
  {
    hsa::brig::StringBuffer strings;
    for(unsigned i = 0; i < 8; ++i) strings.append_char(0);
    strings.append("&callee");
    strings.append("&caller");

    hsa::brig::Buffer directives;
    for(unsigned i = 0; i < 8; ++i) directives.append_char(0);
    BrigDirectiveVersion bdv = {
      sizeof(bdv),
      BrigEDirectiveVersion,
      0,
      1,
      0,
      BrigELarge,
      BrigEFull,
      BrigENosftz,
      0
    };
    directives.append(&bdv);

    BrigDirectiveFunction callee = {
      sizeof(callee),                 // size
      BrigEDirectiveFunction,         // kind
      0,                              // c_code
      0,                              // s_name
      0,                              // inParamCount
      directives.size() +
      sizeof(callee),                 // d_firstSCopedDirective
      1,                              // operationCount
      directives.size() +
      sizeof(callee),                 // d_nextDirective
      BrigNone,                       // attribute
      0,                              // fbarCount
      0,                              // outParamCount
      0                               // d_firstInParam
    };
    directives.append(&callee);

    hsa::brig::Buffer code;
    for(unsigned i = 0; i < 8; ++i) code.append_char(0);

    hsa::brig::Buffer operands;
    for(unsigned i = 0; i < 8; ++i) operands.append_char(0);

    BrigOperandFunctionRef bofr = {
      sizeof(bofr),
      BrigEOperandFunctionRef,
      70
    };
    operands.append(&bofr);

    std::string errorMsg;
    llvm::raw_string_ostream errMsgOut(errorMsg);
    hsa::brig::BrigModule mod(strings, directives, code, operands, &errMsgOut);
    EXPECT_FALSE(mod.isValid());
    errMsgOut.flush();
    EXPECT_NE(std::string::npos, errorMsg.find(std::string(
    "Invalid directive, should point to a BrigDirectiveFunction "
<<<<<<< HEAD
    "or BrigDirectiveSibnature")));
=======
    "or BrigDirectiveSignature")));
>>>>>>> 2a4a0112
  }
}

TEST(Brig2LLVMTest, validateBrigOperandIndirect) {
  {
    hsa::brig::StringBuffer strings;
    for(unsigned i = 0; i < 8; ++i) strings.append_char(0);
    strings.append(std::string("&callee"));
    strings.append(std::string("%output"));
    strings.append(std::string("%input"));
    strings.append(std::string("$s0"));

    hsa::brig::Buffer directives;
    for(unsigned i = 0; i < 8; ++i) directives.append_char(0);
    BrigDirectiveVersion bdv = {
      sizeof(bdv),
      BrigEDirectiveVersion,
      0,
      1,
      0,
      BrigELarge,
      BrigEFull,
      BrigENosftz,
      0
    };
    directives.append(&bdv);

    hsa::brig::Buffer code;
    for(unsigned i = 0; i < 8; ++i) code.append_char(0);

    hsa::brig::Buffer operands;
    for(unsigned i = 0; i < 8; ++i) operands.append_char(0);

    BrigOperandReg bor = {
      12,
      BrigEOperandReg,
      Brigb32,
      0,
      31
    };
    operands.append(&bor);

    BrigOperandIndirect boi = {
      sizeof(boi),
      BrigEOperandIndirect,
      8,
      Brigb32,
      0,
      0
    };
    operands.append(&boi);

    hsa::brig::BrigModule mod(strings, directives, code, operands,
                              &llvm::errs());
    EXPECT_TRUE(mod.isValid());
  }
  //invalid test
  {
    hsa::brig::StringBuffer strings;
    for(unsigned i = 0; i < 8; ++i) strings.append_char(0);
    strings.append(std::string("&callee"));
    strings.append(std::string("%output"));
    strings.append(std::string("%input"));
    strings.append(std::string("$s0"));

    hsa::brig::Buffer directives;
    for(unsigned i = 0; i < 8; ++i) directives.append_char(0);
    BrigDirectiveVersion bdv = {
      sizeof(bdv),
      BrigEDirectiveVersion,
      0,
      1,
      0,
      BrigELarge,
      BrigEFull,
      BrigENosftz,
      0
    };
    directives.append(&bdv);

    hsa::brig::Buffer code;
    for(unsigned i = 0; i < 8; ++i) directives.append_char(0);

    hsa::brig::Buffer operands;
    for(unsigned i = 0; i < 8; ++i) operands.append_char(0);

    BrigOperandReg bor = {
      12,
      BrigEOperandReg,
      Brigb32,
      0,
      31
    };
    operands.append(&bor);

    BrigOperandIndirect boi = {
      sizeof(boi),
      BrigEOperandIndirect,
      40,
      Brigu32,
      1,
      0
    };
    operands.append(&boi);

    std::string errorMsg;
    llvm::raw_string_ostream errMsgOut(errorMsg);
    hsa::brig::BrigModule mod(strings, directives, code, operands, &errMsgOut);
    EXPECT_FALSE(mod.isValid());
    errMsgOut.flush();
    EXPECT_NE(std::string::npos, errorMsg.find(std::string(
    "Invalid reg, should be point BrigOprandReg")));
    EXPECT_NE(std::string::npos, errorMsg.find(std::string(
    "Invald datatype, should be Brigb32 and Brigb64")));
    EXPECT_NE(std::string::npos, errorMsg.find(std::string(
    "reserved must be zero")));
  }
}

TEST(Brig2LLVMTest, validateBrigOperandArgumentRef) {
  {
    hsa::brig::StringBuffer strings;
    for(unsigned i = 0; i < 8; ++i) strings.append_char(0);
    strings.append(std::string("&callee"));
    strings.append(std::string("%output"));

    hsa::brig::Buffer directives;
    for(unsigned i = 0; i < 8; ++i) directives.append_char(0);
    BrigDirectiveVersion bdv = {
      sizeof(bdv),
      BrigEDirectiveVersion,
      8,
      1,
      0,
      BrigELarge,
      BrigEFull,
      BrigENosftz,
      0
    };
    directives.append(&bdv);

    BrigDirectiveSymbol bdsy3 = {
      sizeof(bdsy3),                    // size
      BrigEDirectiveSymbol,             // kind
      {
        8,                             // c_code
        BrigArgSpace,                    // storageClass
        BrigNone,                        // attribute
        0,                               // reserved
        0,                               // symbolModifier
        0,                               // dim
        8,                               // s_name
        Brigf32,                         // type
        1                                // align
      },
      0,                               // d_init
      0                                // reserved
    };
    directives.append(&bdsy3);

    hsa::brig::Buffer code;
    for(unsigned i = 0; i < 8; ++i) code.append_char(0);

    hsa::brig::Buffer operands;
    for(unsigned i = 0; i < 8; ++i) operands.append_char(0);

    BrigOperandArgumentRef boar = {
      sizeof(boar),
      BrigEOperandArgumentRef,
      28                    //arg
    };
    operands.append(&boar);

    hsa::brig::BrigModule mod(strings, directives, code, operands,
                              &llvm::errs());
    EXPECT_TRUE(mod.isValid());
  }
  {
    hsa::brig::StringBuffer strings;
    for(unsigned i = 0; i < 8; ++i) strings.append_char(0);
    strings.append(std::string("&callee"));
    strings.append(std::string("%output"));

    hsa::brig::Buffer directives;
    for(unsigned i = 0; i < 8; ++i) directives.append_char(0);
    BrigDirectiveVersion bdv = {
      sizeof(bdv),
      BrigEDirectiveVersion,
      0,
      1,
      0,
      BrigELarge,
      BrigEFull,
      BrigENosftz,
      0
    };
    directives.append(&bdv);

    hsa::brig::Buffer code;
    for(unsigned i = 0; i < 8; ++i) code.append_char(0);

    hsa::brig::Buffer operands;
    for(unsigned i = 0; i < 8; ++i) operands.append_char(0);

    BrigOperandArgumentRef boar = {
      sizeof(boar),
      BrigEOperandArgumentRef,
      120                    //arg
    };
    operands.append(&boar);

    std::string errorMsg;
    llvm::raw_string_ostream errMsgOut(errorMsg);
    hsa::brig::BrigModule mod(strings, directives, code, operands, &errMsgOut);
    EXPECT_FALSE(mod.isValid());
    errMsgOut.flush();
    EXPECT_NE(std::string::npos, errorMsg.find(std::string(
    "dir past the directives section")));
    EXPECT_NE(std::string::npos, errorMsg.find(std::string(
    "Invalid reg, should be point BrigDirectiveSymbol")));
  }
}
TEST(Brig2LLVMTest, validateBrigOperandReg) {
  {
    hsa::brig::StringBuffer strings;
    for(unsigned i = 0; i < 8; ++i) strings.append_char(0);
    strings.append("$s21");
    strings.append("$c1");
    hsa::brig::Buffer directives;
    for(unsigned i = 0; i < 8; ++i) directives.append_char(0);
    BrigDirectiveVersion bdv = {
      sizeof(bdv),
      BrigEDirectiveVersion,
      0,
      1,
      0,
      BrigELarge,
      BrigEFull,
      BrigENosftz,
      0
    };
    directives.append(&bdv);

    hsa::brig::Buffer code;
    for(unsigned i = 0; i < 8; ++i) code.append_char(0);
    hsa::brig::Buffer operands;
    for(unsigned i = 0; i < 8; ++i)
      operands.append_char(0);

    BrigOperandReg bor = {
      sizeof(bor),
      BrigEOperandReg,
      Brigb32,
      0,
      8
    };
    operands.append(&bor);
    BrigOperandReg bod = {
      sizeof(bod),
      BrigEOperandReg,
      Brigb1,
      0,
      13
    };
    operands.append(&bod);

    hsa::brig::BrigModule mod(strings, directives, code, operands,
                              &llvm::errs());
    EXPECT_TRUE(mod.isValid());
  }
  {
    hsa::brig::StringBuffer strings;
    for(unsigned i = 0; i < 8; ++i) strings.append_char(0);
    strings.append("$s20s");
    hsa::brig::Buffer directives;
    for(unsigned i = 0; i < 8; ++i) directives.append_char(0);
    BrigDirectiveVersion bdv = {
      sizeof(bdv),
      BrigEDirectiveVersion,
      0,
      1,
      0,
      BrigELarge,
      BrigEFull,
      BrigENosftz,
      0
    };
    directives.append(&bdv);

    hsa::brig::Buffer code;
    for(unsigned i = 0; i < 8; ++i) code.append_char(0);
    hsa::brig::Buffer operands;
    for(unsigned i = 0; i < 8; ++i)
      operands.append_char(0);

    BrigOperandReg bor = {
      sizeof(bor),
      BrigEOperandReg,
      Brigb32,
      0,
      8
    };
    operands.append(&bor);

    std::string errorMsg;
    llvm::raw_string_ostream errMsgOut(errorMsg);
    hsa::brig::BrigModule mod(strings, directives, code, operands, &errMsgOut);
    EXPECT_FALSE(mod.isValid());
    errMsgOut.flush();
    EXPECT_NE(std::string::npos, errorMsg.find(std::string(
    "Garbage after register offset")));
  }
  {
    hsa::brig::StringBuffer strings;
    for(unsigned i = 0; i < 8; ++i) strings.append_char(0);
    strings.append("#d20s");
    hsa::brig::Buffer directives;
    for(unsigned i = 0; i < 8; ++i) directives.append_char(0);
    BrigDirectiveVersion bdv = {
      sizeof(bdv),
      BrigEDirectiveVersion,
      0,
      1,
      0,
      BrigELarge,
      BrigEFull,
      BrigENosftz,
      0
    };
    directives.append(&bdv);

    hsa::brig::Buffer code;
    for(unsigned i = 0; i < 8; ++i) code.append_char(0);
    hsa::brig::Buffer operands;
    for(unsigned i = 0; i < 8; ++i)
      operands.append_char(0);

    BrigOperandReg bor = {
      sizeof(bor),
      BrigEOperandReg,
      Brigb32,
      0,
      8
    };
    operands.append(&bor);

    std::string errorMsg;
    llvm::raw_string_ostream errMsgOut(errorMsg);
    hsa::brig::BrigModule mod(strings, directives, code, operands, &errMsgOut);
    EXPECT_FALSE(mod.isValid());
    errMsgOut.flush();
    EXPECT_NE(std::string::npos, errorMsg.find(std::string(
    "Register names must begin with '$'")));
  }
  {
    hsa::brig::StringBuffer strings;
    for(unsigned i = 0; i < 8; ++i) strings.append_char(0);
    strings.append("$a2");
    hsa::brig::Buffer directives;
    for(unsigned i = 0; i < 8; ++i) directives.append_char(0);
    BrigDirectiveVersion bdv = {
      sizeof(bdv),
      BrigEDirectiveVersion,
      0,
      1,
      0,
      BrigELarge,
      BrigEFull,
      BrigENosftz,
      0
    };
    directives.append(&bdv);

    hsa::brig::Buffer code;
    for(unsigned i = 0; i < 8; ++i) code.append_char(0);
    hsa::brig::Buffer operands;
    for(unsigned i = 0; i < 8; ++i)
      operands.append_char(0);

    BrigOperandReg bor = {
      sizeof(bor),
      BrigEOperandReg,
      Brigb32,
      0,
      8
    };
    operands.append(&bor);

    std::string errorMsg;
    llvm::raw_string_ostream errMsgOut(errorMsg);
    hsa::brig::BrigModule mod(strings, directives, code, operands, &errMsgOut);
    EXPECT_FALSE(mod.isValid());
    errMsgOut.flush();
    EXPECT_NE(std::string::npos, errorMsg.find(std::string(
    "Invalid register type")));
  }
  {
    hsa::brig::StringBuffer strings;
    for(unsigned i = 0; i < 8; ++i) strings.append_char(0);
    strings.append("$ss");
    hsa::brig::Buffer directives;
    for(unsigned i = 0; i < 8; ++i) directives.append_char(0);
    BrigDirectiveVersion bdv = {
      sizeof(bdv),
      BrigEDirectiveVersion,
      0,
      1,
      0,
      BrigELarge,
      BrigEFull,
      BrigENosftz,
      0
    };
    directives.append(&bdv);

    hsa::brig::Buffer code;
    for(unsigned i = 0; i < 8; ++i) code.append_char(0);
    hsa::brig::Buffer operands;
    for(unsigned i = 0; i < 8; ++i)
      operands.append_char(0);

    BrigOperandReg bor = {
      sizeof(bor),
      BrigEOperandReg,
      Brigb32,
      0,
      8
    };
    operands.append(&bor);

    std::string errorMsg;
    llvm::raw_string_ostream errMsgOut(errorMsg);
    hsa::brig::BrigModule mod(strings, directives, code, operands, &errMsgOut);
    EXPECT_FALSE(mod.isValid());
    errMsgOut.flush();
    EXPECT_NE(std::string::npos, errorMsg.find(std::string(
    "Register offset not a number")));
  }
  {
    hsa::brig::StringBuffer strings;
    for(unsigned i = 0; i < 8; ++i) strings.append_char(0);
    strings.append("$s91447483646");
    strings.append("$c2");
    hsa::brig::Buffer directives;
    for(unsigned i = 0; i < 8; ++i) directives.append_char(0);
    BrigDirectiveVersion bdv = {
      sizeof(bdv),
      BrigEDirectiveVersion,
      0,
      1,
      0,
      BrigELarge,
      BrigEFull,
      BrigENosftz,
      0
    };
    directives.append(&bdv);

    hsa::brig::Buffer code;
    for(unsigned i = 0; i < 8; ++i) code.append_char(0);
    hsa::brig::Buffer operands;
    for(unsigned i = 0; i < 8; ++i)
      operands.append_char(0);

    BrigOperandReg bor = {
      sizeof(bor),
      BrigEOperandReg,
      Brigb1,
      0,
      8
    };
    operands.append(&bor);
    BrigOperandReg bod = {
      sizeof(bod),
      BrigEOperandReg,
      Brigb64,
      0,
      21
    };
    operands.append(&bod);

    std::string errorMsg;
    llvm::raw_string_ostream errMsgOut(errorMsg);
    hsa::brig::BrigModule mod(strings, directives, code, operands, &errMsgOut);
    EXPECT_FALSE(mod.isValid());
    errMsgOut.flush();
    EXPECT_NE(std::string::npos, errorMsg.find(std::string(
    "Register offset out-of-bounds")));
  }
  {
    hsa::brig::StringBuffer strings;
    for(unsigned i = 0; i < 8; ++i) strings.append_char(0);
    strings.append("$s21");
    hsa::brig::Buffer directives;
    for(unsigned i = 0; i < 8; ++i) directives.append_char(0);
    BrigDirectiveVersion bdv = {
      sizeof(bdv),
      BrigEDirectiveVersion,
      0,
      1,
      0,
      BrigELarge,
      BrigEFull,
      BrigENosftz,
      0
    };
    directives.append(&bdv);

    hsa::brig::Buffer code;
    for(unsigned i = 0; i < 8; ++i) code.append_char(0);
    hsa::brig::Buffer operands;
    for(unsigned i = 0; i < 8; ++i)
      operands.append_char(0);

    BrigOperandReg bor = {
      sizeof(bor),
      BrigEOperandReg,
      Brigb1,
      1,
      8
    };
    operands.append(&bor);

    std::string errorMsg;
    llvm::raw_string_ostream errMsgOut(errorMsg);
    hsa::brig::BrigModule mod(strings, directives, code, operands, &errMsgOut);
    EXPECT_FALSE(mod.isValid());
    errMsgOut.flush();
    EXPECT_NE(std::string::npos, errorMsg.find(std::string(
    "Register name does not match type")));
    EXPECT_NE(std::string::npos, errorMsg.find(std::string(
    "reserved must be zero")));
  }
}
TEST(Brig2LLVMTest, validateBrigOperandLabelRef) {
  {
    hsa::brig::StringBuffer strings;
<<<<<<< HEAD
    strings.append(std::string("@then"));
    strings.append(std::string("@outof_IF"));
    hsa::brig::Buffer directives;
=======
    for(unsigned i = 0; i < 8; ++i) strings.append_char(0);
    strings.append(std::string("@then"));
    strings.append(std::string("@outof_IF"));
    hsa::brig::Buffer directives;
    for(unsigned i = 0; i < 8; ++i) directives.append_char(0);
>>>>>>> 2a4a0112

    BrigDirectiveVersion bdv = {
      sizeof(bdv),
      BrigEDirectiveVersion,
<<<<<<< HEAD
      0,
=======
      8,
>>>>>>> 2a4a0112
      1,
      0,
      BrigELarge,
      BrigEFull,
      BrigENosftz,
      0
    };
    directives.append(&bdv);

    BrigDirectiveLabel bdl = {
      sizeof(bdl),
      BrigEDirectiveLabel,
<<<<<<< HEAD
      0,
=======
      8,
>>>>>>> 2a4a0112
      0
    };

    directives.append(&bdl);

    hsa::brig::Buffer code;
<<<<<<< HEAD
=======
    for(unsigned i = 0; i < 8; ++i) code.append_char(0);
>>>>>>> 2a4a0112

    hsa::brig::Buffer operands;
    for(unsigned i = 0; i < 8; ++i) operands.append_char(0);

    BrigOperandLabelRef bolr = {
      sizeof(bolr),
      BrigEOperandLabelRef,
<<<<<<< HEAD
      20
=======
      28
>>>>>>> 2a4a0112
    };
    operands.append(&bolr);

    hsa::brig::BrigModule mod(strings, directives, code, operands,
                              &llvm::errs());
    EXPECT_TRUE(mod.isValid());
  }
  //invalid test
  {
    hsa::brig::StringBuffer strings;
<<<<<<< HEAD
=======
    for(unsigned i = 0; i < 8; ++i) strings.append_char(0);
>>>>>>> 2a4a0112
    strings.append(std::string("@then"));
    strings.append(std::string("@outof_IF"));

    hsa::brig::Buffer directives;
<<<<<<< HEAD
=======
    for(unsigned i = 0; i < 8; ++i) directives.append_char(0);
>>>>>>> 2a4a0112
    BrigDirectiveVersion bdv = {
      sizeof(bdv),
      BrigEDirectiveVersion,
      0,
      1,
      0,
      BrigELarge,
      BrigEFull,
      BrigENosftz,
      0
    };
    directives.append(&bdv);

    BrigDirectiveLabel bdl = {
      sizeof(bdl),
      BrigEDirectiveLabel,
      1,
      0
    };
    directives.append(&bdl);

    hsa::brig::Buffer code;
<<<<<<< HEAD
=======
    for(unsigned i = 0; i < 8; ++i) code.append_char(0);
>>>>>>> 2a4a0112

    hsa::brig::Buffer operands;
    for(unsigned i = 0; i < 8; ++i) operands.append_char(0);

    BrigOperandLabelRef bolr = {
      sizeof(bolr),
      BrigEOperandLabelRef,
      21
    };
    operands.append(&bolr);

    std::string errorMsg;
    llvm::raw_string_ostream errMsgOut(errorMsg);
    hsa::brig::BrigModule mod(strings, directives, code, operands, &errMsgOut);
    EXPECT_FALSE(mod.isValid());
    errMsgOut.flush();
    EXPECT_NE(std::string::npos, errorMsg.find(std::string(
    "Invalid directive, should point to a BrigDirectiveLabel")));
  }
<<<<<<< HEAD
=======
}
TEST(Brig2LLVMTest, validateBrigOperandRegV2) {
  {
    hsa::brig::StringBuffer strings;
    for(unsigned i = 0; i < 8; ++i) strings.append_char(0);
    strings.append("$s21");
    strings.append("$s1");
    hsa::brig::Buffer directives;
    for(unsigned i = 0; i < 8; ++i) directives.append_char(0);
    BrigDirectiveVersion bdv = {
      sizeof(bdv),
      BrigEDirectiveVersion,
      0,
      1,
      0,
      BrigELarge,
      BrigEFull,
      BrigENosftz,
      0
    };
    directives.append(&bdv);

    hsa::brig::Buffer code;
    for(unsigned i = 0; i < 8; ++i) code.append_char(0);
    hsa::brig::Buffer operands;
    for(unsigned i = 0; i < 8; ++i)
      operands.append_char(0);

    BrigOperandReg bor = {
      sizeof(bor),
      BrigEOperandReg,
      Brigb32,
      0,
      8
    };
    operands.append(&bor);
    BrigOperandReg bod = {
      sizeof(bod),
      BrigEOperandReg,
      Brigb32,
      0,
      13
    };
    operands.append(&bod);

    BrigOperandRegV2 borv = {
      sizeof(borv),
      BrigEOperandRegV2,
      Brigb32,
      0,
      {8,20}
    };
    operands.append(&borv);

    hsa::brig::BrigModule mod(strings, directives, code, operands,
                              &llvm::errs());
    EXPECT_TRUE(mod.isValid());
  }
  {
    hsa::brig::StringBuffer strings;
    for(unsigned i = 0; i < 8; ++i) strings.append_char(0);
    strings.append("$s21");
    strings.append("$c1");
    hsa::brig::Buffer directives;
    for(unsigned i = 0; i < 8; ++i) directives.append_char(0);
    BrigDirectiveVersion bdv = {
      sizeof(bdv),
      BrigEDirectiveVersion,
      0,
      1,
      0,
      BrigELarge,
      BrigEFull,
      BrigENosftz,
      0
    };
    directives.append(&bdv);

    hsa::brig::Buffer code;
    for(unsigned i = 0; i < 8; ++i) code.append_char(0);
    hsa::brig::Buffer operands;
    for(unsigned i = 0; i < 8; ++i)
      operands.append_char(0);

    BrigOperandReg bor1 = {
      sizeof(bor1),
      BrigEOperandReg,
      Brigb32,
      0,
      8
    };
    operands.append(&bor1);
    BrigOperandReg bor2 = {
      sizeof(bor2),
      BrigEOperandReg,
      Brigb1,
      0,
      13
    };
    operands.append(&bor2);

    BrigOperandRegV2 borv = {
      sizeof(borv),
      BrigEOperandRegV2,
      Brigb128,
      1,
      {8,20}
    };
    operands.append(&borv);

    std::string errorMsg;
    llvm::raw_string_ostream errMsgOut(errorMsg);
    hsa::brig::BrigModule mod(strings, directives, code, operands, &errMsgOut);
    EXPECT_FALSE(mod.isValid());
    errMsgOut.flush();
    EXPECT_NE(std::string::npos, errorMsg.find(std::string(
    "should be the same type with BrigOperandReg")));
    EXPECT_NE(std::string::npos, errorMsg.find(std::string(
    "Invalid date type")));
    EXPECT_NE(std::string::npos, errorMsg.find(std::string(
    "reserved must be zero")));
  }
}
TEST(Brig2LLVMTest, validateBrigOperandRegV4) {
  {
    hsa::brig::StringBuffer strings;
    for(unsigned i = 0; i < 8; ++i) strings.append_char(0);
    strings.append("$s21");
    strings.append("$s1");
    strings.append("$s2");
    strings.append("$s3");
    hsa::brig::Buffer directives;
    for(unsigned i = 0; i < 8; ++i) directives.append_char(0);
    BrigDirectiveVersion bdv = {
      sizeof(bdv),
      BrigEDirectiveVersion,
      0,
      1,
      0,
      BrigELarge,
      BrigEFull,
      BrigENosftz,
      0
    };
    directives.append(&bdv);

    hsa::brig::Buffer code;
    for(unsigned i = 0; i < 8; ++i) code.append_char(0);
    hsa::brig::Buffer operands;
    for(unsigned i = 0; i < 8; ++i)
      operands.append_char(0);

    BrigOperandReg bor1 = {
      sizeof(bor1),
      BrigEOperandReg,
      Brigb32,
      0,
      8
    };
    operands.append(&bor1);
    BrigOperandReg bor2 = {
      sizeof(bor2),
      BrigEOperandReg,
      Brigb32,
      0,
      13
    };
    operands.append(&bor2);
    BrigOperandReg bor3 = {
      sizeof(bor3),
      BrigEOperandReg,
      Brigb32,
      0,
      17
    };
    operands.append(&bor3);
    BrigOperandReg bor4 = {
      sizeof(bor4),
      BrigEOperandReg,
      Brigb32,
      0,
      21
    };
    operands.append(&bor4);

    BrigOperandRegV4 borv = {
      sizeof(borv),
      BrigEOperandRegV4,
      Brigb32,
      0,
      {8,20,32,44}
    };
    operands.append(&borv);

    hsa::brig::BrigModule mod(strings, directives, code, operands,
                              &llvm::errs());
    EXPECT_TRUE(mod.isValid());
  }
  {
    hsa::brig::StringBuffer strings;
    for(unsigned i = 0; i < 8; ++i) strings.append_char(0);
    strings.append("$s21");
    strings.append("$c1");
    strings.append("$d2");
    strings.append("$s3");
    hsa::brig::Buffer directives;
    for(unsigned i = 0; i < 8; ++i) directives.append_char(0);
    BrigDirectiveVersion bdv = {
      sizeof(bdv),
      BrigEDirectiveVersion,
      0,
      1,
      0,
      BrigELarge,
      BrigEFull,
      BrigENosftz,
      0
    };
    directives.append(&bdv);

    hsa::brig::Buffer code;
    for(unsigned i = 0; i < 8; ++i) code.append_char(0);
    hsa::brig::Buffer operands;
    for(unsigned i = 0; i < 8; ++i)
      operands.append_char(0);

    BrigOperandReg bor1 = {
      sizeof(bor1),
      BrigEOperandReg,
      Brigb32,
      0,
      8
    };
    operands.append(&bor1);
    BrigOperandReg bor2 = {
      sizeof(bor2),
      BrigEOperandReg,
      Brigb1,
      0,
      13
    };
    operands.append(&bor2);
    BrigOperandReg bor3 = {
      sizeof(bor3),
      BrigEOperandReg,
      Brigb64,
      0,
      17
    };
    operands.append(&bor3);
    BrigOperandReg bor4 = {
      sizeof(bor4),
      BrigEOperandReg,
      Brigb32,
      0,
      21
    };
    operands.append(&bor4);

    BrigOperandRegV4 borv = {
      sizeof(borv),
      BrigEOperandRegV4,
      Brigb128,
      1,
      {8,20,32,44}
    };
    operands.append(&borv);

    std::string errorMsg;
    llvm::raw_string_ostream errMsgOut(errorMsg);
    hsa::brig::BrigModule mod(strings, directives, code, operands, &errMsgOut);
    EXPECT_FALSE(mod.isValid());
    errMsgOut.flush();
    EXPECT_NE(std::string::npos, errorMsg.find(std::string(
    "should be the same type with BrigOperandReg")));
    EXPECT_NE(std::string::npos, errorMsg.find(std::string(
    "Invalid date type")));
    EXPECT_NE(std::string::npos, errorMsg.find(std::string(
    "reserved must be zero")));
  }
}

TEST(Brig2LLVMTest, validateBrigOperandArgumentList) {
  {
    hsa::brig::StringBuffer strings;
    for(unsigned i = 0; i < 8; ++i) strings.append_char(0);
    strings.append(std::string("&callee"));
    strings.append(std::string("%output"));

    hsa::brig::Buffer directives;
    for(unsigned i = 0; i < 8; ++i) directives.append_char(0);
    BrigDirectiveVersion bdv = {
      sizeof(bdv),
      BrigEDirectiveVersion,
      8,
      1,
      0,
      BrigELarge,
      BrigEFull,
      BrigENosftz,
      0
    };
    directives.append(&bdv);

    BrigDirectiveSymbol bdsy3 = {
      sizeof(bdsy3),                    // size
      BrigEDirectiveSymbol,             // kind
      {
        8,                             // c_code
        BrigArgSpace,                    // storageClass
        BrigNone,                        // attribute
        0,                               // reserved
        0,                               // symbolModifier
        0,                               // dim
        8,                               // s_name
        Brigf32,                         // type
        1                                // align
      },
      0,                               // d_init
      0                                // reserved
    };
    directives.append(&bdsy3);

    hsa::brig::Buffer code;
    for(unsigned i = 0; i < 8; ++i) code.append_char(0);

    hsa::brig::Buffer operands;
    for(unsigned i = 0; i < 8; ++i) operands.append_char(0);

    BrigOperandArgumentRef boar = {
      sizeof(boar),
      BrigEOperandArgumentRef,
      28                    //arg
    };
    operands.append(&boar);

    BrigOperandArgumentList boal = {
      sizeof(boal),
      BrigEOperandArgumentList,
      1,
      {8}
    };
    operands.append(&boal);

    hsa::brig::BrigModule mod(strings, directives, code, operands,
                              &llvm::errs());
    EXPECT_TRUE(mod.isValid());
  }
  //invalid test
  {
    hsa::brig::StringBuffer strings;
    for(unsigned i = 0; i < 8; ++i) strings.append_char(0);
    strings.append(std::string("&callee"));
    strings.append(std::string("%output"));

    hsa::brig::Buffer directives;
    for(unsigned i = 0; i < 8; ++i) directives.append_char(0);
    BrigDirectiveVersion bdv = {
      sizeof(bdv),
      BrigEDirectiveVersion,
      8,
      1,
      0,
      BrigELarge,
      BrigEFull,
      BrigENosftz,
      0
    };
    directives.append(&bdv);

    BrigDirectiveSymbol bdsy3 = {
      sizeof(bdsy3),                    // size
      BrigEDirectiveSymbol,             // kind
      {
        8,                             // c_code
        BrigArgSpace,                    // storageClass
        BrigNone,                        // attribute
        0,                               // reserved
        0,                               // symbolModifier
        0,                               // dim
        8,                               // s_name
        Brigf32,                         // type
        1                                // align
      },
      0,                               // d_init
      0                                // reserved
    };
    directives.append(&bdsy3);

    BrigDirectiveFunction callee = {
      sizeof(callee),                 // size
      BrigEDirectiveFunction,         // kind
      8,                              // c_code
      8,                              // s_name
      0,                              // inParamCount
      directives.size() +
      sizeof(callee),                 // d_firstSCopedDirective
      1,                              // operationCount
      directives.size() +
      sizeof(callee),                 // d_nextDirective
      BrigNone,                       // attribute
      0,                              // fbarCount
      0,                              // outParamCount
      0                               // d_firstInParam
    };
    directives.append(&callee);

    hsa::brig::Buffer code;
    for(unsigned i = 0; i < 8; ++i) code.append_char(0);

    hsa::brig::Buffer operands;
    for(unsigned i = 0; i < 8; ++i) operands.append_char(0);

    BrigOperandFunctionRef bofr = {
      sizeof(bofr),
      BrigEOperandFunctionRef,
      68                    //arg
    };
    operands.append(&bofr);

    BrigOperandArgumentRef boar = {
      sizeof(boar),
      BrigEOperandArgumentRef,
      28                    //arg
    };
    operands.append(&boar);

    BrigOperandArgumentList boal = {
      sizeof(boal),
      BrigEOperandArgumentList,
      1,
      {8}
    };
    operands.append(&boal);

    std::string errorMsg;
    llvm::raw_string_ostream errMsgOut(errorMsg);
    hsa::brig::BrigModule mod(strings, directives, code, operands, &errMsgOut);
    EXPECT_FALSE(mod.isValid());
    errMsgOut.flush();
    EXPECT_NE(std::string::npos, errorMsg.find(std::string(
    "Invalid o_args, should point to BrigOperandArgumentRef")));
  }
  //invalid operand
  {
    hsa::brig::StringBuffer strings;
    for(unsigned i = 0; i < 8; ++i) strings.append_char(0);
    strings.append(std::string("&callee"));
    strings.append(std::string("%output"));

    hsa::brig::Buffer directives;
    for(unsigned i = 0; i < 8; ++i) directives.append_char(0);
    BrigDirectiveVersion bdv = {
      sizeof(bdv),
      BrigEDirectiveVersion,
      8,
      1,
      0,
      BrigELarge,
      BrigEFull,
      BrigENosftz,
      0
    };
    directives.append(&bdv);

    BrigDirectiveSymbol bdsy3 = {
      sizeof(bdsy3),                    // size
      BrigEDirectiveSymbol,             // kind
      {
        8,                             // c_code
        BrigArgSpace,                    // storageClass
        BrigNone,                        // attribute
        0,                               // reserved
        0,                               // symbolModifier
        0,                               // dim
        8,                               // s_name
        Brigf32,                         // type
        1                                // align
      },
      0,                               // d_init
      0                                // reserved
    };
    directives.append(&bdsy3);

    BrigDirectiveFunction callee = {
      sizeof(callee),                 // size
      BrigEDirectiveFunction,         // kind
      8,                              // c_code
      8,                              // s_name
      0,                              // inParamCount
      directives.size() +
      sizeof(callee),                 // d_firstSCopedDirective
      1,                              // operationCount
      directives.size() +
      sizeof(callee),                 // d_nextDirective
      BrigNone,                       // attribute
      0,                              // fbarCount
      0,                              // outParamCount
      0                               // d_firstInParam
    };
    directives.append(&callee);

    hsa::brig::Buffer code;
    for(unsigned i = 0; i < 8; ++i) code.append_char(0);

    hsa::brig::Buffer operands;
    for(unsigned i = 0; i < 8; ++i) operands.append_char(0);

    BrigOperandFunctionRef bofr = {
      sizeof(bofr),
      BrigEOperandFunctionRef,
      68                    //arg
    };
    operands.append(&bofr);

    BrigOperandArgumentRef boar = {
      sizeof(boar),
      BrigEOperandArgumentRef,
      28                    //arg
    };
    operands.append(&boar);
    
    BrigOperandArgumentList boal = {
      sizeof(boal),
      BrigEOperandArgumentList,
      1,
      {50}
    };
    operands.append(&boal);

    std::string errorMsg;
    llvm::raw_string_ostream errMsgOut(errorMsg);
    hsa::brig::BrigModule mod(strings, directives, code, operands, &errMsgOut);
    EXPECT_FALSE(mod.isValid());
    errMsgOut.flush();
    EXPECT_NE(std::string::npos, errorMsg.find(std::string(
    "operands past the operands section")));
  }
}

TEST(Brig2LLVMTest, validateBrigOperandFunctionList) {
  {
    hsa::brig::StringBuffer strings;
    for(unsigned i = 0; i < 8; ++i) strings.append_char(0);
    strings.append("&callee");
    strings.append("&caller");

    hsa::brig::Buffer directives;
    for(unsigned i = 0; i < 8; ++i) directives.append_char(0);
    BrigDirectiveVersion bdv = {
      sizeof(bdv),
      BrigEDirectiveVersion,
      0,
      1,
      0,
      BrigELarge,
      BrigEFull,
      BrigENosftz,
      0
    };
    directives.append(&bdv);

    BrigDirectiveFunction callee = {
      sizeof(callee),                 // size
      BrigEDirectiveFunction,         // kind
      0,                              // c_code
      0,                              // s_name
      0,                              // inParamCount
      directives.size() +
      sizeof(callee),                 // d_firstSCopedDirective
      1,                              // operationCount
      directives.size() +
      sizeof(callee),                 // d_nextDirective
      BrigNone,                       // attribute
      0,                              // fbarCount
      0,                              // outParamCount
      0                               // d_firstInParam
    };
    directives.append(&callee);

    BrigDirectiveFunction caller = {
      sizeof(caller),                 // size
      BrigEDirectiveFunction,         // kind
      0,                             // c_code
      8,                              // s_name
      0,                              // inParamCount
      directives.size() +
      sizeof(caller),                 // d_firstSCopedDirective
      2,                              // operationCount
      directives.size() + sizeof(callee) +
      2 * sizeof(BrigDirectiveScope), // d_nextDirective
      BrigNone,                       // attribute
      0,                              // fbarCount
      0,                              // outParamCount
      0                               // d_firstInParam
    };
    directives.append(&caller);

    hsa::brig::Buffer code;
    for(unsigned i = 0; i < 8; ++i) code.append_char(0);

    hsa::brig::Buffer operands;
    for(unsigned i = 0; i < 8; ++i) operands.append_char(0);

    BrigOperandFunctionRef bofr1 = {
      sizeof(bofr1),
      BrigEOperandFunctionRef,
      20                    //arg
    };
    operands.append(&bofr1);

    BrigOperandFunctionRef bofr2 = {
      sizeof(bofr2),
      BrigEOperandFunctionRef,
      60                    //arg
    };
    operands.append(&bofr2);

    size_t arraySize =
      sizeof(BrigOperandFunctionList) + (2 - 1) * sizeof(uint32_t);
    uint8_t *arrayFun = new uint8_t[arraySize];
    BrigOperandFunctionList *bdfl =
      reinterpret_cast<BrigOperandFunctionList *>(arrayFun);
    bdfl->size = arraySize;
    bdfl->kind = BrigEOperandFunctionList;
    bdfl->elementCount = 2;
    bdfl->o_args[0] = 8;
    bdfl->o_args[1] = 16;
    operands.append(bdfl);

    hsa::brig::BrigModule mod(strings, directives, code, operands,
                              &llvm::errs());
    EXPECT_TRUE(mod.isValid());
  }
  //invalid test, elementCount be 1
 /* {
    hsa::brig::StringBuffer strings;
    for(unsigned i = 0; i < 8; ++i) strings.append_char(0);
    strings.append("&callee");
    strings.append("&caller");

    hsa::brig::Buffer directives;
    BrigDirectiveVersion bdv = {
      sizeof(bdv),
      BrigEDirectiveVersion,
      0,
      1,
      0,
      BrigELarge,
      BrigEFull,
      BrigENosftz,
      0
    };
    directives.append(&bdv);

    BrigDirectiveFunction callee = {
      sizeof(callee),                 // size
      BrigEDirectiveFunction,         // kind
      0,                              // c_code
      0,                              // s_name
      0,                              // inParamCount
      directives.size() +
      sizeof(callee),                 // d_firstSCopedDirective
      1,                              // operationCount
      directives.size() +
      sizeof(callee),                 // d_nextDirective
      BrigNone,                       // attribute
      0,                              // fbarCount
      0,                              // outParamCount
      0                               // d_firstInParam
    };
    directives.append(&callee);

    hsa::brig::Buffer code;

    hsa::brig::Buffer operands;
    for(unsigned i = 0; i < 8; ++i) operands.append_char(0);

    BrigOperandFunctionRef bofr = {
      sizeof(bofr),
      BrigEOperandFunctionRef,
      20
    };
    operands.append(&bofr);

    BrigOperandFunctionList bofl = {
      sizeof(bofl),
      BrigEOperandFunctionList,
      1,
      {50}
    };
    operands.append(&bofl);

    std::string errorMsg;
    llvm::raw_string_ostream errMsgOut(errorMsg);
    hsa::brig::BrigModule mod(strings, directives, code, operands, &errMsgOut);
    EXPECT_FALSE(mod.isValid());
    errMsgOut.flush();
    EXPECT_NE(std::string::npos, errorMsg.find(std::string(
    "operands past the operands section")));
    EXPECT_NE(std::string::npos, errorMsg.find(std::string(
    "Invalid args, should point to BrigOperandArgumentRef")));
  }*/
}

TEST(Brig2LLVMTest, validateBrigOperandImmed) {
  {
    hsa::brig::StringBuffer strings;
    for(unsigned i = 0; i < 8; ++i)
      strings.append_char(0);
    hsa::brig::Buffer directives;
    for(unsigned i = 0; i < 8; ++i)
      directives.append_char(0);
    BrigDirectiveVersion bdv = {
      sizeof(bdv),
      BrigEDirectiveVersion,
      8,
      1,
      0,
      BrigELarge,
      BrigEFull,
      BrigENosftz,
      0
    };
    directives.append(&bdv);

    hsa::brig::Buffer code;
    for(unsigned i = 0; i < 8; ++i)
      code.append_char(0);
    hsa::brig::Buffer operands;
    for(unsigned i = 0; i < 8; ++i)
      operands.append_char(0);

    BrigOperandImmed boi = {
      sizeof(boi),
      BrigEOperandImmed,
      Brigb32,
      0,
      { 0 }
    };
    operands.append(&boi);

    hsa::brig::BrigModule mod(strings, directives, code, operands,
                              &llvm::errs());
    EXPECT_TRUE(mod.isValid());
  }
  {
    hsa::brig::StringBuffer strings;
    for(unsigned i = 0; i < 8; ++i)
      strings.append_char(0);
    hsa::brig::Buffer directives;
    for(unsigned i = 0; i < 8; ++i)
      directives.append_char(0);
    BrigDirectiveVersion bdv = {
      sizeof(bdv),
      BrigEDirectiveVersion,
      0,
      1,
      0,
      BrigELarge,
      BrigEFull,
      BrigENosftz,
      0
    };
    directives.append(&bdv);

    hsa::brig::Buffer code;
    for(unsigned i = 0; i < 8; ++i)
      code.append_char(0);
    hsa::brig::Buffer operands;
    for(unsigned i = 0; i < 8; ++i)
      operands.append_char(0);

    BrigOperandImmed boi = {
      sizeof(boi),
      BrigEOperandImmed,
      Brigb128,
      0,
      { 0 }
    };
    operands.append(&boi);

    std::string errorMsg;
    llvm::raw_string_ostream errMsgOut(errorMsg);
    hsa::brig::BrigModule mod(strings, directives, code, operands, &errMsgOut);
    EXPECT_FALSE(mod.isValid());
    errMsgOut.flush();
    EXPECT_NE(std::string::npos, errorMsg.find(std::string(
    "Invalid type, must be b1, b8, b16, b32 or b64")));
  }
  {
    hsa::brig::StringBuffer strings;
    for(unsigned i = 0; i < 8; ++i)
      strings.append_char(0);
    hsa::brig::Buffer directives;
    for(unsigned i = 0; i < 8; ++i)
      directives.append_char(0);
    BrigDirectiveVersion bdv = {
      sizeof(bdv),
      BrigEDirectiveVersion,
      0,
      1,
      0,
      BrigELarge,
      BrigEFull,
      BrigENosftz,
      0
    };
    directives.append(&bdv);

    hsa::brig::Buffer code;
    for(unsigned i = 0; i < 8; ++i)
      code.append_char(0);
    hsa::brig::Buffer operands;
    for(unsigned i = 0; i < 8; ++i)
      operands.append_char(0);

    BrigOperandImmed boi = {
      sizeof(boi),
      BrigEOperandImmed,
      Brigb1,
      1,
      { 0 }
    };
    operands.append(&boi);

    std::string errorMsg;
    llvm::raw_string_ostream errMsgOut(errorMsg);
    hsa::brig::BrigModule mod(strings, directives, code, operands, &errMsgOut);
    EXPECT_FALSE(mod.isValid());
    errMsgOut.flush();
    EXPECT_NE(std::string::npos, errorMsg.find(std::string(
    "reserved must be zero")));
  }
>>>>>>> 2a4a0112
}<|MERGE_RESOLUTION|>--- conflicted
+++ resolved
@@ -5912,11 +5912,7 @@
     errMsgOut.flush();
     EXPECT_NE(std::string::npos, errorMsg.find(std::string(
     "Invalid directive, should point to a BrigDirectiveFunction "
-<<<<<<< HEAD
-    "or BrigDirectiveSibnature")));
-=======
     "or BrigDirectiveSignature")));
->>>>>>> 2a4a0112
   }
 }
 
@@ -6454,26 +6450,16 @@
 TEST(Brig2LLVMTest, validateBrigOperandLabelRef) {
   {
     hsa::brig::StringBuffer strings;
-<<<<<<< HEAD
+    for(unsigned i = 0; i < 8; ++i) strings.append_char(0);
     strings.append(std::string("@then"));
     strings.append(std::string("@outof_IF"));
     hsa::brig::Buffer directives;
-=======
-    for(unsigned i = 0; i < 8; ++i) strings.append_char(0);
-    strings.append(std::string("@then"));
-    strings.append(std::string("@outof_IF"));
-    hsa::brig::Buffer directives;
-    for(unsigned i = 0; i < 8; ++i) directives.append_char(0);
->>>>>>> 2a4a0112
-
-    BrigDirectiveVersion bdv = {
-      sizeof(bdv),
-      BrigEDirectiveVersion,
-<<<<<<< HEAD
-      0,
-=======
+    for(unsigned i = 0; i < 8; ++i) directives.append_char(0);
+
+    BrigDirectiveVersion bdv = {
+      sizeof(bdv),
+      BrigEDirectiveVersion,
       8,
->>>>>>> 2a4a0112
       1,
       0,
       BrigELarge,
@@ -6486,21 +6472,14 @@
     BrigDirectiveLabel bdl = {
       sizeof(bdl),
       BrigEDirectiveLabel,
-<<<<<<< HEAD
-      0,
-=======
       8,
->>>>>>> 2a4a0112
       0
     };
 
     directives.append(&bdl);
 
     hsa::brig::Buffer code;
-<<<<<<< HEAD
-=======
-    for(unsigned i = 0; i < 8; ++i) code.append_char(0);
->>>>>>> 2a4a0112
+    for(unsigned i = 0; i < 8; ++i) code.append_char(0);
 
     hsa::brig::Buffer operands;
     for(unsigned i = 0; i < 8; ++i) operands.append_char(0);
@@ -6508,11 +6487,7 @@
     BrigOperandLabelRef bolr = {
       sizeof(bolr),
       BrigEOperandLabelRef,
-<<<<<<< HEAD
-      20
-=======
       28
->>>>>>> 2a4a0112
     };
     operands.append(&bolr);
 
@@ -6523,18 +6498,12 @@
   //invalid test
   {
     hsa::brig::StringBuffer strings;
-<<<<<<< HEAD
-=======
-    for(unsigned i = 0; i < 8; ++i) strings.append_char(0);
->>>>>>> 2a4a0112
+    for(unsigned i = 0; i < 8; ++i) strings.append_char(0);
     strings.append(std::string("@then"));
     strings.append(std::string("@outof_IF"));
 
     hsa::brig::Buffer directives;
-<<<<<<< HEAD
-=======
-    for(unsigned i = 0; i < 8; ++i) directives.append_char(0);
->>>>>>> 2a4a0112
+    for(unsigned i = 0; i < 8; ++i) directives.append_char(0);
     BrigDirectiveVersion bdv = {
       sizeof(bdv),
       BrigEDirectiveVersion,
@@ -6557,10 +6526,7 @@
     directives.append(&bdl);
 
     hsa::brig::Buffer code;
-<<<<<<< HEAD
-=======
-    for(unsigned i = 0; i < 8; ++i) code.append_char(0);
->>>>>>> 2a4a0112
+    for(unsigned i = 0; i < 8; ++i) code.append_char(0);
 
     hsa::brig::Buffer operands;
     for(unsigned i = 0; i < 8; ++i) operands.append_char(0);
@@ -6580,8 +6546,6 @@
     EXPECT_NE(std::string::npos, errorMsg.find(std::string(
     "Invalid directive, should point to a BrigDirectiveLabel")));
   }
-<<<<<<< HEAD
-=======
 }
 TEST(Brig2LLVMTest, validateBrigOperandRegV2) {
   {
@@ -7416,5 +7380,4 @@
     EXPECT_NE(std::string::npos, errorMsg.find(std::string(
     "reserved must be zero")));
   }
->>>>>>> 2a4a0112
 }