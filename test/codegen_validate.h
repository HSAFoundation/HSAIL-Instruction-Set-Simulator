--- conflicted
+++ resolved
@@ -1,328 +1,317 @@
-#ifndef VALIDATE_BRIG
-#define VALIDATE_BRIG
-
-#include <iostream>
-#include <string>
-#include "gtest/gtest.h"
-
-namespace hsa{
-namespace brig{
-namespace validate_brig{
-
-void validate(const BrigInstBase* ref, const BrigInstBase* get){
-  EXPECT_EQ(ref->size, get->size);
-  EXPECT_EQ(ref->kind, get->kind);
-  EXPECT_EQ(ref->opcode, get->opcode);
-  EXPECT_EQ(ref->type, get->type);
-  EXPECT_EQ(ref->packing, get->packing); 
-  //ignore o_operands
-}
-
-void validate(const BrigInstMod* ref, const BrigInstMod* get){
-  EXPECT_EQ(ref->size, get->size);
-  EXPECT_EQ(ref->kind, get->kind);
-  EXPECT_EQ(ref->opcode, get->opcode);
-  EXPECT_EQ(ref->type, get->type);
-  EXPECT_EQ(ref->packing, get->packing);
-  //ignore o_operands
-  const uint32_t* ref1 = reinterpret_cast<const uint32_t* > (&(ref->aluModifier));
-  const uint32_t* get1 = reinterpret_cast<const uint32_t* > (&(get->aluModifier));
-  EXPECT_EQ(*ref1, *get1);
-}
-
-void validate(const BrigInstBar* ref, const BrigInstBar* get){
-  EXPECT_EQ(ref->size, get->size);
-  EXPECT_EQ(ref->kind, get->kind);
-  EXPECT_EQ(ref->opcode, get->opcode);
-  EXPECT_EQ(ref->type, get->type);
-  EXPECT_EQ(ref->packing, get->packing);
-  EXPECT_EQ(ref->syncFlags, get->syncFlags);
-}
-
-void validate(const BrigOperandReg* ref, const char* refstr, const BrigOperandReg* get, const char* getstr){
-  EXPECT_EQ(ref->size, get->size);
-  EXPECT_EQ(ref->kind, get->kind);
-  EXPECT_EQ(ref->type, get->type);
-  EXPECT_EQ(ref->reserved, get->reserved);
-  EXPECT_STREQ(&refstr[ref->name], &getstr[get->name]);
-}
-
-void validate(const BrigOperandRegV2* ref, const BrigOperandRegV2* get){
-  EXPECT_EQ(ref->size, get->size);
-  EXPECT_EQ(ref->kind, get->kind);
-  EXPECT_EQ(ref->type, get->type);
-  EXPECT_EQ(ref->reserved, get->reserved);  
-  //ignore regs
-}
-
-void validate(const BrigOperandRegV4* ref, const BrigOperandRegV4* get){
-  EXPECT_EQ(ref->size, get->size);
-  EXPECT_EQ(ref->kind, get->kind);
-  EXPECT_EQ(ref->type, get->type);
-  EXPECT_EQ(ref->reserved, get->reserved);  
-  //ignore regs
-}
-
-void validate(const BrigOperandImmed* ref, const BrigOperandImmed* get){
-  EXPECT_EQ(ref->size, get->size);
-  EXPECT_EQ(ref->kind, get->kind);
-  EXPECT_EQ(ref->type, get->type);
-  EXPECT_EQ(ref->reserved, get->reserved);
-  EXPECT_EQ(ref->bits.l[0], get->bits.l[0]);
-  EXPECT_EQ(ref->bits.l[1], get->bits.l[1]);
-}
-
-void validate(const BrigOperandWaveSz* ref, const BrigOperandWaveSz* get){
-  EXPECT_EQ(ref->size, get->size);
-  EXPECT_EQ(ref->kind, get->kind);  
-}
-
-void validate(const BrigInstLdSt* ref, const BrigInstLdSt* get){
-  EXPECT_EQ(ref->size, get->size);
-  EXPECT_EQ(ref->kind, get->kind);
-  EXPECT_EQ(ref->opcode, get->opcode);
-  EXPECT_EQ(ref->type, get->type);
-  EXPECT_EQ(ref->packing, get->packing);
-  //ignore o_operands
-  EXPECT_EQ(ref->storageClass, get->storageClass);
-  EXPECT_EQ(ref->memorySemantic, get->memorySemantic);
-  EXPECT_EQ(ref->equivClass, get->equivClass);
-}
-
-void validate(const BrigOperandAddress* ref, const BrigOperandAddress* get){
-  EXPECT_EQ(ref->size, get->size);
-  EXPECT_EQ(ref->kind, get->kind);
-  EXPECT_EQ(ref->type, get->type);
-  EXPECT_EQ(ref->reserved, get->reserved);
-  //ignore directive
-}
-
-void validate(const BrigOperandCompound* ref, const BrigOperandCompound* get){
-  EXPECT_EQ(ref->size, get->size);
-  EXPECT_EQ(ref->kind, get->kind);
-  EXPECT_EQ(ref->type, get->type);
-  EXPECT_EQ(ref->reserved, get->reserved);
-  //ignore name and reg
-  EXPECT_EQ(ref->offset, get->offset);  
-}
-
-void validate(const BrigOperandIndirect* ref, const BrigOperandIndirect* get){
-  EXPECT_EQ(ref->size, get->size);
-  EXPECT_EQ(ref->kind, get->kind);
-  EXPECT_EQ(ref->type, get->type);
-  //ignore reg
-  EXPECT_EQ(ref->reserved, get->reserved);
-  EXPECT_EQ(ref->offset, get->offset);  
-}
-
-void validate(const BrigDirectiveFunction* ref, const char* refbuf, const BrigDirectiveFunction* get, const char* getbuf){
-  EXPECT_EQ(ref->size, get->size);
-  EXPECT_EQ(ref->kind, get->kind);
-  //EXPECT_EQ(ref->c_code, get->c_code);
-  EXPECT_STREQ(&refbuf[ref->s_name], &getbuf[get->s_name]);
-  EXPECT_EQ(ref->inParamCount, get->inParamCount);
-  //EXPECT_EQ(ref->d_firstScopedDirective, get->d_firstScopedDirective);
-  EXPECT_EQ(ref->operationCount, get->operationCount);
-  //EXPECT_EQ(ref->d_nextDirective, get->d_nextDirective);
-  EXPECT_EQ(ref->attribute, get->attribute);
-  EXPECT_EQ(ref->fbarCount, get->fbarCount);
-  EXPECT_EQ(ref->outParamCount, get->outParamCount);
-  //EXPECT_EQ(ref->d_firstInParam, get->d_firstInParam);
-}
-
-void validate(const BrigDirectiveSymbol* ref, const char* refstr, const BrigDirectiveSymbol* get, const char* getstr){
-  EXPECT_EQ(ref->size, get->size);
-  EXPECT_EQ(ref->kind, get->kind);
-  //EXPECT_EQ(ref->s.c_code, get->s.c_code);
-  EXPECT_EQ(ref->s.storageClass, get->s.storageClass);
-  EXPECT_EQ(ref->s.attribute, get->s.attribute);
-  EXPECT_EQ(ref->s.reserved, get->s.reserved);
-  EXPECT_EQ(ref->s.symbolModifier, get->s.symbolModifier);
-  EXPECT_EQ(ref->s.dim, get->s.dim);
-  EXPECT_STREQ(&refstr[ref->s.s_name], &getstr[get->s.s_name]);
-  EXPECT_EQ(ref->s.type, get->s.type);
-  EXPECT_EQ(ref->s.align, get->s.align);
-  //EXPECT_EQ(ref->d_init, get->d_init);
-  EXPECT_EQ(ref->reserved, get->reserved);  
-}
-
-<<<<<<< HEAD
-=======
-void validate(const BrigOperandOpaque* ref, const BrigOperandOpaque* get){
-
-  EXPECT_EQ(ref->size, get->size);
-  EXPECT_EQ(ref->kind, get->kind);
-//  EXPECT_EQ(ref->name, get->name);
-//  EXPECT_EQ(ref->reg, get->reg);
-//  EXPECT_EQ(ref->offset, get->offset); 
-}
-
-template <typename T> void validateOpType(const T* ref, const char* refstr, const T* get, const char* getstr){
-  validate(ref, get);
-}
-
-template <> void validateOpType <BrigOperandReg>(const BrigOperandReg* ref, const char* refstr, const BrigOperandReg* get, const char* getstr){
-  validate(ref, refstr, get, getstr);
-}
-
->>>>>>> 083b9c18
-void validate(const BrigDirectiveSignature* ref, const char* refbuf, const BrigDirectiveSignature* get, const char* getbuf){
-  EXPECT_EQ(ref->size, get->size);
-  EXPECT_EQ(ref->kind, get->kind);
-  //EXPECT_EQ(ref->c_code, get->c_code);
-  EXPECT_STREQ(&refbuf[ref->s_name], &getbuf[get->s_name]);
-  EXPECT_EQ(ref->fbarCount, get->fbarCount);
-  EXPECT_EQ(ref->reserved, get->reserved);
-  EXPECT_EQ(ref->outCount, get->outCount);
-  EXPECT_EQ(ref->inCount, get->inCount);
-}
-
-void validate(const BrigDirectiveInit* ref, const BrigDirectiveInit* get){
-  EXPECT_EQ(ref->size, get->size);
-  EXPECT_EQ(ref->kind, get->kind);
-  //EXPECT_EQ(ref->c_code, get->c_code);
-  EXPECT_EQ(ref->elementCount, get->elementCount);
-  EXPECT_EQ(ref->type, get->type);
-  EXPECT_EQ(ref->reserved, get->reserved);
-  int no_init_bytes = ref->size - sizeof(BrigDirectiveInit) + sizeof(uint64_t);
-  for(int i=0; i < no_init_bytes; i++)
-    EXPECT_EQ(ref->initializationData.u8[i], get->initializationData.u8[i]);
-}
-
-void validate(const BrigInstMem* ref, const BrigInstMem* get){
-  EXPECT_EQ(ref->size, get->size);
-  EXPECT_EQ(ref->kind, get->kind);
-  EXPECT_EQ(ref->opcode, get->opcode);
-  EXPECT_EQ(ref->type, get->type);
-  EXPECT_EQ(ref->packing, get->packing);
-  //ignore operands
-  EXPECT_EQ(ref->storageClass, get->storageClass);
-}
-
-void validate(const BrigInstCvt* ref, const BrigInstCvt* get){
-  EXPECT_EQ(ref->size, get->size);
-  EXPECT_EQ(ref->kind, get->kind);
-  EXPECT_EQ(ref->opcode, get->opcode);
-  EXPECT_EQ(ref->type, get->type);
-  EXPECT_EQ(ref->packing, get->packing);
-  //ignore o_operands
-  const uint32_t* ref1 = reinterpret_cast<const uint32_t* > (&(ref->aluModifier));
-  const uint32_t* get1 = reinterpret_cast<const uint32_t* > (&(get->aluModifier));
-  EXPECT_EQ(*ref1, *get1);
-  EXPECT_EQ(ref->stype, get->stype);
-  EXPECT_EQ(ref->reserved, get->reserved); 
-}
-
-void validate(const BrigDirectiveImage* ref, const char* refstr, const BrigDirectiveImage* get, const char* getstr){
-  EXPECT_EQ(ref->size, get->size);
-  EXPECT_EQ(ref->kind, get->kind);
-  //EXPECT_EQ(ref->s.c_code, get->s.c_code);
-  EXPECT_EQ(ref->s.storageClass, get->s.storageClass);
-  EXPECT_EQ(ref->s.attribute, get->s.attribute);
-  EXPECT_EQ(ref->s.reserved, get->s.reserved);
-  EXPECT_EQ(ref->s.symbolModifier, get->s.symbolModifier);
-  EXPECT_EQ(ref->s.dim, get->s.dim);
-  EXPECT_STREQ(&refstr[ref->s.s_name], &getstr[get->s.s_name]);
-  EXPECT_EQ(ref->s.type, get->s.type);
-  EXPECT_EQ(ref->s.align, get->s.align);
-  EXPECT_EQ(ref->width, get->width);  
-  EXPECT_EQ(ref->height, get->height);  
-  EXPECT_EQ(ref->depth, get->depth);
-  EXPECT_EQ(ref->array, get->array);    
-  EXPECT_EQ(ref->order, get->order);  
-  EXPECT_EQ(ref->format, get->format);  
-}
-
-void validate(const BrigDirectiveSampler* ref, const char* refstr, const BrigDirectiveSampler* get, const char* getstr){
-  EXPECT_EQ(ref->size, get->size);
-  EXPECT_EQ(ref->kind, get->kind);
-  //EXPECT_EQ(ref->s.c_code, get->s.c_code);
-  EXPECT_EQ(ref->s.storageClass, get->s.storageClass);
-  EXPECT_EQ(ref->s.attribute, get->s.attribute);
-  EXPECT_EQ(ref->s.reserved, get->s.reserved);
-  EXPECT_EQ(ref->s.symbolModifier, get->s.symbolModifier);
-  EXPECT_EQ(ref->s.dim, get->s.dim);
-  EXPECT_STREQ(&refstr[ref->s.s_name], &getstr[get->s.s_name]);
-  EXPECT_EQ(ref->s.type, get->s.type);
-  EXPECT_EQ(ref->s.align, get->s.align);
-  EXPECT_EQ(ref->valid, get->valid);  
-  EXPECT_EQ(ref->normalized, get->normalized);  
-  EXPECT_EQ(ref->filter, get->filter);
-  EXPECT_EQ(ref->boundaryU, get->boundaryU);    
-  EXPECT_EQ(ref->boundaryV, get->boundaryV);  
-  EXPECT_EQ(ref->boundaryW, get->boundaryW);  
-  EXPECT_EQ(ref->reserved1, get->reserved1);  
-}
-
-void validate(const BrigOperandLabelRef* ref, const BrigOperandLabelRef* get){
-  
-  EXPECT_EQ(ref->size, get->size);
-  EXPECT_EQ(ref->kind, get->kind);
-  //EXPECT_EQ(ref->labeldirective, get->labeldirective);
-}
-
-void validate(const BrigOperandFunctionRef* ref, const BrigOperandFunctionRef* get){
-  
-  EXPECT_EQ(ref->size, get->size);
-  EXPECT_EQ(ref->kind, get->kind);
-  //EXPECT_EQ(ref->fn, get->fn);
-}
-
-void validate(const BrigInstCmp* ref, const BrigInstCmp* get) {
-  
-  EXPECT_EQ(ref->size, get->size);
-  EXPECT_EQ(ref->kind, get->kind);
-  EXPECT_EQ(ref->opcode, get->opcode);
-  EXPECT_EQ(ref->type, get->type);
-  EXPECT_EQ(ref->packing, get->packing);
-  // ignore o_operands
-  const uint32_t* ref1 = reinterpret_cast<const uint32_t* > (&(ref->aluModifier));
-  const uint32_t* get1 = reinterpret_cast<const uint32_t* > (&(get->aluModifier));
-  EXPECT_EQ(*ref1, *get1);
-  EXPECT_EQ(ref->comparisonOperator, get->comparisonOperator);
-  EXPECT_EQ(ref->sourceType, get->sourceType);
-  EXPECT_EQ(ref->reserved, get->reserved);
-
-}
-
-void validate(const BrigOperandArgumentList* ref, const BrigOperandArgumentList* get){
-  
-  EXPECT_EQ(ref->size, get->size);
-  EXPECT_EQ(ref->kind, get->kind);
-  EXPECT_EQ(ref->elementCount, get->elementCount);
-  //ignore o_operands
-}
-
-void validate(const BrigOperandArgumentRef* ref, const BrigOperandArgumentRef* get){
-  
-  EXPECT_EQ(ref->size, get->size);
-  EXPECT_EQ(ref->kind, get->kind);
-  //ignore o_operands
-}
-
-void validate(const BrigInstAtomic* ref, const BrigInstAtomic* get) {
-  
-  EXPECT_EQ(ref->size, get->size);
-  EXPECT_EQ(ref->kind, get->kind);
-  EXPECT_EQ(ref->opcode, get->opcode);
-  EXPECT_EQ(ref->type, get->type);
-  EXPECT_EQ(ref->packing, get->packing);
-  // ignore o_operands
-  EXPECT_EQ(ref->atomicOperation, get->atomicOperation);
-  EXPECT_EQ(ref->storageClass, get->storageClass);
-  EXPECT_EQ(ref->memorySemantic, get->memorySemantic);
-}
-
-template <typename T> void validateOpType(const T* ref, const char* refstr, const T* get, const char* getstr){
-  validate(ref, get);
-}
-
-template <> void validateOpType <BrigOperandReg>(const BrigOperandReg* ref, const char* refstr, const BrigOperandReg* get, const char* getstr){
-  validate(ref, refstr, get, getstr);
-}
-
-}//namespace validate_brig
-}
-}
-#endif
-
+#ifndef VALIDATE_BRIG
+#define VALIDATE_BRIG
+
+#include <iostream>
+#include <string>
+#include "gtest/gtest.h"
+
+namespace hsa{
+namespace brig{
+namespace validate_brig{
+
+void validate(const BrigInstBase* ref, const BrigInstBase* get){
+  EXPECT_EQ(ref->size, get->size);
+  EXPECT_EQ(ref->kind, get->kind);
+  EXPECT_EQ(ref->opcode, get->opcode);
+  EXPECT_EQ(ref->type, get->type);
+  EXPECT_EQ(ref->packing, get->packing); 
+  //ignore o_operands
+}
+
+void validate(const BrigInstMod* ref, const BrigInstMod* get){
+  EXPECT_EQ(ref->size, get->size);
+  EXPECT_EQ(ref->kind, get->kind);
+  EXPECT_EQ(ref->opcode, get->opcode);
+  EXPECT_EQ(ref->type, get->type);
+  EXPECT_EQ(ref->packing, get->packing);
+  //ignore o_operands
+  const uint32_t* ref1 = reinterpret_cast<const uint32_t* > (&(ref->aluModifier));
+  const uint32_t* get1 = reinterpret_cast<const uint32_t* > (&(get->aluModifier));
+  EXPECT_EQ(*ref1, *get1);
+}
+
+void validate(const BrigInstBar* ref, const BrigInstBar* get){
+  EXPECT_EQ(ref->size, get->size);
+  EXPECT_EQ(ref->kind, get->kind);
+  EXPECT_EQ(ref->opcode, get->opcode);
+  EXPECT_EQ(ref->type, get->type);
+  EXPECT_EQ(ref->packing, get->packing);
+  EXPECT_EQ(ref->syncFlags, get->syncFlags);
+}
+
+void validate(const BrigOperandReg* ref, const char* refstr, const BrigOperandReg* get, const char* getstr){
+  EXPECT_EQ(ref->size, get->size);
+  EXPECT_EQ(ref->kind, get->kind);
+  EXPECT_EQ(ref->type, get->type);
+  EXPECT_EQ(ref->reserved, get->reserved);
+  EXPECT_STREQ(&refstr[ref->name], &getstr[get->name]);
+}
+
+void validate(const BrigOperandRegV2* ref, const BrigOperandRegV2* get){
+  EXPECT_EQ(ref->size, get->size);
+  EXPECT_EQ(ref->kind, get->kind);
+  EXPECT_EQ(ref->type, get->type);
+  EXPECT_EQ(ref->reserved, get->reserved);  
+  //ignore regs
+}
+
+void validate(const BrigOperandRegV4* ref, const BrigOperandRegV4* get){
+  EXPECT_EQ(ref->size, get->size);
+  EXPECT_EQ(ref->kind, get->kind);
+  EXPECT_EQ(ref->type, get->type);
+  EXPECT_EQ(ref->reserved, get->reserved);  
+  //ignore regs
+}
+
+void validate(const BrigOperandImmed* ref, const BrigOperandImmed* get){
+  EXPECT_EQ(ref->size, get->size);
+  EXPECT_EQ(ref->kind, get->kind);
+  EXPECT_EQ(ref->type, get->type);
+  EXPECT_EQ(ref->reserved, get->reserved);
+  EXPECT_EQ(ref->bits.l[0], get->bits.l[0]);
+  EXPECT_EQ(ref->bits.l[1], get->bits.l[1]);
+}
+
+void validate(const BrigOperandWaveSz* ref, const BrigOperandWaveSz* get){
+  EXPECT_EQ(ref->size, get->size);
+  EXPECT_EQ(ref->kind, get->kind);  
+}
+
+void validate(const BrigInstLdSt* ref, const BrigInstLdSt* get){
+  EXPECT_EQ(ref->size, get->size);
+  EXPECT_EQ(ref->kind, get->kind);
+  EXPECT_EQ(ref->opcode, get->opcode);
+  EXPECT_EQ(ref->type, get->type);
+  EXPECT_EQ(ref->packing, get->packing);
+  //ignore o_operands
+  EXPECT_EQ(ref->storageClass, get->storageClass);
+  EXPECT_EQ(ref->memorySemantic, get->memorySemantic);
+  EXPECT_EQ(ref->equivClass, get->equivClass);
+}
+
+void validate(const BrigOperandAddress* ref, const BrigOperandAddress* get){
+  EXPECT_EQ(ref->size, get->size);
+  EXPECT_EQ(ref->kind, get->kind);
+  EXPECT_EQ(ref->type, get->type);
+  EXPECT_EQ(ref->reserved, get->reserved);
+  //ignore directive
+}
+
+void validate(const BrigOperandCompound* ref, const BrigOperandCompound* get){
+  EXPECT_EQ(ref->size, get->size);
+  EXPECT_EQ(ref->kind, get->kind);
+  EXPECT_EQ(ref->type, get->type);
+  EXPECT_EQ(ref->reserved, get->reserved);
+  //ignore name and reg
+  EXPECT_EQ(ref->offset, get->offset);  
+}
+
+void validate(const BrigOperandIndirect* ref, const BrigOperandIndirect* get){
+  EXPECT_EQ(ref->size, get->size);
+  EXPECT_EQ(ref->kind, get->kind);
+  EXPECT_EQ(ref->type, get->type);
+  //ignore reg
+  EXPECT_EQ(ref->reserved, get->reserved);
+  EXPECT_EQ(ref->offset, get->offset);  
+}
+
+void validate(const BrigDirectiveFunction* ref, const char* refbuf, const BrigDirectiveFunction* get, const char* getbuf){
+  EXPECT_EQ(ref->size, get->size);
+  EXPECT_EQ(ref->kind, get->kind);
+  //EXPECT_EQ(ref->c_code, get->c_code);
+  EXPECT_STREQ(&refbuf[ref->s_name], &getbuf[get->s_name]);
+  EXPECT_EQ(ref->inParamCount, get->inParamCount);
+  //EXPECT_EQ(ref->d_firstScopedDirective, get->d_firstScopedDirective);
+  EXPECT_EQ(ref->operationCount, get->operationCount);
+  //EXPECT_EQ(ref->d_nextDirective, get->d_nextDirective);
+  EXPECT_EQ(ref->attribute, get->attribute);
+  EXPECT_EQ(ref->fbarCount, get->fbarCount);
+  EXPECT_EQ(ref->outParamCount, get->outParamCount);
+  //EXPECT_EQ(ref->d_firstInParam, get->d_firstInParam);
+}
+
+void validate(const BrigDirectiveSymbol* ref, const char* refstr, const BrigDirectiveSymbol* get, const char* getstr){
+  EXPECT_EQ(ref->size, get->size);
+  EXPECT_EQ(ref->kind, get->kind);
+  //EXPECT_EQ(ref->s.c_code, get->s.c_code);
+  EXPECT_EQ(ref->s.storageClass, get->s.storageClass);
+  EXPECT_EQ(ref->s.attribute, get->s.attribute);
+  EXPECT_EQ(ref->s.reserved, get->s.reserved);
+  EXPECT_EQ(ref->s.symbolModifier, get->s.symbolModifier);
+  EXPECT_EQ(ref->s.dim, get->s.dim);
+  EXPECT_STREQ(&refstr[ref->s.s_name], &getstr[get->s.s_name]);
+  EXPECT_EQ(ref->s.type, get->s.type);
+  EXPECT_EQ(ref->s.align, get->s.align);
+  //EXPECT_EQ(ref->d_init, get->d_init);
+  EXPECT_EQ(ref->reserved, get->reserved);  
+}
+
+void validate(const BrigOperandOpaque* ref, const BrigOperandOpaque* get){
+
+  EXPECT_EQ(ref->size, get->size);
+  EXPECT_EQ(ref->kind, get->kind);
+//  EXPECT_EQ(ref->name, get->name);
+//  EXPECT_EQ(ref->reg, get->reg);
+//  EXPECT_EQ(ref->offset, get->offset); 
+}
+
+void validate(const BrigDirectiveSignature* ref, const char* refbuf, const BrigDirectiveSignature* get, const char* getbuf){
+  EXPECT_EQ(ref->size, get->size);
+  EXPECT_EQ(ref->kind, get->kind);
+  //EXPECT_EQ(ref->c_code, get->c_code);
+  EXPECT_STREQ(&refbuf[ref->s_name], &getbuf[get->s_name]);
+  EXPECT_EQ(ref->fbarCount, get->fbarCount);
+  EXPECT_EQ(ref->reserved, get->reserved);
+  EXPECT_EQ(ref->outCount, get->outCount);
+  EXPECT_EQ(ref->inCount, get->inCount);
+}
+
+void validate(const BrigDirectiveInit* ref, const BrigDirectiveInit* get){
+  EXPECT_EQ(ref->size, get->size);
+  EXPECT_EQ(ref->kind, get->kind);
+  //EXPECT_EQ(ref->c_code, get->c_code);
+  EXPECT_EQ(ref->elementCount, get->elementCount);
+  EXPECT_EQ(ref->type, get->type);
+  EXPECT_EQ(ref->reserved, get->reserved);
+  int no_init_bytes = ref->size - sizeof(BrigDirectiveInit) + sizeof(uint64_t);
+  for(int i=0; i < no_init_bytes; i++)
+    EXPECT_EQ(ref->initializationData.u8[i], get->initializationData.u8[i]);
+}
+
+void validate(const BrigInstMem* ref, const BrigInstMem* get){
+  EXPECT_EQ(ref->size, get->size);
+  EXPECT_EQ(ref->kind, get->kind);
+  EXPECT_EQ(ref->opcode, get->opcode);
+  EXPECT_EQ(ref->type, get->type);
+  EXPECT_EQ(ref->packing, get->packing);
+  //ignore operands
+  EXPECT_EQ(ref->storageClass, get->storageClass);
+}
+
+void validate(const BrigInstCvt* ref, const BrigInstCvt* get){
+  EXPECT_EQ(ref->size, get->size);
+  EXPECT_EQ(ref->kind, get->kind);
+  EXPECT_EQ(ref->opcode, get->opcode);
+  EXPECT_EQ(ref->type, get->type);
+  EXPECT_EQ(ref->packing, get->packing);
+  //ignore o_operands
+  const uint32_t* ref1 = reinterpret_cast<const uint32_t* > (&(ref->aluModifier));
+  const uint32_t* get1 = reinterpret_cast<const uint32_t* > (&(get->aluModifier));
+  EXPECT_EQ(*ref1, *get1);
+  EXPECT_EQ(ref->stype, get->stype);
+  EXPECT_EQ(ref->reserved, get->reserved); 
+}
+
+void validate(const BrigDirectiveImage* ref, const char* refstr, const BrigDirectiveImage* get, const char* getstr){
+  EXPECT_EQ(ref->size, get->size);
+  EXPECT_EQ(ref->kind, get->kind);
+  //EXPECT_EQ(ref->s.c_code, get->s.c_code);
+  EXPECT_EQ(ref->s.storageClass, get->s.storageClass);
+  EXPECT_EQ(ref->s.attribute, get->s.attribute);
+  EXPECT_EQ(ref->s.reserved, get->s.reserved);
+  EXPECT_EQ(ref->s.symbolModifier, get->s.symbolModifier);
+  EXPECT_EQ(ref->s.dim, get->s.dim);
+  EXPECT_STREQ(&refstr[ref->s.s_name], &getstr[get->s.s_name]);
+  EXPECT_EQ(ref->s.type, get->s.type);
+  EXPECT_EQ(ref->s.align, get->s.align);
+  EXPECT_EQ(ref->width, get->width);  
+  EXPECT_EQ(ref->height, get->height);  
+  EXPECT_EQ(ref->depth, get->depth);
+  EXPECT_EQ(ref->array, get->array);    
+  EXPECT_EQ(ref->order, get->order);  
+  EXPECT_EQ(ref->format, get->format);  
+}
+
+void validate(const BrigDirectiveSampler* ref, const char* refstr, const BrigDirectiveSampler* get, const char* getstr){
+  EXPECT_EQ(ref->size, get->size);
+  EXPECT_EQ(ref->kind, get->kind);
+  //EXPECT_EQ(ref->s.c_code, get->s.c_code);
+  EXPECT_EQ(ref->s.storageClass, get->s.storageClass);
+  EXPECT_EQ(ref->s.attribute, get->s.attribute);
+  EXPECT_EQ(ref->s.reserved, get->s.reserved);
+  EXPECT_EQ(ref->s.symbolModifier, get->s.symbolModifier);
+  EXPECT_EQ(ref->s.dim, get->s.dim);
+  EXPECT_STREQ(&refstr[ref->s.s_name], &getstr[get->s.s_name]);
+  EXPECT_EQ(ref->s.type, get->s.type);
+  EXPECT_EQ(ref->s.align, get->s.align);
+  EXPECT_EQ(ref->valid, get->valid);  
+  EXPECT_EQ(ref->normalized, get->normalized);  
+  EXPECT_EQ(ref->filter, get->filter);
+  EXPECT_EQ(ref->boundaryU, get->boundaryU);    
+  EXPECT_EQ(ref->boundaryV, get->boundaryV);  
+  EXPECT_EQ(ref->boundaryW, get->boundaryW);  
+  EXPECT_EQ(ref->reserved1, get->reserved1);  
+}
+
+void validate(const BrigOperandLabelRef* ref, const BrigOperandLabelRef* get){
+  
+  EXPECT_EQ(ref->size, get->size);
+  EXPECT_EQ(ref->kind, get->kind);
+  //EXPECT_EQ(ref->labeldirective, get->labeldirective);
+}
+
+void validate(const BrigOperandFunctionRef* ref, const BrigOperandFunctionRef* get){
+  
+  EXPECT_EQ(ref->size, get->size);
+  EXPECT_EQ(ref->kind, get->kind);
+  //EXPECT_EQ(ref->fn, get->fn);
+}
+
+void validate(const BrigInstCmp* ref, const BrigInstCmp* get) {
+  
+  EXPECT_EQ(ref->size, get->size);
+  EXPECT_EQ(ref->kind, get->kind);
+  EXPECT_EQ(ref->opcode, get->opcode);
+  EXPECT_EQ(ref->type, get->type);
+  EXPECT_EQ(ref->packing, get->packing);
+  // ignore o_operands
+  const uint32_t* ref1 = reinterpret_cast<const uint32_t* > (&(ref->aluModifier));
+  const uint32_t* get1 = reinterpret_cast<const uint32_t* > (&(get->aluModifier));
+  EXPECT_EQ(*ref1, *get1);
+  EXPECT_EQ(ref->comparisonOperator, get->comparisonOperator);
+  EXPECT_EQ(ref->sourceType, get->sourceType);
+  EXPECT_EQ(ref->reserved, get->reserved);
+
+}
+
+void validate(const BrigOperandArgumentList* ref, const BrigOperandArgumentList* get){
+  
+  EXPECT_EQ(ref->size, get->size);
+  EXPECT_EQ(ref->kind, get->kind);
+  EXPECT_EQ(ref->elementCount, get->elementCount);
+  //ignore o_operands
+}
+
+void validate(const BrigOperandArgumentRef* ref, const BrigOperandArgumentRef* get){
+  
+  EXPECT_EQ(ref->size, get->size);
+  EXPECT_EQ(ref->kind, get->kind);
+  //ignore o_operands
+}
+
+void validate(const BrigInstAtomic* ref, const BrigInstAtomic* get) {
+  
+  EXPECT_EQ(ref->size, get->size);
+  EXPECT_EQ(ref->kind, get->kind);
+  EXPECT_EQ(ref->opcode, get->opcode);
+  EXPECT_EQ(ref->type, get->type);
+  EXPECT_EQ(ref->packing, get->packing);
+  // ignore o_operands
+  EXPECT_EQ(ref->atomicOperation, get->atomicOperation);
+  EXPECT_EQ(ref->storageClass, get->storageClass);
+  EXPECT_EQ(ref->memorySemantic, get->memorySemantic);
+}
+
+template <typename T> void validateOpType(const T* ref, const char* refstr, const T* get, const char* getstr){
+  validate(ref, get);
+}
+
+template <> void validateOpType <BrigOperandReg>(const BrigOperandReg* ref, const char* refstr, const BrigOperandReg* get, const char* getstr){
+  validate(ref, refstr, get, getstr);
+}
+
+}//namespace validate_brig
+}
+}
+#endif
+