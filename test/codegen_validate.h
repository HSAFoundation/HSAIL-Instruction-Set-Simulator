#ifndef VALIDATE_BRIG
#define VALIDATE_BRIG

#include <iostream>
#include <string>
#include "gtest/gtest.h"

namespace hsa{
namespace brig{
namespace validate_brig{

void validate(const BrigInstBase* ref, const BrigInstBase* get, 
      BrigSections* RefOutput, BrigSections* GetOutput);
void validate(const BrigInstMod* ref, const BrigInstMod* get, 
      BrigSections* RefOutput, BrigSections* GetOutput);      
void validate(const BrigInstCvt* ref, const BrigInstCvt* get, 
      BrigSections* RefOutput, BrigSections* GetOutput);
void validate(const BrigInstRead* ref, const BrigInstRead* get, 
      BrigSections* RefOutput, BrigSections* GetOutput);
void validate(const BrigInstBar* ref, const BrigInstBar* get, 
      BrigSections* RefOutput, BrigSections* GetOutput);
void validate(const BrigInstLdSt* ref, const BrigInstLdSt* get, 
      BrigSections* RefOutput, BrigSections* GetOutput);
void validate(const BrigInstCmp* ref, const BrigInstCmp* get, 
      BrigSections* RefOutput, BrigSections* GetOutput);
void validate(const BrigInstMem* ref, const BrigInstMem* get, 
      BrigSections* RefOutput, BrigSections* GetOutput);
void validate(const BrigInstAtomic* ref, const BrigInstAtomic* get, 
      BrigSections* RefOutput, BrigSections* GetOutput);
void validate(const BrigInstAtomicImage* ref, const BrigInstAtomicImage* get, 
      BrigSections* RefOutput, BrigSections* GetOutput);      
void validate(const BrigInstImage* ref, const BrigInstImage* get, 
      BrigSections* RefOutput, BrigSections* GetOutput);      

void validate(const BrigOperandBase* ref, const BrigOperandBase* get, 
    BrigSections* RefOutput, BrigSections* GetOutput);
void validate(const BrigOperandReg* ref, const BrigOperandReg* get, 
    BrigSections* RefOutput, BrigSections* GetOutput);
void validate(const BrigOperandImmed* ref, const BrigOperandImmed* get,
    BrigSections* RefOutput, BrigSections* GetOutput);
void validate(const BrigOperandRegV2* ref, const BrigOperandRegV2* get,
    BrigSections* RefOutput, BrigSections* GetOutput);
void validate(const BrigOperandRegV4* ref, const BrigOperandRegV4* get,
    BrigSections* RefOutput, BrigSections* GetOutput);
void validate(const BrigOperandAddress* ref, const BrigOperandAddress* get,
    BrigSections* RefOutput, BrigSections* GetOutput);
void validate(const BrigOperandLabelRef* ref, const BrigOperandLabelRef* get,
    BrigSections* RefOutput, BrigSections* GetOutput);
void validate(const BrigOperandIndirect* ref, const BrigOperandIndirect* get,
    BrigSections* RefOutput, BrigSections* GetOutput);
void validate(const BrigOperandCompound* ref, const BrigOperandCompound* get,
    BrigSections* RefOutput, BrigSections* GetOutput);
void validate(const BrigOperandArgumentList* ref, const BrigOperandArgumentList* get,
    BrigSections* RefOutput, BrigSections* GetOutput);
void validate(const BrigOperandArgumentRef* ref, const BrigOperandArgumentRef* get,
    BrigSections* RefOutput, BrigSections* GetOutput);
void validate(const BrigOperandWaveSz* ref, const BrigOperandWaveSz* get, 
    BrigSections* RefOutput, BrigSections* GetOutput);
void validate(const BrigOperandFunctionRef* ref, const BrigOperandFunctionRef* get,
    BrigSections* RefOutput, BrigSections* GetOutput);
void validate(const BrigOperandOpaque* ref, const BrigOperandOpaque* get,
    BrigSections* RefOutput, BrigSections* GetOutput);
void validate(const BrigDirectiveBase* ref, const BrigDirectiveBase* get,
    BrigSections* RefOutput, BrigSections* GetOutput);
void validate(const BrigDirectiveComment* ref, const BrigDirectiveComment* get,
    BrigSections* RefOutput, BrigSections* GetOutput);
void validate(const BrigDirectiveControl* ref, const BrigDirectiveControl* get,
    BrigSections* RefOutput, BrigSections* GetOutput);
void validate(const BrigDirectiveExtension* ref, const BrigDirectiveExtension* get, 
    BrigSections* RefOutput, BrigSections* GetOutput);
void validate(const BrigDirectiveFile* ref, const BrigDirectiveFile* get,
    BrigSections* RefOutput, BrigSections* GetOutput);
void validate(const BrigDirectiveFunction* ref, const BrigDirectiveFunction* get,
    BrigSections* RefOutput, BrigSections* GetOutput);
void validate(const BrigDirectiveImage* ref, const BrigDirectiveImage* get, 
    BrigSections* RefOutput, BrigSections* GetOutput);
void validate(const BrigDirectiveInit* ref, const BrigDirectiveInit* get,
    BrigSections* RefOutput, BrigSections* GetOutput);
void validate(const BrigDirectiveLabel* ref, const BrigDirectiveLabel* get,
    BrigSections* RefOutput, BrigSections* GetOutput);
void validate(const BrigDirectiveLabelList* ref, const BrigDirectiveLabelList* get,
    BrigSections* RefOutput, BrigSections* GetOutput);
void validate(const BrigDirectiveLabelInit* ref, const BrigDirectiveLabelInit* get,
    BrigSections* RefOutput, BrigSections* GetOutput);
void validate(const BrigDirectiveControl* ref, const BrigDirectiveControl* get,
    BrigSections* RefOutput, BrigSections* GetOutput);
void validate(const BrigDirectiveKernel* ref, const BrigDirectiveKernel* get,
    BrigSections* RefOutput, BrigSections* GetOutput);
void validate(const BrigDirectiveLoc* ref, const BrigDirectiveLoc* get,
    BrigSections* RefOutput, BrigSections* GetOutput);
void validate(const  BrigDirectivePad* ref, const BrigDirectivePad* get, 
    BrigSections* RefOutput, BrigSections* GetOutput);
void validate(const BrigDirectivePragma* ref, const BrigDirectivePragma* get, 
    BrigSections* RefOutput, BrigSections* GetOutput);
void validate(const BrigDirectiveSignature* ref, const BrigDirectiveSignature* get,
    BrigSections* RefOutput, BrigSections* GetOutput);
void validate(const BrigDirectiveSampler* ref, const BrigDirectiveSampler* get,
    BrigSections* RefOutput, BrigSections* GetOutput);
void validate(const BrigDirectiveScope* ref, const BrigDirectiveScope* get,
    BrigSections* RefOutput, BrigSections* GetOutput);
void validate(const BrigDirectiveSymbol* ref, const BrigDirectiveSymbol* get,
    BrigSections* RefOutput, BrigSections* GetOutput);
void validate(const BrigDirectiveVersion* ref, const BrigDirectiveVersion* get,
    BrigSections* RefOutput, BrigSections* GetOutput);
void validate(const BrigBlockStart* ref, const BrigBlockStart* get,
    BrigSections* RefOutput, BrigSections* GetOutput);
void validate(const BrigBlockString* ref, const BrigBlockString* get,
    BrigSections* RefOutput, BrigSections* GetOutput);
void validate(const BrigBlockNumeric* ref, const BrigBlockNumeric* get,
    BrigSections* RefOutput, BrigSections* GetOutput);
void validate(const BrigBlockEnd* ref, const BrigBlockEnd* get,
    BrigSections* RefOutput, BrigSections* GetOutput);
      
#define caseOperBrig(X)                                   \
  case BrigE ## X:                                    \
    validate_brig::validate((cast<Brig ## X>(refoper)), (cast<Brig ## X>(getoper)),  \
      RefOutput, GetOutput);   \
    break 


#define caseDirBrig(X)                                   \
  case BrigE ## X:                                    \
    validate_brig::validate((cast<Brig ## X>(refdir)), (cast<Brig ## X>(getdir)),  \
      RefOutput, GetOutput);   \
    break  

#define caseInstBrig(X)                                   \
  case BrigE ## X:                                    \
    validate_brig::validate((cast<Brig ## X>(refinst)), (cast<Brig ## X>(getinst)),  \
      RefOutput, GetOutput);   \
    break  
    
/**************************** Instructions *********************************************/

void validate(const BrigInstBase* ref, const BrigInstBase* get, 
      BrigSections* RefOutput, BrigSections* GetOutput){
  EXPECT_EQ(ref->size, get->size);
  EXPECT_EQ(ref->kind, get->kind);
  EXPECT_EQ(ref->opcode, get->opcode);
  EXPECT_EQ(ref->type, get->type);
  EXPECT_EQ(ref->packing, get->packing);    
  for(int i=0; i<5; i++){
    if((ref->o_operands[i]!=0) && (get->o_operands[i]!=0)){
      oper_iterator refoper(RefOutput->operands + ref->o_operands[i]);
      oper_iterator getoper(GetOutput->operands + get->o_operands[i]);
      ASSERT_EQ(refoper->size, getoper->size);
      ASSERT_EQ(refoper->kind, getoper->kind);
      switch(getoper->kind){
        caseOperBrig(OperandReg);
        caseOperBrig(OperandImmed);
        caseOperBrig(OperandWaveSz);
        default:
          printf("Offset to invalid operand");
          exit(1);
      }
    }
  }
}

void validate(const BrigInstMod* ref, const BrigInstMod* get, 
      BrigSections* RefOutput, BrigSections* GetOutput){
  EXPECT_EQ(ref->size, get->size);
  EXPECT_EQ(ref->kind, get->kind);
  EXPECT_EQ(ref->opcode, get->opcode);
  EXPECT_EQ(ref->type, get->type);
  EXPECT_EQ(ref->packing, get->packing);
  for(int i=0; i<5; i++){
    if((ref->o_operands[i]!=0) && (get->o_operands[i]!=0)){
      oper_iterator refoper(RefOutput->operands + ref->o_operands[i]);
      oper_iterator getoper(GetOutput->operands + get->o_operands[i]);
      ASSERT_EQ(refoper->size, getoper->size);
      ASSERT_EQ(refoper->kind, getoper->kind);
      switch(getoper->kind){
        caseOperBrig(OperandReg);
        caseOperBrig(OperandImmed);
        caseOperBrig(OperandWaveSz);
        default:
          printf("Offset to invalid operand");
          exit(1);
      }
    }
  }
  const uint32_t* ref1 = reinterpret_cast<const uint32_t* > (&(ref->aluModifier));
  const uint32_t* get1 = reinterpret_cast<const uint32_t* > (&(get->aluModifier));
  EXPECT_EQ(*ref1, *get1);
}

void validate(const BrigInstCvt* ref, const BrigInstCvt* get, 
      BrigSections* RefOutput, BrigSections* GetOutput){
  EXPECT_EQ(ref->size, get->size);
  EXPECT_EQ(ref->kind, get->kind);
  EXPECT_EQ(ref->opcode, get->opcode);
  EXPECT_EQ(ref->type, get->type);
  EXPECT_EQ(ref->packing, get->packing);
  for(int i=0; i<5; i++){
    if((ref->o_operands[i]!=0) && (get->o_operands[i]!=0)){
      oper_iterator refoper(RefOutput->operands + ref->o_operands[i]);
      oper_iterator getoper(GetOutput->operands + get->o_operands[i]);
      ASSERT_EQ(refoper->size, getoper->size);
      ASSERT_EQ(refoper->kind, getoper->kind);
      switch(getoper->kind){
        caseOperBrig(OperandReg);
        caseOperBrig(OperandImmed);
        caseOperBrig(OperandWaveSz);
        default:
          printf("Offset to invalid operand");
          exit(1);
      }
    }
  }
  const uint32_t* ref1 = reinterpret_cast<const uint32_t* > (&(ref->aluModifier));
  const uint32_t* get1 = reinterpret_cast<const uint32_t* > (&(get->aluModifier));
  EXPECT_EQ(*ref1, *get1);
  EXPECT_EQ(ref->stype, get->stype);
  EXPECT_EQ(ref->reserved, get->reserved);
}

void validate(const BrigInstRead* ref, const BrigInstRead*get, 
      BrigSections* RefOutput, BrigSections* GetOutput){
  EXPECT_EQ(ref->size, get->size);
  EXPECT_EQ(ref->kind, get->kind);
  EXPECT_EQ(ref->opcode, get->opcode);
  EXPECT_EQ(ref->type, get->type);
  EXPECT_EQ(ref->stype, get->stype);
  EXPECT_EQ(ref->packing, get->packing);
  for(int i=0; i<5; i++){
    if((ref->o_operands[i]!=0) && (get->o_operands[i]!=0)){
      oper_iterator refoper(RefOutput->operands + ref->o_operands[i]);
      oper_iterator getoper(GetOutput->operands + get->o_operands[i]);
      ASSERT_EQ(refoper->size, getoper->size);
      ASSERT_EQ(refoper->kind, getoper->kind);
      switch(getoper->kind){
        caseOperBrig(OperandReg);
        caseOperBrig(OperandImmed);
        caseOperBrig(OperandWaveSz);
        default:
          printf("Offset to invalid operand");
          exit(1);
      }
    }
  }
  EXPECT_EQ(ref->geom, get->geom);
  EXPECT_EQ(ref->reserved, get->reserved);      
}      

void validate(const BrigInstBar* ref, const BrigInstBar* get, 
      BrigSections* RefOutput, BrigSections* GetOutput){
  EXPECT_EQ(ref->size, get->size);
  EXPECT_EQ(ref->kind, get->kind);
  EXPECT_EQ(ref->opcode, get->opcode);
  EXPECT_EQ(ref->type, get->type);
  EXPECT_EQ(ref->packing, get->packing);
  for(int i=0; i<5; i++){
    if((ref->o_operands[i]!=0) && (get->o_operands[i]!=0)){
      oper_iterator refoper(RefOutput->operands + ref->o_operands[i]);
      oper_iterator getoper(GetOutput->operands + get->o_operands[i]);
      ASSERT_EQ(refoper->size, getoper->size);
      ASSERT_EQ(refoper->kind, getoper->kind);
      switch(getoper->kind){
        caseOperBrig(OperandReg);
        caseOperBrig(OperandImmed);
        caseOperBrig(OperandWaveSz);
        default:
          printf("Offset to invalid operand");
          exit(1);
      }
    }
  }
  EXPECT_EQ(ref->syncFlags, get->syncFlags);
}

void validate(const BrigInstLdSt* ref, const BrigInstLdSt* get, 
      BrigSections* RefOutput, BrigSections* GetOutput){
  EXPECT_EQ(ref->size, get->size);
  EXPECT_EQ(ref->kind, get->kind);
  EXPECT_EQ(ref->opcode, get->opcode);
  EXPECT_EQ(ref->type, get->type);
  EXPECT_EQ(ref->packing, get->packing);
  for(int i=0; i<5; i++){
    if((ref->o_operands[i]!=0) && (get->o_operands[i]!=0)){
      oper_iterator refoper(RefOutput->operands + ref->o_operands[i]);
      oper_iterator getoper(GetOutput->operands + get->o_operands[i]);
      ASSERT_EQ(refoper->size, getoper->size);
      ASSERT_EQ(refoper->kind, getoper->kind);
      switch(getoper->kind){
        caseOperBrig(OperandReg);
        caseOperBrig(OperandImmed);
        caseOperBrig(OperandWaveSz);
        default:
          printf("Offset to invalid operand");
          exit(1);
      }
    }
  }
  EXPECT_EQ(ref->storageClass, get->storageClass);
  EXPECT_EQ(ref->memorySemantic, get->memorySemantic);
  EXPECT_EQ(ref->equivClass, get->equivClass);
}

void validate(const BrigInstCmp* ref, const BrigInstCmp* get, 
      BrigSections* RefOutput, BrigSections* GetOutput){
  EXPECT_EQ(ref->size, get->size);
  EXPECT_EQ(ref->kind, get->kind);
  EXPECT_EQ(ref->opcode, get->opcode);
  EXPECT_EQ(ref->type, get->type);
  EXPECT_EQ(ref->packing, get->packing);
  for(int i=0; i<5; i++){
    if((ref->o_operands[i]!=0) && (get->o_operands[i]!=0)){
      oper_iterator refoper(RefOutput->operands + ref->o_operands[i]);
      oper_iterator getoper(GetOutput->operands + get->o_operands[i]);
      ASSERT_EQ(refoper->size, getoper->size);
      ASSERT_EQ(refoper->kind, getoper->kind);
      switch(getoper->kind){
        caseOperBrig(OperandReg);
        caseOperBrig(OperandImmed);
        caseOperBrig(OperandWaveSz);
        default:
          printf("Offset to invalid operand");
          exit(1);
      }
    }
  }
  const uint32_t* ref1 = reinterpret_cast<const uint32_t* > (&(ref->aluModifier));
  const uint32_t* get1 = reinterpret_cast<const uint32_t* > (&(get->aluModifier));
  EXPECT_EQ(*ref1, *get1);
  EXPECT_EQ(ref->comparisonOperator, get->comparisonOperator);
  EXPECT_EQ(ref->sourceType, get->sourceType);
  EXPECT_EQ(ref->reserved, get->reserved);

}

void validate(const BrigInstMem* ref, const BrigInstMem* get, 
      BrigSections* RefOutput, BrigSections* GetOutput){
  EXPECT_EQ(ref->size, get->size);
  EXPECT_EQ(ref->kind, get->kind);
  EXPECT_EQ(ref->opcode, get->opcode);
  EXPECT_EQ(ref->type, get->type);
  EXPECT_EQ(ref->packing, get->packing);
  for(int i=0; i<5; i++){
    if((ref->o_operands[i]!=0) && (get->o_operands[i]!=0)){
      oper_iterator refoper(RefOutput->operands + ref->o_operands[i]);
      oper_iterator getoper(GetOutput->operands + get->o_operands[i]);
      ASSERT_EQ(refoper->size, getoper->size);
      ASSERT_EQ(refoper->kind, getoper->kind);
      switch(getoper->kind){
        caseOperBrig(OperandReg);
        caseOperBrig(OperandImmed);
        caseOperBrig(OperandWaveSz);
        default:
          printf("Offset to invalid operand");
          exit(1);
      }
    }
  }
  EXPECT_EQ(ref->storageClass, get->storageClass);
}

void validate(const BrigInstAtomic* ref, const BrigInstAtomic* get, 
      BrigSections* RefOutput, BrigSections* GetOutput){

  EXPECT_EQ(ref->size, get->size);
  EXPECT_EQ(ref->kind, get->kind);
  EXPECT_EQ(ref->opcode, get->opcode);
  EXPECT_EQ(ref->type, get->type);
  EXPECT_EQ(ref->packing, get->packing);
  for(int i=0; i<5; i++){
    if((ref->o_operands[i]!=0) && (get->o_operands[i]!=0)){
      oper_iterator refoper(RefOutput->operands + ref->o_operands[i]);
      oper_iterator getoper(GetOutput->operands + get->o_operands[i]);
      ASSERT_EQ(refoper->size, getoper->size);
      ASSERT_EQ(refoper->kind, getoper->kind);
      switch(getoper->kind){
        caseOperBrig(OperandReg);
        caseOperBrig(OperandImmed);
        caseOperBrig(OperandWaveSz);
        default:
          printf("Offset to invalid operand");
          exit(1);
      }
    }
  }
  EXPECT_EQ(ref->atomicOperation, get->atomicOperation);
  EXPECT_EQ(ref->storageClass, get->storageClass);
  EXPECT_EQ(ref->memorySemantic, get->memorySemantic);
}

void validate(const BrigInstAtomicImage* ref, const BrigInstAtomicImage* get, 
      BrigSections* RefOutput, BrigSections* GetOutput){
  EXPECT_EQ(ref->size, get->size);
  EXPECT_EQ(ref->kind, get->kind);
  EXPECT_EQ(ref->opcode, get->opcode);
  EXPECT_EQ(ref->type, get->type);
  EXPECT_EQ(ref->packing, get->packing);
  for(int i=0; i<5; i++){
    if((ref->o_operands[i]!=0) && (get->o_operands[i]!=0)){
      oper_iterator refoper(RefOutput->operands + ref->o_operands[i]);
      oper_iterator getoper(GetOutput->operands + get->o_operands[i]);
      ASSERT_EQ(refoper->size, getoper->size);
      ASSERT_EQ(refoper->kind, getoper->kind);
      switch(getoper->kind){
        caseOperBrig(OperandReg);
        caseOperBrig(OperandImmed);
        caseOperBrig(OperandWaveSz);
        default:
          printf("Offset to invalid operand");
          exit(1);
      }
    }
  }
  EXPECT_EQ(ref->atomicOperation, get->atomicOperation);
  EXPECT_EQ(ref->storageClass, get->storageClass);
  EXPECT_EQ(ref->memorySemantic, get->memorySemantic);
  EXPECT_EQ(ref->geom, get->geom);

}

void validate(const BrigInstImage* ref, const BrigInstImage* get, 
      BrigSections* RefOutput, BrigSections* GetOutput){
  EXPECT_EQ(ref->size, get->size);
  EXPECT_EQ(ref->kind, get->kind);
  EXPECT_EQ(ref->opcode, get->opcode);
  EXPECT_EQ(ref->type, get->type);
  EXPECT_EQ(ref->stype, get->stype);
  EXPECT_EQ(ref->packing, get->packing);
  EXPECT_EQ(ref->reserved, get->reserved);      
  for(int i=0; i<5; i++){
    if((ref->o_operands[i]!=0) && (get->o_operands[i]!=0)){
      oper_iterator refoper(RefOutput->operands + ref->o_operands[i]);
      oper_iterator getoper(GetOutput->operands + get->o_operands[i]);
      ASSERT_EQ(refoper->size, getoper->size);
      ASSERT_EQ(refoper->kind, getoper->kind);
      switch(getoper->kind){
        caseOperBrig(OperandReg);
        caseOperBrig(OperandImmed);
        caseOperBrig(OperandWaveSz);
        default:
          printf("Offset to invalid operand");
          exit(1);
      }
    }
  }
  EXPECT_EQ(ref->geom, get->geom);  
}

/********************************************* Operands ***********************************************************/

void validate(const BrigOperandBase* ref, const BrigOperandBase* get, 
    BrigSections* RefOutput, BrigSections* GetOutput){
  EXPECT_EQ(ref->size, get->size);
  EXPECT_EQ(ref->kind, get->kind);
}

void validate(const BrigOperandReg* ref, const BrigOperandReg* get, 
    BrigSections* RefOutput, BrigSections* GetOutput){
  EXPECT_EQ(ref->size, get->size);
  EXPECT_EQ(ref->kind, get->kind);
  EXPECT_EQ(ref->type, get->type);
  EXPECT_EQ(ref->reserved, get->reserved);
  EXPECT_STREQ(&(RefOutput->strings[ref->s_name]), &(GetOutput->strings[get->s_name]));
}

void validate(const BrigOperandImmed* ref, const BrigOperandImmed* get,
    BrigSections* RefOutput, BrigSections* GetOutput){
  EXPECT_EQ(ref->size, get->size);
  EXPECT_EQ(ref->kind, get->kind);
  EXPECT_EQ(ref->type, get->type);
  EXPECT_EQ(ref->reserved, get->reserved);
  EXPECT_EQ(ref->bits.l[0], get->bits.l[0]);
  EXPECT_EQ(ref->bits.l[1], get->bits.l[1]);
}

void validate(const BrigOperandRegV2* ref, const BrigOperandRegV2* get,
    BrigSections* RefOutput, BrigSections* GetOutput){
  EXPECT_EQ(ref->size, get->size);
  EXPECT_EQ(ref->kind, get->kind);
  EXPECT_EQ(ref->type, get->type);
  EXPECT_EQ(ref->reserved, get->reserved);
  for(int i=0; i<2; i++){
    oper_iterator refoper(RefOutput->operands + ref->regs[i]);
    oper_iterator getoper(GetOutput->operands + get->regs[i]);
    switch(getoper->kind){
      caseOperBrig(OperandReg);
      default:
        printf("Offset to invalid operand");
        exit(1);
    }
  }
}

void validate(const BrigOperandRegV4* ref, const BrigOperandRegV4* get,
    BrigSections* RefOutput, BrigSections* GetOutput){
  EXPECT_EQ(ref->size, get->size);
  EXPECT_EQ(ref->kind, get->kind);
  EXPECT_EQ(ref->type, get->type);
  EXPECT_EQ(ref->reserved, get->reserved);
  for(int i=0; i<4; i++){
    oper_iterator refoper(RefOutput->operands + ref->regs[i]);
    oper_iterator getoper(GetOutput->operands + get->regs[i]);
    switch(getoper->kind){
      caseOperBrig(OperandReg);
      default:
        printf("Offset to invalid operand");
        exit(1);
    }
  }
}

void validate(const BrigOperandAddress* ref, const BrigOperandAddress* get,
    BrigSections* RefOutput, BrigSections* GetOutput){
  EXPECT_EQ(ref->size, get->size);
  EXPECT_EQ(ref->kind, get->kind);
  EXPECT_EQ(ref->type, get->type);
  EXPECT_EQ(ref->reserved, get->reserved);
  dir_iterator refdir(RefOutput->directives + ref->directive);
  dir_iterator getdir(GetOutput->directives + get->directive);
  switch(getdir->kind){
    caseDirBrig(DirectiveSymbol);
    default:
      printf("Offset to invalid directive");
      exit(1);
  }
}

void validate(const BrigOperandLabelRef* ref, const BrigOperandLabelRef* get,
    BrigSections* RefOutput, BrigSections* GetOutput){
  EXPECT_EQ(ref->size, get->size);
  EXPECT_EQ(ref->kind, get->kind);
  dir_iterator refdir(RefOutput->directives + ref->labeldirective);
  dir_iterator getdir(GetOutput->directives + get->labeldirective);
  switch(getdir->kind){
    caseDirBrig(DirectiveLabel);
    caseDirBrig(DirectiveLabelList);
    default:
      printf("Offset to invalid directive");
      exit(1);
  }
}

void validate(const BrigOperandIndirect* ref, const BrigOperandIndirect* get,
    BrigSections* RefOutput, BrigSections* GetOutput){
  EXPECT_EQ(ref->size, get->size);
  EXPECT_EQ(ref->kind, get->kind);
  if((ref->reg!=0) && (get->reg!=0)){
    oper_iterator refoper(RefOutput->operands + ref->reg);
    oper_iterator getoper(GetOutput->operands + get->reg);
    if(getoper->kind == BrigEOperandReg)
      validate_brig::validate((cast<BrigOperandReg>(refoper)), (cast<BrigOperandReg>(getoper)),
      RefOutput, GetOutput); 
    else{
      printf("Offset to invalid operand");
      exit(1);
    }
  }
  EXPECT_EQ(ref->type, get->type);
  EXPECT_EQ(ref->reserved, get->reserved);
  EXPECT_EQ(ref->offset, get->offset);
}

void validate(const BrigOperandCompound* ref, const BrigOperandCompound* get,
    BrigSections* RefOutput, BrigSections* GetOutput){
  EXPECT_EQ(ref->size, get->size);
  EXPECT_EQ(ref->kind, get->kind);
  EXPECT_EQ(ref->type, get->type);
  EXPECT_EQ(ref->reserved, get->reserved);
  oper_iterator refoper(RefOutput->operands + ref->name);
  oper_iterator getoper(GetOutput->operands + get->name);
  if(getoper->kind == BrigEOperandAddress)
    validate_brig::validate((cast<BrigOperandAddress>(refoper)), (cast<BrigOperandAddress>(getoper)),
      RefOutput, GetOutput); 
  else{
    printf("Offset to invalid operand");
    exit(1);
  }
  if((ref->reg!=0) && (get->reg!=0)){
    oper_iterator refoper1(RefOutput->operands + ref->reg);
    oper_iterator getoper1(GetOutput->operands + get->reg);
    if(getoper1->kind == BrigEOperandReg)
      validate_brig::validate((cast<BrigOperandReg>(refoper1)), (cast<BrigOperandReg>(getoper1)),
      RefOutput, GetOutput); 
    else{
      printf("Offset to invalid operand");
      exit(1);
    }
  }
  EXPECT_EQ(ref->offset, get->offset);
}

void validate(const BrigOperandArgumentList* ref, const BrigOperandArgumentList* get,
    BrigSections* RefOutput, BrigSections* GetOutput){
  EXPECT_EQ(ref->size, get->size);
  EXPECT_EQ(ref->kind, get->kind);
  EXPECT_EQ(ref->elementCount, get->elementCount);
  if(get->kind==BrigEOperandArgumentList){
    for(unsigned int i=0; i<ref->elementCount; i++){
      oper_iterator refoper(RefOutput->operands + ref->o_args[i]);
      oper_iterator getoper(GetOutput->operands + get->o_args[i]);
      if(getoper->kind == BrigEOperandArgumentRef)
        validate_brig::validate((cast<BrigOperandArgumentRef>(refoper)), (cast<BrigOperandArgumentRef>(getoper)),
        RefOutput, GetOutput); 
      else{
        printf("Offset to invalid operand");
        exit(1);
      }
    }
  } else if(get->kind==BrigEOperandFunctionList){
    for(unsigned int i=0; i<ref->elementCount; i++){
      oper_iterator refoper(RefOutput->operands + ref->o_args[i]);
      oper_iterator getoper(GetOutput->operands + get->o_args[i]);
      switch(getoper->kind){
      caseOperBrig(OperandFunctionRef);
      default:
        printf("Offset to invalid operand");
        exit(1);
      }
    }
  }
}

void validate(const BrigOperandArgumentRef* ref, const BrigOperandArgumentRef* get,
    BrigSections* RefOutput, BrigSections* GetOutput){
  EXPECT_EQ(ref->size, get->size);
  EXPECT_EQ(ref->kind, get->kind);
  dir_iterator refdir(RefOutput->directives + ref->arg);
  dir_iterator getdir(GetOutput->directives + get->arg);
  switch(getdir->kind){
    caseDirBrig(DirectiveSymbol);
    caseDirBrig(DirectiveImage);
    caseDirBrig(DirectiveSampler);
    default:
      printf("Offset to invalid directive");
      exit(1);
  }
}

void validate(const BrigOperandWaveSz* ref, const BrigOperandWaveSz* get, 
    BrigSections* RefOutput, BrigSections* GetOutput){
  EXPECT_EQ(ref->size, get->size);
  EXPECT_EQ(ref->kind, get->kind);
}

void validate(const BrigOperandFunctionRef* ref, const BrigOperandFunctionRef* get,
    BrigSections* RefOutput, BrigSections* GetOutput){
  EXPECT_EQ(ref->size, get->size);
  EXPECT_EQ(ref->kind, get->kind);
  dir_iterator refdir(RefOutput->directives + ref->fn);
  dir_iterator getdir(GetOutput->directives + get->fn);
  switch(getdir->kind){
    caseDirBrig(DirectiveFunction);
    caseDirBrig(DirectiveSignature);
    default:
      printf("Offset to invalid directive");
      exit(1);
  }
}

void validate(const BrigOperandOpaque* ref, const BrigOperandOpaque* get,
    BrigSections* RefOutput, BrigSections* GetOutput){

  EXPECT_EQ(ref->size, get->size);
  EXPECT_EQ(ref->kind, get->kind);
  dir_iterator refdir(RefOutput->directives + ref->directive);
  dir_iterator getdir(GetOutput->directives + get->directive);
  switch(getdir->kind){
    caseDirBrig(DirectiveSymbol);
    default:
      printf("Offset to invalid directive");
      exit(1);
  }
  if((ref->reg!=0) && (get->reg!=0)){
    oper_iterator refoper(RefOutput->operands + ref->reg);
    oper_iterator getoper(GetOutput->operands + get->reg);
    if(getoper->kind == BrigEOperandReg)
      validate_brig::validate((cast<BrigOperandReg>(refoper)), (cast<BrigOperandReg>(getoper)),
      RefOutput, GetOutput); 
    else{
      printf("Offset to invalid operand");
      exit(1);
    }
  }
    EXPECT_EQ(ref->offset, get->offset);
}


/********************************************** Directives ********************************************/
void validate_CODE_OFFSET(BrigcOffset32_t refoffset, BrigcOffset32_t getoffset, BrigSections* RefOutput, BrigSections* GetOutput){
  inst_iterator refinst(RefOutput->code + refoffset); 
  inst_iterator getinst(GetOutput->code + getoffset); 
  switch(getinst->kind){ 
    caseInstBrig(InstBase); 
    caseInstBrig(InstMod) ;
    caseInstBrig(InstCvt) ;
    caseInstBrig(InstRead);
    caseInstBrig(InstBar) ;
    caseInstBrig(InstLdSt);
    caseInstBrig(InstCmp);
    caseInstBrig(InstMem);
    caseInstBrig(InstAtomic);
    caseInstBrig(InstAtomicImage);
    caseInstBrig(InstImage);
    default:
        printf("Invalid instruction\n");
        exit(1);
  }
}  
  
void validate_DIR_OFFSET(BrigdOffset32_t refoffset, BrigdOffset32_t getoffset, BrigSections* RefOutput, BrigSections* GetOutput){
  dir_iterator refdir(RefOutput->directives + refoffset);
  dir_iterator getdir(GetOutput->directives + getoffset);
  switch(getdir->kind){
    caseDirBrig(DirectivePad);        
        caseDirBrig(DirectiveFunction) ;        
        caseDirBrig(DirectiveKernel);        
        caseDirBrig(DirectiveSymbol);        
        caseDirBrig(DirectiveImage) ;        
        caseDirBrig(DirectiveSampler);        
        caseDirBrig(DirectiveLabel) ;       
        caseDirBrig(DirectiveLabelList) ;        
        caseDirBrig(DirectiveVersion);         
        caseDirBrig(DirectiveSignature);          
        caseDirBrig(DirectiveFile) ;        
        caseDirBrig(DirectiveComment);        
        caseDirBrig(DirectiveLoc);        
        caseDirBrig(DirectiveInit);        
        caseDirBrig(DirectiveLabelInit);        
        caseDirBrig(DirectiveControl);        
        caseDirBrig(DirectivePragma);       
        caseDirBrig(DirectiveExtension);        
        case(BrigEDirectiveArgStart):        
        case(BrigEDirectiveArgEnd): /*validate_brig::validate((reinterpret_cast<BrigDirectiveScope>(refdir)), (reinterpret_cast<BrigDirectiveScope>(getdir)), 
                                      RefOutput, GetOutput);*/
                                    break;
        caseDirBrig(DirectiveBlockStart);        
        caseDirBrig(DirectiveBlockNumeric);       
        caseDirBrig(DirectiveBlockString);        
        caseDirBrig(DirectiveBlockEnd);
        default:
            printf("Invalid instruction\n");
            exit(1);
  }
}

void validate(const BrigDirectiveBase* ref, const BrigDirectiveBase* get,
    BrigSections* RefOutput, BrigSections* GetOutput){
  EXPECT_EQ(ref->size, get->size);
  EXPECT_EQ(ref->kind, get->kind);
}    

void validate(const BrigDirectiveComment* ref, const BrigDirectiveComment* get,
    BrigSections* RefOutput, BrigSections* GetOutput){
  EXPECT_EQ(ref->size, get->size);
  EXPECT_EQ(ref->kind, get->kind);
  validate_CODE_OFFSET(ref->c_code, get->c_code, RefOutput, GetOutput);
  EXPECT_STREQ(&(RefOutput->strings[ref->s_name]), &(GetOutput->strings[get->s_name]));
}    

void validate(const BrigDirectiveControl* ref, const BrigDirectiveControl* get,
    BrigSections* RefOutput, BrigSections* GetOutput){
  EXPECT_EQ(ref->size, get->size);
  EXPECT_EQ(ref->kind, get->kind);
  validate_CODE_OFFSET(ref->c_code, get->c_code, RefOutput, GetOutput);
  EXPECT_EQ(ref->controlType, get->controlType);
  EXPECT_EQ(ref->values[0], get->values[0]);
  EXPECT_EQ(ref->values[1], get->values[1]);
  EXPECT_EQ(ref->values[2], get->values[2]);
}

void validate(const BrigDirectiveExtension* ref, const BrigDirectiveExtension* get, 
    BrigSections* RefOutput, BrigSections* GetOutput){
  EXPECT_EQ(ref->size, get->size);
  EXPECT_EQ(ref->kind, get->kind);
  validate_CODE_OFFSET(ref->c_code, get->c_code, RefOutput, GetOutput);
  EXPECT_STREQ(&(RefOutput->strings[ref->s_name]), &(GetOutput->strings[get->s_name]));
}

void validate(const BrigDirectiveFile* ref, const BrigDirectiveFile* get,
    BrigSections* RefOutput, BrigSections* GetOutput){
  EXPECT_EQ(ref->size, get->size);
  EXPECT_EQ(ref->kind, get->kind);
  validate_CODE_OFFSET(ref->c_code, get->c_code, RefOutput, GetOutput);
  EXPECT_EQ(ref->fileid, get->fileid);
  EXPECT_STREQ(&(RefOutput->strings[ref->s_filename]), &(GetOutput->strings[get->s_filename]));
}

void validate(const BrigDirectiveFunction* ref, const BrigDirectiveFunction* get,
    BrigSections* RefOutput, BrigSections* GetOutput){
  EXPECT_EQ(ref->size, get->size);
  EXPECT_EQ(ref->kind, get->kind);
  validate_CODE_OFFSET(ref->c_code, get->c_code, RefOutput, GetOutput);
  EXPECT_STREQ(&(RefOutput->strings[ref->s_name]), &(GetOutput->strings[get->s_name]));
  EXPECT_EQ(ref->inParamCount, get->inParamCount);
  validate_DIR_OFFSET(ref->d_firstScopedDirective, get->d_firstScopedDirective, RefOutput, GetOutput);
  EXPECT_EQ(ref->operationCount, get->operationCount);
  validate_DIR_OFFSET(ref->d_nextDirective, get->d_nextDirective, RefOutput, GetOutput);
  EXPECT_EQ(ref->attribute, get->attribute);
  EXPECT_EQ(ref->reserved, get->reserved);
  EXPECT_EQ(ref->outParamCount, get->outParamCount);
  if((ref->d_firstInParam!=0) && (get->d_firstInParam !=0)){
    validate_DIR_OFFSET(ref->d_firstInParam, get->d_firstInParam, RefOutput, GetOutput);
  }    
}

void validate(const BrigDirectiveImage* ref, const BrigDirectiveImage* get, 
    BrigSections* RefOutput, BrigSections* GetOutput){
  EXPECT_EQ(ref->size, get->size);
  EXPECT_EQ(ref->kind, get->kind);
  validate_CODE_OFFSET(ref->s.c_code, get->s.c_code, RefOutput, GetOutput);
  EXPECT_EQ(ref->s.storageClass, get->s.storageClass);
  EXPECT_EQ(ref->s.attribute, get->s.attribute);
  EXPECT_EQ(ref->s.reserved, get->s.reserved);
  EXPECT_EQ(ref->s.symbolModifier, get->s.symbolModifier);
  EXPECT_EQ(ref->s.dim, get->s.dim);
  EXPECT_STREQ(&(RefOutput->strings[ref->s.s_name]), &(GetOutput->strings[get->s.s_name]));
  EXPECT_EQ(ref->s.type, get->s.type);
  EXPECT_EQ(ref->s.align, get->s.align);
  EXPECT_EQ(ref->width, get->width);
  EXPECT_EQ(ref->height, get->height);
  EXPECT_EQ(ref->depth, get->depth);
  EXPECT_EQ(ref->array, get->array);
  EXPECT_EQ(ref->order, get->order);
  EXPECT_EQ(ref->format, get->format);
}

void validate(const BrigDirectiveInit* ref, const BrigDirectiveInit* get,
    BrigSections* RefOutput, BrigSections* GetOutput){
  EXPECT_EQ(ref->size, get->size);
  EXPECT_EQ(ref->kind, get->kind);
  validate_CODE_OFFSET(ref->c_code, get->c_code, RefOutput, GetOutput);
  EXPECT_EQ(ref->elementCount, get->elementCount);
  EXPECT_EQ(ref->type, get->type);
  EXPECT_EQ(ref->reserved, get->reserved);
  int no_init_bytes = ref->size - sizeof(BrigDirectiveInit) + sizeof(uint64_t);
  for(int i=0; i < no_init_bytes; i++)
    EXPECT_EQ(ref->initializationData.u8[i], get->initializationData.u8[i]);
}

void validate(const BrigDirectiveLabel* ref, const BrigDirectiveLabel* get,
    BrigSections* RefOutput, BrigSections* GetOutput){
    
}

void validate(const BrigDirectiveLabelList* ref, const BrigDirectiveLabelList* get,
    BrigSections* RefOutput, BrigSections* GetOutput){
    
}

void validate(const BrigDirectiveLabelInit* ref, const BrigDirectiveLabelInit* get,
    BrigSections* RefOutput, BrigSections* GetOutput){
    
}

void validate(const BrigDirectiveKernel* ref, const BrigDirectiveKernel* get,
    BrigSections* RefOutput, BrigSections* GetOutput){
  EXPECT_EQ(ref->size, get->size);
  EXPECT_EQ(ref->kind, get->kind);
  validate_CODE_OFFSET(ref->c_code, get->c_code, RefOutput, GetOutput);
  EXPECT_STREQ(&(RefOutput->strings[ref->s_name]), &(GetOutput->strings[get->s_name]));
  EXPECT_EQ(ref->inParamCount, get->inParamCount);
  validate_DIR_OFFSET(ref->d_firstScopedDirective, get->d_firstScopedDirective, RefOutput, GetOutput);
  EXPECT_EQ(ref->operationCount, get->operationCount);
  validate_DIR_OFFSET(ref->d_nextDirective, get->d_nextDirective, RefOutput, GetOutput);
  EXPECT_EQ(ref->attribute, get->attribute);
  EXPECT_EQ(ref->reserved, get->reserved);
  EXPECT_EQ(ref->outParamCount, get->outParamCount);
  if((ref->d_firstInParam!=0) && (get->d_firstInParam !=0)){
    validate_DIR_OFFSET(ref->d_firstInParam, get->d_firstInParam, RefOutput, GetOutput);
  }    
}

void validate(const BrigDirectiveLoc* ref, const BrigDirectiveLoc* get,
    BrigSections* RefOutput, BrigSections* GetOutput){
  EXPECT_EQ(ref->size, get->size);
  EXPECT_EQ(ref->kind, get->kind);
  validate_CODE_OFFSET(ref->c_code, get->c_code, RefOutput, GetOutput);
  EXPECT_EQ(ref->sourceFile, get->sourceFile);
  EXPECT_EQ(ref->sourceLine, get->sourceLine);
  EXPECT_EQ(ref->sourceColumn, get->sourceColumn);
}

void validate(const  BrigDirectivePad* ref, const BrigDirectivePad* get, 
    BrigSections* RefOutput, BrigSections* GetOutput){
  EXPECT_EQ(ref->size, get->size);
  EXPECT_EQ(ref->kind, get->kind);
}

void validate(const BrigDirectivePragma* ref, const BrigDirectivePragma* get, 
    BrigSections* RefOutput, BrigSections* GetOutput){
  EXPECT_EQ(ref->size, get->size);
  EXPECT_EQ(ref->kind, get->kind);
  validate_CODE_OFFSET(ref->c_code, get->c_code, RefOutput, GetOutput);
  EXPECT_STREQ(&(RefOutput->strings[ref->s_name]), &(GetOutput->strings[get->s_name]));
}

void validate(const BrigDirectiveSignature* ref, const BrigDirectiveSignature* get,
    BrigSections* RefOutput, BrigSections* GetOutput){
  EXPECT_EQ(ref->size, get->size);
  EXPECT_EQ(ref->kind, get->kind);
  validate_CODE_OFFSET(ref->c_code, get->c_code, RefOutput, GetOutput);
  EXPECT_STREQ(&(RefOutput->strings[ref->s_name]), &(GetOutput->strings[get->s_name]));
  EXPECT_EQ(ref->outCount, get->outCount);
  EXPECT_EQ(ref->inCount, get->inCount);
}

void validate(const BrigDirectiveSampler* ref, const BrigDirectiveSampler* get,
    BrigSections* RefOutput, BrigSections* GetOutput){
  EXPECT_EQ(ref->size, get->size);
  EXPECT_EQ(ref->kind, get->kind);
  validate_CODE_OFFSET(ref->s.c_code, get->s.c_code, RefOutput, GetOutput);
  EXPECT_EQ(ref->s.storageClass, get->s.storageClass);
  EXPECT_EQ(ref->s.attribute, get->s.attribute);
  EXPECT_EQ(ref->s.reserved, get->s.reserved);
  EXPECT_EQ(ref->s.symbolModifier, get->s.symbolModifier);
  EXPECT_EQ(ref->s.dim, get->s.dim);
  EXPECT_STREQ(&(RefOutput->strings[ref->s.s_name]), &(GetOutput->strings[get->s.s_name]));
  EXPECT_EQ(ref->s.type, get->s.type);
  EXPECT_EQ(ref->s.align, get->s.align);
  EXPECT_EQ(ref->valid, get->valid);
  EXPECT_EQ(ref->normalized, get->normalized);
  EXPECT_EQ(ref->filter, get->filter);
  EXPECT_EQ(ref->boundaryU, get->boundaryU);
  EXPECT_EQ(ref->boundaryV, get->boundaryV);
  EXPECT_EQ(ref->boundaryW, get->boundaryW);
  EXPECT_EQ(ref->reserved, get->reserved);
}

void validate(const BrigDirectiveScope* ref, const BrigDirectiveScope* get,
    BrigSections* RefOutput, BrigSections* GetOutput){
    
}    

void validate(const BrigDirectiveSymbol* ref, const BrigDirectiveSymbol* get,
    BrigSections* RefOutput, BrigSections* GetOutput){
  EXPECT_EQ(ref->size, get->size);
  EXPECT_EQ(ref->kind, get->kind);
  validate_CODE_OFFSET(ref->s.c_code, get->s.c_code, RefOutput, GetOutput);
  EXPECT_EQ(ref->s.storageClass, get->s.storageClass);
  EXPECT_EQ(ref->s.attribute, get->s.attribute);
  EXPECT_EQ(ref->s.reserved, get->s.reserved);
  EXPECT_EQ(ref->s.symbolModifier, get->s.symbolModifier);
  EXPECT_EQ(ref->s.dim, get->s.dim);
  EXPECT_STREQ(&(RefOutput->strings[ref->s.s_name]), &(GetOutput->strings[get->s.s_name]));
  EXPECT_EQ(ref->s.type, get->s.type);
  EXPECT_EQ(ref->s.align, get->s.align);
  if(ref->d_init!=0 && get->d_init!=0){
    validate_DIR_OFFSET(ref->d_init, get->d_init, RefOutput, GetOutput);
  }    
  EXPECT_EQ(ref->reserved, get->reserved);
}

void validate(const BrigDirectiveVersion* ref, const BrigDirectiveVersion* get,
    BrigSections* RefOutput, BrigSections* GetOutput){
  EXPECT_EQ(ref->size, get->size);
  EXPECT_EQ(ref->kind, get->kind);
  validate_CODE_OFFSET(ref->c_code, get->c_code, RefOutput, GetOutput);
  EXPECT_EQ(ref->major, get->major);
  EXPECT_EQ(ref->minor, get->minor); 
  EXPECT_EQ(ref->machine, get->machine);
  EXPECT_EQ(ref->profile, get->profile);
  EXPECT_EQ(ref->ftz, get->ftz);
  EXPECT_EQ(ref->reserved, get->reserved);
}

void validate(const BrigBlockStart* ref, const BrigBlockStart* get,
    BrigSections* RefOutput, BrigSections* GetOutput){
  EXPECT_EQ(ref->size, get->size);
  EXPECT_EQ(ref->kind, get->kind);
  validate_CODE_OFFSET(ref->c_code, get->c_code, RefOutput, GetOutput);  
  EXPECT_STREQ(&(RefOutput->strings[ref->s_name]), &(GetOutput->strings[get->s_name]));
}

void validate(const BrigBlockString* ref, const BrigBlockString* get,
    BrigSections* RefOutput, BrigSections* GetOutput){
  EXPECT_EQ(ref->size, get->size);
  EXPECT_EQ(ref->kind, get->kind);
  EXPECT_STREQ(&(RefOutput->strings[ref->s_name]), &(GetOutput->strings[get->s_name]));
}    

void validate(const BrigBlockNumeric* ref, const BrigBlockNumeric* get,
    BrigSections* RefOutput, BrigSections* GetOutput){
  EXPECT_EQ(ref->size, get->size);
  EXPECT_EQ(ref->kind, get->kind);
  EXPECT_EQ(ref->type, get->type);
  EXPECT_EQ(ref->elementCount, get->elementCount);  
  EXPECT_EQ(ref->u64, get->u64);
}

void validate(const BrigBlockEnd* ref, const BrigBlockEnd* get,
    BrigSections* RefOutput, BrigSections* GetOutput){
  EXPECT_EQ(ref->size, get->size);
<<<<<<< HEAD
  EXPECT_EQ(ref->kind, get->kind);
  // EXPECT_EQ(ref->c_code, get->c_code);
  // EXPECT_EQ(ref->s_name, get->s_name); 
  EXPECT_STREQ(&refstr[ref->s_name], &getstr[get->s_name]);
}

void validate(const BrigBlockStart* ref, const char* refstr, const BrigBlockStart* get, const char* getstr){
  EXPECT_EQ(ref->size, get->size);
  EXPECT_EQ(ref->kind, get->kind);
  // EXPECT_EQ(ref->c_code, get->c_code);
  // EXPECT_EQ(ref->s_name, get->s_name); 
  EXPECT_STREQ(&refstr[ref->s_name], &getstr[get->s_name]);
}

void validate(const BrigBlockNumeric* ref, const BrigBlockNumeric* get) {
  EXPECT_EQ(ref->size, get->size);
  EXPECT_EQ(ref->kind, get->kind);

  EXPECT_EQ(ref->type, get->type);
  EXPECT_EQ(ref->elementCount, get->elementCount);
  int dataSize = ref->size - sizeof(BrigBlockNumeric) + sizeof(uint64_t);
  for(int i = 0; i < dataSize; i++) {
    EXPECT_EQ(ref->u8[i], get->u8[i]);
  }
}

void validate(const BrigBlockString* ref, const char* refstr, const BrigBlockString* get, const char* getstr){
  EXPECT_EQ(ref->size, get->size);
  EXPECT_EQ(ref->kind, get->kind);
  // EXPECT_EQ(ref->s_name, get->s_name); 
  EXPECT_STREQ(&refstr[ref->s_name], &getstr[get->s_name]);
}

void validate(const BrigInstImage* ref, const BrigInstImage* get){
  EXPECT_EQ(ref->size, get->size);
  EXPECT_EQ(ref->kind, get->kind);
  EXPECT_EQ(ref->opcode, get->opcode);
  EXPECT_EQ(ref->type, get->type);
  EXPECT_EQ(ref->stype, get->stype);
  EXPECT_EQ(ref->packing, get->packing);
  EXPECT_EQ(ref->reserved, get->reserved);
  //ignore o_operands
  EXPECT_EQ(ref->geom, get->geom);
}

void validate(const BrigInstRead* ref, const BrigInstRead* get){
  EXPECT_EQ(ref->size, get->size);
  EXPECT_EQ(ref->kind, get->kind);
  EXPECT_EQ(ref->opcode, get->opcode);
  EXPECT_EQ(ref->type, get->type);
  EXPECT_EQ(ref->stype, get->stype);
  EXPECT_EQ(ref->packing, get->packing);
  EXPECT_EQ(ref->reserved, get->reserved);
  //ignore o_operands
  EXPECT_EQ(ref->geom, get->geom);
}

template <typename T> void validateOpType(const T* ref, const char* refstr, const T* get, const char* getstr){
  validate(ref, get);
}
=======
  EXPECT_EQ(ref->kind, get->kind);  
}    
>>>>>>> 11de107c

}
}
}
#endif
<|MERGE_RESOLUTION|>--- conflicted
+++ resolved
@@ -986,71 +986,8 @@
 void validate(const BrigBlockEnd* ref, const BrigBlockEnd* get,
     BrigSections* RefOutput, BrigSections* GetOutput){
   EXPECT_EQ(ref->size, get->size);
-<<<<<<< HEAD
-  EXPECT_EQ(ref->kind, get->kind);
-  // EXPECT_EQ(ref->c_code, get->c_code);
-  // EXPECT_EQ(ref->s_name, get->s_name); 
-  EXPECT_STREQ(&refstr[ref->s_name], &getstr[get->s_name]);
-}
-
-void validate(const BrigBlockStart* ref, const char* refstr, const BrigBlockStart* get, const char* getstr){
-  EXPECT_EQ(ref->size, get->size);
-  EXPECT_EQ(ref->kind, get->kind);
-  // EXPECT_EQ(ref->c_code, get->c_code);
-  // EXPECT_EQ(ref->s_name, get->s_name); 
-  EXPECT_STREQ(&refstr[ref->s_name], &getstr[get->s_name]);
-}
-
-void validate(const BrigBlockNumeric* ref, const BrigBlockNumeric* get) {
-  EXPECT_EQ(ref->size, get->size);
-  EXPECT_EQ(ref->kind, get->kind);
-
-  EXPECT_EQ(ref->type, get->type);
-  EXPECT_EQ(ref->elementCount, get->elementCount);
-  int dataSize = ref->size - sizeof(BrigBlockNumeric) + sizeof(uint64_t);
-  for(int i = 0; i < dataSize; i++) {
-    EXPECT_EQ(ref->u8[i], get->u8[i]);
-  }
-}
-
-void validate(const BrigBlockString* ref, const char* refstr, const BrigBlockString* get, const char* getstr){
-  EXPECT_EQ(ref->size, get->size);
-  EXPECT_EQ(ref->kind, get->kind);
-  // EXPECT_EQ(ref->s_name, get->s_name); 
-  EXPECT_STREQ(&refstr[ref->s_name], &getstr[get->s_name]);
-}
-
-void validate(const BrigInstImage* ref, const BrigInstImage* get){
-  EXPECT_EQ(ref->size, get->size);
-  EXPECT_EQ(ref->kind, get->kind);
-  EXPECT_EQ(ref->opcode, get->opcode);
-  EXPECT_EQ(ref->type, get->type);
-  EXPECT_EQ(ref->stype, get->stype);
-  EXPECT_EQ(ref->packing, get->packing);
-  EXPECT_EQ(ref->reserved, get->reserved);
-  //ignore o_operands
-  EXPECT_EQ(ref->geom, get->geom);
-}
-
-void validate(const BrigInstRead* ref, const BrigInstRead* get){
-  EXPECT_EQ(ref->size, get->size);
-  EXPECT_EQ(ref->kind, get->kind);
-  EXPECT_EQ(ref->opcode, get->opcode);
-  EXPECT_EQ(ref->type, get->type);
-  EXPECT_EQ(ref->stype, get->stype);
-  EXPECT_EQ(ref->packing, get->packing);
-  EXPECT_EQ(ref->reserved, get->reserved);
-  //ignore o_operands
-  EXPECT_EQ(ref->geom, get->geom);
-}
-
-template <typename T> void validateOpType(const T* ref, const char* refstr, const T* get, const char* getstr){
-  validate(ref, get);
-}
-=======
   EXPECT_EQ(ref->kind, get->kind);  
 }    
->>>>>>> 11de107c
 
 }
 }
