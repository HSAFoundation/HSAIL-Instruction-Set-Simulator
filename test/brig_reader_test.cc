--- conflicted
+++ resolved
@@ -4262,6 +4262,67 @@
   }
 }
 
+TEST(BrigKernelTest, Atomic) {
+  hsa::brig::BrigProgram BP = TestHSAIL(
+    "version 1:0:$large;\n"
+    "\n"
+    "kernel &__instruction2_test_kernel(\n"
+    "        kernarg_s32 %result, \n"
+    "        kernarg_s32 %input1, kernarg_s32 %input2)\n"
+    "{\n"
+    "        ld_kernarg_s32 $s1, [%input1] ;\n"
+    "        atomic_and_s32 $s3, [%input2], $s1;\n"
+    "        st_kernarg_s32 $s3, [%result] ;\n"
+
+    "        ret;\n"
+    "};\n");
+  EXPECT_TRUE(BP);
+  if(!BP) return;
+
+  hsa::brig::BrigEngine BE(BP);
+  llvm::Function *fun = BP->getFunction("__instruction2_test_kernel");
+  int32_t *arg0 = new int32_t(0);
+  int32_t *arg1 = new int32_t(0xffffffff);
+  int32_t *arg2 = new int32_t(0x12345678);
+  void *args[] = { arg0, arg1, arg2 };
+  BE.launch(fun, args);
+  EXPECT_EQ(0x12345678, *arg0);
+  delete arg0;
+  delete arg1;
+  delete arg2;
+}
+
+TEST(BrigKernelTest, AtomicNoRet) {
+  hsa::brig::BrigProgram BP = TestHSAIL(
+    "version 1:0:$large;\n"
+    "\n"
+    "kernel &__instruction2_test_kernel(\n"
+    "        kernarg_s32 %result, \n"
+    "        kernarg_s32 %input1, kernarg_s32 %input2)\n"
+    "{\n"
+    "        ld_kernarg_s32 $s1, [%input1] ;\n"
+    "        atomicNoRet_and_s32 [%input2], $s1;\n"
+    "        ld_kernarg_s32 $s2, [%input2] ;\n"
+    "        st_kernarg_s32 $s2, [%result] ;\n"
+
+    "        ret;\n"
+    "};\n");
+  EXPECT_TRUE(BP);
+  if(!BP) return;
+
+  hsa::brig::BrigEngine BE(BP);
+  llvm::Function *fun = BP->getFunction("__instruction2_test_kernel");
+  int32_t *arg0 = new int32_t(0);
+  int32_t *arg1 = new int32_t(0xffffffff);
+  int32_t *arg2 = new int32_t(0x12345678);
+  void *args[] = { arg0, arg1, arg2 };
+  BE.launch(fun, args);
+  EXPECT_EQ(0x12345678, *arg0);
+  delete arg0;
+  delete arg1;
+  delete arg2;
+}
+
 TEST(BrigKernelTest, F2u4) {
   hsa::brig::BrigProgram BP = TestHSAIL(
     "version 1:0:$large;\n"
@@ -5201,31 +5262,6 @@
   void *args[] = { arg0, arg1 };
   BE.launch(fun, args);
   EXPECT_EQ(0x10450001, *arg0);
-<<<<<<< HEAD
- delete arg0;
- delete arg1;
-}
-
-TEST(BrigInstTest, PackedCmov) {
-  {
-    const uint32_t testVec[] = { 0, 0, 0, 0 };
-    testInst("cmov_s8x4", testVec);
-  }
-}
-
-TEST(BrigInstTest, PackedShr) {
-  {
-    const uint32_t testVec[] = { 0, 0, 0 };
-    testInst("shr_s8x4", testVec);
-  }
-}
-
-TEST(BrigInstTest, PackedShl) {
-  {
-    const uint32_t testVec[] = { 0, 0, 0 };
-    testInst("shl_s8x4", testVec);
-  }
-=======
   delete arg0;
   delete arg1;
 }
@@ -5828,5 +5864,25 @@
   delete arg0;
   delete arg1;
   delete arg2;
->>>>>>> 79abadb2
+}
+
+TEST(BrigInstTest, PackedCmov) {
+  {
+    const uint32_t testVec[] = { 0, 0, 0, 0 };
+    testInst("cmov_s8x4", testVec);
+  }
+}
+
+TEST(BrigInstTest, PackedShr) {
+  {
+    const uint32_t testVec[] = { 0, 0, 0 };
+    testInst("shr_s8x4", testVec);
+  }
+}
+
+TEST(BrigInstTest, PackedShl) {
+  {
+    const uint32_t testVec[] = { 0, 0, 0 };
+    testInst("shl_s8x4", testVec);
+  }
 }