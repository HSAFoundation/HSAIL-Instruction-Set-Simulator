--- conflicted
+++ resolved
@@ -1372,7 +1372,6 @@
     tids[i] = ~0;
   }
 
-<<<<<<< HEAD
   hsa::brig::BrigEngine BE(BP);
   void *args[] = { &tids };
   llvm::Function *fun = BP->getFunction("threadTest");
@@ -1383,10 +1382,8 @@
   }
   delete[] tids;
 }
-=======
-}
-
-TEST(BrigKernelTest, indirectBranches) {
+
+TEST(BrigKernelTest, IndirectBranches) {
   {
     hsa::brig::BrigProgram BP = TestHSAIL(
       "version 1:0:$small;\n"
@@ -1396,25 +1393,25 @@
       "{\n"
       "  ld_kernarg_u32 $s0, [%n];\n"
       "  and_b32 $s1, $s0, 0x1;\n"         //$s1 is for odd or even
-      "  mov_b32 $s2, 0xF;\n"              //set 15 to $s2 
+      "  mov_b32 $s2, 0xF;\n"              //set 15 to $s2
 
       "  ldc_b32 $s4, @even;\n"
       "  ldc_b32 $s5, @ge;\n"
 
       "  cmp_ge_b1_u32 $c0, $s0, $s2;\n"   //if $s0 >= $s2 goto @ge
       "  cbr $c0, $s5;\n"
-      "  mov_b32 $s2, 0xD;\n"              //else set 13 to $s2   
+      "  mov_b32 $s2, 0xD;\n"              //else set 13 to $s2
       "  brn $s5;\n"
       "@ge:"
       "  cmp_eq_b1_u32 $c1, $s1, 0;\n"     //if %n is even number goto @even
-      "  cbr $c1, $s4;\n"       
+      "  cbr $c1, $s4;\n"
       "@odd:"
       "  add_u32 $s2, $s2, 2;\n"
       "  brn @return;\n"
       "@even:"
       "  add_u32 $s2, $s2, 1;\n"
       "  brn @return;\n"
-      "@return:" 
+      "@return:"
       "  ld_kernarg_u32 $s1, [%r];\n"
       "  st_global_u32 $s2, [$s1];\n"
       "  ret;\n"
@@ -1424,105 +1421,42 @@
     if(!BP) return;
 
     unsigned *r = new unsigned;
-    unsigned *n = new unsigned(19);
-    void *args[] = { &r, &n};
+    unsigned *n = new unsigned;
+    void *args[] = { &r, n};
     llvm::Function *fun = BP->getFunction("indirectBranchesKernel");
     hsa::brig::BrigEngine BE(BP);
-    BE.launch(fun, args);
-
-    EXPECT_EQ(17, *r);
+
+    {
+      *r = 0;
+      *n = 19;
+      BE.launch(fun, args);
+      EXPECT_EQ(17, *r);
+    }
+    {
+      *r = 0;
+      *n = 18;
+      BE.launch(fun, args);
+      EXPECT_EQ(16, *r);
+    }
+    {
+      *r = 0;
+      *n = 14;
+      BE.launch(fun, args);
+      EXPECT_EQ(14, *r);
+    }
+    {
+      *r = 0;
+      *n = 13;
+      BE.launch(fun, args);
+      EXPECT_EQ(15, *r);
+    }
 
     delete r;
     delete n;
   }
-  {
-    hsa::brig::BrigProgram BP = TestHSAIL(
-      "version 1:0:$small;\n"
-      "\n"
-      "kernel &indirectBranchesKernel(kernarg_u32 %r,\n"
-      "                               kernarg_u32 %n)\n"
-      "{\n"
-      "  ld_kernarg_u32 $s0, [%n];\n"
-      "  and_b32 $s1, $s0, 0x1;\n"        //$s1 is for odd or even
-      "  mov_b32 $s2, 0xF;\n"             //set 15 to $s2
-      "  cmp_ge_b1_u32 $c0, $s0, $s2;\n"
-      "@tab: labeltargets @even, @odd;\n"
-      "  cbr $c0, $s1, [@tab];\n"         //in the case of $s0 >= $s2
-                                          //if %n is even goto @even esle goto @odd
-      "  mov_b32 $s2, 0xD;\n"             //or: set 13 to $s2
-      "  brn $s1, [@tab];\n"              //if %n is even goto @even esle goto @odd
-      "@odd:"
-      "  add_u32 $s2, $s2, 2;\n"
-      "  brn @return;\n"
-      "@even:"
-      "  add_u32 $s2, $s2, 1;\n"
-      "  brn @return;\n"
-      "@return:" 
-      "  ld_kernarg_u32 $s1, [%r];\n"
-      "  st_global_u32 $s2, [$s1];\n"
-      "  ret;\n"
-      "};"
-    );
-    EXPECT_TRUE(BP);
-    if(!BP) return;
-
-    unsigned *r = new unsigned;
-    unsigned *n = new unsigned(19);
-    void *args[] = { &r, &n};
-    llvm::Function *fun = BP->getFunction("indirectBranchesKernel");
-    hsa::brig::BrigEngine BE(BP);
-    BE.launch(fun, args);
-
-    EXPECT_EQ(17, *r);
-
-    delete r;
-    delete n;
-  }
-  {
-    hsa::brig::BrigProgram BP = TestHSAIL(
-      "version 1:0:$small;\n"
-      "\n"
-      "kernel &indirectBranchesKernel(kernarg_u32 %r,\n"
-      "                               kernarg_u32 %n)\n"
-      "{\n"
-      "  ld_kernarg_u32 $s0, [%n];\n"
-      "  and_b32 $s1, $s0, 0x1;\n"             //$s1 is for odd or even
-      "  mov_b32 $s2, 0xF;\n"                  //set 15 to $s2
-      "  cmp_ge_b1_u32 $c0, $s0, $s2;\n"
-      "  global_u32 %tab[] =  {@even, @odd};\n"
-      "  cbr $c0, $s1, [%tab];\n"              //in the case of $s0 >= $s2
-                                               //if %n is even goto @even esle goto @odd
-      "  mov_b32 $s2, 0xD;\n"                  //or: set 13 to $s2
-      "  brn $s1, [%tab];\n"                   //if %n is even goto @even esle goto @odd
-      "@odd:"
-      "  add_u32 $s2, $s2, 2;\n"
-      "  brn @return;\n"
-      "@even:"
-      "  add_u32 $s2, $s2, 1;\n"
-      "  brn @return;\n"
-      "@return:" 
-      "  ld_kernarg_u32 $s1, [%r];\n"
-      "  st_global_u32 $s2, [$s1];\n"
-      "  ret;\n"
-      "};"
-    );
-    EXPECT_TRUE(BP);
-    if(!BP) return;
-
-    unsigned *r = new unsigned;
-    unsigned *n = new unsigned(19);
-    void *args[] = { &r, &n};
-    llvm::Function *fun = BP->getFunction("indirectBranchesKernel");
-    hsa::brig::BrigEngine BE(BP);
-    BE.launch(fun, args);
-
-    EXPECT_EQ(17, *r);
-
-    delete r;
-    delete n;
-  }  
-}
-TEST(BrigKernelTest, indirectCall) {
+}
+
+TEST(BrigKernelTest, IndirectCall) {
   hsa::brig::BrigProgram BP = TestHSAIL(
     "version 1:0:$small;\n"
     "function &foo (arg_u32 %r) (arg_u32 %n)\n"
@@ -1543,11 +1477,11 @@
     "  ret;\n"
     "};\n"
     "\n"
-    
+
     "kernel &indirectCallKernel(kernarg_u32 %r_ptr, kernarg_u32 %n_ptr)\n"
     "{\n"
     "  ld_kernarg_u32 $s0, [%n_ptr];\n"
-    
+
     "  ldc_b32 $s3, &foo;\n"
     "  {\n"
     "    arg_u32 %r;\n"
@@ -1556,7 +1490,7 @@
     "    call $s3 (%r)(%n) [&foo, &bar];\n"
     "    ld_arg_u32 $s0, [%r];\n"
     "  }\n"
-    
+
     "  ldc_b32 $s3, &bar;\n"
     "  {\n"
     "    arg_u32 %r;\n"
@@ -1565,7 +1499,7 @@
     "    call $s3 (%r)(%n) &barone_t;\n"
     "    ld_arg_u32 $s0, [%r];\n"
     "  }\n"
-    
+
     "@return:"
     "  ld_kernarg_u32 $s1, [%r_ptr];\n"
     "  st_global_u32 $s0, [$s1];\n"
@@ -1587,4 +1521,3 @@
   delete n;
   delete r;
 }
->>>>>>> cbb2f1ab
