--- conflicted
+++ resolved
@@ -811,88 +811,6 @@
   BE.launch(fun, args);
 }
 
-<<<<<<< HEAD
-TEST(BrigKernelTest, FizzBuzz) {
-  hsa::brig::BrigProgram BP = TestHSAIL(
-    "version 1:0:$small;\n"
-    "kernel &__fizzbuzz (kernarg_s32 %r, kernarg_s32 %n)\n"
-    "{\n"
-       //$s0 ret, $s1 %n, $s2 i
-    "  ld_kernarg_u32  $s1, [%n];\n"
-    "  xor_b32 $s2, $s2, $s2;"
-    "@loop:"
-    "  mov_b32 $s4, $s2;\n"
-    "  div_s32 $s5, $s4, 15;\n"      
-    "  mul_s32 $s6, $s5, 15;\n"      
-    "  sub_s32 $s5, $s4, $s6;\n"    
-    "  cmp_eq_b1_u32 $c1, $s5, 0;\n"  
-    "  cbr $c1, @FizzBuzz;\n"       
-    "  div_s32 $s5, $s4, 3;\n"      
-    "  mul_s32 $s6, $s5, 3;\n"      
-    "  sub_s32 $s5, $s4, $s6;\n"    
-    "  cmp_eq_b1_u32 $c1, $s5, 0;\n"  
-    "  cbr $c1, @Fizz;\n"       
-    "  div_s32 $s5, $s4, 5;\n"      
-    "  mul_s32 $s6, $s5, 5;\n"      
-    "  sub_s32 $s5, $s4, $s6;\n"    
-    "  cmp_eq_b1_u32 $c1, $s5, 0;\n" 
-    "  cbr $c1, @Buzz;\n"       
-    "  ld_kernarg_s32 $s5, [%r];\n"
-    "  shl_u32 $s6, $s2, 2;"
-    "  add_u32 $s5, $s5, $s6;"
-    "  st_global_u32 0, [$s5];\n"
-    "  brn @loop_check;"
-    "@FizzBuzz:"
-    "  ld_kernarg_s32  $s5, [%r];\n"
-    "  shl_u32 $s6, $s2, 2;"
-    "  add_u32 $s5, $s5, $s6;"
-    "  st_global_u32 15, [$s5];\n"
-    "  brn @loop_check;"
-    "@Fizz:"
-    "  ld_kernarg_s32  $s5, [%r];\n"
-    "  shl_u32 $s6, $s2, 2;"
-    "  add_u32 $s5, $s5, $s6;"
-    "  st_global_u32 3, [$s5];\n"
-    "  brn @loop_check;"
-    "@Buzz:"
-    "  ld_kernarg_s32  $s5, [%r];\n"
-    "  shl_u32 $s6, $s2, 2;"
-    "  add_u32 $s5, $s5, $s6;"
-    "  st_global_u32 5, [$s5];\n"
-    "  brn @loop_check;"
-    "@loop_check:"
-    "  add_u32 $s2, $s2, 1;"
-    "  cmp_lt_b1_u32 $c1, $s2, $s1;\n"
-    "  cbr $c1, @loop;\n"
-    "  ret;\n"
-    "};\n"
-  );
-  EXPECT_TRUE(BP);
-  if(!BP) return;
-
-  unsigned size = 1000;
-  int *r = new int[size];
-  int *n = new int(size);
- 
-  llvm::Function *fun = BP->getFunction("__fizzbuzz");
-  void *args[] = { &r, n };
-  hsa::brig::BrigEngine BE(BP);
-  BE.launch(fun, args);
-for(unsigned i = 0; i < size; ++i) {
-  if (i % 15 == 0)
-    EXPECT_EQ(15, r[i]);
-  else {
-    if (i % 3  == 0)
-      EXPECT_EQ(3, r[i]);
-    if (i % 5 == 0)
-      EXPECT_EQ(5, r[i]);
-    }
-  }
- 
-  delete[] r;
-  delete[] n;
-}
-=======
 TEST(BrigKernelTest, CRC32) {
   const unsigned arraySize = 16;
   char *a = new char[arraySize];
@@ -987,4 +905,3 @@
   delete[] a;
   delete l;
 }
->>>>>>> 6b191633
