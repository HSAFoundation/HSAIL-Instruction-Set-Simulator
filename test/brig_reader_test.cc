--- conflicted
+++ resolved
@@ -679,29 +679,17 @@
   delete[] arg_val2;
 }
 
-<<<<<<< HEAD
 TEST(BrigWriterTest, vectorAddS32) {
   llvm::Module *mod = TestHSAIL(
     "version 1:0:$small;\n"
     "\n"
     "kernel &__OpenCL_vec_add_kernel(\n"
-=======
-TEST(BrigWriterTest, VectorRem) {
-  llvm::Module *mod = TestHSAIL(
-    "version 1:0:$small;\n"
-    "\n"
-    "kernel &__OpenCL_vec_rem_kernel(\n"
->>>>>>> 3690c17b
     "        kernarg_u32 %arg_val0, \n"
     "        kernarg_u32 %arg_val1, \n"
     "        kernarg_u32 %arg_val2, \n"
     "        kernarg_u32 %arg_val3)\n"
     "{\n"
-<<<<<<< HEAD
     "@__OpenCL_vec_add_kernel_entry:\n"
-=======
-    "@__OpenCL_vec_rem_kernel_entry:\n"
->>>>>>> 3690c17b
     "        ld_kernarg_u32 $s0, [%arg_val3] ;\n"
     "        workitemaid $s1, 0 ;\n"
     "        cmp_lt_b1_u32 $c0, $s1, $s0 ;\n"
@@ -715,29 +703,19 @@
     "@BB0_2:\n"
     "        shl_u32 $s1, $s1, 2 ;\n"
     "        add_u32 $s2, $s2, $s1 ;\n"
-<<<<<<< HEAD
     "        ld_global_f32 $s2, [$s2] ;\n"
     "        add_u32 $s3, $s3, $s1 ;\n"
     "        ld_global_f32 $s3, [$s3] ;\n"
     "        add_s32 $s2, $s3, $s2 ;\n"
     "        add_u32 $s0, $s0, $s1 ;\n"
     "        st_global_f32 $s2, [$s0] ;\n"
-=======
-    "        ld_global_s32 $s2, [$s2] ;\n"
-    "        add_u32 $s3, $s3, $s1 ;\n"
-    "        ld_global_s32 $s3, [$s3] ;\n"
-    "        rem_s32 $s2, $s3, $s2 ;\n"
-    "        add_u32 $s0, $s0, $s1 ;\n"
-    "        st_global_s32 $s2, [$s0] ;\n"
->>>>>>> 3690c17b
-    "        brn @BB0_1 ;\n"
-    "};\n"
-    );
-
-  EXPECT_TRUE(mod);
-  if(!mod) return;
-
-<<<<<<< HEAD
+    "        brn @BB0_1 ;\n"
+    "};\n"
+    );
+
+  EXPECT_TRUE(mod);
+  if(!mod) return;
+
   signed int arraySize = 16;
   signed int *arg_val0 = new signed int[arraySize];
   signed int *arg_val1 = new signed int[arraySize];
@@ -745,7 +723,115 @@
   for(signed int i = 0; i < arraySize; ++i) {
     arg_val0[i] = 3.0;
     arg_val1[i] = 0;
-=======
+    arg_val2[i] = 0;
+  }
+
+  void *args[] = { &arg_val0, &arg_val1, &arg_val2, &arraySize};
+  llvm::Function *fun = mod->getFunction("__OpenCL_vec_add_kernel");
+  hsa::brig::launchBrig(mod, fun, args);
+
+  EXPECT_FLOAT_EQ(3.0, arg_val2[0]);
+
+  delete[] arg_val0;
+  delete[] arg_val1;
+  delete[] arg_val2;
+}
+
+TEST(BrigWriterTest, vectorAddU32) {
+  llvm::Module *mod = TestHSAIL(
+    "version 1:0:$small;\n"
+    "\n"
+    "kernel &__OpenCL_vec_add_kernel(\n"
+    "        kernarg_u32 %arg_val0, \n"
+    "        kernarg_u32 %arg_val1, \n"
+    "        kernarg_u32 %arg_val2, \n"
+    "        kernarg_u32 %arg_val3)\n"
+    "{\n"
+    "@__OpenCL_vec_add_kernel_entry:\n"
+    "        ld_kernarg_u32 $s0, [%arg_val3] ;\n"
+    "        workitemaid $s1, 0 ;\n"
+    "        cmp_lt_b1_u32 $c0, $s1, $s0 ;\n"
+    "        ld_kernarg_u32 $s0, [%arg_val2] ;\n"
+    "        ld_kernarg_u32 $s2, [%arg_val1] ;\n"
+    "        ld_kernarg_u32 $s3, [%arg_val0] ;\n"
+    "        cbr $c0, @BB0_2 ;\n"
+    "        brn @BB0_1 ;\n"
+    "@BB0_1:\n"
+    "        ret ;\n"
+    "@BB0_2:\n"
+    "        shl_u32 $s1, $s1, 2 ;\n"
+    "        add_u32 $s2, $s2, $s1 ;\n"
+    "        ld_global_f32 $s2, [$s2] ;\n"
+    "        add_u32 $s3, $s3, $s1 ;\n"
+    "        ld_global_f32 $s3, [$s3] ;\n"
+    "        add_u32 $s2, $s3, $s2 ;\n"
+    "        add_u32 $s0, $s0, $s1 ;\n"
+    "        st_global_f32 $s2, [$s0] ;\n"
+    "        brn @BB0_1 ;\n"
+    "};\n"
+    );
+
+  EXPECT_TRUE(mod);
+  if(!mod) return;
+
+  unsigned int arraySize = 16;
+  unsigned int *arg_val0 = new unsigned int[arraySize];
+  unsigned int *arg_val1 = new unsigned int[arraySize];
+  unsigned int *arg_val2 = new unsigned int[arraySize];
+  for(unsigned int i = 0; i < arraySize; ++i) {
+    arg_val0[i] = 3.0;
+    arg_val1[i] = 0;
+    arg_val2[i] = 0;
+  }
+
+  void *args[] = { &arg_val0, &arg_val1, &arg_val2, &arraySize};
+  llvm::Function *fun = mod->getFunction("__OpenCL_vec_add_kernel");
+  hsa::brig::launchBrig(mod, fun, args);
+
+  EXPECT_FLOAT_EQ(3.0, arg_val2[0]);
+
+  delete[] arg_val0;
+  delete[] arg_val1;
+  delete[] arg_val2;
+}
+
+TEST(BrigWriterTest, VectorRem) {
+  llvm::Module *mod = TestHSAIL(
+    "version 1:0:$small;\n"
+    "\n"
+    "kernel &__OpenCL_vec_rem_kernel(\n"
+    "        kernarg_u32 %arg_val0, \n"
+    "        kernarg_u32 %arg_val1, \n"
+    "        kernarg_u32 %arg_val2, \n"
+    "        kernarg_u32 %arg_val3)\n"
+    "{\n"
+    "@__OpenCL_vec_rem_kernel_entry:\n"
+    "        ld_kernarg_u32 $s0, [%arg_val3] ;\n"
+    "        workitemaid $s1, 0 ;\n"
+    "        cmp_lt_b1_u32 $c0, $s1, $s0 ;\n"
+    "        ld_kernarg_u32 $s0, [%arg_val2] ;\n"
+    "        ld_kernarg_u32 $s2, [%arg_val1] ;\n"
+    "        ld_kernarg_u32 $s3, [%arg_val0] ;\n"
+    "        cbr $c0, @BB0_2 ;\n"
+    "        brn @BB0_1 ;\n"
+    "@BB0_1:\n"
+    "        ret ;\n"
+    "@BB0_2:\n"
+    "        shl_u32 $s1, $s1, 2 ;\n"
+    "        add_u32 $s2, $s2, $s1 ;\n"
+    "        ld_global_s32 $s2, [$s2] ;\n"
+    "        add_u32 $s3, $s3, $s1 ;\n"
+    "        ld_global_s32 $s3, [$s3] ;\n"
+    "        rem_s32 $s2, $s3, $s2 ;\n"
+    "        add_u32 $s0, $s0, $s1 ;\n"
+    "        st_global_s32 $s2, [$s0] ;\n"
+    "        brn @BB0_1 ;\n"
+    "};\n"
+    );
+
+  EXPECT_TRUE(mod);
+  if(!mod) return;
+
   unsigned arraySize = 16;
   int32_t *arg_val0 = new int32_t[arraySize];
   int32_t *arg_val1 = new int32_t[arraySize];
@@ -753,51 +839,31 @@
   for(unsigned i = 0; i < arraySize; ++i) {
     arg_val0[i] = 3;
     arg_val1[i] = 2;
->>>>>>> 3690c17b
     arg_val2[i] = 0;
   }
 
   void *args[] = { &arg_val0, &arg_val1, &arg_val2, &arraySize};
-<<<<<<< HEAD
-  llvm::Function *fun = mod->getFunction("__OpenCL_vec_add_kernel");
-  hsa::brig::launchBrig(mod, fun, args);
-
-  EXPECT_FLOAT_EQ(3.0, arg_val2[0]);
-=======
   llvm::Function *fun = mod->getFunction("__OpenCL_vec_rem_kernel");
   hsa::brig::launchBrig(mod, fun, args);
 
   EXPECT_FLOAT_EQ(1, arg_val2[0]);
->>>>>>> 3690c17b
-
-  delete[] arg_val0;
-  delete[] arg_val1;
-  delete[] arg_val2;
-}
-
-<<<<<<< HEAD
-TEST(BrigWriterTest, vectorAddU32) {
-  llvm::Module *mod = TestHSAIL(
-    "version 1:0:$small;\n"
-    "\n"
-    "kernel &__OpenCL_vec_add_kernel(\n"
-=======
+
+  delete[] arg_val0;
+  delete[] arg_val1;
+  delete[] arg_val2;
+}
+
 TEST(BrigWriterTest, VectorCarry) {
   llvm::Module *mod = TestHSAIL(
     "version 1:0:$small;\n"
     "\n"
     "kernel &__OpenCL_vec_carry_kernel(\n"
->>>>>>> 3690c17b
     "        kernarg_u32 %arg_val0, \n"
     "        kernarg_u32 %arg_val1, \n"
     "        kernarg_u32 %arg_val2, \n"
     "        kernarg_u32 %arg_val3)\n"
     "{\n"
-<<<<<<< HEAD
-    "@__OpenCL_vec_add_kernel_entry:\n"
-=======
     "@__OpenCL_vec_carry_kernel_entry:\n"
->>>>>>> 3690c17b
     "        ld_kernarg_u32 $s0, [%arg_val3] ;\n"
     "        workitemaid $s1, 0 ;\n"
     "        cmp_lt_b1_u32 $c0, $s1, $s0 ;\n"
@@ -811,37 +877,19 @@
     "@BB0_2:\n"
     "        shl_u32 $s1, $s1, 2 ;\n"
     "        add_u32 $s2, $s2, $s1 ;\n"
-<<<<<<< HEAD
-    "        ld_global_f32 $s2, [$s2] ;\n"
-    "        add_u32 $s3, $s3, $s1 ;\n"
-    "        ld_global_f32 $s3, [$s3] ;\n"
-    "        add_u32 $s2, $s3, $s2 ;\n"
-    "        add_u32 $s0, $s0, $s1 ;\n"
-    "        st_global_f32 $s2, [$s0] ;\n"
-=======
     "        ld_global_s32 $s2, [$s2] ;\n"
     "        add_u32 $s3, $s3, $s1 ;\n"
     "        ld_global_s32 $s3, [$s3] ;\n"
     "        carry_s32 $s2, $s3, $s2 ;\n"
     "        add_u32 $s0, $s0, $s1 ;\n"
     "        st_global_s32 $s2, [$s0] ;\n"
->>>>>>> 3690c17b
-    "        brn @BB0_1 ;\n"
-    "};\n"
-    );
-
-  EXPECT_TRUE(mod);
-  if(!mod) return;
-
-<<<<<<< HEAD
-  unsigned int arraySize = 16;
-  unsigned int *arg_val0 = new unsigned int[arraySize];
-  unsigned int *arg_val1 = new unsigned int[arraySize];
-  unsigned int *arg_val2 = new unsigned int[arraySize];
-  for(unsigned int i = 0; i < arraySize; ++i) {
-    arg_val0[i] = 3.0;
-    arg_val1[i] = 0;
-=======
+    "        brn @BB0_1 ;\n"
+    "};\n"
+    );
+
+  EXPECT_TRUE(mod);
+  if(!mod) return;
+
   unsigned arraySize = 16;
   int32_t *arg_val0 = new int32_t[arraySize];
   int32_t *arg_val1 = new int32_t[arraySize];
@@ -849,29 +897,18 @@
   for(unsigned i = 0; i < arraySize; ++i) {
     arg_val0[i] = 0xfffffffe;
     arg_val1[i] = 2;
->>>>>>> 3690c17b
     arg_val2[i] = 0;
   }
 
   void *args[] = { &arg_val0, &arg_val1, &arg_val2, &arraySize};
-<<<<<<< HEAD
-  llvm::Function *fun = mod->getFunction("__OpenCL_vec_add_kernel");
-  hsa::brig::launchBrig(mod, fun, args);
-
-  EXPECT_FLOAT_EQ(3.0, arg_val2[0]);
-=======
   llvm::Function *fun = mod->getFunction("__OpenCL_vec_carry_kernel");
   hsa::brig::launchBrig(mod, fun, args);
 
   EXPECT_FLOAT_EQ(1, arg_val2[0]);
->>>>>>> 3690c17b
-
-  delete[] arg_val0;
-  delete[] arg_val1;
-  delete[] arg_val2;
-<<<<<<< HEAD
-}
-=======
+
+  delete[] arg_val0;
+  delete[] arg_val1;
+  delete[] arg_val2;
 }
 
 TEST(BrigWriterTest, VectorBorrow) {
@@ -995,5 +1032,4 @@
   delete[] arg_val2;
   delete[] arg_val3;
   delete[] arg_val4;
-}
->>>>>>> 3690c17b
+}