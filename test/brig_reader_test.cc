--- conflicted
+++ resolved
@@ -3554,130 +3554,6 @@
   EXPECT_TRUE(BP);
 }
 
-<<<<<<< HEAD
-TEST(BrigPacked, PackdConstants) {
-  hsa::brig::BrigProgram BP = TestHSAIL(
-  "version 1:0:$small;\n"
-  "kernel &packedConstants(kernarg_u32 %r1, kernarg_u32 %r2)\n"
-  "{\n"
-  "  ld_kernarg_u32 $s0, [%r1];\n"
-  "  ld_kernarg_u32 $s1, [%r2];\n"
-  "  mov_b32 $s2, 0;\n"
-  "  add_pp_s16x2 $s3, $s2, _s16x2(-23,56);\n"
-  "  add_pp_s16x2 $s4, $s2, 0xffe90038;\n"
-  "  st_kernarg_u32 $s3, [$s0];\n"
-  "  st_kernarg_u32 $s4, [$s1];\n"
-  "  ret;\n"
-  "};\n"
-  );
-
-  EXPECT_TRUE(BP);
-  if(!BP) return;
-
-  hsa::brig::BrigEngine BE(BP);
-  llvm::Function *fun = BP->getFunction("packedConstants");
-  uint32_t *output1 = new uint32_t(0);
-  uint32_t *output2 = new uint32_t(0);
-  void *args[] = { &output1, &output2 };
-  BE.launch(fun, args);
-  EXPECT_EQ(*output1, *output2);
-
-  delete output1;
-  delete output2;
-}
-
-static const char packedConstants[] =
-  "version 1:0:$small;\n"
-  "kernel &packedConstants(kernarg_u32 %%r)\n"
-  "{\n"
-  "  ld_kernarg_u32 $s0, [%r];\n"
-  "  mov_b%u $%c2, 0;\n"
-  "  add_pp_%s $%c3, $%c2, %s;\n"
-  "  st_kernarg_u%u $%c3, [$s0];\n"
-  "  ret;\n"
-  "};\n";
-template<class T>
-static void testPackedConstants(unsigned bits,
-                                const char *value1,
-                                const T &result,
-                                const char *type) {
-  char reg = 0;
-  if(bits == 32)
-    reg = 's';
-  if(bits == 64)
-    reg = 'd';
-  char *buffer =
-    asnprintf(packedConstants,
-              bits,
-              reg,
-              type,
-              reg,
-              reg,
-              value1,
-              bits,
-              reg);
-
-  hsa::brig::BrigProgram BP = TestHSAIL(buffer);
-  delete[] buffer;
-
-  EXPECT_TRUE(BP);
-  if(!BP) return;
-
-  hsa::brig::BrigEngine BE(BP);
-  llvm::Function *fun = BP->getFunction("packedConstants");
-  T *output = new T;
-  *output = 0;
-  void *args[] = { &output };
-  BE.launch(fun, args);
-  EXPECT_EQ(result, *output);
-
-  delete output;
-}
-
-TEST(BrigPacked, testPackedConstants) {
-  {
-    unsigned bits = 32;
-    uint32_t result = uint32_t(0xffe90038);
-    testPackedConstants(bits, "_s16x2(-23, 56)", result, "s16x2");
-  }
-  {
-    unsigned bits = 32;
-    uint32_t result = uint32_t(0x170038);
-    testPackedConstants(bits, "_u16x2(23, 56)", result, "u16x2");
-  }
-  {
-    unsigned bits = 64;
-    uint64_t result = uint64_t(0x1700380022000a);
-    testPackedConstants(bits, "_s16x4(23, 56, 34,10)", result, "s16x4");
-  }
-  {
-    unsigned bits = 64;
-    uint64_t result = uint64_t(0x1000000010000);
-    testPackedConstants(bits, "_u16x4(1, 0, 1, 0)", result, "u16x4");
-  }
-  {
-    unsigned bits = 32;
-    uint32_t result = uint32_t(0x1738220a);
-    testPackedConstants(bits, "_s8x4(23, 56, 34, 10)", result, "s8x4");
-  }
-  {
-    unsigned bits = 32;
-    uint32_t result = uint32_t(0x1000100);
-    testPackedConstants(bits, "_u8x4(1, 0, 1, 0)", result, "u8x4");
-  }
-  {
-    unsigned bits = 64;
-    uint64_t result = uint64_t(0x1738220a00000000);
-    testPackedConstants(bits, "_s8x8(23, 56, 34, 10, 0, 0, 0, 0)",
-                        result, "s8x8");
-  }
-  {
-    unsigned bits = 64;
-    uint32_t result = uint32_t(0x400000003f800000);
-    testPackedConstants(bits, "_f32x2(0d4000000000000000, 0d3ff0000000000000)",
-			 result, "f32x2");
-  }
-=======
 TEST(BrigKernelTest, Example6) {
   hsa::brig::BrigProgram BP = TestHSAIL(
     "version 1:0:$small;"
@@ -3698,5 +3574,4 @@
     "};"
     );
   EXPECT_TRUE(BP);
->>>>>>> 8dfd5340
 }