--- conflicted
+++ resolved
@@ -1,986 +1,989 @@
-#include "codegen_validate.h"
-#include "codegen_test.h"
-
-namespace hsa{
-namespace brig{
-
-/*Template describes the type of the destination, reg/regv2/regv4*/
-template <typename Tinst, typename T> class Ld_Test : public BrigCodeGenTest{
-private:
-  
-  const Tinst* RefInst;
-  
-  //Width operand
-  const BrigOperandImmed* OpWidth;
-  
-  //Dest Operand
-  const T* RefDest;
-  //Source operands. Only required structs will be used, the others will stay NULL.
-  const BrigOperandReg* RefSrc_Reg;
-  const BrigOperandAddress* RefSrc_Addr;
-  const BrigOperandIndirect* RefSrc_Indir;
-  const BrigOperandCompound* RefSrc_Comp;
-  const BrigOperandLabelRef* RefSrc_Label;
-  const BrigOperandFunctionRef* RefSrc_Function;
-  
-public:
-  //TestCase outputs a BrigOperandAddress only
-  Ld_Test(std::string& input, StringBuffer* sbuf, Tinst* ref, 
-      BrigOperandImmed* width, T* dest, BrigOperandAddress* addr) :
-    BrigCodeGenTest(input, sbuf), 
-    RefInst(ref),
-    OpWidth(width), 
-    RefDest(dest), 
-    RefSrc_Reg(NULL), 
-    RefSrc_Addr(addr), 
-    RefSrc_Indir(NULL), 
-    RefSrc_Comp(NULL),  
-    RefSrc_Label(NULL),
-    RefSrc_Function(NULL)  { }
-      
-  //Testcase output is a BrigOperandIndirect    
-  Ld_Test(std::string& input, StringBuffer* sbuf, Tinst* ref, 
-      BrigOperandImmed* width, T* dest, BrigOperandIndirect* indir, BrigOperandReg* reg=NULL) : 
-    BrigCodeGenTest(input, sbuf),
-    RefInst(ref),
-    OpWidth(width),
-    RefDest(dest),
-    RefSrc_Reg(reg),
-    RefSrc_Addr(NULL),
-    RefSrc_Indir(indir),
-    RefSrc_Comp(NULL),  
-    RefSrc_Label(NULL),
-    RefSrc_Function(NULL)  { }
-  
-  //TestCase output is a BrigOperandCompound
-  Ld_Test(std::string& input, StringBuffer* sbuf, Tinst* ref, 
-      BrigOperandImmed* width, T* dest, BrigOperandCompound* comp, BrigOperandAddress* addr, BrigOperandReg* reg=NULL) : 
-    BrigCodeGenTest(input, sbuf),
-    RefInst(ref),
-    OpWidth(width),
-    RefDest(dest),
-    RefSrc_Reg(reg),
-    RefSrc_Addr(addr),
-    RefSrc_Indir(NULL),
-    RefSrc_Comp(comp), 
-    RefSrc_Label(NULL),
-    RefSrc_Function(NULL)  { }
-    
-    Ld_Test(std::string& input, StringBuffer* sbuf, Tinst* ref, 
-            T* dest, BrigOperandLabelRef* src) : 
-    BrigCodeGenTest(input, sbuf),
-    RefInst(ref),
-    OpWidth(NULL),
-    RefDest(dest),
-    RefSrc_Reg(NULL),
-    RefSrc_Addr(NULL),
-    RefSrc_Indir(NULL),
-    RefSrc_Comp(NULL), 
-    RefSrc_Label(src),
-    RefSrc_Function(NULL)  { }
-    
-    Ld_Test(std::string& input, StringBuffer* sbuf, Tinst* ref, 
-            T* dest, BrigOperandFunctionRef* src) : 
-    BrigCodeGenTest(input, sbuf),
-    RefInst(ref),
-    OpWidth(NULL),
-    RefDest(dest),
-    RefSrc_Reg(NULL),
-    RefSrc_Addr(NULL),
-    RefSrc_Indir(NULL),
-    RefSrc_Comp(NULL), 
-    RefSrc_Label(NULL),
-    RefSrc_Function(src)  { }
-   
-  void validate(struct BrigSections* TestOutput){
-    
-    const char* refbuf = reinterpret_cast<const char *>(&RefStr->get()[0]);
-    const char* getbuf = TestOutput->strings;   
-    
-    inst_iterator getcode = TestOutput->code_begin();
-    const Tinst* getinst = (cast<Tinst>(getcode));
-    validate_brig::validate(RefInst, getinst);
-    
-    const BrigOperandBase* getsrc_op;
-    if(OpWidth){
-      const BrigOperandImmed *getwidth = reinterpret_cast <const BrigOperandImmed *> (&(TestOutput->operands[getinst->o_operands[0]]));
-      validate_brig::validate(OpWidth, getwidth);
-      const T *getdest = reinterpret_cast <const T*> (&(TestOutput->operands[getinst->o_operands[1]]));
-      validate_brig::validateOpType<T>(RefDest, refbuf, getdest, getbuf);
-      getsrc_op = reinterpret_cast <const BrigOperandBase*> (&(TestOutput->operands[getinst->o_operands[2]]));
-     } else{
-      const T *getdest = reinterpret_cast <const T*> (&(TestOutput->operands[getinst->o_operands[0]]));
-      validate_brig::validateOpType<T>(RefDest, refbuf, getdest, getbuf);
-      getsrc_op = reinterpret_cast <const BrigOperandBase*> (&(TestOutput->operands[getinst->o_operands[1]]));
-      EXPECT_EQ(0, getinst->o_operands[2]);
-     }
-    
-    if(getsrc_op->kind==BrigEOperandIndirect){
-      const BrigOperandIndirect *getsrc_indir = reinterpret_cast <const BrigOperandIndirect*> (getsrc_op);
-      validate_brig::validate(RefSrc_Indir, getsrc_indir); 
-      
-      if(getsrc_indir->reg){
-        const BrigOperandReg *getsrc_reg = reinterpret_cast <const BrigOperandReg*> (&(TestOutput->operands[getsrc_indir->reg]));
-        validate_brig::validate(RefSrc_Reg, refbuf, getsrc_reg, getbuf); 
-      }             
-    } else if(getsrc_op->kind==BrigEOperandCompound){
-      const BrigOperandCompound *getsrc_comp = reinterpret_cast <const BrigOperandCompound*> (getsrc_op);
-      validate_brig::validate(RefSrc_Comp, getsrc_comp); 
-      
-      const BrigOperandAddress *getsrc_addr = reinterpret_cast <const BrigOperandAddress*> (&(TestOutput->operands[getsrc_comp->name]));
-      validate_brig::validate(RefSrc_Addr, getsrc_addr);      
-      
-      if(getsrc_comp->reg){
-        const BrigOperandReg *getsrc_reg = reinterpret_cast <const BrigOperandReg*> (&(TestOutput->operands[getsrc_comp->reg]));
-        validate_brig::validate(RefSrc_Reg, refbuf, getsrc_reg, getbuf); 
-      }    
-      
-    } else if(getsrc_op->kind==BrigEOperandAddress){
-      const BrigOperandAddress *getsrc_addr = reinterpret_cast <const BrigOperandAddress*> (getsrc_op);
-      validate_brig::validate(RefSrc_Addr, getsrc_addr);      
-    
-    } else if (getsrc_op->kind==BrigEOperandLabelRef){
-      const BrigOperandLabelRef *getsrc_label = reinterpret_cast <const BrigOperandLabelRef*> (getsrc_op);
-      validate_brig::validate(RefSrc_Label, getsrc_label);
-    
-    } else if(getsrc_op->kind==BrigEOperandFunctionRef){
-      const BrigOperandFunctionRef *getsrc_function = reinterpret_cast <const BrigOperandFunctionRef*> (getsrc_op);
-      validate_brig::validate(RefSrc_Function, getsrc_function);
-    }   
-    
-    EXPECT_EQ(0, getinst->o_operands[3]);
-    EXPECT_EQ(0, getinst->o_operands[4]);
-  }
-};
-/*********************** Ld Test ***************************/
-TEST(CodegenTest, Ld_Codegen){
-
-/*********************Common variables**********************/
-  std::string in, op1, op2; 
-  StringBuffer* sbuf = new StringBuffer();
-
-  /*****************************************************************/
-  in.assign( "ld_arg_f32 $s0, [%input];\n");
-  op1.assign("$s0"); sbuf->append(op1); 
-    
-  BrigOperandReg dest1 = {
-    0,
-    BrigEOperandReg,
-    Brigb32,
-    0, 
-    0
-  };
-  dest1.size = sizeof(dest1);  
-  
-  BrigOperandImmed width1 = {
-    0,
-    BrigEOperandImmed,
-    Brigb32,
-    0,
-    {0}  
-  }; 
-  width1.size = sizeof(width1);
-  
-  BrigOperandAddress addr1 = {
-    0,
-    BrigEOperandAddress,
-    Brigb64,
-    0,
-    0  
-  };
-  addr1.size = sizeof(addr1);
-    
-  BrigInstLdSt out1 = {
-    0,                     
-    BrigEInstLdSt,         
-    BrigLd,                
-    Brigf32,               
-    BrigNoPacking,         
-    {0, sizeof(width1), sizeof(width1) + sizeof(dest1), 0, 0},  
-    BrigArgSpace,          
-    BrigRegular,           
-    0                     
-  };
-  out1.size = sizeof(out1);
-    
-  Ld_Test<BrigInstLdSt, BrigOperandReg> TestCase1(in, sbuf, &out1, &width1, &dest1, &addr1);
-  TestCase1.Run_Test(&Ld);  
-  sbuf->clear();
-
-/**********************************************************************************/
-  in.assign( "ld_group_f16 $d5, [100];\n");
-  op1.assign("$d5"); sbuf->append(op1); 
-    
-  BrigOperandReg dest2 = {
-    0,
-    BrigEOperandReg,
-    Brigb64,
-    0, 
-    0
-  };
-  dest2.size = sizeof(dest2);
-
-  BrigOperandImmed width2 = {
-    0,
-    BrigEOperandImmed,
-    Brigb32,
-    0,
-    {0}  
-  }; 
-  width2.size = sizeof(width2);
-   
-  BrigOperandIndirect indir2 = {
-    0,
-    BrigEOperandIndirect,
-    0,
-    Brigb64,
-    0,
-    100
-  };
-  indir2.size = sizeof(indir2);
-
-  BrigInstLdSt out2 = {
-    0,  
-    BrigEInstLdSt,         
-    BrigLd,                
-    Brigf16,               
-    BrigNoPacking,         
-    {0, sizeof(width2), sizeof(width2) + sizeof(dest2), 0, 0},  
-    BrigGroupSpace,        
-    BrigRegular,           
-    0                      
-  };
-  out2.size = sizeof(out2); 
- 
-  Ld_Test<BrigInstLdSt, BrigOperandReg> TestCase2(in, sbuf, &out2, &width2, &dest2, &indir2, NULL);
-  TestCase2.Run_Test(&Ld);  
-  sbuf->clear();
-
-/**********************************************************************************/
-  in.assign( "ld_f32 $s1, [$d0];\n");
-  op1.assign("$s1"); op2.assign("$d0");
-  sbuf->append(op1); sbuf->append(op2);
-    
-  BrigOperandReg dest3 = {
-    0,
-    BrigEOperandReg,
-    Brigb32,
-    0, 
-    0
-  };
-  dest3.size = sizeof(dest3);
-
-  BrigOperandImmed width3 = {
-    0,
-    BrigEOperandImmed,
-    Brigb32,
-    0,
-    {0}  
-  }; 
-  width3.size = sizeof(width3);
-   
-  BrigOperandIndirect indir3 = {
-    0,
-    BrigEOperandIndirect,
-    sizeof(width3) + sizeof(dest3),
-    Brigb64,
-    0,
-    0
-  };
-  indir3.size = sizeof(indir3);
-
-  BrigOperandReg reg3 = {
-    0,
-    BrigEOperandReg,
-    Brigb64,
-    0, 
-    op1.size() + 1
-  };
-  reg3.size = sizeof(reg3);
-
-  BrigInstLdSt out3 = {
-    0,                     
-    BrigEInstLdSt,         
-    BrigLd,                
-    Brigf32,               
-    BrigNoPacking,         
-    {0, sizeof(width3), sizeof(width3) + sizeof(dest3) + sizeof(reg3), 0, 0},  
-    BrigFlatSpace,         
-    BrigRegular,           
-    0                      
-  };
-  out3.size = sizeof(out3); 
- 
-  Ld_Test<BrigInstLdSt, BrigOperandReg> TestCase3(in, sbuf, &out3, &width3, &dest3, &indir3, &reg3);
-  TestCase3.Run_Test(&Ld);  
-  sbuf->clear();
-
-/**********************************************************************************/
-  in.assign( "ld_global_dep_u32 $s1, [&x];\n");
-  op1.assign("$s1"); sbuf->append(op1); 
-    
-  BrigOperandReg dest4 = {
-    0,
-    BrigEOperandReg,
-    Brigb32,
-    0, 
-    0
-  };
-  dest4.size = sizeof(dest4);
-
-  BrigOperandImmed width4 = {
-    0,
-    BrigEOperandImmed,
-    Brigb32,
-    0,
-    {0}  
-  }; 
-  width4.size = sizeof(width4);
-   
-  BrigOperandAddress addr4 = {
-    0,
-    BrigEOperandAddress,
-    Brigb64,
-    0,
-    0  
-  };
-  addr4.size = sizeof(addr4);
- 
-  BrigInstLdSt out4 = {
-    0,                     
-    BrigEInstLdSt,         
-    BrigLd,                
-    Brigu32,               
-    BrigNoPacking,         
-    {0, sizeof(width4), sizeof(width4) + sizeof(dest4), 0, 0},  
-    BrigGlobalSpace,       
-    BrigDep,               
-    0                      
-  };
-  out4.size = sizeof(out4); 
- 
-  Ld_Test<BrigInstLdSt, BrigOperandReg> TestCase4(in, sbuf, &out4, &width4, &dest4, &addr4);
-  TestCase4.Run_Test(&Ld);  
-  sbuf->clear();
-
-/**********************************************************************************/
-  in.assign( "ld_width(64)_global_f16 $d1, [&x];\n");
-  op1.assign("$d1"); sbuf->append(op1); 
-    
-  BrigOperandReg dest5 = {
-    0,
-    BrigEOperandReg,
-    Brigb64,
-    0, 
-    0
-  };
-  dest5.size = sizeof(dest5);
-
-  BrigOperandImmed width5 = {
-    0,
-    BrigEOperandImmed,
-    Brigb32,
-    0,
-    {64}  
-  }; 
-  width5.size = sizeof(width5);
-   
-  BrigOperandAddress addr5 = {
-    0,
-    BrigEOperandAddress,
-    Brigb64,
-    0,
-    0  
-  };
-  addr5.size = sizeof(addr5);
- 
-  BrigInstLdSt out5 = {
-    0,                     
-    BrigEInstLdSt,         
-    BrigLd,                
-    Brigf16,               
-    BrigNoPacking,         
-    {0, sizeof(width5), sizeof(width5) + sizeof(dest5), 0, 0},  
-    BrigGlobalSpace,       
-    BrigRegular,               
-    0                      
-  };
-  out5.size = sizeof(out5); 
- 
-  Ld_Test<BrigInstLdSt, BrigOperandReg> TestCase5(in, sbuf, &out5, &width5, &dest5, &addr5);
-  TestCase5.Run_Test(&Ld);  
-  sbuf->clear();
-
-/**********************************************************************************/
-  in.assign( "ld_global_f32 $s1, [%g][0];\n");
-  op1.assign("$s1"); sbuf->append(op1); 
-    
-  BrigOperandReg dest6 = {
-    0,
-    BrigEOperandReg,
-    Brigb32,
-    0, 
-    0
-  };
-  dest6.size = sizeof(dest6);
-
-  BrigOperandImmed width6 = {
-    0,
-    BrigEOperandImmed,
-    Brigb32,
-    0,
-    {0}  
-  }; 
-  width6.size = sizeof(width6);
-   
-  BrigOperandAddress addr6 = {
-    0,
-    BrigEOperandAddress,
-    Brigb64,
-    0,
-    0  
-  };
-  addr6.size = sizeof(addr6);
-
-  BrigOperandCompound comp6 = {
-    0,  
-    BrigEOperandCompound,
-    Brigb64,
-    0,
-    sizeof(width6) + sizeof(dest6), 
-    0,
-    0
-  };
-  comp6.size = sizeof(comp6);
- 
-  BrigInstLdSt out6 = {
-    0,                     
-    BrigEInstLdSt,         
-    BrigLd,                
-    Brigf32,               
-    BrigNoPacking,         
-    {0, sizeof(width6), sizeof(width6) + sizeof(dest6) + sizeof(addr6), 0, 0},  
-    BrigGlobalSpace,       
-    BrigRegular,               
-    0                      
-  };
-  out6.size = sizeof(out6); 
- 
-  Ld_Test<BrigInstLdSt, BrigOperandReg> TestCase6(in, sbuf, &out6, &width6, &dest6, &comp6, &addr6, NULL);
-  TestCase6.Run_Test(&Ld);  
-  sbuf->clear();
-
-/**********************************************************************************/
-  in.assign( "ld_global_u32 $s3, [%g][$s2];\n");
-  op1.assign("$s3"); op2.assign("$s2");
-  sbuf->append(op1); sbuf->append(op2);
-    
-  BrigOperandReg dest7 = {
-    0,
-    BrigEOperandReg,
-    Brigb32,
-    0, 
-    0
-  };
-  dest7.size = sizeof(dest7);
-
-  BrigOperandImmed width7 = {
-    0,
-    BrigEOperandImmed,
-    Brigb32,
-    0,
-    {0}  
-  }; 
-  width7.size = sizeof(width7);
-   
-  BrigOperandAddress addr7 = {
-    0,
-    BrigEOperandAddress,
-    Brigb64,
-    0,
-    0  
-  };
-  addr7.size = sizeof(addr7);
-
-  BrigOperandReg reg7 = {
-    0,
-    BrigEOperandReg,
-    Brigb32,
-    0, 
-    op1.size() + 1
-  };
-  reg7.size = sizeof(reg7);
-
-
-  BrigOperandCompound comp7 = {
-    0,  
-    BrigEOperandCompound,
-    Brigb64,
-    0,
-    sizeof(width7) + sizeof(dest7), 
-    sizeof(width7) + sizeof(dest7) + sizeof(addr7),
-    0
-  };
-  comp7.size = sizeof(comp7);
- 
-  BrigInstLdSt out7 = {
-    0,                     
-    BrigEInstLdSt,         
-    BrigLd,                
-    Brigu32,               
-    BrigNoPacking,         
-    {0, sizeof(width7), sizeof(width7) + sizeof(dest7) + sizeof(addr7) + sizeof(reg7), 0, 0},  
-    BrigGlobalSpace,       
-    BrigRegular,               
-    0                      
-  };
-  out7.size = sizeof(out7); 
- 
-  Ld_Test<BrigInstLdSt, BrigOperandReg> TestCase7(in, sbuf, &out7, &width7, &dest7, &comp7, &addr7, &reg7);
-  TestCase7.Run_Test(&Ld);  
-  sbuf->clear();
-
-/**********************************************************************************/
-  in.assign( "ld_global_u32 $s4, [%g][$s2+4];\n");
-  op1.assign("$s4"); op2.assign("$s2");
-  sbuf->append(op1); sbuf->append(op2);
-    
-  BrigOperandReg dest8 = {
-    0,
-    BrigEOperandReg,
-    Brigb32,
-    0, 
-    0
-  };
-  dest8.size = sizeof(dest8);
-
-  BrigOperandImmed width8 = {
-    0,
-    BrigEOperandImmed,
-    Brigb32,
-    0,
-    {0}  
-  }; 
-  width8.size = sizeof(width8);
-   
-  BrigOperandAddress addr8 = {
-    0,
-    BrigEOperandAddress,
-    Brigb64,
-    0,
-    0  
-  };
-  addr8.size = sizeof(addr8);
-
-  BrigOperandReg reg8 = {
-    0,
-    BrigEOperandReg,
-    Brigb32,
-    0, 
-    op1.size() + 1
-  };
-  reg8.size = sizeof(reg8);
-
-  BrigOperandCompound comp8 = {
-    0,  
-    BrigEOperandCompound,
-    Brigb64,
-    0,
-    sizeof(width8) + sizeof(dest8), 
-    sizeof(width8) + sizeof(dest8) + sizeof(addr8),
-    4
-  };
-  comp8.size = sizeof(comp8);
- 
-  BrigInstLdSt out8 = {
-    0,                     
-    BrigEInstLdSt,         
-    BrigLd,                
-    Brigu32,               
-    BrigNoPacking,         
-    {0, sizeof(width8), sizeof(width8) + sizeof(dest8) + sizeof(addr8) + sizeof(reg8), 0, 0},  
-    BrigGlobalSpace,       
-    BrigRegular,               
-    0                      
-  };
-  out8.size = sizeof(out8); 
- 
-  Ld_Test<BrigInstLdSt, BrigOperandReg> TestCase8(in, sbuf, &out8, &width8, &dest8, &comp8, &addr8, &reg8);
-  TestCase8.Run_Test(&Ld); 
-  sbuf->clear();
-
-/**********************************************************************************/
-  in.assign( "ld_readonly_s32 $s1, [%tbl][12];\n");
-  op1.assign("$s1"); sbuf->append(op1); 
-    
-  BrigOperandReg dest9 = {
-    0,
-    BrigEOperandReg,
-    Brigb32,
-    0, 
-    0
-  };
-  dest9.size = sizeof(dest9);
-
-  BrigOperandImmed width9 = {
-    0,
-    BrigEOperandImmed,
-    Brigb32,
-    0,
-    {0}  
-  }; 
-  width9.size = sizeof(width9);
-   
-  BrigOperandAddress addr9 = {
-    0,
-    BrigEOperandAddress,
-    Brigb64,
-    0,
-    0  
-  };
-  addr9.size = sizeof(addr9);
-
-  BrigOperandCompound comp9 = {
-    0,  
-    BrigEOperandCompound,
-    Brigb64,
-    0,
-    sizeof(width9) + sizeof(dest9), 
-    0,
-    12
-  };
-  comp9.size = sizeof(comp9);
- 
-  BrigInstLdSt out9 = {
-    0,                     
-    BrigEInstLdSt,         
-    BrigLd,                
-    Brigs32,               
-    BrigNoPacking,         
-    {0, sizeof(width9), sizeof(width9) + sizeof(dest9) + sizeof(addr9), 0, 0},  
-    BrigReadonlySpace,       
-    BrigRegular,               
-    0                      
-  };
-  out9.size = sizeof(out9); 
- 
-  Ld_Test<BrigInstLdSt, BrigOperandReg> TestCase9(in, sbuf, &out9, &width9, &dest9, &comp9, &addr9, NULL);
-  TestCase9.Run_Test(&Ld);  
-  sbuf->clear();
-
-/**********************************************************************************/
-  in.assign( "ld_v2_f32 ($s9,$s2), [$s1+3];\n");
-  op1.assign("$s9"); sbuf->append(op1); 
-  op1.assign("$s2"); sbuf->append(op1);
-  op2.assign("$s1"); sbuf->append(op2);
-
-  BrigOperandImmed width10 = {
-    0,
-    BrigEOperandImmed,
-    Brigb32,
-    0,
-    {0}  
-  }; 
-  width10.size = sizeof(width10);
-
-  BrigOperandReg reg_v1 = {
-    0,
-    BrigEOperandReg,
-    Brigb32,
-    0, 
-    0
-  };
-  reg_v1.size = sizeof(reg_v1);
-
-  BrigOperandReg reg_v2 = {
-    0,
-    BrigEOperandReg,
-    Brigb32,
-    0, 
-    op1.size() + 1
-  };
-  reg_v2.size = sizeof(reg_v2);
-
-  BrigOperandRegV2 dest10 = {
-    0,
-    BrigEOperandRegV2,
-    Brigb32,
-    0,
-    {sizeof(width10), sizeof(width10) + sizeof(reg_v1)}
-  };
-  dest10.size = sizeof(dest10);
-
-  BrigOperandReg reg10 = {
-    0,
-    BrigEOperandReg,
-    Brigb32,
-    0, 
-    2 * (op1.size() + 1)
-  };
-  reg10.size = sizeof(reg10);
-   
-  BrigOperandIndirect indir10 = {
-    0,
-    BrigEOperandIndirect,
-    sizeof(width10) + sizeof(reg_v1) + sizeof (reg_v2) + sizeof(dest10),
-    Brigb64,
-    0,
-    3
-  };
-  indir10.size = sizeof(indir10);
-
-  BrigInstLdSt out10 = {
-    0,                     
-    BrigEInstLdSt,         
-    BrigLd,                
-    Brigf32,               
-    BrigNoPacking,         
-    {0, sizeof(width10) + sizeof(reg_v1) + sizeof(reg_v2), 
-     sizeof(width10) + sizeof(reg_v1) + sizeof (reg_v2) + sizeof(dest10) + sizeof(reg10), 0, 0},  
-    BrigFlatSpace,       
-    BrigRegular,               
-    0                      
-  };
-  out10.size = sizeof(out10); 
-
-  Ld_Test<BrigInstLdSt, BrigOperandRegV2> TestCase10(in, sbuf, &out10, &width10, &dest10, &indir10, &reg10);
-  TestCase10.Run_Test(&Ld);  
-  sbuf->clear();
-
-/**********************************************************************************/
-  in.assign( "ld_v4_f64 ($d1,$d3,$d2,$d5), [&x];\n");
-  op1.assign("$d1"); sbuf->append(op1); 
-  op1.assign("$d3"); sbuf->append(op1);
-  op1.assign("$d2"); sbuf->append(op1);
-  op1.assign("$d5"); sbuf->append(op1);
-
-  BrigOperandImmed width11 = {
-    0,
-    BrigEOperandImmed,
-    Brigb32,
-    0,
-    {0}  
-  }; 
-  width11.size = sizeof(width11);
-
-  BrigOperandReg regv1_11 = {
-    0,
-    BrigEOperandReg,
-    Brigb64,
-    0, 
-    0
-  };
-  regv1_11.size = sizeof(regv1_11);
-
-  BrigOperandReg regv2_11 = {
-    0,
-    BrigEOperandReg,
-    Brigb64,
-    0, 
-    op1.size() + 1
-  };
-  regv2_11.size = sizeof(regv2_11);
-
-  BrigOperandReg regv3_11 = {
-    0,
-    BrigEOperandReg,
-    Brigb64,
-    0, 
-    2 * (op1.size() + 1)
-  };
-  regv3_11.size = sizeof(regv3_11);
-
-  BrigOperandReg regv4_11 = {
-    0,
-    BrigEOperandReg,
-    Brigb64,
-    0, 
-    3 * (op1.size() + 1)
-  };
-  regv4_11.size = sizeof(regv4_11);
-
-<<<<<<< HEAD
-  BrigOperandRegV4 dest11 = {
-    0,
-    BrigEOperandRegV4,
-    Brigb64,
-    0,
-    {sizeof(width11), sizeof(width11) + sizeof(regv1_11), sizeof(width11) + sizeof(regv1_11) + sizeof(regv2_11), 
-     sizeof(width11) + sizeof(regv1_11) + sizeof(regv2_11) + sizeof(regv3_11)}
-  };
-  dest11.size = sizeof(dest11);
-
-  BrigOperandAddress addr11 = {
-    0,
-    BrigEOperandAddress,
-    Brigb64,
-    0,
-    0  
-  };
-  addr11.size = sizeof(addr11);
-
-  BrigInstLdSt out11 = {
-    0,                     
-    BrigEInstLdSt,         
-    BrigLd,                
-    Brigf64,               
-    BrigNoPacking,         
-    {0, sizeof(width11) + sizeof(regv1_11) + sizeof(regv2_11) + sizeof(regv3_11) + sizeof(regv4_11), 
-     sizeof(width11) + sizeof(regv1_11) + sizeof(regv2_11) + sizeof(regv3_11) + sizeof(regv4_11) + sizeof(dest11), 0, 0},  
-    BrigFlatSpace,       
-    BrigRegular,               
-    0                      
-  };
-  out11.size = sizeof(out11);
- 
-  Ld_Test<BrigInstLdSt, BrigOperandRegV4> TestCase11(in, sbuf, &out11, &width11, &dest11, &addr11);
-  TestCase11.Run_Test(&Ld);  
-  sbuf->clear();
-
-/**********************************************************************************/
-  in.assign( "ld_width(64)_readonly_v4_f32 ($s0,$s3,$s9,$s1), [%tbl][2];\n");
-  op1.assign("$s0"); sbuf->append(op1); 
-  op1.assign("$s3"); sbuf->append(op1);
-  op1.assign("$s9"); sbuf->append(op1);
-  op1.assign("$s1"); sbuf->append(op1);
-
-  BrigOperandImmed width12 = {
-    0,
-    BrigEOperandImmed,
-    Brigb32,
-    0,
-    {64}  
-  }; 
-  width12.size = sizeof(width12);
-
-  BrigOperandReg regv1_12 = {
-=======
-TEST(CodegenTest, Lda_Codegen){
-
-/*********************Common variables**********************/
-  std::string in, op1, op2; 
-  StringBuffer* sbuf = new StringBuffer();
-
-  /*****************************************************************/
-  in.assign( "lda_u32 $s1, [%loc];\n");
-  op1.assign("$s1"); 
-  sbuf->append(op1); 
-    
-  BrigOperandReg dest1 = {
->>>>>>> 436303be
-    0,
-    BrigEOperandReg,
-    Brigb32,
-    0, 
-    0
-  };
-<<<<<<< HEAD
-  regv1_12.size = sizeof(regv1_12);
-
-  BrigOperandReg regv2_12 = {
-    0,
-    BrigEOperandReg,
-    Brigb32,
-    0, 
-    op1.size() + 1
-  };
-  regv2_12.size = sizeof(regv2_12);
-
-  BrigOperandReg regv3_12 = {
-    0,
-    BrigEOperandReg,
-    Brigb32,
-    0, 
-    2 * (op1.size() + 1)
-  };
-  regv3_12.size = sizeof(regv3_12);
-
-  BrigOperandReg regv4_12 = {
-    0,
-    BrigEOperandReg,
-    Brigb32,
-    0, 
-    3 * (op1.size() + 1)
-  };
-  regv4_12.size = sizeof(regv4_12);
-
-  BrigOperandRegV4 dest12 = {
-    0,
-    BrigEOperandRegV4,
-    Brigb32,
-    0,
-    {sizeof(width12), sizeof(width12) + sizeof(regv1_12), 
-     sizeof(width12) + sizeof(regv1_12) + sizeof(regv2_12), 
-     sizeof(width12) + sizeof(regv1_12) + sizeof(regv2_12) + sizeof(regv3_12)}
-  };
-  dest12.size = sizeof(dest12);
-   
-  BrigOperandAddress addr12 = {
-=======
-  dest1.size = sizeof(dest1);
-   
-  BrigOperandAddress addr1 = {
->>>>>>> 436303be
-    0,
-    BrigEOperandAddress,
-    Brigb64,
-    0,
-    0  
-  };
-<<<<<<< HEAD
-  addr12.size = sizeof(addr12);
-
-  BrigOperandCompound comp12 = {
-    0,  
-    BrigEOperandCompound,
-    Brigb64,
-    0,
-    sizeof(width12) + sizeof(regv1_12) + sizeof(regv2_12) + sizeof(regv3_12) + sizeof(regv4_12) + sizeof(dest12),
-    0,
-    2
-  };
-  comp12.size = sizeof(comp12);
-
-  BrigInstLdSt out12 = {
-    0,                     
-    BrigEInstLdSt,         
-    BrigLd,                
-    Brigf32,               
-    BrigNoPacking,         
-    {0, sizeof(width12), 
-    sizeof(width12) + sizeof(regv1_12) + sizeof(regv2_12) + sizeof(regv3_12) + sizeof(regv4_12) + sizeof(dest12) + sizeof(addr12), 0, 0},  
-     BrigReadonlySpace,        
-    BrigRegular,               
-    0                      
-  };
-  out12.size = sizeof(out12);
-
-  Ld_Test<BrigInstLdSt, BrigOperandRegV4> TestCase12(in, sbuf, &out12, &width12, &dest12, &comp12, &addr12, NULL);
-  TestCase12.Run_Test(&Ld);  
-  sbuf->clear();
-
-/******************************  End of tests *****************************************/
-  delete sbuf;
-}
-  
-=======
-  addr1.size = sizeof(addr1);
- 
-  BrigInstBase out1 = {
-    0,
-    BrigEInstBase, 
-    BrigLda,
-    Brigu32,
-    BrigNoPacking,
-    {0, sizeof(dest1), 0, 0, 0}
-  };  
-  out1.size = sizeof(out1);
- 
-  Ld_Test<BrigInstBase, BrigOperandReg> TestCase1(in, sbuf, &out1, NULL, &dest1, &addr1);
-  TestCase1.Run_Test(&Lda);  
-  sbuf->clear();
-}
-
->>>>>>> 436303be
-}
-}
+#include "codegen_validate.h"
+#include "codegen_test.h"
+
+namespace hsa{
+namespace brig{
+
+/*Template describes the type of the destination, reg/regv2/regv4*/
+template <typename Tinst, typename T> class Ld_Test : public BrigCodeGenTest{
+private:
+  
+  const Tinst* RefInst;
+  
+  //Width operand
+  const BrigOperandImmed* OpWidth;
+  
+  //Dest Operand
+  const T* RefDest;
+  //Source operands. Only required structs will be used, the others will stay NULL.
+  const BrigOperandReg* RefSrc_Reg;
+  const BrigOperandAddress* RefSrc_Addr;
+  const BrigOperandIndirect* RefSrc_Indir;
+  const BrigOperandCompound* RefSrc_Comp;
+  const BrigOperandLabelRef* RefSrc_Label;
+  const BrigOperandFunctionRef* RefSrc_Function;
+  
+public:
+  //TestCase outputs a BrigOperandAddress only
+  Ld_Test(std::string& input, StringBuffer* sbuf, Tinst* ref, 
+      BrigOperandImmed* width, T* dest, BrigOperandAddress* addr) :
+    BrigCodeGenTest(input, sbuf), 
+    RefInst(ref),
+    OpWidth(width), 
+    RefDest(dest), 
+    RefSrc_Reg(NULL), 
+    RefSrc_Addr(addr), 
+    RefSrc_Indir(NULL), 
+    RefSrc_Comp(NULL),  
+    RefSrc_Label(NULL),
+    RefSrc_Function(NULL)  { }
+      
+  //Testcase output is a BrigOperandIndirect    
+  Ld_Test(std::string& input, StringBuffer* sbuf, Tinst* ref, 
+      BrigOperandImmed* width, T* dest, BrigOperandIndirect* indir, BrigOperandReg* reg=NULL) : 
+    BrigCodeGenTest(input, sbuf),
+    RefInst(ref),
+    OpWidth(width),
+    RefDest(dest),
+    RefSrc_Reg(reg),
+    RefSrc_Addr(NULL),
+    RefSrc_Indir(indir),
+    RefSrc_Comp(NULL),  
+    RefSrc_Label(NULL),
+    RefSrc_Function(NULL)  { }
+  
+  //TestCase output is a BrigOperandCompound
+  Ld_Test(std::string& input, StringBuffer* sbuf, Tinst* ref, 
+      BrigOperandImmed* width, T* dest, BrigOperandCompound* comp, BrigOperandAddress* addr, BrigOperandReg* reg=NULL) : 
+    BrigCodeGenTest(input, sbuf),
+    RefInst(ref),
+    OpWidth(width),
+    RefDest(dest),
+    RefSrc_Reg(reg),
+    RefSrc_Addr(addr),
+    RefSrc_Indir(NULL),
+    RefSrc_Comp(comp), 
+    RefSrc_Label(NULL),
+    RefSrc_Function(NULL)  { }
+    
+    Ld_Test(std::string& input, StringBuffer* sbuf, Tinst* ref, 
+            T* dest, BrigOperandLabelRef* src) : 
+    BrigCodeGenTest(input, sbuf),
+    RefInst(ref),
+    OpWidth(NULL),
+    RefDest(dest),
+    RefSrc_Reg(NULL),
+    RefSrc_Addr(NULL),
+    RefSrc_Indir(NULL),
+    RefSrc_Comp(NULL), 
+    RefSrc_Label(src),
+    RefSrc_Function(NULL)  { }
+    
+    Ld_Test(std::string& input, StringBuffer* sbuf, Tinst* ref, 
+            T* dest, BrigOperandFunctionRef* src) : 
+    BrigCodeGenTest(input, sbuf),
+    RefInst(ref),
+    OpWidth(NULL),
+    RefDest(dest),
+    RefSrc_Reg(NULL),
+    RefSrc_Addr(NULL),
+    RefSrc_Indir(NULL),
+    RefSrc_Comp(NULL), 
+    RefSrc_Label(NULL),
+    RefSrc_Function(src)  { }
+   
+  void validate(struct BrigSections* TestOutput){
+    
+    const char* refbuf = reinterpret_cast<const char *>(&RefStr->get()[0]);
+    const char* getbuf = TestOutput->strings;   
+    
+    inst_iterator getcode = TestOutput->code_begin();
+    const Tinst* getinst = (cast<Tinst>(getcode));
+    validate_brig::validate(RefInst, getinst);
+    
+    const BrigOperandBase* getsrc_op;
+    if(OpWidth){
+      const BrigOperandImmed *getwidth = reinterpret_cast <const BrigOperandImmed *> (&(TestOutput->operands[getinst->o_operands[0]]));
+      validate_brig::validate(OpWidth, getwidth);
+      const T *getdest = reinterpret_cast <const T*> (&(TestOutput->operands[getinst->o_operands[1]]));
+      validate_brig::validateOpType<T>(RefDest, refbuf, getdest, getbuf);
+      getsrc_op = reinterpret_cast <const BrigOperandBase*> (&(TestOutput->operands[getinst->o_operands[2]]));
+     } else{
+      const T *getdest = reinterpret_cast <const T*> (&(TestOutput->operands[getinst->o_operands[0]]));
+      validate_brig::validateOpType<T>(RefDest, refbuf, getdest, getbuf);
+      getsrc_op = reinterpret_cast <const BrigOperandBase*> (&(TestOutput->operands[getinst->o_operands[1]]));
+      EXPECT_EQ(0, getinst->o_operands[2]);
+     }
+    
+    if(getsrc_op->kind==BrigEOperandIndirect){
+      const BrigOperandIndirect *getsrc_indir = reinterpret_cast <const BrigOperandIndirect*> (getsrc_op);
+      validate_brig::validate(RefSrc_Indir, getsrc_indir); 
+      
+      if(getsrc_indir->reg){
+        const BrigOperandReg *getsrc_reg = reinterpret_cast <const BrigOperandReg*> (&(TestOutput->operands[getsrc_indir->reg]));
+        validate_brig::validate(RefSrc_Reg, refbuf, getsrc_reg, getbuf); 
+      }             
+    } else if(getsrc_op->kind==BrigEOperandCompound){
+      const BrigOperandCompound *getsrc_comp = reinterpret_cast <const BrigOperandCompound*> (getsrc_op);
+      validate_brig::validate(RefSrc_Comp, getsrc_comp); 
+      
+      const BrigOperandAddress *getsrc_addr = reinterpret_cast <const BrigOperandAddress*> (&(TestOutput->operands[getsrc_comp->name]));
+      validate_brig::validate(RefSrc_Addr, getsrc_addr);      
+      
+      if(getsrc_comp->reg){
+        const BrigOperandReg *getsrc_reg = reinterpret_cast <const BrigOperandReg*> (&(TestOutput->operands[getsrc_comp->reg]));
+        validate_brig::validate(RefSrc_Reg, refbuf, getsrc_reg, getbuf); 
+      }    
+      
+    } else if(getsrc_op->kind==BrigEOperandAddress){
+      const BrigOperandAddress *getsrc_addr = reinterpret_cast <const BrigOperandAddress*> (getsrc_op);
+      validate_brig::validate(RefSrc_Addr, getsrc_addr);      
+    
+    } else if (getsrc_op->kind==BrigEOperandLabelRef){
+      const BrigOperandLabelRef *getsrc_label = reinterpret_cast <const BrigOperandLabelRef*> (getsrc_op);
+      validate_brig::validate(RefSrc_Label, getsrc_label);
+    
+    } else if(getsrc_op->kind==BrigEOperandFunctionRef){
+      const BrigOperandFunctionRef *getsrc_function = reinterpret_cast <const BrigOperandFunctionRef*> (getsrc_op);
+      validate_brig::validate(RefSrc_Function, getsrc_function);
+    }   
+    
+    EXPECT_EQ(0, getinst->o_operands[3]);
+    EXPECT_EQ(0, getinst->o_operands[4]);
+  }
+};
+/*********************** Ld Test ***************************/
+TEST(CodegenTest, Ld_Codegen){
+
+/*********************Common variables**********************/
+  std::string in, op1, op2; 
+  StringBuffer* sbuf = new StringBuffer();
+
+  /*****************************************************************/
+  in.assign( "ld_arg_f32 $s0, [%input];\n");
+  op1.assign("$s0"); sbuf->append(op1); 
+    
+  BrigOperandReg dest1 = {
+    0,
+    BrigEOperandReg,
+    Brigb32,
+    0, 
+    0
+  };
+  dest1.size = sizeof(dest1);  
+  
+  BrigOperandImmed width1 = {
+    0,
+    BrigEOperandImmed,
+    Brigb32,
+    0,
+    {0}  
+  }; 
+  width1.size = sizeof(width1);
+  
+  BrigOperandAddress addr1 = {
+    0,
+    BrigEOperandAddress,
+    Brigb64,
+    0,
+    0  
+  };
+  addr1.size = sizeof(addr1);
+    
+  BrigInstLdSt out1 = {
+    0,                     
+    BrigEInstLdSt,         
+    BrigLd,                
+    Brigf32,               
+    BrigNoPacking,         
+    {0, sizeof(width1), sizeof(width1) + sizeof(dest1), 0, 0},  
+    BrigArgSpace,          
+    BrigRegular,           
+    0                     
+  };
+  out1.size = sizeof(out1);
+    
+  Ld_Test<BrigInstLdSt, BrigOperandReg> TestCase1(in, sbuf, &out1, &width1, &dest1, &addr1);
+  TestCase1.Run_Test(&Ld);  
+  sbuf->clear();
+
+/**********************************************************************************/
+  in.assign( "ld_group_f16 $d5, [100];\n");
+  op1.assign("$d5"); sbuf->append(op1); 
+    
+  BrigOperandReg dest2 = {
+    0,
+    BrigEOperandReg,
+    Brigb64,
+    0, 
+    0
+  };
+  dest2.size = sizeof(dest2);
+
+  BrigOperandImmed width2 = {
+    0,
+    BrigEOperandImmed,
+    Brigb32,
+    0,
+    {0}  
+  }; 
+  width2.size = sizeof(width2);
+   
+  BrigOperandIndirect indir2 = {
+    0,
+    BrigEOperandIndirect,
+    0,
+    Brigb64,
+    0,
+    100
+  };
+  indir2.size = sizeof(indir2);
+
+  BrigInstLdSt out2 = {
+    0,  
+    BrigEInstLdSt,         
+    BrigLd,                
+    Brigf16,               
+    BrigNoPacking,         
+    {0, sizeof(width2), sizeof(width2) + sizeof(dest2), 0, 0},  
+    BrigGroupSpace,        
+    BrigRegular,           
+    0                      
+  };
+  out2.size = sizeof(out2); 
+ 
+  Ld_Test<BrigInstLdSt, BrigOperandReg> TestCase2(in, sbuf, &out2, &width2, &dest2, &indir2, NULL);
+  TestCase2.Run_Test(&Ld);  
+  sbuf->clear();
+
+/**********************************************************************************/
+  in.assign( "ld_f32 $s1, [$d0];\n");
+  op1.assign("$s1"); op2.assign("$d0");
+  sbuf->append(op1); sbuf->append(op2);
+    
+  BrigOperandReg dest3 = {
+    0,
+    BrigEOperandReg,
+    Brigb32,
+    0, 
+    0
+  };
+  dest3.size = sizeof(dest3);
+
+  BrigOperandImmed width3 = {
+    0,
+    BrigEOperandImmed,
+    Brigb32,
+    0,
+    {0}  
+  }; 
+  width3.size = sizeof(width3);
+   
+  BrigOperandIndirect indir3 = {
+    0,
+    BrigEOperandIndirect,
+    sizeof(width3) + sizeof(dest3),
+    Brigb64,
+    0,
+    0
+  };
+  indir3.size = sizeof(indir3);
+
+  BrigOperandReg reg3 = {
+    0,
+    BrigEOperandReg,
+    Brigb64,
+    0, 
+    op1.size() + 1
+  };
+  reg3.size = sizeof(reg3);
+
+  BrigInstLdSt out3 = {
+    0,                     
+    BrigEInstLdSt,         
+    BrigLd,                
+    Brigf32,               
+    BrigNoPacking,         
+    {0, sizeof(width3), sizeof(width3) + sizeof(dest3) + sizeof(reg3), 0, 0},  
+    BrigFlatSpace,         
+    BrigRegular,           
+    0                      
+  };
+  out3.size = sizeof(out3); 
+ 
+  Ld_Test<BrigInstLdSt, BrigOperandReg> TestCase3(in, sbuf, &out3, &width3, &dest3, &indir3, &reg3);
+  TestCase3.Run_Test(&Ld);  
+  sbuf->clear();
+
+/**********************************************************************************/
+  in.assign( "ld_global_dep_u32 $s1, [&x];\n");
+  op1.assign("$s1"); sbuf->append(op1); 
+    
+  BrigOperandReg dest4 = {
+    0,
+    BrigEOperandReg,
+    Brigb32,
+    0, 
+    0
+  };
+  dest4.size = sizeof(dest4);
+
+  BrigOperandImmed width4 = {
+    0,
+    BrigEOperandImmed,
+    Brigb32,
+    0,
+    {0}  
+  }; 
+  width4.size = sizeof(width4);
+   
+  BrigOperandAddress addr4 = {
+    0,
+    BrigEOperandAddress,
+    Brigb64,
+    0,
+    0  
+  };
+  addr4.size = sizeof(addr4);
+ 
+  BrigInstLdSt out4 = {
+    0,                     
+    BrigEInstLdSt,         
+    BrigLd,                
+    Brigu32,               
+    BrigNoPacking,         
+    {0, sizeof(width4), sizeof(width4) + sizeof(dest4), 0, 0},  
+    BrigGlobalSpace,       
+    BrigDep,               
+    0                      
+  };
+  out4.size = sizeof(out4); 
+ 
+  Ld_Test<BrigInstLdSt, BrigOperandReg> TestCase4(in, sbuf, &out4, &width4, &dest4, &addr4);
+  TestCase4.Run_Test(&Ld);  
+  sbuf->clear();
+
+/**********************************************************************************/
+  in.assign( "ld_width(64)_global_f16 $d1, [&x];\n");
+  op1.assign("$d1"); sbuf->append(op1); 
+    
+  BrigOperandReg dest5 = {
+    0,
+    BrigEOperandReg,
+    Brigb64,
+    0, 
+    0
+  };
+  dest5.size = sizeof(dest5);
+
+  BrigOperandImmed width5 = {
+    0,
+    BrigEOperandImmed,
+    Brigb32,
+    0,
+    {64}  
+  }; 
+  width5.size = sizeof(width5);
+   
+  BrigOperandAddress addr5 = {
+    0,
+    BrigEOperandAddress,
+    Brigb64,
+    0,
+    0  
+  };
+  addr5.size = sizeof(addr5);
+ 
+  BrigInstLdSt out5 = {
+    0,                     
+    BrigEInstLdSt,         
+    BrigLd,                
+    Brigf16,               
+    BrigNoPacking,         
+    {0, sizeof(width5), sizeof(width5) + sizeof(dest5), 0, 0},  
+    BrigGlobalSpace,       
+    BrigRegular,               
+    0                      
+  };
+  out5.size = sizeof(out5); 
+ 
+  Ld_Test<BrigInstLdSt, BrigOperandReg> TestCase5(in, sbuf, &out5, &width5, &dest5, &addr5);
+  TestCase5.Run_Test(&Ld);  
+  sbuf->clear();
+
+/**********************************************************************************/
+  in.assign( "ld_global_f32 $s1, [%g][0];\n");
+  op1.assign("$s1"); sbuf->append(op1); 
+    
+  BrigOperandReg dest6 = {
+    0,
+    BrigEOperandReg,
+    Brigb32,
+    0, 
+    0
+  };
+  dest6.size = sizeof(dest6);
+
+  BrigOperandImmed width6 = {
+    0,
+    BrigEOperandImmed,
+    Brigb32,
+    0,
+    {0}  
+  }; 
+  width6.size = sizeof(width6);
+   
+  BrigOperandAddress addr6 = {
+    0,
+    BrigEOperandAddress,
+    Brigb64,
+    0,
+    0  
+  };
+  addr6.size = sizeof(addr6);
+
+  BrigOperandCompound comp6 = {
+    0,  
+    BrigEOperandCompound,
+    Brigb64,
+    0,
+    sizeof(width6) + sizeof(dest6), 
+    0,
+    0
+  };
+  comp6.size = sizeof(comp6);
+ 
+  BrigInstLdSt out6 = {
+    0,                     
+    BrigEInstLdSt,         
+    BrigLd,                
+    Brigf32,               
+    BrigNoPacking,         
+    {0, sizeof(width6), sizeof(width6) + sizeof(dest6) + sizeof(addr6), 0, 0},  
+    BrigGlobalSpace,       
+    BrigRegular,               
+    0                      
+  };
+  out6.size = sizeof(out6); 
+ 
+  Ld_Test<BrigInstLdSt, BrigOperandReg> TestCase6(in, sbuf, &out6, &width6, &dest6, &comp6, &addr6, NULL);
+  TestCase6.Run_Test(&Ld);  
+  sbuf->clear();
+
+/**********************************************************************************/
+  in.assign( "ld_global_u32 $s3, [%g][$s2];\n");
+  op1.assign("$s3"); op2.assign("$s2");
+  sbuf->append(op1); sbuf->append(op2);
+    
+  BrigOperandReg dest7 = {
+    0,
+    BrigEOperandReg,
+    Brigb32,
+    0, 
+    0
+  };
+  dest7.size = sizeof(dest7);
+
+  BrigOperandImmed width7 = {
+    0,
+    BrigEOperandImmed,
+    Brigb32,
+    0,
+    {0}  
+  }; 
+  width7.size = sizeof(width7);
+   
+  BrigOperandAddress addr7 = {
+    0,
+    BrigEOperandAddress,
+    Brigb64,
+    0,
+    0  
+  };
+  addr7.size = sizeof(addr7);
+
+  BrigOperandReg reg7 = {
+    0,
+    BrigEOperandReg,
+    Brigb32,
+    0, 
+    op1.size() + 1
+  };
+  reg7.size = sizeof(reg7);
+
+
+  BrigOperandCompound comp7 = {
+    0,  
+    BrigEOperandCompound,
+    Brigb64,
+    0,
+    sizeof(width7) + sizeof(dest7), 
+    sizeof(width7) + sizeof(dest7) + sizeof(addr7),
+    0
+  };
+  comp7.size = sizeof(comp7);
+ 
+  BrigInstLdSt out7 = {
+    0,                     
+    BrigEInstLdSt,         
+    BrigLd,                
+    Brigu32,               
+    BrigNoPacking,         
+    {0, sizeof(width7), sizeof(width7) + sizeof(dest7) + sizeof(addr7) + sizeof(reg7), 0, 0},  
+    BrigGlobalSpace,       
+    BrigRegular,               
+    0                      
+  };
+  out7.size = sizeof(out7); 
+ 
+  Ld_Test<BrigInstLdSt, BrigOperandReg> TestCase7(in, sbuf, &out7, &width7, &dest7, &comp7, &addr7, &reg7);
+  TestCase7.Run_Test(&Ld);  
+  sbuf->clear();
+
+/**********************************************************************************/
+  in.assign( "ld_global_u32 $s4, [%g][$s2+4];\n");
+  op1.assign("$s4"); op2.assign("$s2");
+  sbuf->append(op1); sbuf->append(op2);
+    
+  BrigOperandReg dest8 = {
+    0,
+    BrigEOperandReg,
+    Brigb32,
+    0, 
+    0
+  };
+  dest8.size = sizeof(dest8);
+
+  BrigOperandImmed width8 = {
+    0,
+    BrigEOperandImmed,
+    Brigb32,
+    0,
+    {0}  
+  }; 
+  width8.size = sizeof(width8);
+   
+  BrigOperandAddress addr8 = {
+    0,
+    BrigEOperandAddress,
+    Brigb64,
+    0,
+    0  
+  };
+  addr8.size = sizeof(addr8);
+
+  BrigOperandReg reg8 = {
+    0,
+    BrigEOperandReg,
+    Brigb32,
+    0, 
+    op1.size() + 1
+  };
+  reg8.size = sizeof(reg8);
+
+  BrigOperandCompound comp8 = {
+    0,  
+    BrigEOperandCompound,
+    Brigb64,
+    0,
+    sizeof(width8) + sizeof(dest8), 
+    sizeof(width8) + sizeof(dest8) + sizeof(addr8),
+    4
+  };
+  comp8.size = sizeof(comp8);
+ 
+  BrigInstLdSt out8 = {
+    0,                     
+    BrigEInstLdSt,         
+    BrigLd,                
+    Brigu32,               
+    BrigNoPacking,         
+    {0, sizeof(width8), sizeof(width8) + sizeof(dest8) + sizeof(addr8) + sizeof(reg8), 0, 0},  
+    BrigGlobalSpace,       
+    BrigRegular,               
+    0                      
+  };
+  out8.size = sizeof(out8); 
+ 
+  Ld_Test<BrigInstLdSt, BrigOperandReg> TestCase8(in, sbuf, &out8, &width8, &dest8, &comp8, &addr8, &reg8);
+  TestCase8.Run_Test(&Ld); 
+  sbuf->clear();
+
+/**********************************************************************************/
+  in.assign( "ld_readonly_s32 $s1, [%tbl][12];\n");
+  op1.assign("$s1"); sbuf->append(op1); 
+    
+  BrigOperandReg dest9 = {
+    0,
+    BrigEOperandReg,
+    Brigb32,
+    0, 
+    0
+  };
+  dest9.size = sizeof(dest9);
+
+  BrigOperandImmed width9 = {
+    0,
+    BrigEOperandImmed,
+    Brigb32,
+    0,
+    {0}  
+  }; 
+  width9.size = sizeof(width9);
+   
+  BrigOperandAddress addr9 = {
+    0,
+    BrigEOperandAddress,
+    Brigb64,
+    0,
+    0  
+  };
+  addr9.size = sizeof(addr9);
+
+  BrigOperandCompound comp9 = {
+    0,  
+    BrigEOperandCompound,
+    Brigb64,
+    0,
+    sizeof(width9) + sizeof(dest9), 
+    0,
+    12
+  };
+  comp9.size = sizeof(comp9);
+ 
+  BrigInstLdSt out9 = {
+    0,                     
+    BrigEInstLdSt,         
+    BrigLd,                
+    Brigs32,               
+    BrigNoPacking,         
+    {0, sizeof(width9), sizeof(width9) + sizeof(dest9) + sizeof(addr9), 0, 0},  
+    BrigReadonlySpace,       
+    BrigRegular,               
+    0                      
+  };
+  out9.size = sizeof(out9); 
+ 
+  Ld_Test<BrigInstLdSt, BrigOperandReg> TestCase9(in, sbuf, &out9, &width9, &dest9, &comp9, &addr9, NULL);
+  TestCase9.Run_Test(&Ld);  
+  sbuf->clear();
+
+/**********************************************************************************/
+  in.assign( "ld_v2_f32 ($s9,$s2), [$s1+3];\n");
+  op1.assign("$s9"); sbuf->append(op1); 
+  op1.assign("$s2"); sbuf->append(op1);
+  op2.assign("$s1"); sbuf->append(op2);
+
+  BrigOperandImmed width10 = {
+    0,
+    BrigEOperandImmed,
+    Brigb32,
+    0,
+    {0}  
+  }; 
+  width10.size = sizeof(width10);
+
+  BrigOperandReg reg_v1 = {
+    0,
+    BrigEOperandReg,
+    Brigb32,
+    0, 
+    0
+  };
+  reg_v1.size = sizeof(reg_v1);
+
+  BrigOperandReg reg_v2 = {
+    0,
+    BrigEOperandReg,
+    Brigb32,
+    0, 
+    op1.size() + 1
+  };
+  reg_v2.size = sizeof(reg_v2);
+
+  BrigOperandRegV2 dest10 = {
+    0,
+    BrigEOperandRegV2,
+    Brigb32,
+    0,
+    {sizeof(width10), sizeof(width10) + sizeof(reg_v1)}
+  };
+  dest10.size = sizeof(dest10);
+
+  BrigOperandReg reg10 = {
+    0,
+    BrigEOperandReg,
+    Brigb32,
+    0, 
+    2 * (op1.size() + 1)
+  };
+  reg10.size = sizeof(reg10);
+   
+  BrigOperandIndirect indir10 = {
+    0,
+    BrigEOperandIndirect,
+    sizeof(width10) + sizeof(reg_v1) + sizeof (reg_v2) + sizeof(dest10),
+    Brigb64,
+    0,
+    3
+  };
+  indir10.size = sizeof(indir10);
+
+  BrigInstLdSt out10 = {
+    0,                     
+    BrigEInstLdSt,         
+    BrigLd,                
+    Brigf32,               
+    BrigNoPacking,         
+    {0, sizeof(width10) + sizeof(reg_v1) + sizeof(reg_v2), 
+     sizeof(width10) + sizeof(reg_v1) + sizeof (reg_v2) + sizeof(dest10) + sizeof(reg10), 0, 0},  
+    BrigFlatSpace,       
+    BrigRegular,               
+    0                      
+  };
+  out10.size = sizeof(out10); 
+
+  Ld_Test<BrigInstLdSt, BrigOperandRegV2> TestCase10(in, sbuf, &out10, &width10, &dest10, &indir10, &reg10);
+  TestCase10.Run_Test(&Ld);  
+  sbuf->clear();
+
+/**********************************************************************************/
+  in.assign( "ld_v4_f64 ($d1,$d3,$d2,$d5), [&x];\n");
+  op1.assign("$d1"); sbuf->append(op1); 
+  op1.assign("$d3"); sbuf->append(op1);
+  op1.assign("$d2"); sbuf->append(op1);
+  op1.assign("$d5"); sbuf->append(op1);
+
+  BrigOperandImmed width11 = {
+    0,
+    BrigEOperandImmed,
+    Brigb32,
+    0,
+    {0}  
+  }; 
+  width11.size = sizeof(width11);
+
+  BrigOperandReg regv1_11 = {
+    0,
+    BrigEOperandReg,
+    Brigb64,
+    0, 
+    0
+  };
+  regv1_11.size = sizeof(regv1_11);
+
+  BrigOperandReg regv2_11 = {
+    0,
+    BrigEOperandReg,
+    Brigb64,
+    0, 
+    op1.size() + 1
+  };
+  regv2_11.size = sizeof(regv2_11);
+
+  BrigOperandReg regv3_11 = {
+    0,
+    BrigEOperandReg,
+    Brigb64,
+    0, 
+    2 * (op1.size() + 1)
+  };
+  regv3_11.size = sizeof(regv3_11);
+
+  BrigOperandReg regv4_11 = {
+    0,
+    BrigEOperandReg,
+    Brigb64,
+    0, 
+    3 * (op1.size() + 1)
+  };
+  regv4_11.size = sizeof(regv4_11);
+
+  BrigOperandRegV4 dest11 = {
+    0,
+    BrigEOperandRegV4,
+    Brigb64,
+    0,
+    {sizeof(width11), sizeof(width11) + sizeof(regv1_11), sizeof(width11) + sizeof(regv1_11) + sizeof(regv2_11), 
+     sizeof(width11) + sizeof(regv1_11) + sizeof(regv2_11) + sizeof(regv3_11)}
+  };
+  dest11.size = sizeof(dest11);
+
+  BrigOperandAddress addr11 = {
+    0,
+    BrigEOperandAddress,
+    Brigb64,
+    0,
+    0  
+  };
+  addr11.size = sizeof(addr11);
+
+  BrigInstLdSt out11 = {
+    0,                     
+    BrigEInstLdSt,         
+    BrigLd,                
+    Brigf64,               
+    BrigNoPacking,         
+    {0, sizeof(width11) + sizeof(regv1_11) + sizeof(regv2_11) + sizeof(regv3_11) + sizeof(regv4_11), 
+     sizeof(width11) + sizeof(regv1_11) + sizeof(regv2_11) + sizeof(regv3_11) + sizeof(regv4_11) + sizeof(dest11), 0, 0},  
+    BrigFlatSpace,       
+    BrigRegular,               
+    0                      
+  };
+  out11.size = sizeof(out11);
+ 
+  Ld_Test<BrigInstLdSt, BrigOperandRegV4> TestCase11(in, sbuf, &out11, &width11, &dest11, &addr11);
+  TestCase11.Run_Test(&Ld);  
+  sbuf->clear();
+
+/**********************************************************************************/
+  in.assign( "ld_width(64)_readonly_v4_f32 ($s0,$s3,$s9,$s1), [%tbl][2];\n");
+  op1.assign("$s0"); sbuf->append(op1); 
+  op1.assign("$s3"); sbuf->append(op1);
+  op1.assign("$s9"); sbuf->append(op1);
+  op1.assign("$s1"); sbuf->append(op1);
+
+  BrigOperandImmed width12 = {
+    0,
+    BrigEOperandImmed,
+    Brigb32,
+    0,
+    {64}  
+  }; 
+  width12.size = sizeof(width12);
+
+  BrigOperandReg regv1_12 = {
+    0,
+    BrigEOperandReg,
+    Brigb32,
+    0, 
+    0
+  };
+  regv1_12.size = sizeof(regv1_12);
+
+  BrigOperandReg regv2_12 = {
+    0,
+    BrigEOperandReg,
+    Brigb32,
+    0, 
+    op1.size() + 1
+  };
+  regv2_12.size = sizeof(regv2_12);
+
+  BrigOperandReg regv3_12 = {
+    0,
+    BrigEOperandReg,
+    Brigb32,
+    0, 
+    2 * (op1.size() + 1)
+  };
+  regv3_12.size = sizeof(regv3_12);
+
+  BrigOperandReg regv4_12 = {
+    0,
+    BrigEOperandReg,
+    Brigb32,
+    0, 
+    3 * (op1.size() + 1)
+  };
+  regv4_12.size = sizeof(regv4_12);
+
+  BrigOperandRegV4 dest12 = {
+    0,
+    BrigEOperandRegV4,
+    Brigb32,
+    0,
+    {sizeof(width12), sizeof(width12) + sizeof(regv1_12), 
+     sizeof(width12) + sizeof(regv1_12) + sizeof(regv2_12), 
+     sizeof(width12) + sizeof(regv1_12) + sizeof(regv2_12) + sizeof(regv3_12)}
+  };
+  dest12.size = sizeof(dest12);
+   
+  BrigOperandAddress addr12 = {
+    0,
+    BrigEOperandAddress,
+    Brigb64,
+    0,
+    0  
+  };
+  addr12.size = sizeof(addr12);
+
+  BrigOperandCompound comp12 = {
+    0,  
+    BrigEOperandCompound,
+    Brigb64,
+    0,
+    sizeof(width12) + sizeof(regv1_12) + sizeof(regv2_12) + sizeof(regv3_12) + sizeof(regv4_12) + sizeof(dest12),
+    0,
+    2
+  };
+  comp12.size = sizeof(comp12);
+
+  BrigInstLdSt out12 = {
+    0,                     
+    BrigEInstLdSt,         
+    BrigLd,                
+    Brigf32,               
+    BrigNoPacking,         
+    {0, sizeof(width12), 
+    sizeof(width12) + sizeof(regv1_12) + sizeof(regv2_12) + sizeof(regv3_12) + sizeof(regv4_12) + sizeof(dest12) + sizeof(addr12), 0, 0},  
+     BrigReadonlySpace,        
+    BrigRegular,               
+    0                      
+  };
+  out12.size = sizeof(out12);
+
+  Ld_Test<BrigInstLdSt, BrigOperandRegV4> TestCase12(in, sbuf, &out12, &width12, &dest12, &comp12, &addr12, NULL);
+  TestCase12.Run_Test(&Ld);  
+  sbuf->clear();
+
+/******************************  End of tests *****************************************/
+  delete sbuf;
+}
+
+TEST(CodegenTest, Lda_Codegen){
+
+/*********************Common variables**********************/
+  std::string in, op1, op2; 
+  StringBuffer* sbuf = new StringBuffer();
+
+  /*****************************************************************/
+  in.assign( "lda_u32 $s1, [%loc];\n");
+  op1.assign("$s1"); 
+  sbuf->append(op1); 
+    
+  BrigOperandReg dest1 = {
+    0,
+    BrigEOperandReg,
+    Brigb32,
+    0, 
+    0
+  };
+  dest1.size = sizeof(dest1);
+   
+  BrigOperandAddress addr1 = {
+    0,
+    BrigEOperandAddress,
+    Brigb64,
+    0,
+    0  
+  };
+  addr1.size = sizeof(addr1);
+ 
+  BrigInstBase out1 = {
+    0,
+    BrigEInstBase, 
+    BrigLda,
+    Brigu32,
+    BrigNoPacking,
+    {0, sizeof(dest1), 0, 0, 0}
+  };  
+  out1.size = sizeof(out1);
+ 
+  Ld_Test<BrigInstBase, BrigOperandReg> TestCase1(in, sbuf, &out1, NULL, &dest1, &addr1);
+  TestCase1.Run_Test(&Lda);  
+  sbuf->clear();
+}
+  
+}
+}