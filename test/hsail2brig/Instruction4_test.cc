<<<<<<< HEAD
#include <iostream>
#include <string>

#include "gtest/gtest.h"
#include "tokens.h"
#include "lexer.h"
#include "parser.h"
#include "brig.h"
#include "error_reporter.h"
#include "context.h"
#include "parser_wrapper.h"
#include "../codegen_test.h"

namespace hsa{
namespace brig{

template <typename T, typename T1, typename T2, typename T3, typename T4> class Instruction4Opcode_Test : public BrigCodeGenTest{
private:

  //Instruction in .code buffer
  const T* RefInst;
  //Operands in .operands buffer
  const T1* RefDest;
  const T2* RefSrc1;
  const T3* RefSrc2;
  const T4* RefSrc3;

public:
  Instruction4Opcode_Test(std::string& in, StringBuffer* sbuf, T* ref, T1* Dest, T2* Src1, T3* Src2, T4* Src3) :
    BrigCodeGenTest(in, sbuf),
    RefInst(ref),
    RefDest(Dest),
    RefSrc1(Src1),
    RefSrc2(Src2),
    RefSrc3(Src3)  { }

   void Run_Test(int (*Rule)(Context*)){  
    Buffer* code = new Buffer();
    Buffer* oper = new Buffer();
    code->append(RefInst);
    oper->append(RefDest);
    oper->append(RefSrc1);
    oper->append(RefSrc2);
    oper->append(RefSrc3);
    
    struct BrigSections RefOutput(reinterpret_cast<const char *>(&RefStr->get()[0]), 
      NULL, reinterpret_cast<const char *>(&code->get()[0]), 
      reinterpret_cast<const char *>(&oper->get()[0]), NULL, 
      RefStr->size(), (size_t)0, code->size(), oper->size(), (size_t)0);    
    
    Parse_Validate(Rule, &RefOutput);
    delete code;
    delete oper;
  }  
 };

TEST(CodegenTest,Instruction4Op_CodeGen){
  /********************************** Common variables used by all tests******************************/
  //To keep the stack footprint low

  std:: string in; std::string op1, op2, op3, op4;
  StringBuffer* symbols;

  BrigOperandReg reg1, reg2, reg3, reg4;
  // BrigOperandWaveSz wav;
  BrigOperandImmed imm2, imm3, imm4;


  /************************************* Test Case 1 reg reg reg reg ************************************/
  // extract must follow :
  // The first source src0 and the destination dest must be the size specified in the type.
  // The remaining sources (src1 and src2) must be 32-bit registers

  symbols = new StringBuffer();
  in.assign( "extract_b32 $s1, $s0, $s3,$s2; \n");
  op1.assign("$s1"); op2.assign("$s0"); op3.assign("$s3"); op4.assign("$s2");
  symbols->append(op1); symbols->append(op2); symbols->append(op3); symbols->append(op4);

  BrigInstBase out1 = {
    0,
    BrigEInstBase,
    BrigExtract,
    Brigb32,
    BrigNoPacking,
    {0,
     sizeof(reg1),
     sizeof(reg1) + sizeof(reg2),
     sizeof(reg1) + sizeof(reg2) + sizeof(reg3), 0}
  };
  out1.size = sizeof(out1);

  reg1.size = sizeof(reg1);
  reg1.kind = BrigEOperandReg;
  reg1.type = Brigb32;
  reg1.reserved = 0;
  reg1.s_name = 0;

  reg2.size = sizeof(reg2);
  reg2.kind = BrigEOperandReg;
  reg2.type = Brigb32;
  reg2.reserved = 0;
  reg2.s_name = op1.size() + 1;

  reg3.size = sizeof(reg3);
  reg3.kind = BrigEOperandReg;
  reg3.type = Brigb32;
  reg3.reserved = 0;
  reg3.s_name = op1.size() + op2.size() + 2;

  reg4.size = sizeof(reg4);
  reg4.kind = BrigEOperandReg;
  reg4.type = Brigb32;
  reg4.reserved = 0;
  reg4.s_name = op1.size() + op2.size() + op3.size() + 3;

  Instruction4Opcode_Test<BrigInstBase, BrigOperandReg, BrigOperandReg, BrigOperandReg, BrigOperandReg>
            TestCase1(in, symbols, &out1, &reg1, &reg2, &reg3, &reg4);
  TestCase1.Run_Test(&Instruction4);
  symbols->clear();

  /************************************* Test Case 2 reg reg reg immed************************************/
  in.assign( "extract_b64 $d1, $d0, $s3, $s2; \n");
  op1.assign("$d1"); op2.assign("$d0"); op3.assign("$s3"); op4.assign("$s2");
  symbols->append(op1); symbols->append(op2); symbols->append(op3); symbols->append(op4);

  BrigInstBase out2 = {
    0,
    BrigEInstBase,
    BrigExtract,
    Brigb64,
    BrigNoPacking,
    {0,
     sizeof(reg1),
     sizeof(reg1) + sizeof(reg2),
     sizeof(reg1) + sizeof(reg2) + sizeof(reg3), 0}
  };
  out2.size = sizeof(out2);

  reg1.size = sizeof(reg1);
  reg1.kind = BrigEOperandReg;
  reg1.type = Brigb64;
  reg1.reserved = 0;
  reg1.s_name = 0;

  reg2.size = sizeof(reg2);
  reg2.kind = BrigEOperandReg;
  reg2.type = Brigb64;
  reg2.reserved = 0;
  reg2.s_name = op1.size() + 1;

  reg3.size = sizeof(reg3);
  reg3.kind = BrigEOperandReg;
  reg3.type = Brigb32;
  reg3.reserved = 0;
  reg3.s_name = op1.size() + op2.size() + 2;

  reg4.size = sizeof(reg4);
  reg4.kind = BrigEOperandReg;
  reg4.type = Brigb32;
  reg4.reserved = 0;
  reg4.s_name = op1.size() + op2.size() + op3.size() + 3;

  Instruction4Opcode_Test<BrigInstBase, BrigOperandReg, BrigOperandReg, BrigOperandReg, BrigOperandReg>
            TestCase2(in, symbols, &out2, &reg1, &reg2, &reg3, &reg4);
  TestCase2.Run_Test(&Instruction4);
  symbols->clear();

/************************************* Test Case 3 reg imm reg reg************************************/
  in.assign( "extract_b32 $s1, 0x12345678, $s3, $s2; \n");
  op1.assign("$s1"); op2.assign("$s3"); op3.assign("$s2");
  symbols->append(op1); symbols->append(op2); symbols->append(op3);

  BrigInstBase out3 = {
    0,
    BrigEInstBase,
    BrigExtract,
    Brigb32,
    BrigNoPacking,
    {0,
     sizeof(reg1),
     sizeof(reg1) + sizeof(imm2),
     sizeof(reg1) + sizeof(imm2) + sizeof(reg3), 0}
  };
  out3.size = sizeof(out3);

  reg1.size = sizeof(reg1);
  reg1.kind = BrigEOperandReg;
  reg1.type = Brigb32;
  reg1.reserved = 0;
  reg1.s_name = 0;

  memset(&imm2, 0, sizeof(imm2));
  imm2.size = sizeof(imm2);
  imm2.kind = BrigEOperandImmed;
  imm2.type = Brigb32;
  imm2.reserved = 0;
  imm2.bits.u = 0x12345678;

  reg3.size = sizeof(reg3);
  reg3.kind = BrigEOperandReg;
  reg3.type = Brigb32;
  reg3.reserved = 0;
  reg3.s_name = op1.size() + 1;

  reg4.size = sizeof(reg4);
  reg4.kind = BrigEOperandReg;
  reg4.type = Brigb32;
  reg4.reserved = 0;
  reg4.s_name = op1.size() + op2.size() + 2;

  Instruction4Opcode_Test<BrigInstBase, BrigOperandReg, BrigOperandImmed, BrigOperandReg, BrigOperandReg>
            TestCase3(in, symbols, &out3, &reg1, &imm2, &reg3, &reg4);
  TestCase3.Run_Test(&Instruction4);
  symbols->clear();

/************************************* Test Case 4 reg reg reg reg************************************/
  in.assign( "bitselect_b32 $s1, $s0, $s3,$s2; \n");
  op1.assign("$s1"); op2.assign("$s0"); op3.assign("$s3"); op4.assign("$s2");
  symbols->append(op1); symbols->append(op2); symbols->append(op3); symbols->append(op4);

  BrigInstBase out4 = {
    0,
    BrigEInstBase,
    BrigBitSelect,
    Brigb32,
    BrigNoPacking,
    {0,
     sizeof(reg1),
     sizeof(reg1) + sizeof(reg2),
     sizeof(reg1) + sizeof(reg2) + sizeof(reg3), 0}
  };
  out4.size = sizeof(out4);

  reg1.size = sizeof(reg1);
  reg1.kind = BrigEOperandReg;
  reg1.type = Brigb32;
  reg1.reserved = 0;
  reg1.s_name = 0;

  reg2.size = sizeof(reg2);
  reg2.kind = BrigEOperandReg;
  reg2.type = Brigb32;
  reg2.reserved = 0;
  reg2.s_name = op1.size() + 1;

  reg3.size = sizeof(reg3);
  reg3.kind = BrigEOperandReg;
  reg3.type = Brigb32;
  reg3.reserved = 0;
  reg3.s_name = op1.size() + op2.size() + 2;

  reg4.size = sizeof(reg4);
  reg4.kind = BrigEOperandReg;
  reg4.type = Brigb32;
  reg4.reserved = 0;
  reg4.s_name = op1.size() + op2.size() + op3.size() + 3;

  Instruction4Opcode_Test<BrigInstBase, BrigOperandReg, BrigOperandReg, BrigOperandReg, BrigOperandReg>
            TestCase4(in, symbols, &out4, &reg1, &reg2, &reg3, &reg4);
  TestCase4.Run_Test(&Instruction4);
  symbols->clear();

/************************************* Test Case 5 reg reg reg immed************************************/
  in.assign( "bitselect_b64 $d1, $d0, $d3, 33; \n");
  op1.assign("$d1"); op2.assign("$d0"); op3.assign("$d3");
  symbols->append(op1); symbols->append(op2);  symbols->append(op3);

  BrigInstBase out5 = {
    0,
    BrigEInstBase,
    BrigBitSelect,
    Brigb64,
    BrigNoPacking,
    {0,
     sizeof(reg1),
     sizeof(reg1) + sizeof(reg2),
     sizeof(reg1) + sizeof(reg2) + sizeof(reg3), 0}
  };
  out5.size = sizeof(out5);

  reg1.size = sizeof(reg1);
  reg1.kind = BrigEOperandReg;
  reg1.type = Brigb64;
  reg1.reserved = 0;
  reg1.s_name = 0;

  reg2.size = sizeof(reg2);
  reg2.kind = BrigEOperandReg;
  reg2.type = Brigb64;
  reg2.reserved = 0;
  reg2.s_name = op1.size() + 1;

  reg3.size = sizeof(reg3);
  reg3.kind = BrigEOperandReg;
  reg3.type = Brigb64;
  reg3.reserved = 0;
  reg3.s_name = op1.size() + op2.size()  + 2;

  memset(&imm4, 0, sizeof(imm4));
  imm4.size = sizeof(imm4);
  imm4.kind = BrigEOperandImmed;
  imm4.type = Brigb64;
  imm4.reserved = 0;
  imm4.bits.u = 33;

  Instruction4Opcode_Test<BrigInstBase, BrigOperandReg, BrigOperandReg, BrigOperandReg, BrigOperandImmed>
            TestCase5(in, symbols, &out5, &reg1, &reg2, &reg3, &imm4);
  TestCase5.Run_Test(&Instruction4);
  symbols->clear();

/************************************* Test Case 6 reg reg reg reg************************************/
  in.assign( "insert_b32 $s1, $s0, $s3,$s2; \n");
  op1.assign("$s1"); op2.assign("$s0"); op3.assign("$s3"); op4.assign("$s2");
  symbols->append(op1); symbols->append(op2); symbols->append(op3); symbols->append(op4);

  BrigInstBase out6 = {
    0,
    BrigEInstBase,
    BrigInsert,
    Brigb32,
    BrigNoPacking,
    {0,
     sizeof(reg1),
     sizeof(reg1) + sizeof(reg2),
     sizeof(reg1) + sizeof(reg2) + sizeof(reg3), 0}
  };
  out6.size = sizeof(out6);

  reg1.size = sizeof(reg1);
  reg1.kind = BrigEOperandReg;
  reg1.type = Brigb32;
  reg1.reserved = 0;
  reg1.s_name = 0;

  reg2.size = sizeof(reg2);
  reg2.kind = BrigEOperandReg;
  reg2.type = Brigb32;
  reg2.reserved = 0;
  reg2.s_name = op1.size() + 1;

  reg3.size = sizeof(reg3);
  reg3.kind = BrigEOperandReg;
  reg3.type = Brigb32;
  reg3.reserved = 0;
  reg3.s_name = op1.size() + op2.size() + 2;

  reg4.size = sizeof(reg4);
  reg4.kind = BrigEOperandReg;
  reg4.type = Brigb32;
  reg4.reserved = 0;
  reg4.s_name = op1.size() + op2.size() + op3.size() + 3;

  Instruction4Opcode_Test<BrigInstBase, BrigOperandReg, BrigOperandReg, BrigOperandReg, BrigOperandReg>
            TestCase6(in, symbols, &out6, &reg1, &reg2, &reg3, &reg4);
  TestCase6.Run_Test(&Instruction4);
  symbols->clear();

/************************************* Test Case 7 reg reg immed immed************************************/
  in.assign( "insert_b64 $d1, $d0, 10, 33; \n");
  op1.assign("$d1"); op2.assign("$d0");
  symbols->append(op1); symbols->append(op2);

  BrigInstBase out7 = {
    0,
    BrigEInstBase,
    BrigInsert,
    Brigb64,
    BrigNoPacking,
    {0,
     sizeof(reg1),
     sizeof(reg1) + sizeof(reg2),
     sizeof(reg1) + sizeof(reg2) + sizeof(imm3), 0}
  };
  out7.size = sizeof(out7);

  reg1.size = sizeof(reg1);
  reg1.kind = BrigEOperandReg;
  reg1.type = Brigb64;
  reg1.reserved = 0;
  reg1.s_name = 0;

  reg2.size = sizeof(reg2);
  reg2.kind = BrigEOperandReg;
  reg2.type = Brigb64;
  reg2.reserved = 0;
  reg2.s_name = op1.size() + 1;

  memset(&imm3, 0, sizeof(imm3));
  imm3.size = sizeof(imm3);
  imm3.kind = BrigEOperandImmed;
  imm3.type = Brigb64;
  imm3.reserved = 0;
  imm3.bits.u = 10;

  memset(&imm4, 0, sizeof(imm4));
  imm4.size = sizeof(imm4);
  imm4.kind = BrigEOperandImmed;
  imm4.type = Brigb64;
  imm4.reserved = 0;
  imm4.bits.u = 33;

  Instruction4Opcode_Test<BrigInstBase, BrigOperandReg, BrigOperandReg, BrigOperandImmed, BrigOperandImmed>
            TestCase7(in, symbols, &out7, &reg1, &reg2, &imm3, &imm4);
  TestCase7.Run_Test(&Instruction4);
  symbols->clear();

/************************************* Test Case 8 reg immed immed immed************************************/
  in.assign( "insert_b32 $s1, 0x12345678, 8, 16; \n");
  op1.assign("$s1");
  symbols->append(op1);

  BrigInstBase out8 = {
    0,
    BrigEInstBase,
    BrigInsert,
    Brigb32,
    BrigNoPacking,
    {0,
     sizeof(reg1),
     sizeof(reg1) + sizeof(imm2),
     sizeof(reg1) + sizeof(imm2) + sizeof(imm3), 0}
  };
  out8.size = sizeof(out8);

  reg1.size = sizeof(reg1);
  reg1.kind = BrigEOperandReg;
  reg1.type = Brigb32;
  reg1.reserved = 0;
  reg1.s_name = 0;

  memset(&imm2, 0, sizeof(imm2));
  imm2.size = sizeof(imm2);
  imm2.kind = BrigEOperandImmed;
  imm2.type = Brigb32;
  imm2.reserved = 0;
  imm2.bits.u = 0x12345678;

  memset(&imm3, 0, sizeof(imm3));
  imm3.size = sizeof(imm3);
  imm3.kind = BrigEOperandImmed;
  imm3.type = Brigb32;
  imm3.reserved = 0;
  imm3.bits.u = 8;

  memset(&imm4, 0, sizeof(imm4));
  imm4.size = sizeof(imm4);
  imm4.kind = BrigEOperandImmed;
  imm4.type = Brigb32;
  imm4.reserved = 0;
  imm4.bits.u = 16;

  Instruction4Opcode_Test<BrigInstBase, BrigOperandReg, BrigOperandImmed, BrigOperandImmed, BrigOperandImmed>
            TestCase8(in, symbols, &out8, &reg1, &imm2, &imm3, &imm4);
  TestCase8.Run_Test(&Instruction4);
  symbols->clear();

/************************************* Test Case 9 reg reg reg reg************************************/
  in.assign( "bitalign_b32 $s1, $s0, $s3, $s2; \n");
  op1.assign("$s1"); op2.assign("$s0"); op3.assign("$s3"); op4.assign("$s2");
  symbols->append(op1); symbols->append(op2); symbols->append(op3); symbols->append(op4);

  BrigInstBase out9 = {
    0,
    BrigEInstBase,
    BrigBitAlign,
    Brigb32,
    BrigNoPacking,
    {0,
     sizeof(reg1),
     sizeof(reg1) + sizeof(reg2),
     sizeof(reg1) + sizeof(reg2) + sizeof(reg3), 0}
  };
  out9.size = sizeof(out9);

  reg1.size = sizeof(reg1);
  reg1.kind = BrigEOperandReg;
  reg1.type = Brigb32;
  reg1.reserved = 0;
  reg1.s_name = 0;

  reg2.size = sizeof(reg2);
  reg2.kind = BrigEOperandReg;
  reg2.type = Brigb32;
  reg2.reserved = 0;
  reg2.s_name = op1.size() + 1;

  reg3.size = sizeof(reg3);
  reg3.kind = BrigEOperandReg;
  reg3.type = Brigb32;
  reg3.reserved = 0;
  reg3.s_name = op1.size() + op2.size() + 2;

  reg4.size = sizeof(reg4);
  reg4.kind = BrigEOperandReg;
  reg4.type = Brigb32;
  reg4.reserved = 0;
  reg4.s_name = op1.size() + op2.size() + op3.size() + 3;

  Instruction4Opcode_Test<BrigInstBase, BrigOperandReg, BrigOperandReg, BrigOperandReg, BrigOperandReg>
            TestCase9(in, symbols, &out9, &reg1, &reg2, &reg3, &reg4);
  TestCase9.Run_Test(&Instruction4);
  symbols->clear();

/************************************* Test Case 10 reg reg reg immed************************************/
  in.assign( "bitalign_b32 $s1, $s0, $s3, 16; \n");
  op1.assign("$s1"); op2.assign("$s0"); op3.assign("$s3");
  symbols->append(op1); symbols->append(op2); symbols->append(op3);

  BrigInstBase out10 = {
    0,
    BrigEInstBase,
    BrigBitAlign,
    Brigb32,
    BrigNoPacking,
    {0,
     sizeof(reg1),
     sizeof(reg1) + sizeof(reg2),
     sizeof(reg1) + sizeof(reg2) + sizeof(reg3), 0}
  };
  out10.size = sizeof(out10);

  reg1.size = sizeof(reg1);
  reg1.kind = BrigEOperandReg;
  reg1.type = Brigb32;
  reg1.reserved = 0;
  reg1.s_name = 0;

  reg2.size = sizeof(reg2);
  reg2.kind = BrigEOperandReg;
  reg2.type = Brigb32;
  reg2.reserved = 0;
  reg2.s_name = op1.size() + 1;

  reg3.size = sizeof(reg3);
  reg3.kind = BrigEOperandReg;
  reg3.type = Brigb32;
  reg3.reserved = 0;
  reg3.s_name = op1.size() + op2.size() + 2;

  memset(&imm4, 0, sizeof(imm4));
  imm4.size = sizeof(imm4);
  imm4.kind = BrigEOperandImmed;
  imm4.type = Brigb32;
  imm4.reserved = 0;
  imm4.bits.u = 16;

  Instruction4Opcode_Test<BrigInstBase, BrigOperandReg, BrigOperandReg, BrigOperandReg, BrigOperandImmed>
            TestCase10(in, symbols, &out10, &reg1, &reg2, &reg3, &imm4);
  TestCase10.Run_Test(&Instruction4);
  symbols->clear();

/************************************* Test Case 11 reg reg reg reg************************************/
  in.assign( "bytealign_b32 $s1, $s0, $s3, $s2; \n");
  op1.assign("$s1"); op2.assign("$s0"); op3.assign("$s3"); op4.assign("$s2");
  symbols->append(op1); symbols->append(op2); symbols->append(op3); symbols->append(op4);

  BrigInstBase out11 = {
    0,
    BrigEInstBase,
    BrigByteAlign,
    Brigb32,
    BrigNoPacking,
    {0,
     sizeof(reg1),
     sizeof(reg1) + sizeof(reg2),
     sizeof(reg1) + sizeof(reg2) + sizeof(reg3), 0}
  };
  out11.size = sizeof(out11);

  reg1.size = sizeof(reg1);
  reg1.kind = BrigEOperandReg;
  reg1.type = Brigb32;
  reg1.reserved = 0;
  reg1.s_name = 0;

  reg2.size = sizeof(reg2);
  reg2.kind = BrigEOperandReg;
  reg2.type = Brigb32;
  reg2.reserved = 0;
  reg2.s_name = op1.size() + 1;

  reg3.size = sizeof(reg3);
  reg3.kind = BrigEOperandReg;
  reg3.type = Brigb32;
  reg3.reserved = 0;
  reg3.s_name = op1.size() + op2.size() + 2;

  reg4.size = sizeof(reg4);
  reg4.kind = BrigEOperandReg;
  reg4.type = Brigb32;
  reg4.reserved = 0;
  reg4.s_name = op1.size() + op2.size() + op3.size() + 3;

  Instruction4Opcode_Test<BrigInstBase, BrigOperandReg, BrigOperandReg, BrigOperandReg, BrigOperandReg>
            TestCase11(in, symbols, &out11, &reg1, &reg2, &reg3, &reg4);
  TestCase11.Run_Test(&Instruction4);
  symbols->clear();

/************************************* Test Case 12 reg reg reg immed************************************/
  in.assign( "bytealign_b32 $s1, $s0, $s3, 2; \n");
  op1.assign("$s1"); op2.assign("$s0"); op3.assign("$s3");
  symbols->append(op1); symbols->append(op2); symbols->append(op3);

  BrigInstBase out12 = {
    0,
    BrigEInstBase,
    BrigByteAlign,
    Brigb32,
    BrigNoPacking,
    {0,
     sizeof(reg1),
     sizeof(reg1) + sizeof(reg2),
     sizeof(reg1) + sizeof(reg2) + sizeof(reg3), 0}
  };
  out12.size = sizeof(out12);

  reg1.size = sizeof(reg1);
  reg1.kind = BrigEOperandReg;
  reg1.type = Brigb32;
  reg1.reserved = 0;
  reg1.s_name = 0;

  reg2.size = sizeof(reg2);
  reg2.kind = BrigEOperandReg;
  reg2.type = Brigb32;
  reg2.reserved = 0;
  reg2.s_name = op1.size() + 1;

  reg3.size = sizeof(reg3);
  reg3.kind = BrigEOperandReg;
  reg3.type = Brigb32;
  reg3.reserved = 0;
  reg3.s_name = op1.size() + op2.size() + 2;

  memset(&imm4, 0, sizeof(imm4));
  imm4.size = sizeof(imm4);
  imm4.kind = BrigEOperandImmed;
  imm4.type = Brigb32;
  imm4.reserved = 0;
  imm4.bits.u = 2;

  Instruction4Opcode_Test<BrigInstBase, BrigOperandReg, BrigOperandReg, BrigOperandReg, BrigOperandImmed>
            TestCase12(in, symbols, &out12, &reg1, &reg2, &reg3, &imm4);
  TestCase12.Run_Test(&Instruction4);
  symbols->clear();

/************************************* Test Case 13 reg reg reg reg************************************/
  in.assign( "lerp_b32 $s1, $s0, $s3, $s2; \n");
  op1.assign("$s1"); op2.assign("$s0"); op3.assign("$s3"); op4.assign("$s2");
  symbols->append(op1); symbols->append(op2); symbols->append(op3); symbols->append(op4);

  BrigInstBase out13 = {
    0,
    BrigEInstBase,
    BrigLerp,
    Brigb32,
    BrigNoPacking,
    {0,
     sizeof(reg1),
     sizeof(reg1) + sizeof(reg2),
     sizeof(reg1) + sizeof(reg2) + sizeof(reg3), 0}
  };
  out13.size = sizeof(out13);

  reg1.size = sizeof(reg1);
  reg1.kind = BrigEOperandReg;
  reg1.type = Brigb32;
  reg1.reserved = 0;
  reg1.s_name = 0;

  reg2.size = sizeof(reg2);
  reg2.kind = BrigEOperandReg;
  reg2.type = Brigb32;
  reg2.reserved = 0;
  reg2.s_name = op1.size() + 1;

  reg3.size = sizeof(reg3);
  reg3.kind = BrigEOperandReg;
  reg3.type = Brigb32;
  reg3.reserved = 0;
  reg3.s_name = op1.size() + op2.size() + 2;

  reg4.size = sizeof(reg4);
  reg4.kind = BrigEOperandReg;
  reg4.type = Brigb32;
  reg4.reserved = 0;
  reg4.s_name = op1.size() + op2.size() + op3.size() + 3;

  Instruction4Opcode_Test<BrigInstBase, BrigOperandReg, BrigOperandReg, BrigOperandReg, BrigOperandReg>
            TestCase13(in, symbols, &out13, &reg1, &reg2, &reg3, &reg4);
  TestCase13.Run_Test(&Instruction4);
  symbols->clear();

/************************************* Test Case 14 reg reg reg immed************************************/
  in.assign( "lerp_b32 $s1, $s0, $s3, 0x12121212; \n");
  op1.assign("$s1"); op2.assign("$s0"); op3.assign("$s3");
  symbols->append(op1); symbols->append(op2); symbols->append(op3);

  BrigInstBase out14 = {
    0,
    BrigEInstBase,
    BrigLerp,
    Brigb32,
    BrigNoPacking,
    {0,
     sizeof(reg1),
     sizeof(reg1) + sizeof(reg2),
     sizeof(reg1) + sizeof(reg2) + sizeof(reg3), 0}
  };
  out14.size = sizeof(out14);

  reg1.size = sizeof(reg1);
  reg1.kind = BrigEOperandReg;
  reg1.type = Brigb32;
  reg1.reserved = 0;
  reg1.s_name = 0;

  reg2.size = sizeof(reg2);
  reg2.kind = BrigEOperandReg;
  reg2.type = Brigb32;
  reg2.reserved = 0;
  reg2.s_name = op1.size() + 1;

  reg3.size = sizeof(reg3);
  reg3.kind = BrigEOperandReg;
  reg3.type = Brigb32;
  reg3.reserved = 0;
  reg3.s_name = op1.size() + op2.size() + 2;

  memset(&imm4, 0, sizeof(imm4));
  imm4.size = sizeof(imm4);
  imm4.kind = BrigEOperandImmed;
  imm4.type = Brigb32;
  imm4.reserved = 0;
  imm4.bits.u = 0x12121212;

  Instruction4Opcode_Test<BrigInstBase, BrigOperandReg, BrigOperandReg, BrigOperandReg, BrigOperandImmed>
            TestCase14(in, symbols, &out14, &reg1, &reg2, &reg3, &imm4);
  TestCase14.Run_Test(&Instruction4);
  symbols->clear();

/************************************* Test Case 15 reg reg reg reg************************************/
  in.assign( "sad_b32 $s1, $s0, $s3, $s2; \n");
  op1.assign("$s1"); op2.assign("$s0"); op3.assign("$s3"); op4.assign("$s2");
  symbols->append(op1); symbols->append(op2); symbols->append(op3); symbols->append(op4);

  BrigInstBase out15 = {
    0,
    BrigEInstBase,
    BrigSad,
    Brigb32,
    BrigNoPacking,
    {0,
     sizeof(reg1),
     sizeof(reg1) + sizeof(reg2),
     sizeof(reg1) + sizeof(reg2) + sizeof(reg3), 0}
  };
  out15.size = sizeof(out15);

  reg1.size = sizeof(reg1);
  reg1.kind = BrigEOperandReg;
  reg1.type = Brigb32;
  reg1.reserved = 0;
  reg1.s_name = 0;

  reg2.size = sizeof(reg2);
  reg2.kind = BrigEOperandReg;
  reg2.type = Brigb32;
  reg2.reserved = 0;
  reg2.s_name = op1.size() + 1;

  reg3.size = sizeof(reg3);
  reg3.kind = BrigEOperandReg;
  reg3.type = Brigb32;
  reg3.reserved = 0;
  reg3.s_name = op1.size() + op2.size() + 2;

  reg4.size = sizeof(reg4);
  reg4.kind = BrigEOperandReg;
  reg4.type = Brigb32;
  reg4.reserved = 0;
  reg4.s_name = op1.size() + op2.size() + op3.size() + 3;

  Instruction4Opcode_Test<BrigInstBase, BrigOperandReg, BrigOperandReg, BrigOperandReg, BrigOperandReg>
            TestCase15(in, symbols, &out15, &reg1, &reg2, &reg3, &reg4);
  TestCase15.Run_Test(&Instruction4);
  symbols->clear();

/************************************* Test Case 16 reg reg reg immed************************************/
  in.assign( "sad_b32 $s1, $s0, $s3, 0x12345678; \n");
  op1.assign("$s1"); op2.assign("$s0"); op3.assign("$s3");
  symbols->append(op1); symbols->append(op2); symbols->append(op3);

  BrigInstBase out16 = {
    0,
    BrigEInstBase,
    BrigSad,
    Brigb32,
    BrigNoPacking,
    {0,
     sizeof(reg1),
     sizeof(reg1) + sizeof(reg2),
     sizeof(reg1) + sizeof(reg2) + sizeof(reg3), 0}
  };
  out16.size = sizeof(out16);

  reg1.size = sizeof(reg1);
  reg1.kind = BrigEOperandReg;
  reg1.type = Brigb32;
  reg1.reserved = 0;
  reg1.s_name = 0;

  reg2.size = sizeof(reg2);
  reg2.kind = BrigEOperandReg;
  reg2.type = Brigb32;
  reg2.reserved = 0;
  reg2.s_name = op1.size() + 1;

  reg3.size = sizeof(reg3);
  reg3.kind = BrigEOperandReg;
  reg3.type = Brigb32;
  reg3.reserved = 0;
  reg3.s_name = op1.size() + op2.size() + 2;

  memset(&imm4, 0, sizeof(imm4));
  imm4.size = sizeof(imm4);
  imm4.kind = BrigEOperandImmed;
  imm4.type = Brigb32;
  imm4.reserved = 0;
  imm4.bits.u = 0x12345678;

  Instruction4Opcode_Test<BrigInstBase, BrigOperandReg, BrigOperandReg, BrigOperandReg, BrigOperandImmed>
            TestCase16(in, symbols, &out16, &reg1, &reg2, &reg3, &imm4);
  TestCase16.Run_Test(&Instruction4);
  symbols->clear();

/************************************* Test Case 17 reg reg reg reg************************************/
  in.assign( "sad2_b32 $s1, $s0, $s3, $s2; \n");
  op1.assign("$s1"); op2.assign("$s0"); op3.assign("$s3"); op4.assign("$s2");
  symbols->append(op1); symbols->append(op2); symbols->append(op3); symbols->append(op4);

  BrigInstBase out17 = {
    0,
    BrigEInstBase,
    BrigSad2,
    Brigb32,
    BrigNoPacking,
    {0,
     sizeof(reg1),
     sizeof(reg1) + sizeof(reg2),
     sizeof(reg1) + sizeof(reg2) + sizeof(reg3), 0}
  };
  out17.size = sizeof(out17);

  reg1.size = sizeof(reg1);
  reg1.kind = BrigEOperandReg;
  reg1.type = Brigb32;
  reg1.reserved = 0;
  reg1.s_name = 0;

  reg2.size = sizeof(reg2);
  reg2.kind = BrigEOperandReg;
  reg2.type = Brigb32;
  reg2.reserved = 0;
  reg2.s_name = op1.size() + 1;

  reg3.size = sizeof(reg3);
  reg3.kind = BrigEOperandReg;
  reg3.type = Brigb32;
  reg3.reserved = 0;
  reg3.s_name = op1.size() + op2.size() + 2;

  reg4.size = sizeof(reg4);
  reg4.kind = BrigEOperandReg;
  reg4.type = Brigb32;
  reg4.reserved = 0;
  reg4.s_name = op1.size() + op2.size() + op3.size() + 3;

  Instruction4Opcode_Test<BrigInstBase, BrigOperandReg, BrigOperandReg, BrigOperandReg, BrigOperandReg>
            TestCase17(in, symbols, &out17, &reg1, &reg2, &reg3, &reg4);
  TestCase17.Run_Test(&Instruction4);
  symbols->clear();

/************************************* Test Case 18 reg reg reg immed************************************/
  in.assign( "sad2_b32 $s1, $s0, $s3, 0x12345678; \n");
  op1.assign("$s1"); op2.assign("$s0"); op3.assign("$s3");
  symbols->append(op1); symbols->append(op2); symbols->append(op3);

  BrigInstBase out18 = {
    0,
    BrigEInstBase,
    BrigSad2,
    Brigb32,
    BrigNoPacking,
    {0,
     sizeof(reg1),
     sizeof(reg1) + sizeof(reg2),
     sizeof(reg1) + sizeof(reg2) + sizeof(reg3), 0}
  };
  out18.size = sizeof(out18);

  reg1.size = sizeof(reg1);
  reg1.kind = BrigEOperandReg;
  reg1.type = Brigb32;
  reg1.reserved = 0;
  reg1.s_name = 0;

  reg2.size = sizeof(reg2);
  reg2.kind = BrigEOperandReg;
  reg2.type = Brigb32;
  reg2.reserved = 0;
  reg2.s_name = op1.size() + 1;

  reg3.size = sizeof(reg3);
  reg3.kind = BrigEOperandReg;
  reg3.type = Brigb32;
  reg3.reserved = 0;
  reg3.s_name = op1.size() + op2.size() + 2;

  memset(&imm4, 0, sizeof(imm4));
  imm4.size = sizeof(imm4);
  imm4.kind = BrigEOperandImmed;
  imm4.type = Brigb32;
  imm4.reserved = 0;
  imm4.bits.u = 0x12345678;

  Instruction4Opcode_Test<BrigInstBase, BrigOperandReg, BrigOperandReg, BrigOperandReg, BrigOperandImmed>
            TestCase18(in, symbols, &out18, &reg1, &reg2, &reg3, &imm4);
  TestCase18.Run_Test(&Instruction4);
  symbols->clear();

/************************************* Test Case 19 reg reg reg reg************************************/
  in.assign( "sad4_b32 $s1, $s0, $s3, $s2; \n");
  op1.assign("$s1"); op2.assign("$s0"); op3.assign("$s3"); op4.assign("$s2");
  symbols->append(op1); symbols->append(op2); symbols->append(op3); symbols->append(op4);

  BrigInstBase out19 = {
    0,
    BrigEInstBase,
    BrigSad4,
    Brigb32,
    BrigNoPacking,
    {0,
     sizeof(reg1),
     sizeof(reg1) + sizeof(reg2),
     sizeof(reg1) + sizeof(reg2) + sizeof(reg3), 0}
  };
  out19.size = sizeof(out19);

  reg1.size = sizeof(reg1);
  reg1.kind = BrigEOperandReg;
  reg1.type = Brigb32;
  reg1.reserved = 0;
  reg1.s_name = 0;

  reg2.size = sizeof(reg2);
  reg2.kind = BrigEOperandReg;
  reg2.type = Brigb32;
  reg2.reserved = 0;
  reg2.s_name = op1.size() + 1;

  reg3.size = sizeof(reg3);
  reg3.kind = BrigEOperandReg;
  reg3.type = Brigb32;
  reg3.reserved = 0;
  reg3.s_name = op1.size() + op2.size() + 2;

  reg4.size = sizeof(reg4);
  reg4.kind = BrigEOperandReg;
  reg4.type = Brigb32;
  reg4.reserved = 0;
  reg4.s_name = op1.size() + op2.size() + op3.size() + 3;

  Instruction4Opcode_Test<BrigInstBase, BrigOperandReg, BrigOperandReg, BrigOperandReg, BrigOperandReg>
            TestCase19(in, symbols, &out19, &reg1, &reg2, &reg3, &reg4);
  TestCase19.Run_Test(&Instruction4);
  symbols->clear();

/************************************* Test Case 20 reg reg reg immed************************************/
  in.assign( "sad4_b32 $s1, $s0, $s3, 0x12345678; \n");
  op1.assign("$s1"); op2.assign("$s0"); op3.assign("$s3");
  symbols->append(op1); symbols->append(op2); symbols->append(op3);

  BrigInstBase out20 = {
    0,
    BrigEInstBase,
    BrigSad4,
    Brigb32,
    BrigNoPacking,
    {0,
     sizeof(reg1),
     sizeof(reg1) + sizeof(reg2),
     sizeof(reg1) + sizeof(reg2) + sizeof(reg3), 0}
  };
  out20.size = sizeof(out20);

  reg1.size = sizeof(reg1);
  reg1.kind = BrigEOperandReg;
  reg1.type = Brigb32;
  reg1.reserved = 0;
  reg1.s_name = 0;

  reg2.size = sizeof(reg2);
  reg2.kind = BrigEOperandReg;
  reg2.type = Brigb32;
  reg2.reserved = 0;
  reg2.s_name = op1.size() + 1;

  reg3.size = sizeof(reg3);
  reg3.kind = BrigEOperandReg;
  reg3.type = Brigb32;
  reg3.reserved = 0;
  reg3.s_name = op1.size() + op2.size() + 2;

  memset(&imm4, 0, sizeof(imm4));
  imm4.size = sizeof(imm4);
  imm4.kind = BrigEOperandImmed;
  imm4.type = Brigb32;
  imm4.reserved = 0;
  imm4.bits.u = 0x12345678;

  Instruction4Opcode_Test<BrigInstBase, BrigOperandReg, BrigOperandReg, BrigOperandReg, BrigOperandImmed>
            TestCase20(in, symbols, &out20, &reg1, &reg2, &reg3, &imm4);
  TestCase20.Run_Test(&Instruction4);
  symbols->clear();

/************************************* Test Case 21 reg reg reg reg************************************/
  in.assign( "sad4hi_b32 $s1, $s0, $s3, $s2; \n");
  op1.assign("$s1"); op2.assign("$s0"); op3.assign("$s3"); op4.assign("$s2");
  symbols->append(op1); symbols->append(op2); symbols->append(op3); symbols->append(op4);

  BrigInstBase out21 = {
    0,
    BrigEInstBase,
    BrigSad4Hi,
    Brigb32,
    BrigNoPacking,
    {0,
     sizeof(reg1),
     sizeof(reg1) + sizeof(reg2),
     sizeof(reg1) + sizeof(reg2) + sizeof(reg3), 0}
  };
  out21.size = sizeof(out21);

  reg1.size = sizeof(reg1);
  reg1.kind = BrigEOperandReg;
  reg1.type = Brigb32;
  reg1.reserved = 0;
  reg1.s_name = 0;

  reg2.size = sizeof(reg2);
  reg2.kind = BrigEOperandReg;
  reg2.type = Brigb32;
  reg2.reserved = 0;
  reg2.s_name = op1.size() + 1;

  reg3.size = sizeof(reg3);
  reg3.kind = BrigEOperandReg;
  reg3.type = Brigb32;
  reg3.reserved = 0;
  reg3.s_name = op1.size() + op2.size() + 2;

  reg4.size = sizeof(reg4);
  reg4.kind = BrigEOperandReg;
  reg4.type = Brigb32;
  reg4.reserved = 0;
  reg4.s_name = op1.size() + op2.size() + op3.size() + 3;

  Instruction4Opcode_Test<BrigInstBase, BrigOperandReg, BrigOperandReg, BrigOperandReg, BrigOperandReg>
            TestCase21(in, symbols, &out21, &reg1, &reg2, &reg3, &reg4);
  TestCase21.Run_Test(&Instruction4);
  symbols->clear();

/************************************* Test Case 22 reg reg reg immed************************************/
  in.assign( "sad4hi_b32 $s1, $s0, $s3, 0x12345678; \n");
  op1.assign("$s1"); op2.assign("$s0"); op3.assign("$s3");
  symbols->append(op1); symbols->append(op2); symbols->append(op3);

  BrigInstBase out22 = {
    0,
    BrigEInstBase,
    BrigSad4Hi,
    Brigb32,
    BrigNoPacking,
    {0,
     sizeof(reg1),
     sizeof(reg1) + sizeof(reg2),
     sizeof(reg1) + sizeof(reg2) + sizeof(reg3), 0}
  };
  out22.size = sizeof(out22);

  reg1.size = sizeof(reg1);
  reg1.kind = BrigEOperandReg;
  reg1.type = Brigb32;
  reg1.reserved = 0;
  reg1.s_name = 0;

  reg2.size = sizeof(reg2);
  reg2.kind = BrigEOperandReg;
  reg2.type = Brigb32;
  reg2.reserved = 0;
  reg2.s_name = op1.size() + 1;

  reg3.size = sizeof(reg3);
  reg3.kind = BrigEOperandReg;
  reg3.type = Brigb32;
  reg3.reserved = 0;
  reg3.s_name = op1.size() + op2.size() + 2;

  memset(&imm4, 0, sizeof(imm4));
  imm4.size = sizeof(imm4);
  imm4.kind = BrigEOperandImmed;
  imm4.type = Brigb32;
  imm4.reserved = 0;
  imm4.bits.u = 0x12345678;

  Instruction4Opcode_Test<BrigInstBase, BrigOperandReg, BrigOperandReg, BrigOperandReg, BrigOperandImmed>
            TestCase22(in, symbols, &out22, &reg1, &reg2, &reg3, &imm4);
  TestCase22.Run_Test(&Instruction4);
  symbols->clear();

/************************************* Test Case 23 reg reg reg immed************************************/
  in.assign( "fma_ftz_f32 $s1, $s0, $s3, 23.0f; \n");
  op1.assign("$s1"); op2.assign("$s0"); op3.assign("$s3"); 
  symbols->append(op1); symbols->append(op2); symbols->append(op3); 

  BrigInstMod out23 = {
    0,
    BrigEInstMod,
    BrigFma,
    Brigf32,
    BrigNoPacking,
    {0,                
     sizeof(reg1), 
     sizeof(reg1) + sizeof(reg2), 
     sizeof(reg1) + sizeof(reg2) + sizeof(reg3), 0},
    {1,1,0,1,0,0,0}
  };
  out23.size = sizeof(out23);
  
  reg1.size = sizeof(reg1);
  reg1.kind = BrigEOperandReg;
  reg1.type = Brigb32;
  reg1.reserved = 0;
  reg1.s_name = 0;

  reg2.size = sizeof(reg2);
  reg2.kind = BrigEOperandReg;
  reg2.type = Brigb32;
  reg2.reserved = 0;
  reg2.s_name = op1.size() + 1;

  reg3.size = sizeof(reg3);
  reg3.kind = BrigEOperandReg;
  reg3.type = Brigb32;
  reg3.reserved = 0;
  reg3.s_name = op1.size() + op2.size() + 2;

  memset(&imm4, 0, sizeof(imm4));
  imm4.size = sizeof(imm4);
  imm4.kind = BrigEOperandImmed;
  imm4.type = Brigb32;
  imm4.reserved = 0;
  imm4.bits.f = 23.0f;

  Instruction4Opcode_Test<BrigInstMod, BrigOperandReg, BrigOperandReg, BrigOperandReg, BrigOperandImmed> 
            TestCase23(in, symbols, &out23, &reg1, &reg2, &reg3, &imm4);
  TestCase23.Run_Test(&Instruction4);
  symbols->clear();

/************************************* Test Case 24 reg immed reg immed************************************/
  in.assign( "fma_ftz_zero_f64 $d1, 1.0f, $d3, 23.0f; \n");
  op1.assign("$d1"); op2.assign("$d3"); 
  symbols->append(op1); symbols->append(op2);

  BrigInstMod out24 = {
    0,
    BrigEInstMod,
    BrigFma,
    Brigf64,
    BrigNoPacking,
    {0,                
     sizeof(reg1), 
     sizeof(reg1) + sizeof(imm2), 
     sizeof(reg1) + sizeof(imm2) + sizeof(reg3), 0},
    {1,1,1,1,0,0,0}
  };
  out24.size = sizeof(out24);
  
  reg1.size = sizeof(reg1);
  reg1.kind = BrigEOperandReg;
  reg1.type = Brigb64;
  reg1.reserved = 0;
  reg1.s_name = 0;

  memset(&imm2, 0, sizeof(imm2));
  imm2.size = sizeof(imm2);
  imm2.kind = BrigEOperandImmed;
  imm2.type = Brigb64;
  imm2.reserved = 0;
  imm2.bits.f = 1.0f;

  reg3.size = sizeof(reg3);
  reg3.kind = BrigEOperandReg;
  reg3.type = Brigb64;
  reg3.reserved = 0;
  reg3.s_name = op1.size() + 1;

  memset(&imm4, 0, sizeof(imm4));
  imm4.size = sizeof(imm4);
  imm4.kind = BrigEOperandImmed;
  imm4.type = Brigb64;
  imm4.reserved = 0;
  imm4.bits.f = 23.0f;

  Instruction4Opcode_Test<BrigInstMod, BrigOperandReg, BrigOperandImmed, BrigOperandReg, BrigOperandImmed> 
            TestCase24(in, symbols, &out24, &reg1, &imm2, &reg3, &imm4);
  TestCase24.Run_Test(&Instruction4);
  symbols->clear();

/************************************* Test Case 25 reg reg reg immed************************************/
  in.assign( "mad_ftz_f32 $s1, $s0, $s3, 23.0f; \n");
  op1.assign("$s1"); op2.assign("$s0"); op3.assign("$s3"); 
  symbols->append(op1); symbols->append(op2); symbols->append(op3); 

  BrigInstMod out25 = {
    0,
    BrigEInstMod,
    BrigMad,
    Brigf32,
    BrigNoPacking,
    {0,                
     sizeof(reg1), 
     sizeof(reg1) + sizeof(reg2), 
     sizeof(reg1) + sizeof(reg2) + sizeof(reg3), 0},
    {1,1,0,1,0,0,0}
  };
  out25.size = sizeof(out25);
  
  reg1.size = sizeof(reg1);
  reg1.kind = BrigEOperandReg;
  reg1.type = Brigb32;
  reg1.reserved = 0;
  reg1.s_name = 0;

  reg2.size = sizeof(reg2);
  reg2.kind = BrigEOperandReg;
  reg2.type = Brigb32;
  reg2.reserved = 0;
  reg2.s_name = op1.size() + 1;

  reg3.size = sizeof(reg3);
  reg3.kind = BrigEOperandReg;
  reg3.type = Brigb32;
  reg3.reserved = 0;
  reg3.s_name = op1.size() + op2.size() + 2;

  memset(&imm4, 0, sizeof(imm4));
  imm4.size = sizeof(imm4);
  imm4.kind = BrigEOperandImmed;
  imm4.type = Brigb32;
  imm4.reserved = 0;
  imm4.bits.f = 23.0f;

  Instruction4Opcode_Test<BrigInstMod, BrigOperandReg, BrigOperandReg, BrigOperandReg, BrigOperandImmed> 
            TestCase25(in, symbols, &out25, &reg1, &reg2, &reg3, &imm4);
  TestCase25.Run_Test(&Instruction4);
  symbols->clear();

/************************************* Test Case 26 reg immed reg immed************************************/
  in.assign( "mad_ftz_zero_f64 $d1, 1.0f, $d3, 23.0f; \n");
  op1.assign("$d1"); op2.assign("$d3"); 
  symbols->append(op1); symbols->append(op2);

  BrigInstMod out26 = {
    0,
    BrigEInstMod,
    BrigMad,
    Brigf64,
    BrigNoPacking,
    {0,                
     sizeof(reg1), 
     sizeof(reg1) + sizeof(imm2), 
     sizeof(reg1) + sizeof(imm2) + sizeof(reg3), 0},
    {1,1,1,1,0,0,0}
  };
  out26.size = sizeof(out26);
  
  reg1.size = sizeof(reg1);
  reg1.kind = BrigEOperandReg;
  reg1.type = Brigb64;
  reg1.reserved = 0;
  reg1.s_name = 0;

  memset(&imm2, 0, sizeof(imm2));
  imm2.size = sizeof(imm2);
  imm2.kind = BrigEOperandImmed;
  imm2.type = Brigb64;
  imm2.reserved = 0;
  imm2.bits.f = 1.0f;

  reg3.size = sizeof(reg3);
  reg3.kind = BrigEOperandReg;
  reg3.type = Brigb64;
  reg3.reserved = 0;
  reg3.s_name = op1.size() + 1;

  memset(&imm4, 0, sizeof(imm4));
  imm4.size = sizeof(imm4);
  imm4.kind = BrigEOperandImmed;
  imm4.type = Brigb64;
  imm4.reserved = 0;
  imm4.bits.f = 23.0f;

  Instruction4Opcode_Test<BrigInstMod, BrigOperandReg, BrigOperandImmed, BrigOperandReg, BrigOperandImmed> 
            TestCase26(in, symbols, &out26, &reg1, &imm2, &reg3, &imm4);
  TestCase26.Run_Test(&Instruction4);
  symbols->clear();

/************************************* Test Case 27 reg reg reg reg************************************/
  in.assign( "mad_u32 $s1, $s0, $s3, $s2; \n");
  op1.assign("$s1"); op2.assign("$s0"); op3.assign("$s3"); op4.assign("$s2"); 
  symbols->append(op1); symbols->append(op2); symbols->append(op3); symbols->append(op4);  

  BrigInstBase out27 = {
    0,
    BrigEInstBase,
    BrigMad,
    Brigu32,
    BrigNoPacking,
    {0,                
     sizeof(reg1), 
     sizeof(reg1) + sizeof(reg2), 
     sizeof(reg1) + sizeof(reg2) + sizeof(reg3), 0}
  };
  out27.size = sizeof(out27);
  
  reg1.size = sizeof(reg1);
  reg1.kind = BrigEOperandReg;
  reg1.type = Brigb32;
  reg1.reserved = 0;
  reg1.s_name = 0;

  reg2.size = sizeof(reg2);
  reg2.kind = BrigEOperandReg;
  reg2.type = Brigb32;
  reg2.reserved = 0;
  reg2.s_name = op1.size() + 1;

  reg3.size = sizeof(reg3);
  reg3.kind = BrigEOperandReg;
  reg3.type = Brigb32;
  reg3.reserved = 0;
  reg3.s_name = op1.size() + op2.size() + 2;

  reg4.size = sizeof(reg4);
  reg4.kind = BrigEOperandReg;
  reg4.type = Brigb32;
  reg4.reserved = 0;
  reg4.s_name = op1.size() + op2.size() + op3.size() + 3;

  Instruction4Opcode_Test<BrigInstBase, BrigOperandReg, BrigOperandReg, BrigOperandReg, BrigOperandReg> 
            TestCase27(in, symbols, &out27, &reg1, &reg2, &reg3, &reg4);
  TestCase27.Run_Test(&Instruction4);
  symbols->clear();

/************************************* Test Case 28 reg immed reg immed************************************/
  in.assign( "mad_u64 $d1, 42, $d3, 23; \n");
  op1.assign("$d1"); op2.assign("$d3"); 
  symbols->append(op1); symbols->append(op2);

  BrigInstBase out28 = {
    0,
    BrigEInstBase,
    BrigMad,
    Brigu64,
    BrigNoPacking,
    {0,                
     sizeof(reg1), 
     sizeof(reg1) + sizeof(imm2), 
     sizeof(reg1) + sizeof(imm2) + sizeof(reg3), 0}
  };
  out28.size = sizeof(out28);
  
  reg1.size = sizeof(reg1);
  reg1.kind = BrigEOperandReg;
  reg1.type = Brigb64;
  reg1.reserved = 0;
  reg1.s_name = 0;

  memset(&imm2, 0, sizeof(imm2));
  imm2.size = sizeof(imm2);
  imm2.kind = BrigEOperandImmed;
  imm2.type = Brigb64;
  imm2.reserved = 0;
  imm2.bits.u = 42;

  reg3.size = sizeof(reg3);
  reg3.kind = BrigEOperandReg;
  reg3.type = Brigb64;
  reg3.reserved = 0;
  reg3.s_name = op1.size() + 1;

  memset(&imm4, 0, sizeof(imm4));
  imm4.size = sizeof(imm4);
  imm4.kind = BrigEOperandImmed;
  imm4.type = Brigb64;
  imm4.reserved = 0;
  imm4.bits.u = 23;

  Instruction4Opcode_Test<BrigInstBase, BrigOperandReg, BrigOperandImmed, BrigOperandReg, BrigOperandImmed> 
            TestCase28(in, symbols, &out28, &reg1, &imm2, &reg3, &imm4);
  TestCase28.Run_Test(&Instruction4);
  symbols->clear();

  // For the regular operation: b. For the packed operation: s, u, f.
  // For the regular operation, src0 must be a control (c) register or an immediate
  // value. For the packed operation, if the Length is 32-bit, then src0 must be an s register or literal value; if
  // the Length is 64-bit, then src0 must be a d register or literal value. For the packed operation, each element
  // in src0 is assumed to contain either all 1's (true) or all 0's (false); results are undefined for other src0 values
/************************************* Test Case 29 reg reg reg reg************************************/
  in.assign( "cmov_b32 $s1, $c0, $s3, $s2; \n");
  op1.assign("$s1"); op2.assign("$c0"); op3.assign("$s3"); op4.assign("$s2"); 
  symbols->append(op1); symbols->append(op2); symbols->append(op3); symbols->append(op4);  

  BrigInstBase out29 = {
    0,
    BrigEInstBase,
    BrigCmov,
    Brigb32,
    BrigNoPacking,
    {0,                
     sizeof(reg1), 
     sizeof(reg1) + sizeof(reg2), 
     sizeof(reg1) + sizeof(reg2) + sizeof(reg3), 0}
  };
  out29.size = sizeof(out29);
  
  reg1.size = sizeof(reg1);
  reg1.kind = BrigEOperandReg;
  reg1.type = Brigb32;
  reg1.reserved = 0;
  reg1.s_name = 0;

  reg2.size = sizeof(reg2);
  reg2.kind = BrigEOperandReg;
  reg2.type = Brigb1;
  reg2.reserved = 0;
  reg2.s_name = op1.size() + 1;

  reg3.size = sizeof(reg3);
  reg3.kind = BrigEOperandReg;
  reg3.type = Brigb32;
  reg3.reserved = 0;
  reg3.s_name = op1.size() + op2.size() + 2;

  reg4.size = sizeof(reg4);
  reg4.kind = BrigEOperandReg;
  reg4.type = Brigb32;
  reg4.reserved = 0;
  reg4.s_name = op1.size() + op2.size() + op3.size() + 3;

  Instruction4Opcode_Test<BrigInstBase, BrigOperandReg, BrigOperandReg, BrigOperandReg, BrigOperandReg> 
            TestCase29(in, symbols, &out29, &reg1, &reg2, &reg3, &reg4);
  TestCase29.Run_Test(&Instruction4);
  symbols->clear();

/************************************* Test Case 30 reg immed reg reg************************************/
  in.assign( "cmov_b32 $s1, 1, $s3, $s2; \n");
  op1.assign("$s1"); op2.assign("$c0"); op3.assign("$s3"); op4.assign("$s2"); 
  symbols->append(op1); symbols->append(op2); symbols->append(op3); symbols->append(op4);  

  BrigInstBase out30 = {
    0,
    BrigEInstBase,
    BrigCmov,
    Brigb32,
    BrigNoPacking,
    {0,                
     sizeof(reg1), 
     sizeof(reg1) + sizeof(imm2), 
     sizeof(reg1) + sizeof(imm2) + sizeof(reg3), 0}
  };
  out30.size = sizeof(out30);
  
  reg1.size = sizeof(reg1);
  reg1.kind = BrigEOperandReg;
  reg1.type = Brigb32;
  reg1.reserved = 0;
  reg1.s_name = 0;

  memset(&imm2, 0, sizeof(imm2));
  imm2.size = sizeof(imm2);
  imm2.kind = BrigEOperandImmed;
  imm2.type = Brigb32;
  imm2.reserved = 0;
  imm2.bits.u = 1;

  reg3.size = sizeof(reg3);
  reg3.kind = BrigEOperandReg;
  reg3.type = Brigb32;
  reg3.reserved = 0;
  reg3.s_name = op1.size() + op2.size() + 2;

  reg4.size = sizeof(reg4);
  reg4.kind = BrigEOperandReg;
  reg4.type = Brigb32;
  reg4.reserved = 0;
  reg4.s_name = op1.size() + op2.size() + op3.size() + 3;

  Instruction4Opcode_Test<BrigInstBase, BrigOperandReg, BrigOperandImmed, BrigOperandReg, BrigOperandReg> 
            TestCase30(in, symbols, &out30, &reg1, &imm2, &reg3, &reg4);
  TestCase30.Run_Test(&Instruction4);
  symbols->clear();

// The packing field of BrigInstBase should be set to BrigPackPP for packed source
// types and to BrigNoPacking otherwise.
// p269
/************************************* Test Case 31 reg reg reg reg************************************/
  in.assign( "cmov_s8x4 $s1, $s0, $s3, $s2; \n");
  op1.assign("$s1"); op2.assign("$s0"); op3.assign("$s3"); op4.assign("$s2"); 
  symbols->append(op1); symbols->append(op2); symbols->append(op3); symbols->append(op4);  

  BrigInstBase out31 = {
    0,
    BrigEInstBase,
    BrigCmov,
    Brigs8x4,
    BrigPackPP,
    {0,                
     sizeof(reg1), 
     sizeof(reg1) + sizeof(reg2), 
     sizeof(reg1) + sizeof(reg2) + sizeof(reg3), 0}
  };
  out31.size = sizeof(out31);
  
  reg1.size = sizeof(reg1);
  reg1.kind = BrigEOperandReg;
  reg1.type = Brigb32;
  reg1.reserved = 0;
  reg1.s_name = 0;

  reg2.size = sizeof(reg2);
  reg2.kind = BrigEOperandReg;
  reg2.type = Brigb32;
  reg2.reserved = 0;
  reg2.s_name = op1.size() + 1;

  reg3.size = sizeof(reg3);
  reg3.kind = BrigEOperandReg;
  reg3.type = Brigb32;
  reg3.reserved = 0;
  reg3.s_name = op1.size() + op2.size() + 2;

  reg4.size = sizeof(reg4);
  reg4.kind = BrigEOperandReg;
  reg4.type = Brigb32;
  reg4.reserved = 0;
  reg4.s_name = op1.size() + op2.size() + op3.size() + 3;

  Instruction4Opcode_Test<BrigInstBase, BrigOperandReg, BrigOperandReg, BrigOperandReg, BrigOperandReg> 
            TestCase31(in, symbols, &out31, &reg1, &reg2, &reg3, &reg4);
  TestCase31.Run_Test(&Instruction4);
  symbols->clear();

/************************************* Test Case 32 reg reg reg reg************************************/
  in.assign( "cmov_u16x4 $d1, $d0, $d3, $d2; \n");
  op1.assign("$d1"); op2.assign("$d0"); op3.assign("$d3"); op4.assign("$d2"); 
  symbols->append(op1); symbols->append(op2); symbols->append(op3); symbols->append(op4);  

  BrigInstBase out32 = {
    0,
    BrigEInstBase,
    BrigCmov,
    Brigu16x4,
    BrigPackPP,
    {0,                
     sizeof(reg1), 
     sizeof(reg1) + sizeof(reg2), 
     sizeof(reg1) + sizeof(reg2) + sizeof(reg3), 0}
  };
  out32.size = sizeof(out32);
  
  reg1.size = sizeof(reg1);
  reg1.kind = BrigEOperandReg;
  reg1.type = Brigb64;
  reg1.reserved = 0;
  reg1.s_name = 0;

  reg2.size = sizeof(reg2);
  reg2.kind = BrigEOperandReg;
  reg2.type = Brigb64;
  reg2.reserved = 0;
  reg2.s_name = op1.size() + 1;

  reg3.size = sizeof(reg3);
  reg3.kind = BrigEOperandReg;
  reg3.type = Brigb64;
  reg3.reserved = 0;
  reg3.s_name = op1.size() + op2.size() + 2;

  reg4.size = sizeof(reg4);
  reg4.kind = BrigEOperandReg;
  reg4.type = Brigb64;
  reg4.reserved = 0;
  reg4.s_name = op1.size() + op2.size() + op3.size() + 3;

  Instruction4Opcode_Test<BrigInstBase, BrigOperandReg, BrigOperandReg, BrigOperandReg, BrigOperandReg> 
            TestCase32(in, symbols, &out32, &reg1, &reg2, &reg3, &reg4);
  TestCase32.Run_Test(&Instruction4);
  symbols->clear();

// src3 must be BrigOperandImmed
/************************************* Test Case 33 reg reg reg immed************************************/
  in.assign( "shuffle_u8x4 $s1, $s0, $s3, 0; \n");
  op1.assign("$s1"); op2.assign("$s0"); op3.assign("$s3");
  symbols->append(op1); symbols->append(op2); symbols->append(op3); 

  BrigInstBase out33 = {
    0,
    BrigEInstBase,
    BrigShuffle,
    Brigu8x4,
    BrigNoPacking,
    {0,                
     sizeof(reg1), 
     sizeof(reg1) + sizeof(reg2), 
     sizeof(reg1) + sizeof(reg2) + sizeof(reg3), 0}
  };
  out33.size = sizeof(out33);
  
  reg1.size = sizeof(reg1);
  reg1.kind = BrigEOperandReg;
  reg1.type = Brigb32;
  reg1.reserved = 0;
  reg1.s_name = 0;

  reg2.size = sizeof(reg2);
  reg2.kind = BrigEOperandReg;
  reg2.type = Brigb32;
  reg2.reserved = 0;
  reg2.s_name = op1.size() + 1;

  reg3.size = sizeof(reg3);
  reg3.kind = BrigEOperandReg;
  reg3.type = Brigb32;
  reg3.reserved = 0;
  reg3.s_name = op1.size() + op2.size() + 2;

  memset(&imm4, 0, sizeof(imm4));
  imm4.size = sizeof(imm4);
  imm4.kind = BrigEOperandImmed;
  imm4.type = Brigb32;
  imm4.reserved = 0;
  imm4.bits.u = 0;

  Instruction4Opcode_Test<BrigInstBase, BrigOperandReg, BrigOperandReg, BrigOperandReg, BrigOperandImmed> 
            TestCase33(in, symbols, &out33, &reg1, &reg2, &reg3, &imm4);
  TestCase33.Run_Test(&Instruction4);
  symbols->clear();

/************************************* Test Case 34 reg reg immed immed************************************/
  in.assign( "shuffle_u16x4 $d1, $d0, 100, 0; \n");
  op1.assign("$d1"); op2.assign("$d0"); 
  symbols->append(op1); symbols->append(op2); 

  BrigInstBase out34 = {
    0,
    BrigEInstBase,
    BrigShuffle,
    Brigu16x4,
    BrigNoPacking,
    {0,                
     sizeof(reg1), 
     sizeof(reg1) + sizeof(reg2), 
     sizeof(reg1) + sizeof(reg2) + sizeof(imm3), 0}
  };
  out34.size = sizeof(out34);
  
  reg1.size = sizeof(reg1);
  reg1.kind = BrigEOperandReg;
  reg1.type = Brigb64;
  reg1.reserved = 0;
  reg1.s_name = 0;

  reg2.size = sizeof(reg2);
  reg2.kind = BrigEOperandReg;
  reg2.type = Brigb64;
  reg2.reserved = 0;
  reg2.s_name = op1.size() + 1;

  memset(&imm3, 0, sizeof(imm3));
  imm3.size = sizeof(imm3);
  imm3.kind = BrigEOperandImmed;
  imm3.type = Brigb64;
  imm3.reserved = 0;
  imm3.bits.u = 100;

  memset(&imm4, 0, sizeof(imm4));
  imm4.size = sizeof(imm4);
  imm4.kind = BrigEOperandImmed;
  imm4.type = Brigb64;
  imm4.reserved = 0;
  imm4.bits.u = 0;

  Instruction4Opcode_Test<BrigInstBase, BrigOperandReg, BrigOperandReg, BrigOperandImmed, BrigOperandImmed> 
            TestCase34(in, symbols, &out34, &reg1, &reg2, &imm3, &imm4);
  TestCase34.Run_Test(&Instruction4);
  symbols->clear();

  /***************************************  End of tests *************************************/
  delete symbols;
}

}
} 
=======
#include <iostream>
#include <string>

#include "gtest/gtest.h"
#include "tokens.h"
#include "lexer.h"
#include "parser.h"
#include "brig.h"
#include "error_reporter.h"
#include "context.h"
#include "parser_wrapper.h"
#include "../codegen_test.h"

namespace hsa{
namespace brig{

template <typename T, typename T1, typename T2, typename T3, typename T4> class Instruction4Opcode_Test : public BrigCodeGenTest{
private:

  //Instruction in .code buffer
  const T* RefInst;
  //Operands in .operands buffer
  const T1* RefDest;
  const T2* RefSrc1;
  const T3* RefSrc2;
  const T4* RefSrc3;

public:
  Instruction4Opcode_Test(std::string& in, StringBuffer* sbuf, T* ref, T1* Dest, T2* Src1, T3* Src2, T4* Src3) :
    BrigCodeGenTest(in, sbuf),
    RefInst(ref),
    RefDest(Dest),
    RefSrc1(Src1),
    RefSrc2(Src2),
    RefSrc3(Src3)  { }

   void Run_Test(int (*Rule)(Context*)){
    Buffer* code = new Buffer();
    Buffer* oper = new Buffer();
    code->append(RefInst);
    oper->append(RefDest);
    oper->append(RefSrc1);
    oper->append(RefSrc2);
    oper->append(RefSrc3);

    struct BrigSections RefOutput(reinterpret_cast<const char *>(&RefStr->get()[0]),
      NULL, reinterpret_cast<const char *>(&code->get()[0]),
      reinterpret_cast<const char *>(&oper->get()[0]), NULL,
      RefStr->size(), (size_t)0, code->size(), oper->size(), (size_t)0);

    Parse_Validate(Rule, &RefOutput);
    delete code;
    delete oper;
  }
 };

TEST(CodegenTest,Instruction4Op_CodeGen){
  /********************************** Common variables used by all tests******************************/
  //To keep the stack footprint low

  std:: string in; std::string op1, op2, op3, op4;
  StringBuffer* symbols;

  BrigOperandReg reg1, reg2, reg3, reg4;
  // BrigOperandWaveSz wav;
  BrigOperandImmed imm2, imm3, imm4;


  /************************************* Test Case 1 reg reg reg reg ************************************/
  // extract must follow :
  // The first source src0 and the destination dest must be the size specified in the type.
  // The remaining sources (src1 and src2) must be 32-bit registers

  symbols = new StringBuffer();
  in.assign( "extract_b32 $s1, $s0, $s3,$s2; \n");
  op1.assign("$s1"); op2.assign("$s0"); op3.assign("$s3"); op4.assign("$s2");
  symbols->append(op1); symbols->append(op2); symbols->append(op3); symbols->append(op4);

  BrigInstBase out1 = {
    0,
    BrigEInstBase,
    BrigExtract,
    Brigb32,
    BrigNoPacking,
    {0,
     sizeof(reg1),
     sizeof(reg1) + sizeof(reg2),
     sizeof(reg1) + sizeof(reg2) + sizeof(reg3), 0}
  };
  out1.size = sizeof(out1);

  reg1.size = sizeof(reg1);
  reg1.kind = BrigEOperandReg;
  reg1.type = Brigb32;
  reg1.reserved = 0;
  reg1.s_name = 0;

  reg2.size = sizeof(reg2);
  reg2.kind = BrigEOperandReg;
  reg2.type = Brigb32;
  reg2.reserved = 0;
  reg2.s_name = op1.size() + 1;

  reg3.size = sizeof(reg3);
  reg3.kind = BrigEOperandReg;
  reg3.type = Brigb32;
  reg3.reserved = 0;
  reg3.s_name = op1.size() + op2.size() + 2;

  reg4.size = sizeof(reg4);
  reg4.kind = BrigEOperandReg;
  reg4.type = Brigb32;
  reg4.reserved = 0;
  reg4.s_name = op1.size() + op2.size() + op3.size() + 3;

  Instruction4Opcode_Test<BrigInstBase, BrigOperandReg, BrigOperandReg, BrigOperandReg, BrigOperandReg>
            TestCase1(in, symbols, &out1, &reg1, &reg2, &reg3, &reg4);
  TestCase1.Run_Test(&Instruction4);
  symbols->clear();

  /************************************* Test Case 2 reg reg reg immed************************************/
  in.assign( "extract_b64 $d1, $d0, $s3, $s2; \n");
  op1.assign("$d1"); op2.assign("$d0"); op3.assign("$s3"); op4.assign("$s2");
  symbols->append(op1); symbols->append(op2); symbols->append(op3); symbols->append(op4);

  BrigInstBase out2 = {
    0,
    BrigEInstBase,
    BrigExtract,
    Brigb64,
    BrigNoPacking,
    {0,
     sizeof(reg1),
     sizeof(reg1) + sizeof(reg2),
     sizeof(reg1) + sizeof(reg2) + sizeof(reg3), 0}
  };
  out2.size = sizeof(out2);

  reg1.size = sizeof(reg1);
  reg1.kind = BrigEOperandReg;
  reg1.type = Brigb64;
  reg1.reserved = 0;
  reg1.s_name = 0;

  reg2.size = sizeof(reg2);
  reg2.kind = BrigEOperandReg;
  reg2.type = Brigb64;
  reg2.reserved = 0;
  reg2.s_name = op1.size() + 1;

  reg3.size = sizeof(reg3);
  reg3.kind = BrigEOperandReg;
  reg3.type = Brigb32;
  reg3.reserved = 0;
  reg3.s_name = op1.size() + op2.size() + 2;

  reg4.size = sizeof(reg4);
  reg4.kind = BrigEOperandReg;
  reg4.type = Brigb32;
  reg4.reserved = 0;
  reg4.s_name = op1.size() + op2.size() + op3.size() + 3;

  Instruction4Opcode_Test<BrigInstBase, BrigOperandReg, BrigOperandReg, BrigOperandReg, BrigOperandReg>
            TestCase2(in, symbols, &out2, &reg1, &reg2, &reg3, &reg4);
  TestCase2.Run_Test(&Instruction4);
  symbols->clear();

/************************************* Test Case 3 reg imm reg reg************************************/
  in.assign( "extract_b32 $s1, 0x12345678, $s3, $s2; \n");
  op1.assign("$s1"); op2.assign("$s3"); op3.assign("$s2");
  symbols->append(op1); symbols->append(op2); symbols->append(op3);

  BrigInstBase out3 = {
    0,
    BrigEInstBase,
    BrigExtract,
    Brigb32,
    BrigNoPacking,
    {0,
     sizeof(reg1),
     sizeof(reg1) + sizeof(imm2),
     sizeof(reg1) + sizeof(imm2) + sizeof(reg3), 0}
  };
  out3.size = sizeof(out3);

  reg1.size = sizeof(reg1);
  reg1.kind = BrigEOperandReg;
  reg1.type = Brigb32;
  reg1.reserved = 0;
  reg1.s_name = 0;

  memset(&imm2, 0, sizeof(imm2));
  imm2.size = sizeof(imm2);
  imm2.kind = BrigEOperandImmed;
  imm2.type = Brigb32;
  imm2.reserved = 0;
  imm2.bits.u = 0x12345678;

  reg3.size = sizeof(reg3);
  reg3.kind = BrigEOperandReg;
  reg3.type = Brigb32;
  reg3.reserved = 0;
  reg3.s_name = op1.size() + 1;

  reg4.size = sizeof(reg4);
  reg4.kind = BrigEOperandReg;
  reg4.type = Brigb32;
  reg4.reserved = 0;
  reg4.s_name = op1.size() + op2.size() + 2;

  Instruction4Opcode_Test<BrigInstBase, BrigOperandReg, BrigOperandImmed, BrigOperandReg, BrigOperandReg>
            TestCase3(in, symbols, &out3, &reg1, &imm2, &reg3, &reg4);
  TestCase3.Run_Test(&Instruction4);
  symbols->clear();

/************************************* Test Case 4 reg reg reg reg************************************/
  in.assign( "bitselect_b32 $s1, $s0, $s3,$s2; \n");
  op1.assign("$s1"); op2.assign("$s0"); op3.assign("$s3"); op4.assign("$s2");
  symbols->append(op1); symbols->append(op2); symbols->append(op3); symbols->append(op4);

  BrigInstBase out4 = {
    0,
    BrigEInstBase,
    BrigBitSelect,
    Brigb32,
    BrigNoPacking,
    {0,
     sizeof(reg1),
     sizeof(reg1) + sizeof(reg2),
     sizeof(reg1) + sizeof(reg2) + sizeof(reg3), 0}
  };
  out4.size = sizeof(out4);

  reg1.size = sizeof(reg1);
  reg1.kind = BrigEOperandReg;
  reg1.type = Brigb32;
  reg1.reserved = 0;
  reg1.s_name = 0;

  reg2.size = sizeof(reg2);
  reg2.kind = BrigEOperandReg;
  reg2.type = Brigb32;
  reg2.reserved = 0;
  reg2.s_name = op1.size() + 1;

  reg3.size = sizeof(reg3);
  reg3.kind = BrigEOperandReg;
  reg3.type = Brigb32;
  reg3.reserved = 0;
  reg3.s_name = op1.size() + op2.size() + 2;

  reg4.size = sizeof(reg4);
  reg4.kind = BrigEOperandReg;
  reg4.type = Brigb32;
  reg4.reserved = 0;
  reg4.s_name = op1.size() + op2.size() + op3.size() + 3;

  Instruction4Opcode_Test<BrigInstBase, BrigOperandReg, BrigOperandReg, BrigOperandReg, BrigOperandReg>
            TestCase4(in, symbols, &out4, &reg1, &reg2, &reg3, &reg4);
  TestCase4.Run_Test(&Instruction4);
  symbols->clear();

/************************************* Test Case 5 reg reg reg immed************************************/
  in.assign( "bitselect_b64 $d1, $d0, $d3, 33; \n");
  op1.assign("$d1"); op2.assign("$d0"); op3.assign("$d3");
  symbols->append(op1); symbols->append(op2);  symbols->append(op3);

  BrigInstBase out5 = {
    0,
    BrigEInstBase,
    BrigBitSelect,
    Brigb64,
    BrigNoPacking,
    {0,
     sizeof(reg1),
     sizeof(reg1) + sizeof(reg2),
     sizeof(reg1) + sizeof(reg2) + sizeof(reg3), 0}
  };
  out5.size = sizeof(out5);

  reg1.size = sizeof(reg1);
  reg1.kind = BrigEOperandReg;
  reg1.type = Brigb64;
  reg1.reserved = 0;
  reg1.s_name = 0;

  reg2.size = sizeof(reg2);
  reg2.kind = BrigEOperandReg;
  reg2.type = Brigb64;
  reg2.reserved = 0;
  reg2.s_name = op1.size() + 1;

  reg3.size = sizeof(reg3);
  reg3.kind = BrigEOperandReg;
  reg3.type = Brigb64;
  reg3.reserved = 0;
  reg3.s_name = op1.size() + op2.size()  + 2;

  memset(&imm4, 0, sizeof(imm4));
  imm4.size = sizeof(imm4);
  imm4.kind = BrigEOperandImmed;
  imm4.type = Brigb64;
  imm4.reserved = 0;
  imm4.bits.u = 33;

  Instruction4Opcode_Test<BrigInstBase, BrigOperandReg, BrigOperandReg, BrigOperandReg, BrigOperandImmed>
            TestCase5(in, symbols, &out5, &reg1, &reg2, &reg3, &imm4);
  TestCase5.Run_Test(&Instruction4);
  symbols->clear();

/************************************* Test Case 6 reg reg reg reg************************************/
  in.assign( "insert_b32 $s1, $s0, $s3,$s2; \n");
  op1.assign("$s1"); op2.assign("$s0"); op3.assign("$s3"); op4.assign("$s2");
  symbols->append(op1); symbols->append(op2); symbols->append(op3); symbols->append(op4);

  BrigInstBase out6 = {
    0,
    BrigEInstBase,
    BrigInsert,
    Brigb32,
    BrigNoPacking,
    {0,
     sizeof(reg1),
     sizeof(reg1) + sizeof(reg2),
     sizeof(reg1) + sizeof(reg2) + sizeof(reg3), 0}
  };
  out6.size = sizeof(out6);

  reg1.size = sizeof(reg1);
  reg1.kind = BrigEOperandReg;
  reg1.type = Brigb32;
  reg1.reserved = 0;
  reg1.s_name = 0;

  reg2.size = sizeof(reg2);
  reg2.kind = BrigEOperandReg;
  reg2.type = Brigb32;
  reg2.reserved = 0;
  reg2.s_name = op1.size() + 1;

  reg3.size = sizeof(reg3);
  reg3.kind = BrigEOperandReg;
  reg3.type = Brigb32;
  reg3.reserved = 0;
  reg3.s_name = op1.size() + op2.size() + 2;

  reg4.size = sizeof(reg4);
  reg4.kind = BrigEOperandReg;
  reg4.type = Brigb32;
  reg4.reserved = 0;
  reg4.s_name = op1.size() + op2.size() + op3.size() + 3;

  Instruction4Opcode_Test<BrigInstBase, BrigOperandReg, BrigOperandReg, BrigOperandReg, BrigOperandReg>
            TestCase6(in, symbols, &out6, &reg1, &reg2, &reg3, &reg4);
  TestCase6.Run_Test(&Instruction4);
  symbols->clear();

/************************************* Test Case 7 reg reg immed immed************************************/
  in.assign( "insert_b64 $d1, $d0, 10, 33; \n");
  op1.assign("$d1"); op2.assign("$d0");
  symbols->append(op1); symbols->append(op2);

  BrigInstBase out7 = {
    0,
    BrigEInstBase,
    BrigInsert,
    Brigb64,
    BrigNoPacking,
    {0,
     sizeof(reg1),
     sizeof(reg1) + sizeof(reg2),
     sizeof(reg1) + sizeof(reg2) + sizeof(imm3), 0}
  };
  out7.size = sizeof(out7);

  reg1.size = sizeof(reg1);
  reg1.kind = BrigEOperandReg;
  reg1.type = Brigb64;
  reg1.reserved = 0;
  reg1.s_name = 0;

  reg2.size = sizeof(reg2);
  reg2.kind = BrigEOperandReg;
  reg2.type = Brigb64;
  reg2.reserved = 0;
  reg2.s_name = op1.size() + 1;

  memset(&imm3, 0, sizeof(imm3));
  imm3.size = sizeof(imm3);
  imm3.kind = BrigEOperandImmed;
  imm3.type = Brigb64;
  imm3.reserved = 0;
  imm3.bits.u = 10;

  memset(&imm4, 0, sizeof(imm4));
  imm4.size = sizeof(imm4);
  imm4.kind = BrigEOperandImmed;
  imm4.type = Brigb64;
  imm4.reserved = 0;
  imm4.bits.u = 33;

  Instruction4Opcode_Test<BrigInstBase, BrigOperandReg, BrigOperandReg, BrigOperandImmed, BrigOperandImmed>
            TestCase7(in, symbols, &out7, &reg1, &reg2, &imm3, &imm4);
  TestCase7.Run_Test(&Instruction4);
  symbols->clear();

/************************************* Test Case 8 reg immed immed immed************************************/
  in.assign( "insert_b32 $s1, 0x12345678, 8, 16; \n");
  op1.assign("$s1");
  symbols->append(op1);

  BrigInstBase out8 = {
    0,
    BrigEInstBase,
    BrigInsert,
    Brigb32,
    BrigNoPacking,
    {0,
     sizeof(reg1),
     sizeof(reg1) + sizeof(imm2),
     sizeof(reg1) + sizeof(imm2) + sizeof(imm3), 0}
  };
  out8.size = sizeof(out8);

  reg1.size = sizeof(reg1);
  reg1.kind = BrigEOperandReg;
  reg1.type = Brigb32;
  reg1.reserved = 0;
  reg1.s_name = 0;

  memset(&imm2, 0, sizeof(imm2));
  imm2.size = sizeof(imm2);
  imm2.kind = BrigEOperandImmed;
  imm2.type = Brigb32;
  imm2.reserved = 0;
  imm2.bits.u = 0x12345678;

  memset(&imm3, 0, sizeof(imm3));
  imm3.size = sizeof(imm3);
  imm3.kind = BrigEOperandImmed;
  imm3.type = Brigb32;
  imm3.reserved = 0;
  imm3.bits.u = 8;

  memset(&imm4, 0, sizeof(imm4));
  imm4.size = sizeof(imm4);
  imm4.kind = BrigEOperandImmed;
  imm4.type = Brigb32;
  imm4.reserved = 0;
  imm4.bits.u = 16;

  Instruction4Opcode_Test<BrigInstBase, BrigOperandReg, BrigOperandImmed, BrigOperandImmed, BrigOperandImmed>
            TestCase8(in, symbols, &out8, &reg1, &imm2, &imm3, &imm4);
  TestCase8.Run_Test(&Instruction4);
  symbols->clear();

/************************************* Test Case 9 reg reg reg reg************************************/
  in.assign( "bitalign_b32 $s1, $s0, $s3, $s2; \n");
  op1.assign("$s1"); op2.assign("$s0"); op3.assign("$s3"); op4.assign("$s2");
  symbols->append(op1); symbols->append(op2); symbols->append(op3); symbols->append(op4);

  BrigInstBase out9 = {
    0,
    BrigEInstBase,
    BrigBitAlign,
    Brigb32,
    BrigNoPacking,
    {0,
     sizeof(reg1),
     sizeof(reg1) + sizeof(reg2),
     sizeof(reg1) + sizeof(reg2) + sizeof(reg3), 0}
  };
  out9.size = sizeof(out9);

  reg1.size = sizeof(reg1);
  reg1.kind = BrigEOperandReg;
  reg1.type = Brigb32;
  reg1.reserved = 0;
  reg1.s_name = 0;

  reg2.size = sizeof(reg2);
  reg2.kind = BrigEOperandReg;
  reg2.type = Brigb32;
  reg2.reserved = 0;
  reg2.s_name = op1.size() + 1;

  reg3.size = sizeof(reg3);
  reg3.kind = BrigEOperandReg;
  reg3.type = Brigb32;
  reg3.reserved = 0;
  reg3.s_name = op1.size() + op2.size() + 2;

  reg4.size = sizeof(reg4);
  reg4.kind = BrigEOperandReg;
  reg4.type = Brigb32;
  reg4.reserved = 0;
  reg4.s_name = op1.size() + op2.size() + op3.size() + 3;

  Instruction4Opcode_Test<BrigInstBase, BrigOperandReg, BrigOperandReg, BrigOperandReg, BrigOperandReg>
            TestCase9(in, symbols, &out9, &reg1, &reg2, &reg3, &reg4);
  TestCase9.Run_Test(&Instruction4);
  symbols->clear();

/************************************* Test Case 10 reg reg reg immed************************************/
  in.assign( "bitalign_b32 $s1, $s0, $s3, 16; \n");
  op1.assign("$s1"); op2.assign("$s0"); op3.assign("$s3");
  symbols->append(op1); symbols->append(op2); symbols->append(op3);

  BrigInstBase out10 = {
    0,
    BrigEInstBase,
    BrigBitAlign,
    Brigb32,
    BrigNoPacking,
    {0,
     sizeof(reg1),
     sizeof(reg1) + sizeof(reg2),
     sizeof(reg1) + sizeof(reg2) + sizeof(reg3), 0}
  };
  out10.size = sizeof(out10);

  reg1.size = sizeof(reg1);
  reg1.kind = BrigEOperandReg;
  reg1.type = Brigb32;
  reg1.reserved = 0;
  reg1.s_name = 0;

  reg2.size = sizeof(reg2);
  reg2.kind = BrigEOperandReg;
  reg2.type = Brigb32;
  reg2.reserved = 0;
  reg2.s_name = op1.size() + 1;

  reg3.size = sizeof(reg3);
  reg3.kind = BrigEOperandReg;
  reg3.type = Brigb32;
  reg3.reserved = 0;
  reg3.s_name = op1.size() + op2.size() + 2;

  memset(&imm4, 0, sizeof(imm4));
  imm4.size = sizeof(imm4);
  imm4.kind = BrigEOperandImmed;
  imm4.type = Brigb32;
  imm4.reserved = 0;
  imm4.bits.u = 16;

  Instruction4Opcode_Test<BrigInstBase, BrigOperandReg, BrigOperandReg, BrigOperandReg, BrigOperandImmed>
            TestCase10(in, symbols, &out10, &reg1, &reg2, &reg3, &imm4);
  TestCase10.Run_Test(&Instruction4);
  symbols->clear();

/************************************* Test Case 11 reg reg reg reg************************************/
  in.assign( "bytealign_b32 $s1, $s0, $s3, $s2; \n");
  op1.assign("$s1"); op2.assign("$s0"); op3.assign("$s3"); op4.assign("$s2");
  symbols->append(op1); symbols->append(op2); symbols->append(op3); symbols->append(op4);

  BrigInstBase out11 = {
    0,
    BrigEInstBase,
    BrigByteAlign,
    Brigb32,
    BrigNoPacking,
    {0,
     sizeof(reg1),
     sizeof(reg1) + sizeof(reg2),
     sizeof(reg1) + sizeof(reg2) + sizeof(reg3), 0}
  };
  out11.size = sizeof(out11);

  reg1.size = sizeof(reg1);
  reg1.kind = BrigEOperandReg;
  reg1.type = Brigb32;
  reg1.reserved = 0;
  reg1.s_name = 0;

  reg2.size = sizeof(reg2);
  reg2.kind = BrigEOperandReg;
  reg2.type = Brigb32;
  reg2.reserved = 0;
  reg2.s_name = op1.size() + 1;

  reg3.size = sizeof(reg3);
  reg3.kind = BrigEOperandReg;
  reg3.type = Brigb32;
  reg3.reserved = 0;
  reg3.s_name = op1.size() + op2.size() + 2;

  reg4.size = sizeof(reg4);
  reg4.kind = BrigEOperandReg;
  reg4.type = Brigb32;
  reg4.reserved = 0;
  reg4.s_name = op1.size() + op2.size() + op3.size() + 3;

  Instruction4Opcode_Test<BrigInstBase, BrigOperandReg, BrigOperandReg, BrigOperandReg, BrigOperandReg>
            TestCase11(in, symbols, &out11, &reg1, &reg2, &reg3, &reg4);
  TestCase11.Run_Test(&Instruction4);
  symbols->clear();

/************************************* Test Case 12 reg reg reg immed************************************/
  in.assign( "bytealign_b32 $s1, $s0, $s3, 2; \n");
  op1.assign("$s1"); op2.assign("$s0"); op3.assign("$s3");
  symbols->append(op1); symbols->append(op2); symbols->append(op3);

  BrigInstBase out12 = {
    0,
    BrigEInstBase,
    BrigByteAlign,
    Brigb32,
    BrigNoPacking,
    {0,
     sizeof(reg1),
     sizeof(reg1) + sizeof(reg2),
     sizeof(reg1) + sizeof(reg2) + sizeof(reg3), 0}
  };
  out12.size = sizeof(out12);

  reg1.size = sizeof(reg1);
  reg1.kind = BrigEOperandReg;
  reg1.type = Brigb32;
  reg1.reserved = 0;
  reg1.s_name = 0;

  reg2.size = sizeof(reg2);
  reg2.kind = BrigEOperandReg;
  reg2.type = Brigb32;
  reg2.reserved = 0;
  reg2.s_name = op1.size() + 1;

  reg3.size = sizeof(reg3);
  reg3.kind = BrigEOperandReg;
  reg3.type = Brigb32;
  reg3.reserved = 0;
  reg3.s_name = op1.size() + op2.size() + 2;

  memset(&imm4, 0, sizeof(imm4));
  imm4.size = sizeof(imm4);
  imm4.kind = BrigEOperandImmed;
  imm4.type = Brigb32;
  imm4.reserved = 0;
  imm4.bits.u = 2;

  Instruction4Opcode_Test<BrigInstBase, BrigOperandReg, BrigOperandReg, BrigOperandReg, BrigOperandImmed>
            TestCase12(in, symbols, &out12, &reg1, &reg2, &reg3, &imm4);
  TestCase12.Run_Test(&Instruction4);
  symbols->clear();

/************************************* Test Case 13 reg reg reg reg************************************/
  in.assign( "lerp_b32 $s1, $s0, $s3, $s2; \n");
  op1.assign("$s1"); op2.assign("$s0"); op3.assign("$s3"); op4.assign("$s2");
  symbols->append(op1); symbols->append(op2); symbols->append(op3); symbols->append(op4);

  BrigInstBase out13 = {
    0,
    BrigEInstBase,
    BrigLerp,
    Brigb32,
    BrigNoPacking,
    {0,
     sizeof(reg1),
     sizeof(reg1) + sizeof(reg2),
     sizeof(reg1) + sizeof(reg2) + sizeof(reg3), 0}
  };
  out13.size = sizeof(out13);

  reg1.size = sizeof(reg1);
  reg1.kind = BrigEOperandReg;
  reg1.type = Brigb32;
  reg1.reserved = 0;
  reg1.s_name = 0;

  reg2.size = sizeof(reg2);
  reg2.kind = BrigEOperandReg;
  reg2.type = Brigb32;
  reg2.reserved = 0;
  reg2.s_name = op1.size() + 1;

  reg3.size = sizeof(reg3);
  reg3.kind = BrigEOperandReg;
  reg3.type = Brigb32;
  reg3.reserved = 0;
  reg3.s_name = op1.size() + op2.size() + 2;

  reg4.size = sizeof(reg4);
  reg4.kind = BrigEOperandReg;
  reg4.type = Brigb32;
  reg4.reserved = 0;
  reg4.s_name = op1.size() + op2.size() + op3.size() + 3;

  Instruction4Opcode_Test<BrigInstBase, BrigOperandReg, BrigOperandReg, BrigOperandReg, BrigOperandReg>
            TestCase13(in, symbols, &out13, &reg1, &reg2, &reg3, &reg4);
  TestCase13.Run_Test(&Instruction4);
  symbols->clear();

/************************************* Test Case 14 reg reg reg immed************************************/
  in.assign( "lerp_b32 $s1, $s0, $s3, 0x12121212; \n");
  op1.assign("$s1"); op2.assign("$s0"); op3.assign("$s3");
  symbols->append(op1); symbols->append(op2); symbols->append(op3);

  BrigInstBase out14 = {
    0,
    BrigEInstBase,
    BrigLerp,
    Brigb32,
    BrigNoPacking,
    {0,
     sizeof(reg1),
     sizeof(reg1) + sizeof(reg2),
     sizeof(reg1) + sizeof(reg2) + sizeof(reg3), 0}
  };
  out14.size = sizeof(out14);

  reg1.size = sizeof(reg1);
  reg1.kind = BrigEOperandReg;
  reg1.type = Brigb32;
  reg1.reserved = 0;
  reg1.s_name = 0;

  reg2.size = sizeof(reg2);
  reg2.kind = BrigEOperandReg;
  reg2.type = Brigb32;
  reg2.reserved = 0;
  reg2.s_name = op1.size() + 1;

  reg3.size = sizeof(reg3);
  reg3.kind = BrigEOperandReg;
  reg3.type = Brigb32;
  reg3.reserved = 0;
  reg3.s_name = op1.size() + op2.size() + 2;

  memset(&imm4, 0, sizeof(imm4));
  imm4.size = sizeof(imm4);
  imm4.kind = BrigEOperandImmed;
  imm4.type = Brigb32;
  imm4.reserved = 0;
  imm4.bits.u = 0x12121212;

  Instruction4Opcode_Test<BrigInstBase, BrigOperandReg, BrigOperandReg, BrigOperandReg, BrigOperandImmed>
            TestCase14(in, symbols, &out14, &reg1, &reg2, &reg3, &imm4);
  TestCase14.Run_Test(&Instruction4);
  symbols->clear();

/************************************* Test Case 15 reg reg reg reg************************************/
  in.assign( "sad_b32 $s1, $s0, $s3, $s2; \n");
  op1.assign("$s1"); op2.assign("$s0"); op3.assign("$s3"); op4.assign("$s2");
  symbols->append(op1); symbols->append(op2); symbols->append(op3); symbols->append(op4);

  BrigInstBase out15 = {
    0,
    BrigEInstBase,
    BrigSad,
    Brigb32,
    BrigNoPacking,
    {0,
     sizeof(reg1),
     sizeof(reg1) + sizeof(reg2),
     sizeof(reg1) + sizeof(reg2) + sizeof(reg3), 0}
  };
  out15.size = sizeof(out15);

  reg1.size = sizeof(reg1);
  reg1.kind = BrigEOperandReg;
  reg1.type = Brigb32;
  reg1.reserved = 0;
  reg1.s_name = 0;

  reg2.size = sizeof(reg2);
  reg2.kind = BrigEOperandReg;
  reg2.type = Brigb32;
  reg2.reserved = 0;
  reg2.s_name = op1.size() + 1;

  reg3.size = sizeof(reg3);
  reg3.kind = BrigEOperandReg;
  reg3.type = Brigb32;
  reg3.reserved = 0;
  reg3.s_name = op1.size() + op2.size() + 2;

  reg4.size = sizeof(reg4);
  reg4.kind = BrigEOperandReg;
  reg4.type = Brigb32;
  reg4.reserved = 0;
  reg4.s_name = op1.size() + op2.size() + op3.size() + 3;

  Instruction4Opcode_Test<BrigInstBase, BrigOperandReg, BrigOperandReg, BrigOperandReg, BrigOperandReg>
            TestCase15(in, symbols, &out15, &reg1, &reg2, &reg3, &reg4);
  TestCase15.Run_Test(&Instruction4);
  symbols->clear();

/************************************* Test Case 16 reg reg reg immed************************************/
  in.assign( "sad_b32 $s1, $s0, $s3, 0x12345678; \n");
  op1.assign("$s1"); op2.assign("$s0"); op3.assign("$s3");
  symbols->append(op1); symbols->append(op2); symbols->append(op3);

  BrigInstBase out16 = {
    0,
    BrigEInstBase,
    BrigSad,
    Brigb32,
    BrigNoPacking,
    {0,
     sizeof(reg1),
     sizeof(reg1) + sizeof(reg2),
     sizeof(reg1) + sizeof(reg2) + sizeof(reg3), 0}
  };
  out16.size = sizeof(out16);

  reg1.size = sizeof(reg1);
  reg1.kind = BrigEOperandReg;
  reg1.type = Brigb32;
  reg1.reserved = 0;
  reg1.s_name = 0;

  reg2.size = sizeof(reg2);
  reg2.kind = BrigEOperandReg;
  reg2.type = Brigb32;
  reg2.reserved = 0;
  reg2.s_name = op1.size() + 1;

  reg3.size = sizeof(reg3);
  reg3.kind = BrigEOperandReg;
  reg3.type = Brigb32;
  reg3.reserved = 0;
  reg3.s_name = op1.size() + op2.size() + 2;

  memset(&imm4, 0, sizeof(imm4));
  imm4.size = sizeof(imm4);
  imm4.kind = BrigEOperandImmed;
  imm4.type = Brigb32;
  imm4.reserved = 0;
  imm4.bits.u = 0x12345678;

  Instruction4Opcode_Test<BrigInstBase, BrigOperandReg, BrigOperandReg, BrigOperandReg, BrigOperandImmed>
            TestCase16(in, symbols, &out16, &reg1, &reg2, &reg3, &imm4);
  TestCase16.Run_Test(&Instruction4);
  symbols->clear();

/************************************* Test Case 17 reg reg reg reg************************************/
  in.assign( "sad2_b32 $s1, $s0, $s3, $s2; \n");
  op1.assign("$s1"); op2.assign("$s0"); op3.assign("$s3"); op4.assign("$s2");
  symbols->append(op1); symbols->append(op2); symbols->append(op3); symbols->append(op4);

  BrigInstBase out17 = {
    0,
    BrigEInstBase,
    BrigSad2,
    Brigb32,
    BrigNoPacking,
    {0,
     sizeof(reg1),
     sizeof(reg1) + sizeof(reg2),
     sizeof(reg1) + sizeof(reg2) + sizeof(reg3), 0}
  };
  out17.size = sizeof(out17);

  reg1.size = sizeof(reg1);
  reg1.kind = BrigEOperandReg;
  reg1.type = Brigb32;
  reg1.reserved = 0;
  reg1.s_name = 0;

  reg2.size = sizeof(reg2);
  reg2.kind = BrigEOperandReg;
  reg2.type = Brigb32;
  reg2.reserved = 0;
  reg2.s_name = op1.size() + 1;

  reg3.size = sizeof(reg3);
  reg3.kind = BrigEOperandReg;
  reg3.type = Brigb32;
  reg3.reserved = 0;
  reg3.s_name = op1.size() + op2.size() + 2;

  reg4.size = sizeof(reg4);
  reg4.kind = BrigEOperandReg;
  reg4.type = Brigb32;
  reg4.reserved = 0;
  reg4.s_name = op1.size() + op2.size() + op3.size() + 3;

  Instruction4Opcode_Test<BrigInstBase, BrigOperandReg, BrigOperandReg, BrigOperandReg, BrigOperandReg>
            TestCase17(in, symbols, &out17, &reg1, &reg2, &reg3, &reg4);
  TestCase17.Run_Test(&Instruction4);
  symbols->clear();

/************************************* Test Case 18 reg reg reg immed************************************/
  in.assign( "sad2_b32 $s1, $s0, $s3, 0x12345678; \n");
  op1.assign("$s1"); op2.assign("$s0"); op3.assign("$s3");
  symbols->append(op1); symbols->append(op2); symbols->append(op3);

  BrigInstBase out18 = {
    0,
    BrigEInstBase,
    BrigSad2,
    Brigb32,
    BrigNoPacking,
    {0,
     sizeof(reg1),
     sizeof(reg1) + sizeof(reg2),
     sizeof(reg1) + sizeof(reg2) + sizeof(reg3), 0}
  };
  out18.size = sizeof(out18);

  reg1.size = sizeof(reg1);
  reg1.kind = BrigEOperandReg;
  reg1.type = Brigb32;
  reg1.reserved = 0;
  reg1.s_name = 0;

  reg2.size = sizeof(reg2);
  reg2.kind = BrigEOperandReg;
  reg2.type = Brigb32;
  reg2.reserved = 0;
  reg2.s_name = op1.size() + 1;

  reg3.size = sizeof(reg3);
  reg3.kind = BrigEOperandReg;
  reg3.type = Brigb32;
  reg3.reserved = 0;
  reg3.s_name = op1.size() + op2.size() + 2;

  memset(&imm4, 0, sizeof(imm4));
  imm4.size = sizeof(imm4);
  imm4.kind = BrigEOperandImmed;
  imm4.type = Brigb32;
  imm4.reserved = 0;
  imm4.bits.u = 0x12345678;

  Instruction4Opcode_Test<BrigInstBase, BrigOperandReg, BrigOperandReg, BrigOperandReg, BrigOperandImmed>
            TestCase18(in, symbols, &out18, &reg1, &reg2, &reg3, &imm4);
  TestCase18.Run_Test(&Instruction4);
  symbols->clear();

/************************************* Test Case 19 reg reg reg reg************************************/
  in.assign( "sad4_b32 $s1, $s0, $s3, $s2; \n");
  op1.assign("$s1"); op2.assign("$s0"); op3.assign("$s3"); op4.assign("$s2");
  symbols->append(op1); symbols->append(op2); symbols->append(op3); symbols->append(op4);

  BrigInstBase out19 = {
    0,
    BrigEInstBase,
    BrigSad4,
    Brigb32,
    BrigNoPacking,
    {0,
     sizeof(reg1),
     sizeof(reg1) + sizeof(reg2),
     sizeof(reg1) + sizeof(reg2) + sizeof(reg3), 0}
  };
  out19.size = sizeof(out19);

  reg1.size = sizeof(reg1);
  reg1.kind = BrigEOperandReg;
  reg1.type = Brigb32;
  reg1.reserved = 0;
  reg1.s_name = 0;

  reg2.size = sizeof(reg2);
  reg2.kind = BrigEOperandReg;
  reg2.type = Brigb32;
  reg2.reserved = 0;
  reg2.s_name = op1.size() + 1;

  reg3.size = sizeof(reg3);
  reg3.kind = BrigEOperandReg;
  reg3.type = Brigb32;
  reg3.reserved = 0;
  reg3.s_name = op1.size() + op2.size() + 2;

  reg4.size = sizeof(reg4);
  reg4.kind = BrigEOperandReg;
  reg4.type = Brigb32;
  reg4.reserved = 0;
  reg4.s_name = op1.size() + op2.size() + op3.size() + 3;

  Instruction4Opcode_Test<BrigInstBase, BrigOperandReg, BrigOperandReg, BrigOperandReg, BrigOperandReg>
            TestCase19(in, symbols, &out19, &reg1, &reg2, &reg3, &reg4);
  TestCase19.Run_Test(&Instruction4);
  symbols->clear();

/************************************* Test Case 20 reg reg reg immed************************************/
  in.assign( "sad4_b32 $s1, $s0, $s3, 0x12345678; \n");
  op1.assign("$s1"); op2.assign("$s0"); op3.assign("$s3");
  symbols->append(op1); symbols->append(op2); symbols->append(op3);

  BrigInstBase out20 = {
    0,
    BrigEInstBase,
    BrigSad4,
    Brigb32,
    BrigNoPacking,
    {0,
     sizeof(reg1),
     sizeof(reg1) + sizeof(reg2),
     sizeof(reg1) + sizeof(reg2) + sizeof(reg3), 0}
  };
  out20.size = sizeof(out20);

  reg1.size = sizeof(reg1);
  reg1.kind = BrigEOperandReg;
  reg1.type = Brigb32;
  reg1.reserved = 0;
  reg1.s_name = 0;

  reg2.size = sizeof(reg2);
  reg2.kind = BrigEOperandReg;
  reg2.type = Brigb32;
  reg2.reserved = 0;
  reg2.s_name = op1.size() + 1;

  reg3.size = sizeof(reg3);
  reg3.kind = BrigEOperandReg;
  reg3.type = Brigb32;
  reg3.reserved = 0;
  reg3.s_name = op1.size() + op2.size() + 2;

  memset(&imm4, 0, sizeof(imm4));
  imm4.size = sizeof(imm4);
  imm4.kind = BrigEOperandImmed;
  imm4.type = Brigb32;
  imm4.reserved = 0;
  imm4.bits.u = 0x12345678;

  Instruction4Opcode_Test<BrigInstBase, BrigOperandReg, BrigOperandReg, BrigOperandReg, BrigOperandImmed>
            TestCase20(in, symbols, &out20, &reg1, &reg2, &reg3, &imm4);
  TestCase20.Run_Test(&Instruction4);
  symbols->clear();

/************************************* Test Case 21 reg reg reg reg************************************/
  in.assign( "sad4hi_b32 $s1, $s0, $s3, $s2; \n");
  op1.assign("$s1"); op2.assign("$s0"); op3.assign("$s3"); op4.assign("$s2");
  symbols->append(op1); symbols->append(op2); symbols->append(op3); symbols->append(op4);

  BrigInstBase out21 = {
    0,
    BrigEInstBase,
    BrigSad4Hi,
    Brigb32,
    BrigNoPacking,
    {0,
     sizeof(reg1),
     sizeof(reg1) + sizeof(reg2),
     sizeof(reg1) + sizeof(reg2) + sizeof(reg3), 0}
  };
  out21.size = sizeof(out21);

  reg1.size = sizeof(reg1);
  reg1.kind = BrigEOperandReg;
  reg1.type = Brigb32;
  reg1.reserved = 0;
  reg1.s_name = 0;

  reg2.size = sizeof(reg2);
  reg2.kind = BrigEOperandReg;
  reg2.type = Brigb32;
  reg2.reserved = 0;
  reg2.s_name = op1.size() + 1;

  reg3.size = sizeof(reg3);
  reg3.kind = BrigEOperandReg;
  reg3.type = Brigb32;
  reg3.reserved = 0;
  reg3.s_name = op1.size() + op2.size() + 2;

  reg4.size = sizeof(reg4);
  reg4.kind = BrigEOperandReg;
  reg4.type = Brigb32;
  reg4.reserved = 0;
  reg4.s_name = op1.size() + op2.size() + op3.size() + 3;

  Instruction4Opcode_Test<BrigInstBase, BrigOperandReg, BrigOperandReg, BrigOperandReg, BrigOperandReg>
            TestCase21(in, symbols, &out21, &reg1, &reg2, &reg3, &reg4);
  TestCase21.Run_Test(&Instruction4);
  symbols->clear();

/************************************* Test Case 22 reg reg reg immed************************************/
  in.assign( "sad4hi_b32 $s1, $s0, $s3, 0x12345678; \n");
  op1.assign("$s1"); op2.assign("$s0"); op3.assign("$s3");
  symbols->append(op1); symbols->append(op2); symbols->append(op3);

  BrigInstBase out22 = {
    0,
    BrigEInstBase,
    BrigSad4Hi,
    Brigb32,
    BrigNoPacking,
    {0,
     sizeof(reg1),
     sizeof(reg1) + sizeof(reg2),
     sizeof(reg1) + sizeof(reg2) + sizeof(reg3), 0}
  };
  out22.size = sizeof(out22);

  reg1.size = sizeof(reg1);
  reg1.kind = BrigEOperandReg;
  reg1.type = Brigb32;
  reg1.reserved = 0;
  reg1.s_name = 0;

  reg2.size = sizeof(reg2);
  reg2.kind = BrigEOperandReg;
  reg2.type = Brigb32;
  reg2.reserved = 0;
  reg2.s_name = op1.size() + 1;

  reg3.size = sizeof(reg3);
  reg3.kind = BrigEOperandReg;
  reg3.type = Brigb32;
  reg3.reserved = 0;
  reg3.s_name = op1.size() + op2.size() + 2;

  memset(&imm4, 0, sizeof(imm4));
  imm4.size = sizeof(imm4);
  imm4.kind = BrigEOperandImmed;
  imm4.type = Brigb32;
  imm4.reserved = 0;
  imm4.bits.u = 0x12345678;

  Instruction4Opcode_Test<BrigInstBase, BrigOperandReg, BrigOperandReg, BrigOperandReg, BrigOperandImmed>
            TestCase22(in, symbols, &out22, &reg1, &reg2, &reg3, &imm4);
  TestCase22.Run_Test(&Instruction4);
  symbols->clear();

/************************************* Test Case 23 reg reg reg immed************************************/
  in.assign( "fma_ftz_f32 $s1, $s0, $s3, 23.0f; \n");
  op1.assign("$s1"); op2.assign("$s0"); op3.assign("$s3");
  symbols->append(op1); symbols->append(op2); symbols->append(op3);

  BrigInstMod out23 = {
    0,
    BrigEInstMod,
    BrigFma,
    Brigf32,
    BrigNoPacking,
    {0,
     sizeof(reg1),
     sizeof(reg1) + sizeof(reg2),
     sizeof(reg1) + sizeof(reg2) + sizeof(reg3), 0},
    {1,1,0,1,0,0,0}
  };
  out23.size = sizeof(out23);

  reg1.size = sizeof(reg1);
  reg1.kind = BrigEOperandReg;
  reg1.type = Brigb32;
  reg1.reserved = 0;
  reg1.s_name = 0;

  reg2.size = sizeof(reg2);
  reg2.kind = BrigEOperandReg;
  reg2.type = Brigb32;
  reg2.reserved = 0;
  reg2.s_name = op1.size() + 1;

  reg3.size = sizeof(reg3);
  reg3.kind = BrigEOperandReg;
  reg3.type = Brigb32;
  reg3.reserved = 0;
  reg3.s_name = op1.size() + op2.size() + 2;

  memset(&imm4, 0, sizeof(imm4));
  imm4.size = sizeof(imm4);
  imm4.kind = BrigEOperandImmed;
  imm4.type = Brigb32;
  imm4.reserved = 0;
  imm4.bits.f = 23.0f;

  Instruction4Opcode_Test<BrigInstMod, BrigOperandReg, BrigOperandReg, BrigOperandReg, BrigOperandImmed>
            TestCase23(in, symbols, &out23, &reg1, &reg2, &reg3, &imm4);
  TestCase23.Run_Test(&Instruction4);
  symbols->clear();

/************************************* Test Case 24 reg immed reg immed************************************/
  in.assign( "fma_ftz_zero_f64 $d1, 1.0f, $d3, 23.0f; \n");
  op1.assign("$d1"); op2.assign("$d3");
  symbols->append(op1); symbols->append(op2);

  BrigInstMod out24 = {
    0,
    BrigEInstMod,
    BrigFma,
    Brigf64,
    BrigNoPacking,
    {0,
     sizeof(reg1),
     sizeof(reg1) + sizeof(imm2),
     sizeof(reg1) + sizeof(imm2) + sizeof(reg3), 0},
    {1,1,1,1,0,0,0}
  };
  out24.size = sizeof(out24);

  reg1.size = sizeof(reg1);
  reg1.kind = BrigEOperandReg;
  reg1.type = Brigb64;
  reg1.reserved = 0;
  reg1.s_name = 0;

  memset(&imm2, 0, sizeof(imm2));
  imm2.size = sizeof(imm2);
  imm2.kind = BrigEOperandImmed;
  imm2.type = Brigb64;
  imm2.reserved = 0;
  imm2.bits.f = 1.0f;

  reg3.size = sizeof(reg3);
  reg3.kind = BrigEOperandReg;
  reg3.type = Brigb64;
  reg3.reserved = 0;
  reg3.s_name = op1.size() + 1;

  memset(&imm4, 0, sizeof(imm4));
  imm4.size = sizeof(imm4);
  imm4.kind = BrigEOperandImmed;
  imm4.type = Brigb64;
  imm4.reserved = 0;
  imm4.bits.f = 23.0f;

  Instruction4Opcode_Test<BrigInstMod, BrigOperandReg, BrigOperandImmed, BrigOperandReg, BrigOperandImmed>
            TestCase24(in, symbols, &out24, &reg1, &imm2, &reg3, &imm4);
  TestCase24.Run_Test(&Instruction4);
  symbols->clear();

/************************************* Test Case 25 reg reg reg immed************************************/
  in.assign( "mad_ftz_f32 $s1, $s0, $s3, 23.0f; \n");
  op1.assign("$s1"); op2.assign("$s0"); op3.assign("$s3");
  symbols->append(op1); symbols->append(op2); symbols->append(op3);

  BrigInstMod out25 = {
    0,
    BrigEInstMod,
    BrigMad,
    Brigf32,
    BrigNoPacking,
    {0,
     sizeof(reg1),
     sizeof(reg1) + sizeof(reg2),
     sizeof(reg1) + sizeof(reg2) + sizeof(reg3), 0},
    {1,1,0,1,0,0,0}
  };
  out25.size = sizeof(out25);

  reg1.size = sizeof(reg1);
  reg1.kind = BrigEOperandReg;
  reg1.type = Brigb32;
  reg1.reserved = 0;
  reg1.s_name = 0;

  reg2.size = sizeof(reg2);
  reg2.kind = BrigEOperandReg;
  reg2.type = Brigb32;
  reg2.reserved = 0;
  reg2.s_name = op1.size() + 1;

  reg3.size = sizeof(reg3);
  reg3.kind = BrigEOperandReg;
  reg3.type = Brigb32;
  reg3.reserved = 0;
  reg3.s_name = op1.size() + op2.size() + 2;

  memset(&imm4, 0, sizeof(imm4));
  imm4.size = sizeof(imm4);
  imm4.kind = BrigEOperandImmed;
  imm4.type = Brigb32;
  imm4.reserved = 0;
  imm4.bits.f = 23.0f;

  Instruction4Opcode_Test<BrigInstMod, BrigOperandReg, BrigOperandReg, BrigOperandReg, BrigOperandImmed>
            TestCase25(in, symbols, &out25, &reg1, &reg2, &reg3, &imm4);
  TestCase25.Run_Test(&Instruction4);
  symbols->clear();

/************************************* Test Case 26 reg immed reg immed************************************/
  in.assign( "mad_ftz_zero_f64 $d1, 1.0f, $d3, 23.0f; \n");
  op1.assign("$d1"); op2.assign("$d3");
  symbols->append(op1); symbols->append(op2);

  BrigInstMod out26 = {
    0,
    BrigEInstMod,
    BrigMad,
    Brigf64,
    BrigNoPacking,
    {0,
     sizeof(reg1),
     sizeof(reg1) + sizeof(imm2),
     sizeof(reg1) + sizeof(imm2) + sizeof(reg3), 0},
    {1,1,1,1,0,0,0}
  };
  out26.size = sizeof(out26);

  reg1.size = sizeof(reg1);
  reg1.kind = BrigEOperandReg;
  reg1.type = Brigb64;
  reg1.reserved = 0;
  reg1.s_name = 0;

  memset(&imm2, 0, sizeof(imm2));
  imm2.size = sizeof(imm2);
  imm2.kind = BrigEOperandImmed;
  imm2.type = Brigb64;
  imm2.reserved = 0;
  imm2.bits.f = 1.0f;

  reg3.size = sizeof(reg3);
  reg3.kind = BrigEOperandReg;
  reg3.type = Brigb64;
  reg3.reserved = 0;
  reg3.s_name = op1.size() + 1;

  memset(&imm4, 0, sizeof(imm4));
  imm4.size = sizeof(imm4);
  imm4.kind = BrigEOperandImmed;
  imm4.type = Brigb64;
  imm4.reserved = 0;
  imm4.bits.f = 23.0f;

  Instruction4Opcode_Test<BrigInstMod, BrigOperandReg, BrigOperandImmed, BrigOperandReg, BrigOperandImmed>
            TestCase26(in, symbols, &out26, &reg1, &imm2, &reg3, &imm4);
  TestCase26.Run_Test(&Instruction4);
  symbols->clear();

/************************************* Test Case 27 reg reg reg reg************************************/
  in.assign( "mad_u32 $s1, $s0, $s3, $s2; \n");
  op1.assign("$s1"); op2.assign("$s0"); op3.assign("$s3"); op4.assign("$s2");
  symbols->append(op1); symbols->append(op2); symbols->append(op3); symbols->append(op4);

  BrigInstBase out27 = {
    0,
    BrigEInstBase,
    BrigMad,
    Brigu32,
    BrigNoPacking,
    {0,
     sizeof(reg1),
     sizeof(reg1) + sizeof(reg2),
     sizeof(reg1) + sizeof(reg2) + sizeof(reg3), 0}
  };
  out27.size = sizeof(out27);

  reg1.size = sizeof(reg1);
  reg1.kind = BrigEOperandReg;
  reg1.type = Brigb32;
  reg1.reserved = 0;
  reg1.s_name = 0;

  reg2.size = sizeof(reg2);
  reg2.kind = BrigEOperandReg;
  reg2.type = Brigb32;
  reg2.reserved = 0;
  reg2.s_name = op1.size() + 1;

  reg3.size = sizeof(reg3);
  reg3.kind = BrigEOperandReg;
  reg3.type = Brigb32;
  reg3.reserved = 0;
  reg3.s_name = op1.size() + op2.size() + 2;

  reg4.size = sizeof(reg4);
  reg4.kind = BrigEOperandReg;
  reg4.type = Brigb32;
  reg4.reserved = 0;
  reg4.s_name = op1.size() + op2.size() + op3.size() + 3;

  Instruction4Opcode_Test<BrigInstBase, BrigOperandReg, BrigOperandReg, BrigOperandReg, BrigOperandReg>
            TestCase27(in, symbols, &out27, &reg1, &reg2, &reg3, &reg4);
  TestCase27.Run_Test(&Instruction4);
  symbols->clear();

/************************************* Test Case 28 reg immed reg immed************************************/
  in.assign( "mad_u64 $d1, 42, $d3, 23; \n");
  op1.assign("$d1"); op2.assign("$d3");
  symbols->append(op1); symbols->append(op2);

  BrigInstBase out28 = {
    0,
    BrigEInstBase,
    BrigMad,
    Brigu64,
    BrigNoPacking,
    {0,
     sizeof(reg1),
     sizeof(reg1) + sizeof(imm2),
     sizeof(reg1) + sizeof(imm2) + sizeof(reg3), 0}
  };
  out28.size = sizeof(out28);

  reg1.size = sizeof(reg1);
  reg1.kind = BrigEOperandReg;
  reg1.type = Brigb64;
  reg1.reserved = 0;
  reg1.s_name = 0;

  memset(&imm2, 0, sizeof(imm2));
  imm2.size = sizeof(imm2);
  imm2.kind = BrigEOperandImmed;
  imm2.type = Brigb64;
  imm2.reserved = 0;
  imm2.bits.u = 42;

  reg3.size = sizeof(reg3);
  reg3.kind = BrigEOperandReg;
  reg3.type = Brigb64;
  reg3.reserved = 0;
  reg3.s_name = op1.size() + 1;

  memset(&imm4, 0, sizeof(imm4));
  imm4.size = sizeof(imm4);
  imm4.kind = BrigEOperandImmed;
  imm4.type = Brigb64;
  imm4.reserved = 0;
  imm4.bits.u = 23;

  Instruction4Opcode_Test<BrigInstBase, BrigOperandReg, BrigOperandImmed, BrigOperandReg, BrigOperandImmed>
            TestCase28(in, symbols, &out28, &reg1, &imm2, &reg3, &imm4);
  TestCase28.Run_Test(&Instruction4);
  symbols->clear();

  // For the regular operation: b. For the packed operation: s, u, f.
  // For the regular operation, src0 must be a control (c) register or an immediate
  // value. For the packed operation, if the Length is 32-bit, then src0 must be an s register or literal value; if
  // the Length is 64-bit, then src0 must be a d register or literal value. For the packed operation, each element
  // in src0 is assumed to contain either all 1's (true) or all 0's (false); results are undefined for other src0 values
/************************************* Test Case 29 reg reg reg reg************************************/
  in.assign( "cmov_b32 $s1, $c0, $s3, $s2; \n");
  op1.assign("$s1"); op2.assign("$c0"); op3.assign("$s3"); op4.assign("$s2");
  symbols->append(op1); symbols->append(op2); symbols->append(op3); symbols->append(op4);

  BrigInstBase out29 = {
    0,
    BrigEInstBase,
    BrigCmov,
    Brigb32,
    BrigNoPacking,
    {0,
     sizeof(reg1),
     sizeof(reg1) + sizeof(reg2),
     sizeof(reg1) + sizeof(reg2) + sizeof(reg3), 0}
  };
  out29.size = sizeof(out29);

  reg1.size = sizeof(reg1);
  reg1.kind = BrigEOperandReg;
  reg1.type = Brigb32;
  reg1.reserved = 0;
  reg1.s_name = 0;

  reg2.size = sizeof(reg2);
  reg2.kind = BrigEOperandReg;
  reg2.type = Brigb1;
  reg2.reserved = 0;
  reg2.s_name = op1.size() + 1;

  reg3.size = sizeof(reg3);
  reg3.kind = BrigEOperandReg;
  reg3.type = Brigb32;
  reg3.reserved = 0;
  reg3.s_name = op1.size() + op2.size() + 2;

  reg4.size = sizeof(reg4);
  reg4.kind = BrigEOperandReg;
  reg4.type = Brigb32;
  reg4.reserved = 0;
  reg4.s_name = op1.size() + op2.size() + op3.size() + 3;

  Instruction4Opcode_Test<BrigInstBase, BrigOperandReg, BrigOperandReg, BrigOperandReg, BrigOperandReg>
            TestCase29(in, symbols, &out29, &reg1, &reg2, &reg3, &reg4);
  TestCase29.Run_Test(&Instruction4);
  symbols->clear();

/************************************* Test Case 30 reg immed reg reg************************************/
  in.assign( "cmov_b32 $s1, 1, $s3, $s2; \n");
  op1.assign("$s1"); op2.assign("$c0"); op3.assign("$s3"); op4.assign("$s2");
  symbols->append(op1); symbols->append(op2); symbols->append(op3); symbols->append(op4);

  BrigInstBase out30 = {
    0,
    BrigEInstBase,
    BrigCmov,
    Brigb32,
    BrigNoPacking,
    {0,
     sizeof(reg1),
     sizeof(reg1) + sizeof(imm2),
     sizeof(reg1) + sizeof(imm2) + sizeof(reg3), 0}
  };
  out30.size = sizeof(out30);

  reg1.size = sizeof(reg1);
  reg1.kind = BrigEOperandReg;
  reg1.type = Brigb32;
  reg1.reserved = 0;
  reg1.s_name = 0;

  memset(&imm2, 0, sizeof(imm2));
  imm2.size = sizeof(imm2);
  imm2.kind = BrigEOperandImmed;
  imm2.type = Brigb32;
  imm2.reserved = 0;
  imm2.bits.u = 1;

  reg3.size = sizeof(reg3);
  reg3.kind = BrigEOperandReg;
  reg3.type = Brigb32;
  reg3.reserved = 0;
  reg3.s_name = op1.size() + op2.size() + 2;

  reg4.size = sizeof(reg4);
  reg4.kind = BrigEOperandReg;
  reg4.type = Brigb32;
  reg4.reserved = 0;
  reg4.s_name = op1.size() + op2.size() + op3.size() + 3;

  Instruction4Opcode_Test<BrigInstBase, BrigOperandReg, BrigOperandImmed, BrigOperandReg, BrigOperandReg>
            TestCase30(in, symbols, &out30, &reg1, &imm2, &reg3, &reg4);
  TestCase30.Run_Test(&Instruction4);
  symbols->clear();

// The packing field of BrigInstBase should be set to BrigPackPP for packed source
// types and to BrigNoPacking otherwise.
// p269
/************************************* Test Case 31 reg reg reg reg************************************/
  in.assign( "cmov_s8x4 $s1, $s0, $s3, $s2; \n");
  op1.assign("$s1"); op2.assign("$s0"); op3.assign("$s3"); op4.assign("$s2");
  symbols->append(op1); symbols->append(op2); symbols->append(op3); symbols->append(op4);

  BrigInstBase out31 = {
    0,
    BrigEInstBase,
    BrigCmov,
    Brigs8x4,
    BrigNoPacking,
    {0,
     sizeof(reg1),
     sizeof(reg1) + sizeof(reg2),
     sizeof(reg1) + sizeof(reg2) + sizeof(reg3), 0}
  };
  out31.size = sizeof(out31);

  reg1.size = sizeof(reg1);
  reg1.kind = BrigEOperandReg;
  reg1.type = Brigb32;
  reg1.reserved = 0;
  reg1.s_name = 0;

  reg2.size = sizeof(reg2);
  reg2.kind = BrigEOperandReg;
  reg2.type = Brigb32;
  reg2.reserved = 0;
  reg2.s_name = op1.size() + 1;

  reg3.size = sizeof(reg3);
  reg3.kind = BrigEOperandReg;
  reg3.type = Brigb32;
  reg3.reserved = 0;
  reg3.s_name = op1.size() + op2.size() + 2;

  reg4.size = sizeof(reg4);
  reg4.kind = BrigEOperandReg;
  reg4.type = Brigb32;
  reg4.reserved = 0;
  reg4.s_name = op1.size() + op2.size() + op3.size() + 3;

  Instruction4Opcode_Test<BrigInstBase, BrigOperandReg, BrigOperandReg, BrigOperandReg, BrigOperandReg>
            TestCase31(in, symbols, &out31, &reg1, &reg2, &reg3, &reg4);
  TestCase31.Run_Test(&Instruction4);
  symbols->clear();

/************************************* Test Case 32 reg reg reg reg************************************/
  in.assign( "cmov_u16x4 $d1, $d0, $d3, $d2; \n");
  op1.assign("$d1"); op2.assign("$d0"); op3.assign("$d3"); op4.assign("$d2");
  symbols->append(op1); symbols->append(op2); symbols->append(op3); symbols->append(op4);

  BrigInstBase out32 = {
    0,
    BrigEInstBase,
    BrigCmov,
    Brigu16x4,
    BrigNoPacking,
    {0,
     sizeof(reg1),
     sizeof(reg1) + sizeof(reg2),
     sizeof(reg1) + sizeof(reg2) + sizeof(reg3), 0}
  };
  out32.size = sizeof(out32);

  reg1.size = sizeof(reg1);
  reg1.kind = BrigEOperandReg;
  reg1.type = Brigb64;
  reg1.reserved = 0;
  reg1.s_name = 0;

  reg2.size = sizeof(reg2);
  reg2.kind = BrigEOperandReg;
  reg2.type = Brigb64;
  reg2.reserved = 0;
  reg2.s_name = op1.size() + 1;

  reg3.size = sizeof(reg3);
  reg3.kind = BrigEOperandReg;
  reg3.type = Brigb64;
  reg3.reserved = 0;
  reg3.s_name = op1.size() + op2.size() + 2;

  reg4.size = sizeof(reg4);
  reg4.kind = BrigEOperandReg;
  reg4.type = Brigb64;
  reg4.reserved = 0;
  reg4.s_name = op1.size() + op2.size() + op3.size() + 3;

  Instruction4Opcode_Test<BrigInstBase, BrigOperandReg, BrigOperandReg, BrigOperandReg, BrigOperandReg>
            TestCase32(in, symbols, &out32, &reg1, &reg2, &reg3, &reg4);
  TestCase32.Run_Test(&Instruction4);
  symbols->clear();

// src3 must be BrigOperandImmed
/************************************* Test Case 33 reg reg reg immed************************************/
  in.assign( "shuffle_u8x4 $s1, $s0, $s3, 0; \n");
  op1.assign("$s1"); op2.assign("$s0"); op3.assign("$s3");
  symbols->append(op1); symbols->append(op2); symbols->append(op3);

  BrigInstBase out33 = {
    0,
    BrigEInstBase,
    BrigShuffle,
    Brigu8x4,
    BrigNoPacking,
    {0,
     sizeof(reg1),
     sizeof(reg1) + sizeof(reg2),
     sizeof(reg1) + sizeof(reg2) + sizeof(reg3), 0}
  };
  out33.size = sizeof(out33);

  reg1.size = sizeof(reg1);
  reg1.kind = BrigEOperandReg;
  reg1.type = Brigb32;
  reg1.reserved = 0;
  reg1.s_name = 0;

  reg2.size = sizeof(reg2);
  reg2.kind = BrigEOperandReg;
  reg2.type = Brigb32;
  reg2.reserved = 0;
  reg2.s_name = op1.size() + 1;

  reg3.size = sizeof(reg3);
  reg3.kind = BrigEOperandReg;
  reg3.type = Brigb32;
  reg3.reserved = 0;
  reg3.s_name = op1.size() + op2.size() + 2;

  memset(&imm4, 0, sizeof(imm4));
  imm4.size = sizeof(imm4);
  imm4.kind = BrigEOperandImmed;
  imm4.type = Brigb32;
  imm4.reserved = 0;
  imm4.bits.u = 0;

  Instruction4Opcode_Test<BrigInstBase, BrigOperandReg, BrigOperandReg, BrigOperandReg, BrigOperandImmed>
            TestCase33(in, symbols, &out33, &reg1, &reg2, &reg3, &imm4);
  TestCase33.Run_Test(&Instruction4);
  symbols->clear();

/************************************* Test Case 34 reg reg immed immed************************************/
  in.assign( "shuffle_u16x4 $d1, $d0, 100, 0; \n");
  op1.assign("$d1"); op2.assign("$d0");
  symbols->append(op1); symbols->append(op2);

  BrigInstBase out34 = {
    0,
    BrigEInstBase,
    BrigShuffle,
    Brigu16x4,
    BrigNoPacking,
    {0,
     sizeof(reg1),
     sizeof(reg1) + sizeof(reg2),
     sizeof(reg1) + sizeof(reg2) + sizeof(imm3), 0}
  };
  out34.size = sizeof(out34);

  reg1.size = sizeof(reg1);
  reg1.kind = BrigEOperandReg;
  reg1.type = Brigb64;
  reg1.reserved = 0;
  reg1.s_name = 0;

  reg2.size = sizeof(reg2);
  reg2.kind = BrigEOperandReg;
  reg2.type = Brigb64;
  reg2.reserved = 0;
  reg2.s_name = op1.size() + 1;

  memset(&imm3, 0, sizeof(imm3));
  imm3.size = sizeof(imm3);
  imm3.kind = BrigEOperandImmed;
  imm3.type = Brigb64;
  imm3.reserved = 0;
  imm3.bits.u = 100;

  memset(&imm4, 0, sizeof(imm4));
  imm4.size = sizeof(imm4);
  imm4.kind = BrigEOperandImmed;
  imm4.type = Brigb64;
  imm4.reserved = 0;
  imm4.bits.u = 0;

  Instruction4Opcode_Test<BrigInstBase, BrigOperandReg, BrigOperandReg, BrigOperandImmed, BrigOperandImmed>
            TestCase34(in, symbols, &out34, &reg1, &reg2, &imm3, &imm4);
  TestCase34.Run_Test(&Instruction4);
  symbols->clear();

  /***************************************  End of tests *************************************/
  delete symbols;
}

}
}
>>>>>>> 2f4292d6
<|MERGE_RESOLUTION|>--- conflicted
+++ resolved
@@ -1,4 +1,3 @@
-<<<<<<< HEAD
 #include <iostream>
 #include <string>
 
@@ -35,1723 +34,6 @@
     RefSrc2(Src2),
     RefSrc3(Src3)  { }
 
-   void Run_Test(int (*Rule)(Context*)){  
-    Buffer* code = new Buffer();
-    Buffer* oper = new Buffer();
-    code->append(RefInst);
-    oper->append(RefDest);
-    oper->append(RefSrc1);
-    oper->append(RefSrc2);
-    oper->append(RefSrc3);
-    
-    struct BrigSections RefOutput(reinterpret_cast<const char *>(&RefStr->get()[0]), 
-      NULL, reinterpret_cast<const char *>(&code->get()[0]), 
-      reinterpret_cast<const char *>(&oper->get()[0]), NULL, 
-      RefStr->size(), (size_t)0, code->size(), oper->size(), (size_t)0);    
-    
-    Parse_Validate(Rule, &RefOutput);
-    delete code;
-    delete oper;
-  }  
- };
-
-TEST(CodegenTest,Instruction4Op_CodeGen){
-  /********************************** Common variables used by all tests******************************/
-  //To keep the stack footprint low
-
-  std:: string in; std::string op1, op2, op3, op4;
-  StringBuffer* symbols;
-
-  BrigOperandReg reg1, reg2, reg3, reg4;
-  // BrigOperandWaveSz wav;
-  BrigOperandImmed imm2, imm3, imm4;
-
-
-  /************************************* Test Case 1 reg reg reg reg ************************************/
-  // extract must follow :
-  // The first source src0 and the destination dest must be the size specified in the type.
-  // The remaining sources (src1 and src2) must be 32-bit registers
-
-  symbols = new StringBuffer();
-  in.assign( "extract_b32 $s1, $s0, $s3,$s2; \n");
-  op1.assign("$s1"); op2.assign("$s0"); op3.assign("$s3"); op4.assign("$s2");
-  symbols->append(op1); symbols->append(op2); symbols->append(op3); symbols->append(op4);
-
-  BrigInstBase out1 = {
-    0,
-    BrigEInstBase,
-    BrigExtract,
-    Brigb32,
-    BrigNoPacking,
-    {0,
-     sizeof(reg1),
-     sizeof(reg1) + sizeof(reg2),
-     sizeof(reg1) + sizeof(reg2) + sizeof(reg3), 0}
-  };
-  out1.size = sizeof(out1);
-
-  reg1.size = sizeof(reg1);
-  reg1.kind = BrigEOperandReg;
-  reg1.type = Brigb32;
-  reg1.reserved = 0;
-  reg1.s_name = 0;
-
-  reg2.size = sizeof(reg2);
-  reg2.kind = BrigEOperandReg;
-  reg2.type = Brigb32;
-  reg2.reserved = 0;
-  reg2.s_name = op1.size() + 1;
-
-  reg3.size = sizeof(reg3);
-  reg3.kind = BrigEOperandReg;
-  reg3.type = Brigb32;
-  reg3.reserved = 0;
-  reg3.s_name = op1.size() + op2.size() + 2;
-
-  reg4.size = sizeof(reg4);
-  reg4.kind = BrigEOperandReg;
-  reg4.type = Brigb32;
-  reg4.reserved = 0;
-  reg4.s_name = op1.size() + op2.size() + op3.size() + 3;
-
-  Instruction4Opcode_Test<BrigInstBase, BrigOperandReg, BrigOperandReg, BrigOperandReg, BrigOperandReg>
-            TestCase1(in, symbols, &out1, &reg1, &reg2, &reg3, &reg4);
-  TestCase1.Run_Test(&Instruction4);
-  symbols->clear();
-
-  /************************************* Test Case 2 reg reg reg immed************************************/
-  in.assign( "extract_b64 $d1, $d0, $s3, $s2; \n");
-  op1.assign("$d1"); op2.assign("$d0"); op3.assign("$s3"); op4.assign("$s2");
-  symbols->append(op1); symbols->append(op2); symbols->append(op3); symbols->append(op4);
-
-  BrigInstBase out2 = {
-    0,
-    BrigEInstBase,
-    BrigExtract,
-    Brigb64,
-    BrigNoPacking,
-    {0,
-     sizeof(reg1),
-     sizeof(reg1) + sizeof(reg2),
-     sizeof(reg1) + sizeof(reg2) + sizeof(reg3), 0}
-  };
-  out2.size = sizeof(out2);
-
-  reg1.size = sizeof(reg1);
-  reg1.kind = BrigEOperandReg;
-  reg1.type = Brigb64;
-  reg1.reserved = 0;
-  reg1.s_name = 0;
-
-  reg2.size = sizeof(reg2);
-  reg2.kind = BrigEOperandReg;
-  reg2.type = Brigb64;
-  reg2.reserved = 0;
-  reg2.s_name = op1.size() + 1;
-
-  reg3.size = sizeof(reg3);
-  reg3.kind = BrigEOperandReg;
-  reg3.type = Brigb32;
-  reg3.reserved = 0;
-  reg3.s_name = op1.size() + op2.size() + 2;
-
-  reg4.size = sizeof(reg4);
-  reg4.kind = BrigEOperandReg;
-  reg4.type = Brigb32;
-  reg4.reserved = 0;
-  reg4.s_name = op1.size() + op2.size() + op3.size() + 3;
-
-  Instruction4Opcode_Test<BrigInstBase, BrigOperandReg, BrigOperandReg, BrigOperandReg, BrigOperandReg>
-            TestCase2(in, symbols, &out2, &reg1, &reg2, &reg3, &reg4);
-  TestCase2.Run_Test(&Instruction4);
-  symbols->clear();
-
-/************************************* Test Case 3 reg imm reg reg************************************/
-  in.assign( "extract_b32 $s1, 0x12345678, $s3, $s2; \n");
-  op1.assign("$s1"); op2.assign("$s3"); op3.assign("$s2");
-  symbols->append(op1); symbols->append(op2); symbols->append(op3);
-
-  BrigInstBase out3 = {
-    0,
-    BrigEInstBase,
-    BrigExtract,
-    Brigb32,
-    BrigNoPacking,
-    {0,
-     sizeof(reg1),
-     sizeof(reg1) + sizeof(imm2),
-     sizeof(reg1) + sizeof(imm2) + sizeof(reg3), 0}
-  };
-  out3.size = sizeof(out3);
-
-  reg1.size = sizeof(reg1);
-  reg1.kind = BrigEOperandReg;
-  reg1.type = Brigb32;
-  reg1.reserved = 0;
-  reg1.s_name = 0;
-
-  memset(&imm2, 0, sizeof(imm2));
-  imm2.size = sizeof(imm2);
-  imm2.kind = BrigEOperandImmed;
-  imm2.type = Brigb32;
-  imm2.reserved = 0;
-  imm2.bits.u = 0x12345678;
-
-  reg3.size = sizeof(reg3);
-  reg3.kind = BrigEOperandReg;
-  reg3.type = Brigb32;
-  reg3.reserved = 0;
-  reg3.s_name = op1.size() + 1;
-
-  reg4.size = sizeof(reg4);
-  reg4.kind = BrigEOperandReg;
-  reg4.type = Brigb32;
-  reg4.reserved = 0;
-  reg4.s_name = op1.size() + op2.size() + 2;
-
-  Instruction4Opcode_Test<BrigInstBase, BrigOperandReg, BrigOperandImmed, BrigOperandReg, BrigOperandReg>
-            TestCase3(in, symbols, &out3, &reg1, &imm2, &reg3, &reg4);
-  TestCase3.Run_Test(&Instruction4);
-  symbols->clear();
-
-/************************************* Test Case 4 reg reg reg reg************************************/
-  in.assign( "bitselect_b32 $s1, $s0, $s3,$s2; \n");
-  op1.assign("$s1"); op2.assign("$s0"); op3.assign("$s3"); op4.assign("$s2");
-  symbols->append(op1); symbols->append(op2); symbols->append(op3); symbols->append(op4);
-
-  BrigInstBase out4 = {
-    0,
-    BrigEInstBase,
-    BrigBitSelect,
-    Brigb32,
-    BrigNoPacking,
-    {0,
-     sizeof(reg1),
-     sizeof(reg1) + sizeof(reg2),
-     sizeof(reg1) + sizeof(reg2) + sizeof(reg3), 0}
-  };
-  out4.size = sizeof(out4);
-
-  reg1.size = sizeof(reg1);
-  reg1.kind = BrigEOperandReg;
-  reg1.type = Brigb32;
-  reg1.reserved = 0;
-  reg1.s_name = 0;
-
-  reg2.size = sizeof(reg2);
-  reg2.kind = BrigEOperandReg;
-  reg2.type = Brigb32;
-  reg2.reserved = 0;
-  reg2.s_name = op1.size() + 1;
-
-  reg3.size = sizeof(reg3);
-  reg3.kind = BrigEOperandReg;
-  reg3.type = Brigb32;
-  reg3.reserved = 0;
-  reg3.s_name = op1.size() + op2.size() + 2;
-
-  reg4.size = sizeof(reg4);
-  reg4.kind = BrigEOperandReg;
-  reg4.type = Brigb32;
-  reg4.reserved = 0;
-  reg4.s_name = op1.size() + op2.size() + op3.size() + 3;
-
-  Instruction4Opcode_Test<BrigInstBase, BrigOperandReg, BrigOperandReg, BrigOperandReg, BrigOperandReg>
-            TestCase4(in, symbols, &out4, &reg1, &reg2, &reg3, &reg4);
-  TestCase4.Run_Test(&Instruction4);
-  symbols->clear();
-
-/************************************* Test Case 5 reg reg reg immed************************************/
-  in.assign( "bitselect_b64 $d1, $d0, $d3, 33; \n");
-  op1.assign("$d1"); op2.assign("$d0"); op3.assign("$d3");
-  symbols->append(op1); symbols->append(op2);  symbols->append(op3);
-
-  BrigInstBase out5 = {
-    0,
-    BrigEInstBase,
-    BrigBitSelect,
-    Brigb64,
-    BrigNoPacking,
-    {0,
-     sizeof(reg1),
-     sizeof(reg1) + sizeof(reg2),
-     sizeof(reg1) + sizeof(reg2) + sizeof(reg3), 0}
-  };
-  out5.size = sizeof(out5);
-
-  reg1.size = sizeof(reg1);
-  reg1.kind = BrigEOperandReg;
-  reg1.type = Brigb64;
-  reg1.reserved = 0;
-  reg1.s_name = 0;
-
-  reg2.size = sizeof(reg2);
-  reg2.kind = BrigEOperandReg;
-  reg2.type = Brigb64;
-  reg2.reserved = 0;
-  reg2.s_name = op1.size() + 1;
-
-  reg3.size = sizeof(reg3);
-  reg3.kind = BrigEOperandReg;
-  reg3.type = Brigb64;
-  reg3.reserved = 0;
-  reg3.s_name = op1.size() + op2.size()  + 2;
-
-  memset(&imm4, 0, sizeof(imm4));
-  imm4.size = sizeof(imm4);
-  imm4.kind = BrigEOperandImmed;
-  imm4.type = Brigb64;
-  imm4.reserved = 0;
-  imm4.bits.u = 33;
-
-  Instruction4Opcode_Test<BrigInstBase, BrigOperandReg, BrigOperandReg, BrigOperandReg, BrigOperandImmed>
-            TestCase5(in, symbols, &out5, &reg1, &reg2, &reg3, &imm4);
-  TestCase5.Run_Test(&Instruction4);
-  symbols->clear();
-
-/************************************* Test Case 6 reg reg reg reg************************************/
-  in.assign( "insert_b32 $s1, $s0, $s3,$s2; \n");
-  op1.assign("$s1"); op2.assign("$s0"); op3.assign("$s3"); op4.assign("$s2");
-  symbols->append(op1); symbols->append(op2); symbols->append(op3); symbols->append(op4);
-
-  BrigInstBase out6 = {
-    0,
-    BrigEInstBase,
-    BrigInsert,
-    Brigb32,
-    BrigNoPacking,
-    {0,
-     sizeof(reg1),
-     sizeof(reg1) + sizeof(reg2),
-     sizeof(reg1) + sizeof(reg2) + sizeof(reg3), 0}
-  };
-  out6.size = sizeof(out6);
-
-  reg1.size = sizeof(reg1);
-  reg1.kind = BrigEOperandReg;
-  reg1.type = Brigb32;
-  reg1.reserved = 0;
-  reg1.s_name = 0;
-
-  reg2.size = sizeof(reg2);
-  reg2.kind = BrigEOperandReg;
-  reg2.type = Brigb32;
-  reg2.reserved = 0;
-  reg2.s_name = op1.size() + 1;
-
-  reg3.size = sizeof(reg3);
-  reg3.kind = BrigEOperandReg;
-  reg3.type = Brigb32;
-  reg3.reserved = 0;
-  reg3.s_name = op1.size() + op2.size() + 2;
-
-  reg4.size = sizeof(reg4);
-  reg4.kind = BrigEOperandReg;
-  reg4.type = Brigb32;
-  reg4.reserved = 0;
-  reg4.s_name = op1.size() + op2.size() + op3.size() + 3;
-
-  Instruction4Opcode_Test<BrigInstBase, BrigOperandReg, BrigOperandReg, BrigOperandReg, BrigOperandReg>
-            TestCase6(in, symbols, &out6, &reg1, &reg2, &reg3, &reg4);
-  TestCase6.Run_Test(&Instruction4);
-  symbols->clear();
-
-/************************************* Test Case 7 reg reg immed immed************************************/
-  in.assign( "insert_b64 $d1, $d0, 10, 33; \n");
-  op1.assign("$d1"); op2.assign("$d0");
-  symbols->append(op1); symbols->append(op2);
-
-  BrigInstBase out7 = {
-    0,
-    BrigEInstBase,
-    BrigInsert,
-    Brigb64,
-    BrigNoPacking,
-    {0,
-     sizeof(reg1),
-     sizeof(reg1) + sizeof(reg2),
-     sizeof(reg1) + sizeof(reg2) + sizeof(imm3), 0}
-  };
-  out7.size = sizeof(out7);
-
-  reg1.size = sizeof(reg1);
-  reg1.kind = BrigEOperandReg;
-  reg1.type = Brigb64;
-  reg1.reserved = 0;
-  reg1.s_name = 0;
-
-  reg2.size = sizeof(reg2);
-  reg2.kind = BrigEOperandReg;
-  reg2.type = Brigb64;
-  reg2.reserved = 0;
-  reg2.s_name = op1.size() + 1;
-
-  memset(&imm3, 0, sizeof(imm3));
-  imm3.size = sizeof(imm3);
-  imm3.kind = BrigEOperandImmed;
-  imm3.type = Brigb64;
-  imm3.reserved = 0;
-  imm3.bits.u = 10;
-
-  memset(&imm4, 0, sizeof(imm4));
-  imm4.size = sizeof(imm4);
-  imm4.kind = BrigEOperandImmed;
-  imm4.type = Brigb64;
-  imm4.reserved = 0;
-  imm4.bits.u = 33;
-
-  Instruction4Opcode_Test<BrigInstBase, BrigOperandReg, BrigOperandReg, BrigOperandImmed, BrigOperandImmed>
-            TestCase7(in, symbols, &out7, &reg1, &reg2, &imm3, &imm4);
-  TestCase7.Run_Test(&Instruction4);
-  symbols->clear();
-
-/************************************* Test Case 8 reg immed immed immed************************************/
-  in.assign( "insert_b32 $s1, 0x12345678, 8, 16; \n");
-  op1.assign("$s1");
-  symbols->append(op1);
-
-  BrigInstBase out8 = {
-    0,
-    BrigEInstBase,
-    BrigInsert,
-    Brigb32,
-    BrigNoPacking,
-    {0,
-     sizeof(reg1),
-     sizeof(reg1) + sizeof(imm2),
-     sizeof(reg1) + sizeof(imm2) + sizeof(imm3), 0}
-  };
-  out8.size = sizeof(out8);
-
-  reg1.size = sizeof(reg1);
-  reg1.kind = BrigEOperandReg;
-  reg1.type = Brigb32;
-  reg1.reserved = 0;
-  reg1.s_name = 0;
-
-  memset(&imm2, 0, sizeof(imm2));
-  imm2.size = sizeof(imm2);
-  imm2.kind = BrigEOperandImmed;
-  imm2.type = Brigb32;
-  imm2.reserved = 0;
-  imm2.bits.u = 0x12345678;
-
-  memset(&imm3, 0, sizeof(imm3));
-  imm3.size = sizeof(imm3);
-  imm3.kind = BrigEOperandImmed;
-  imm3.type = Brigb32;
-  imm3.reserved = 0;
-  imm3.bits.u = 8;
-
-  memset(&imm4, 0, sizeof(imm4));
-  imm4.size = sizeof(imm4);
-  imm4.kind = BrigEOperandImmed;
-  imm4.type = Brigb32;
-  imm4.reserved = 0;
-  imm4.bits.u = 16;
-
-  Instruction4Opcode_Test<BrigInstBase, BrigOperandReg, BrigOperandImmed, BrigOperandImmed, BrigOperandImmed>
-            TestCase8(in, symbols, &out8, &reg1, &imm2, &imm3, &imm4);
-  TestCase8.Run_Test(&Instruction4);
-  symbols->clear();
-
-/************************************* Test Case 9 reg reg reg reg************************************/
-  in.assign( "bitalign_b32 $s1, $s0, $s3, $s2; \n");
-  op1.assign("$s1"); op2.assign("$s0"); op3.assign("$s3"); op4.assign("$s2");
-  symbols->append(op1); symbols->append(op2); symbols->append(op3); symbols->append(op4);
-
-  BrigInstBase out9 = {
-    0,
-    BrigEInstBase,
-    BrigBitAlign,
-    Brigb32,
-    BrigNoPacking,
-    {0,
-     sizeof(reg1),
-     sizeof(reg1) + sizeof(reg2),
-     sizeof(reg1) + sizeof(reg2) + sizeof(reg3), 0}
-  };
-  out9.size = sizeof(out9);
-
-  reg1.size = sizeof(reg1);
-  reg1.kind = BrigEOperandReg;
-  reg1.type = Brigb32;
-  reg1.reserved = 0;
-  reg1.s_name = 0;
-
-  reg2.size = sizeof(reg2);
-  reg2.kind = BrigEOperandReg;
-  reg2.type = Brigb32;
-  reg2.reserved = 0;
-  reg2.s_name = op1.size() + 1;
-
-  reg3.size = sizeof(reg3);
-  reg3.kind = BrigEOperandReg;
-  reg3.type = Brigb32;
-  reg3.reserved = 0;
-  reg3.s_name = op1.size() + op2.size() + 2;
-
-  reg4.size = sizeof(reg4);
-  reg4.kind = BrigEOperandReg;
-  reg4.type = Brigb32;
-  reg4.reserved = 0;
-  reg4.s_name = op1.size() + op2.size() + op3.size() + 3;
-
-  Instruction4Opcode_Test<BrigInstBase, BrigOperandReg, BrigOperandReg, BrigOperandReg, BrigOperandReg>
-            TestCase9(in, symbols, &out9, &reg1, &reg2, &reg3, &reg4);
-  TestCase9.Run_Test(&Instruction4);
-  symbols->clear();
-
-/************************************* Test Case 10 reg reg reg immed************************************/
-  in.assign( "bitalign_b32 $s1, $s0, $s3, 16; \n");
-  op1.assign("$s1"); op2.assign("$s0"); op3.assign("$s3");
-  symbols->append(op1); symbols->append(op2); symbols->append(op3);
-
-  BrigInstBase out10 = {
-    0,
-    BrigEInstBase,
-    BrigBitAlign,
-    Brigb32,
-    BrigNoPacking,
-    {0,
-     sizeof(reg1),
-     sizeof(reg1) + sizeof(reg2),
-     sizeof(reg1) + sizeof(reg2) + sizeof(reg3), 0}
-  };
-  out10.size = sizeof(out10);
-
-  reg1.size = sizeof(reg1);
-  reg1.kind = BrigEOperandReg;
-  reg1.type = Brigb32;
-  reg1.reserved = 0;
-  reg1.s_name = 0;
-
-  reg2.size = sizeof(reg2);
-  reg2.kind = BrigEOperandReg;
-  reg2.type = Brigb32;
-  reg2.reserved = 0;
-  reg2.s_name = op1.size() + 1;
-
-  reg3.size = sizeof(reg3);
-  reg3.kind = BrigEOperandReg;
-  reg3.type = Brigb32;
-  reg3.reserved = 0;
-  reg3.s_name = op1.size() + op2.size() + 2;
-
-  memset(&imm4, 0, sizeof(imm4));
-  imm4.size = sizeof(imm4);
-  imm4.kind = BrigEOperandImmed;
-  imm4.type = Brigb32;
-  imm4.reserved = 0;
-  imm4.bits.u = 16;
-
-  Instruction4Opcode_Test<BrigInstBase, BrigOperandReg, BrigOperandReg, BrigOperandReg, BrigOperandImmed>
-            TestCase10(in, symbols, &out10, &reg1, &reg2, &reg3, &imm4);
-  TestCase10.Run_Test(&Instruction4);
-  symbols->clear();
-
-/************************************* Test Case 11 reg reg reg reg************************************/
-  in.assign( "bytealign_b32 $s1, $s0, $s3, $s2; \n");
-  op1.assign("$s1"); op2.assign("$s0"); op3.assign("$s3"); op4.assign("$s2");
-  symbols->append(op1); symbols->append(op2); symbols->append(op3); symbols->append(op4);
-
-  BrigInstBase out11 = {
-    0,
-    BrigEInstBase,
-    BrigByteAlign,
-    Brigb32,
-    BrigNoPacking,
-    {0,
-     sizeof(reg1),
-     sizeof(reg1) + sizeof(reg2),
-     sizeof(reg1) + sizeof(reg2) + sizeof(reg3), 0}
-  };
-  out11.size = sizeof(out11);
-
-  reg1.size = sizeof(reg1);
-  reg1.kind = BrigEOperandReg;
-  reg1.type = Brigb32;
-  reg1.reserved = 0;
-  reg1.s_name = 0;
-
-  reg2.size = sizeof(reg2);
-  reg2.kind = BrigEOperandReg;
-  reg2.type = Brigb32;
-  reg2.reserved = 0;
-  reg2.s_name = op1.size() + 1;
-
-  reg3.size = sizeof(reg3);
-  reg3.kind = BrigEOperandReg;
-  reg3.type = Brigb32;
-  reg3.reserved = 0;
-  reg3.s_name = op1.size() + op2.size() + 2;
-
-  reg4.size = sizeof(reg4);
-  reg4.kind = BrigEOperandReg;
-  reg4.type = Brigb32;
-  reg4.reserved = 0;
-  reg4.s_name = op1.size() + op2.size() + op3.size() + 3;
-
-  Instruction4Opcode_Test<BrigInstBase, BrigOperandReg, BrigOperandReg, BrigOperandReg, BrigOperandReg>
-            TestCase11(in, symbols, &out11, &reg1, &reg2, &reg3, &reg4);
-  TestCase11.Run_Test(&Instruction4);
-  symbols->clear();
-
-/************************************* Test Case 12 reg reg reg immed************************************/
-  in.assign( "bytealign_b32 $s1, $s0, $s3, 2; \n");
-  op1.assign("$s1"); op2.assign("$s0"); op3.assign("$s3");
-  symbols->append(op1); symbols->append(op2); symbols->append(op3);
-
-  BrigInstBase out12 = {
-    0,
-    BrigEInstBase,
-    BrigByteAlign,
-    Brigb32,
-    BrigNoPacking,
-    {0,
-     sizeof(reg1),
-     sizeof(reg1) + sizeof(reg2),
-     sizeof(reg1) + sizeof(reg2) + sizeof(reg3), 0}
-  };
-  out12.size = sizeof(out12);
-
-  reg1.size = sizeof(reg1);
-  reg1.kind = BrigEOperandReg;
-  reg1.type = Brigb32;
-  reg1.reserved = 0;
-  reg1.s_name = 0;
-
-  reg2.size = sizeof(reg2);
-  reg2.kind = BrigEOperandReg;
-  reg2.type = Brigb32;
-  reg2.reserved = 0;
-  reg2.s_name = op1.size() + 1;
-
-  reg3.size = sizeof(reg3);
-  reg3.kind = BrigEOperandReg;
-  reg3.type = Brigb32;
-  reg3.reserved = 0;
-  reg3.s_name = op1.size() + op2.size() + 2;
-
-  memset(&imm4, 0, sizeof(imm4));
-  imm4.size = sizeof(imm4);
-  imm4.kind = BrigEOperandImmed;
-  imm4.type = Brigb32;
-  imm4.reserved = 0;
-  imm4.bits.u = 2;
-
-  Instruction4Opcode_Test<BrigInstBase, BrigOperandReg, BrigOperandReg, BrigOperandReg, BrigOperandImmed>
-            TestCase12(in, symbols, &out12, &reg1, &reg2, &reg3, &imm4);
-  TestCase12.Run_Test(&Instruction4);
-  symbols->clear();
-
-/************************************* Test Case 13 reg reg reg reg************************************/
-  in.assign( "lerp_b32 $s1, $s0, $s3, $s2; \n");
-  op1.assign("$s1"); op2.assign("$s0"); op3.assign("$s3"); op4.assign("$s2");
-  symbols->append(op1); symbols->append(op2); symbols->append(op3); symbols->append(op4);
-
-  BrigInstBase out13 = {
-    0,
-    BrigEInstBase,
-    BrigLerp,
-    Brigb32,
-    BrigNoPacking,
-    {0,
-     sizeof(reg1),
-     sizeof(reg1) + sizeof(reg2),
-     sizeof(reg1) + sizeof(reg2) + sizeof(reg3), 0}
-  };
-  out13.size = sizeof(out13);
-
-  reg1.size = sizeof(reg1);
-  reg1.kind = BrigEOperandReg;
-  reg1.type = Brigb32;
-  reg1.reserved = 0;
-  reg1.s_name = 0;
-
-  reg2.size = sizeof(reg2);
-  reg2.kind = BrigEOperandReg;
-  reg2.type = Brigb32;
-  reg2.reserved = 0;
-  reg2.s_name = op1.size() + 1;
-
-  reg3.size = sizeof(reg3);
-  reg3.kind = BrigEOperandReg;
-  reg3.type = Brigb32;
-  reg3.reserved = 0;
-  reg3.s_name = op1.size() + op2.size() + 2;
-
-  reg4.size = sizeof(reg4);
-  reg4.kind = BrigEOperandReg;
-  reg4.type = Brigb32;
-  reg4.reserved = 0;
-  reg4.s_name = op1.size() + op2.size() + op3.size() + 3;
-
-  Instruction4Opcode_Test<BrigInstBase, BrigOperandReg, BrigOperandReg, BrigOperandReg, BrigOperandReg>
-            TestCase13(in, symbols, &out13, &reg1, &reg2, &reg3, &reg4);
-  TestCase13.Run_Test(&Instruction4);
-  symbols->clear();
-
-/************************************* Test Case 14 reg reg reg immed************************************/
-  in.assign( "lerp_b32 $s1, $s0, $s3, 0x12121212; \n");
-  op1.assign("$s1"); op2.assign("$s0"); op3.assign("$s3");
-  symbols->append(op1); symbols->append(op2); symbols->append(op3);
-
-  BrigInstBase out14 = {
-    0,
-    BrigEInstBase,
-    BrigLerp,
-    Brigb32,
-    BrigNoPacking,
-    {0,
-     sizeof(reg1),
-     sizeof(reg1) + sizeof(reg2),
-     sizeof(reg1) + sizeof(reg2) + sizeof(reg3), 0}
-  };
-  out14.size = sizeof(out14);
-
-  reg1.size = sizeof(reg1);
-  reg1.kind = BrigEOperandReg;
-  reg1.type = Brigb32;
-  reg1.reserved = 0;
-  reg1.s_name = 0;
-
-  reg2.size = sizeof(reg2);
-  reg2.kind = BrigEOperandReg;
-  reg2.type = Brigb32;
-  reg2.reserved = 0;
-  reg2.s_name = op1.size() + 1;
-
-  reg3.size = sizeof(reg3);
-  reg3.kind = BrigEOperandReg;
-  reg3.type = Brigb32;
-  reg3.reserved = 0;
-  reg3.s_name = op1.size() + op2.size() + 2;
-
-  memset(&imm4, 0, sizeof(imm4));
-  imm4.size = sizeof(imm4);
-  imm4.kind = BrigEOperandImmed;
-  imm4.type = Brigb32;
-  imm4.reserved = 0;
-  imm4.bits.u = 0x12121212;
-
-  Instruction4Opcode_Test<BrigInstBase, BrigOperandReg, BrigOperandReg, BrigOperandReg, BrigOperandImmed>
-            TestCase14(in, symbols, &out14, &reg1, &reg2, &reg3, &imm4);
-  TestCase14.Run_Test(&Instruction4);
-  symbols->clear();
-
-/************************************* Test Case 15 reg reg reg reg************************************/
-  in.assign( "sad_b32 $s1, $s0, $s3, $s2; \n");
-  op1.assign("$s1"); op2.assign("$s0"); op3.assign("$s3"); op4.assign("$s2");
-  symbols->append(op1); symbols->append(op2); symbols->append(op3); symbols->append(op4);
-
-  BrigInstBase out15 = {
-    0,
-    BrigEInstBase,
-    BrigSad,
-    Brigb32,
-    BrigNoPacking,
-    {0,
-     sizeof(reg1),
-     sizeof(reg1) + sizeof(reg2),
-     sizeof(reg1) + sizeof(reg2) + sizeof(reg3), 0}
-  };
-  out15.size = sizeof(out15);
-
-  reg1.size = sizeof(reg1);
-  reg1.kind = BrigEOperandReg;
-  reg1.type = Brigb32;
-  reg1.reserved = 0;
-  reg1.s_name = 0;
-
-  reg2.size = sizeof(reg2);
-  reg2.kind = BrigEOperandReg;
-  reg2.type = Brigb32;
-  reg2.reserved = 0;
-  reg2.s_name = op1.size() + 1;
-
-  reg3.size = sizeof(reg3);
-  reg3.kind = BrigEOperandReg;
-  reg3.type = Brigb32;
-  reg3.reserved = 0;
-  reg3.s_name = op1.size() + op2.size() + 2;
-
-  reg4.size = sizeof(reg4);
-  reg4.kind = BrigEOperandReg;
-  reg4.type = Brigb32;
-  reg4.reserved = 0;
-  reg4.s_name = op1.size() + op2.size() + op3.size() + 3;
-
-  Instruction4Opcode_Test<BrigInstBase, BrigOperandReg, BrigOperandReg, BrigOperandReg, BrigOperandReg>
-            TestCase15(in, symbols, &out15, &reg1, &reg2, &reg3, &reg4);
-  TestCase15.Run_Test(&Instruction4);
-  symbols->clear();
-
-/************************************* Test Case 16 reg reg reg immed************************************/
-  in.assign( "sad_b32 $s1, $s0, $s3, 0x12345678; \n");
-  op1.assign("$s1"); op2.assign("$s0"); op3.assign("$s3");
-  symbols->append(op1); symbols->append(op2); symbols->append(op3);
-
-  BrigInstBase out16 = {
-    0,
-    BrigEInstBase,
-    BrigSad,
-    Brigb32,
-    BrigNoPacking,
-    {0,
-     sizeof(reg1),
-     sizeof(reg1) + sizeof(reg2),
-     sizeof(reg1) + sizeof(reg2) + sizeof(reg3), 0}
-  };
-  out16.size = sizeof(out16);
-
-  reg1.size = sizeof(reg1);
-  reg1.kind = BrigEOperandReg;
-  reg1.type = Brigb32;
-  reg1.reserved = 0;
-  reg1.s_name = 0;
-
-  reg2.size = sizeof(reg2);
-  reg2.kind = BrigEOperandReg;
-  reg2.type = Brigb32;
-  reg2.reserved = 0;
-  reg2.s_name = op1.size() + 1;
-
-  reg3.size = sizeof(reg3);
-  reg3.kind = BrigEOperandReg;
-  reg3.type = Brigb32;
-  reg3.reserved = 0;
-  reg3.s_name = op1.size() + op2.size() + 2;
-
-  memset(&imm4, 0, sizeof(imm4));
-  imm4.size = sizeof(imm4);
-  imm4.kind = BrigEOperandImmed;
-  imm4.type = Brigb32;
-  imm4.reserved = 0;
-  imm4.bits.u = 0x12345678;
-
-  Instruction4Opcode_Test<BrigInstBase, BrigOperandReg, BrigOperandReg, BrigOperandReg, BrigOperandImmed>
-            TestCase16(in, symbols, &out16, &reg1, &reg2, &reg3, &imm4);
-  TestCase16.Run_Test(&Instruction4);
-  symbols->clear();
-
-/************************************* Test Case 17 reg reg reg reg************************************/
-  in.assign( "sad2_b32 $s1, $s0, $s3, $s2; \n");
-  op1.assign("$s1"); op2.assign("$s0"); op3.assign("$s3"); op4.assign("$s2");
-  symbols->append(op1); symbols->append(op2); symbols->append(op3); symbols->append(op4);
-
-  BrigInstBase out17 = {
-    0,
-    BrigEInstBase,
-    BrigSad2,
-    Brigb32,
-    BrigNoPacking,
-    {0,
-     sizeof(reg1),
-     sizeof(reg1) + sizeof(reg2),
-     sizeof(reg1) + sizeof(reg2) + sizeof(reg3), 0}
-  };
-  out17.size = sizeof(out17);
-
-  reg1.size = sizeof(reg1);
-  reg1.kind = BrigEOperandReg;
-  reg1.type = Brigb32;
-  reg1.reserved = 0;
-  reg1.s_name = 0;
-
-  reg2.size = sizeof(reg2);
-  reg2.kind = BrigEOperandReg;
-  reg2.type = Brigb32;
-  reg2.reserved = 0;
-  reg2.s_name = op1.size() + 1;
-
-  reg3.size = sizeof(reg3);
-  reg3.kind = BrigEOperandReg;
-  reg3.type = Brigb32;
-  reg3.reserved = 0;
-  reg3.s_name = op1.size() + op2.size() + 2;
-
-  reg4.size = sizeof(reg4);
-  reg4.kind = BrigEOperandReg;
-  reg4.type = Brigb32;
-  reg4.reserved = 0;
-  reg4.s_name = op1.size() + op2.size() + op3.size() + 3;
-
-  Instruction4Opcode_Test<BrigInstBase, BrigOperandReg, BrigOperandReg, BrigOperandReg, BrigOperandReg>
-            TestCase17(in, symbols, &out17, &reg1, &reg2, &reg3, &reg4);
-  TestCase17.Run_Test(&Instruction4);
-  symbols->clear();
-
-/************************************* Test Case 18 reg reg reg immed************************************/
-  in.assign( "sad2_b32 $s1, $s0, $s3, 0x12345678; \n");
-  op1.assign("$s1"); op2.assign("$s0"); op3.assign("$s3");
-  symbols->append(op1); symbols->append(op2); symbols->append(op3);
-
-  BrigInstBase out18 = {
-    0,
-    BrigEInstBase,
-    BrigSad2,
-    Brigb32,
-    BrigNoPacking,
-    {0,
-     sizeof(reg1),
-     sizeof(reg1) + sizeof(reg2),
-     sizeof(reg1) + sizeof(reg2) + sizeof(reg3), 0}
-  };
-  out18.size = sizeof(out18);
-
-  reg1.size = sizeof(reg1);
-  reg1.kind = BrigEOperandReg;
-  reg1.type = Brigb32;
-  reg1.reserved = 0;
-  reg1.s_name = 0;
-
-  reg2.size = sizeof(reg2);
-  reg2.kind = BrigEOperandReg;
-  reg2.type = Brigb32;
-  reg2.reserved = 0;
-  reg2.s_name = op1.size() + 1;
-
-  reg3.size = sizeof(reg3);
-  reg3.kind = BrigEOperandReg;
-  reg3.type = Brigb32;
-  reg3.reserved = 0;
-  reg3.s_name = op1.size() + op2.size() + 2;
-
-  memset(&imm4, 0, sizeof(imm4));
-  imm4.size = sizeof(imm4);
-  imm4.kind = BrigEOperandImmed;
-  imm4.type = Brigb32;
-  imm4.reserved = 0;
-  imm4.bits.u = 0x12345678;
-
-  Instruction4Opcode_Test<BrigInstBase, BrigOperandReg, BrigOperandReg, BrigOperandReg, BrigOperandImmed>
-            TestCase18(in, symbols, &out18, &reg1, &reg2, &reg3, &imm4);
-  TestCase18.Run_Test(&Instruction4);
-  symbols->clear();
-
-/************************************* Test Case 19 reg reg reg reg************************************/
-  in.assign( "sad4_b32 $s1, $s0, $s3, $s2; \n");
-  op1.assign("$s1"); op2.assign("$s0"); op3.assign("$s3"); op4.assign("$s2");
-  symbols->append(op1); symbols->append(op2); symbols->append(op3); symbols->append(op4);
-
-  BrigInstBase out19 = {
-    0,
-    BrigEInstBase,
-    BrigSad4,
-    Brigb32,
-    BrigNoPacking,
-    {0,
-     sizeof(reg1),
-     sizeof(reg1) + sizeof(reg2),
-     sizeof(reg1) + sizeof(reg2) + sizeof(reg3), 0}
-  };
-  out19.size = sizeof(out19);
-
-  reg1.size = sizeof(reg1);
-  reg1.kind = BrigEOperandReg;
-  reg1.type = Brigb32;
-  reg1.reserved = 0;
-  reg1.s_name = 0;
-
-  reg2.size = sizeof(reg2);
-  reg2.kind = BrigEOperandReg;
-  reg2.type = Brigb32;
-  reg2.reserved = 0;
-  reg2.s_name = op1.size() + 1;
-
-  reg3.size = sizeof(reg3);
-  reg3.kind = BrigEOperandReg;
-  reg3.type = Brigb32;
-  reg3.reserved = 0;
-  reg3.s_name = op1.size() + op2.size() + 2;
-
-  reg4.size = sizeof(reg4);
-  reg4.kind = BrigEOperandReg;
-  reg4.type = Brigb32;
-  reg4.reserved = 0;
-  reg4.s_name = op1.size() + op2.size() + op3.size() + 3;
-
-  Instruction4Opcode_Test<BrigInstBase, BrigOperandReg, BrigOperandReg, BrigOperandReg, BrigOperandReg>
-            TestCase19(in, symbols, &out19, &reg1, &reg2, &reg3, &reg4);
-  TestCase19.Run_Test(&Instruction4);
-  symbols->clear();
-
-/************************************* Test Case 20 reg reg reg immed************************************/
-  in.assign( "sad4_b32 $s1, $s0, $s3, 0x12345678; \n");
-  op1.assign("$s1"); op2.assign("$s0"); op3.assign("$s3");
-  symbols->append(op1); symbols->append(op2); symbols->append(op3);
-
-  BrigInstBase out20 = {
-    0,
-    BrigEInstBase,
-    BrigSad4,
-    Brigb32,
-    BrigNoPacking,
-    {0,
-     sizeof(reg1),
-     sizeof(reg1) + sizeof(reg2),
-     sizeof(reg1) + sizeof(reg2) + sizeof(reg3), 0}
-  };
-  out20.size = sizeof(out20);
-
-  reg1.size = sizeof(reg1);
-  reg1.kind = BrigEOperandReg;
-  reg1.type = Brigb32;
-  reg1.reserved = 0;
-  reg1.s_name = 0;
-
-  reg2.size = sizeof(reg2);
-  reg2.kind = BrigEOperandReg;
-  reg2.type = Brigb32;
-  reg2.reserved = 0;
-  reg2.s_name = op1.size() + 1;
-
-  reg3.size = sizeof(reg3);
-  reg3.kind = BrigEOperandReg;
-  reg3.type = Brigb32;
-  reg3.reserved = 0;
-  reg3.s_name = op1.size() + op2.size() + 2;
-
-  memset(&imm4, 0, sizeof(imm4));
-  imm4.size = sizeof(imm4);
-  imm4.kind = BrigEOperandImmed;
-  imm4.type = Brigb32;
-  imm4.reserved = 0;
-  imm4.bits.u = 0x12345678;
-
-  Instruction4Opcode_Test<BrigInstBase, BrigOperandReg, BrigOperandReg, BrigOperandReg, BrigOperandImmed>
-            TestCase20(in, symbols, &out20, &reg1, &reg2, &reg3, &imm4);
-  TestCase20.Run_Test(&Instruction4);
-  symbols->clear();
-
-/************************************* Test Case 21 reg reg reg reg************************************/
-  in.assign( "sad4hi_b32 $s1, $s0, $s3, $s2; \n");
-  op1.assign("$s1"); op2.assign("$s0"); op3.assign("$s3"); op4.assign("$s2");
-  symbols->append(op1); symbols->append(op2); symbols->append(op3); symbols->append(op4);
-
-  BrigInstBase out21 = {
-    0,
-    BrigEInstBase,
-    BrigSad4Hi,
-    Brigb32,
-    BrigNoPacking,
-    {0,
-     sizeof(reg1),
-     sizeof(reg1) + sizeof(reg2),
-     sizeof(reg1) + sizeof(reg2) + sizeof(reg3), 0}
-  };
-  out21.size = sizeof(out21);
-
-  reg1.size = sizeof(reg1);
-  reg1.kind = BrigEOperandReg;
-  reg1.type = Brigb32;
-  reg1.reserved = 0;
-  reg1.s_name = 0;
-
-  reg2.size = sizeof(reg2);
-  reg2.kind = BrigEOperandReg;
-  reg2.type = Brigb32;
-  reg2.reserved = 0;
-  reg2.s_name = op1.size() + 1;
-
-  reg3.size = sizeof(reg3);
-  reg3.kind = BrigEOperandReg;
-  reg3.type = Brigb32;
-  reg3.reserved = 0;
-  reg3.s_name = op1.size() + op2.size() + 2;
-
-  reg4.size = sizeof(reg4);
-  reg4.kind = BrigEOperandReg;
-  reg4.type = Brigb32;
-  reg4.reserved = 0;
-  reg4.s_name = op1.size() + op2.size() + op3.size() + 3;
-
-  Instruction4Opcode_Test<BrigInstBase, BrigOperandReg, BrigOperandReg, BrigOperandReg, BrigOperandReg>
-            TestCase21(in, symbols, &out21, &reg1, &reg2, &reg3, &reg4);
-  TestCase21.Run_Test(&Instruction4);
-  symbols->clear();
-
-/************************************* Test Case 22 reg reg reg immed************************************/
-  in.assign( "sad4hi_b32 $s1, $s0, $s3, 0x12345678; \n");
-  op1.assign("$s1"); op2.assign("$s0"); op3.assign("$s3");
-  symbols->append(op1); symbols->append(op2); symbols->append(op3);
-
-  BrigInstBase out22 = {
-    0,
-    BrigEInstBase,
-    BrigSad4Hi,
-    Brigb32,
-    BrigNoPacking,
-    {0,
-     sizeof(reg1),
-     sizeof(reg1) + sizeof(reg2),
-     sizeof(reg1) + sizeof(reg2) + sizeof(reg3), 0}
-  };
-  out22.size = sizeof(out22);
-
-  reg1.size = sizeof(reg1);
-  reg1.kind = BrigEOperandReg;
-  reg1.type = Brigb32;
-  reg1.reserved = 0;
-  reg1.s_name = 0;
-
-  reg2.size = sizeof(reg2);
-  reg2.kind = BrigEOperandReg;
-  reg2.type = Brigb32;
-  reg2.reserved = 0;
-  reg2.s_name = op1.size() + 1;
-
-  reg3.size = sizeof(reg3);
-  reg3.kind = BrigEOperandReg;
-  reg3.type = Brigb32;
-  reg3.reserved = 0;
-  reg3.s_name = op1.size() + op2.size() + 2;
-
-  memset(&imm4, 0, sizeof(imm4));
-  imm4.size = sizeof(imm4);
-  imm4.kind = BrigEOperandImmed;
-  imm4.type = Brigb32;
-  imm4.reserved = 0;
-  imm4.bits.u = 0x12345678;
-
-  Instruction4Opcode_Test<BrigInstBase, BrigOperandReg, BrigOperandReg, BrigOperandReg, BrigOperandImmed>
-            TestCase22(in, symbols, &out22, &reg1, &reg2, &reg3, &imm4);
-  TestCase22.Run_Test(&Instruction4);
-  symbols->clear();
-
-/************************************* Test Case 23 reg reg reg immed************************************/
-  in.assign( "fma_ftz_f32 $s1, $s0, $s3, 23.0f; \n");
-  op1.assign("$s1"); op2.assign("$s0"); op3.assign("$s3"); 
-  symbols->append(op1); symbols->append(op2); symbols->append(op3); 
-
-  BrigInstMod out23 = {
-    0,
-    BrigEInstMod,
-    BrigFma,
-    Brigf32,
-    BrigNoPacking,
-    {0,                
-     sizeof(reg1), 
-     sizeof(reg1) + sizeof(reg2), 
-     sizeof(reg1) + sizeof(reg2) + sizeof(reg3), 0},
-    {1,1,0,1,0,0,0}
-  };
-  out23.size = sizeof(out23);
-  
-  reg1.size = sizeof(reg1);
-  reg1.kind = BrigEOperandReg;
-  reg1.type = Brigb32;
-  reg1.reserved = 0;
-  reg1.s_name = 0;
-
-  reg2.size = sizeof(reg2);
-  reg2.kind = BrigEOperandReg;
-  reg2.type = Brigb32;
-  reg2.reserved = 0;
-  reg2.s_name = op1.size() + 1;
-
-  reg3.size = sizeof(reg3);
-  reg3.kind = BrigEOperandReg;
-  reg3.type = Brigb32;
-  reg3.reserved = 0;
-  reg3.s_name = op1.size() + op2.size() + 2;
-
-  memset(&imm4, 0, sizeof(imm4));
-  imm4.size = sizeof(imm4);
-  imm4.kind = BrigEOperandImmed;
-  imm4.type = Brigb32;
-  imm4.reserved = 0;
-  imm4.bits.f = 23.0f;
-
-  Instruction4Opcode_Test<BrigInstMod, BrigOperandReg, BrigOperandReg, BrigOperandReg, BrigOperandImmed> 
-            TestCase23(in, symbols, &out23, &reg1, &reg2, &reg3, &imm4);
-  TestCase23.Run_Test(&Instruction4);
-  symbols->clear();
-
-/************************************* Test Case 24 reg immed reg immed************************************/
-  in.assign( "fma_ftz_zero_f64 $d1, 1.0f, $d3, 23.0f; \n");
-  op1.assign("$d1"); op2.assign("$d3"); 
-  symbols->append(op1); symbols->append(op2);
-
-  BrigInstMod out24 = {
-    0,
-    BrigEInstMod,
-    BrigFma,
-    Brigf64,
-    BrigNoPacking,
-    {0,                
-     sizeof(reg1), 
-     sizeof(reg1) + sizeof(imm2), 
-     sizeof(reg1) + sizeof(imm2) + sizeof(reg3), 0},
-    {1,1,1,1,0,0,0}
-  };
-  out24.size = sizeof(out24);
-  
-  reg1.size = sizeof(reg1);
-  reg1.kind = BrigEOperandReg;
-  reg1.type = Brigb64;
-  reg1.reserved = 0;
-  reg1.s_name = 0;
-
-  memset(&imm2, 0, sizeof(imm2));
-  imm2.size = sizeof(imm2);
-  imm2.kind = BrigEOperandImmed;
-  imm2.type = Brigb64;
-  imm2.reserved = 0;
-  imm2.bits.f = 1.0f;
-
-  reg3.size = sizeof(reg3);
-  reg3.kind = BrigEOperandReg;
-  reg3.type = Brigb64;
-  reg3.reserved = 0;
-  reg3.s_name = op1.size() + 1;
-
-  memset(&imm4, 0, sizeof(imm4));
-  imm4.size = sizeof(imm4);
-  imm4.kind = BrigEOperandImmed;
-  imm4.type = Brigb64;
-  imm4.reserved = 0;
-  imm4.bits.f = 23.0f;
-
-  Instruction4Opcode_Test<BrigInstMod, BrigOperandReg, BrigOperandImmed, BrigOperandReg, BrigOperandImmed> 
-            TestCase24(in, symbols, &out24, &reg1, &imm2, &reg3, &imm4);
-  TestCase24.Run_Test(&Instruction4);
-  symbols->clear();
-
-/************************************* Test Case 25 reg reg reg immed************************************/
-  in.assign( "mad_ftz_f32 $s1, $s0, $s3, 23.0f; \n");
-  op1.assign("$s1"); op2.assign("$s0"); op3.assign("$s3"); 
-  symbols->append(op1); symbols->append(op2); symbols->append(op3); 
-
-  BrigInstMod out25 = {
-    0,
-    BrigEInstMod,
-    BrigMad,
-    Brigf32,
-    BrigNoPacking,
-    {0,                
-     sizeof(reg1), 
-     sizeof(reg1) + sizeof(reg2), 
-     sizeof(reg1) + sizeof(reg2) + sizeof(reg3), 0},
-    {1,1,0,1,0,0,0}
-  };
-  out25.size = sizeof(out25);
-  
-  reg1.size = sizeof(reg1);
-  reg1.kind = BrigEOperandReg;
-  reg1.type = Brigb32;
-  reg1.reserved = 0;
-  reg1.s_name = 0;
-
-  reg2.size = sizeof(reg2);
-  reg2.kind = BrigEOperandReg;
-  reg2.type = Brigb32;
-  reg2.reserved = 0;
-  reg2.s_name = op1.size() + 1;
-
-  reg3.size = sizeof(reg3);
-  reg3.kind = BrigEOperandReg;
-  reg3.type = Brigb32;
-  reg3.reserved = 0;
-  reg3.s_name = op1.size() + op2.size() + 2;
-
-  memset(&imm4, 0, sizeof(imm4));
-  imm4.size = sizeof(imm4);
-  imm4.kind = BrigEOperandImmed;
-  imm4.type = Brigb32;
-  imm4.reserved = 0;
-  imm4.bits.f = 23.0f;
-
-  Instruction4Opcode_Test<BrigInstMod, BrigOperandReg, BrigOperandReg, BrigOperandReg, BrigOperandImmed> 
-            TestCase25(in, symbols, &out25, &reg1, &reg2, &reg3, &imm4);
-  TestCase25.Run_Test(&Instruction4);
-  symbols->clear();
-
-/************************************* Test Case 26 reg immed reg immed************************************/
-  in.assign( "mad_ftz_zero_f64 $d1, 1.0f, $d3, 23.0f; \n");
-  op1.assign("$d1"); op2.assign("$d3"); 
-  symbols->append(op1); symbols->append(op2);
-
-  BrigInstMod out26 = {
-    0,
-    BrigEInstMod,
-    BrigMad,
-    Brigf64,
-    BrigNoPacking,
-    {0,                
-     sizeof(reg1), 
-     sizeof(reg1) + sizeof(imm2), 
-     sizeof(reg1) + sizeof(imm2) + sizeof(reg3), 0},
-    {1,1,1,1,0,0,0}
-  };
-  out26.size = sizeof(out26);
-  
-  reg1.size = sizeof(reg1);
-  reg1.kind = BrigEOperandReg;
-  reg1.type = Brigb64;
-  reg1.reserved = 0;
-  reg1.s_name = 0;
-
-  memset(&imm2, 0, sizeof(imm2));
-  imm2.size = sizeof(imm2);
-  imm2.kind = BrigEOperandImmed;
-  imm2.type = Brigb64;
-  imm2.reserved = 0;
-  imm2.bits.f = 1.0f;
-
-  reg3.size = sizeof(reg3);
-  reg3.kind = BrigEOperandReg;
-  reg3.type = Brigb64;
-  reg3.reserved = 0;
-  reg3.s_name = op1.size() + 1;
-
-  memset(&imm4, 0, sizeof(imm4));
-  imm4.size = sizeof(imm4);
-  imm4.kind = BrigEOperandImmed;
-  imm4.type = Brigb64;
-  imm4.reserved = 0;
-  imm4.bits.f = 23.0f;
-
-  Instruction4Opcode_Test<BrigInstMod, BrigOperandReg, BrigOperandImmed, BrigOperandReg, BrigOperandImmed> 
-            TestCase26(in, symbols, &out26, &reg1, &imm2, &reg3, &imm4);
-  TestCase26.Run_Test(&Instruction4);
-  symbols->clear();
-
-/************************************* Test Case 27 reg reg reg reg************************************/
-  in.assign( "mad_u32 $s1, $s0, $s3, $s2; \n");
-  op1.assign("$s1"); op2.assign("$s0"); op3.assign("$s3"); op4.assign("$s2"); 
-  symbols->append(op1); symbols->append(op2); symbols->append(op3); symbols->append(op4);  
-
-  BrigInstBase out27 = {
-    0,
-    BrigEInstBase,
-    BrigMad,
-    Brigu32,
-    BrigNoPacking,
-    {0,                
-     sizeof(reg1), 
-     sizeof(reg1) + sizeof(reg2), 
-     sizeof(reg1) + sizeof(reg2) + sizeof(reg3), 0}
-  };
-  out27.size = sizeof(out27);
-  
-  reg1.size = sizeof(reg1);
-  reg1.kind = BrigEOperandReg;
-  reg1.type = Brigb32;
-  reg1.reserved = 0;
-  reg1.s_name = 0;
-
-  reg2.size = sizeof(reg2);
-  reg2.kind = BrigEOperandReg;
-  reg2.type = Brigb32;
-  reg2.reserved = 0;
-  reg2.s_name = op1.size() + 1;
-
-  reg3.size = sizeof(reg3);
-  reg3.kind = BrigEOperandReg;
-  reg3.type = Brigb32;
-  reg3.reserved = 0;
-  reg3.s_name = op1.size() + op2.size() + 2;
-
-  reg4.size = sizeof(reg4);
-  reg4.kind = BrigEOperandReg;
-  reg4.type = Brigb32;
-  reg4.reserved = 0;
-  reg4.s_name = op1.size() + op2.size() + op3.size() + 3;
-
-  Instruction4Opcode_Test<BrigInstBase, BrigOperandReg, BrigOperandReg, BrigOperandReg, BrigOperandReg> 
-            TestCase27(in, symbols, &out27, &reg1, &reg2, &reg3, &reg4);
-  TestCase27.Run_Test(&Instruction4);
-  symbols->clear();
-
-/************************************* Test Case 28 reg immed reg immed************************************/
-  in.assign( "mad_u64 $d1, 42, $d3, 23; \n");
-  op1.assign("$d1"); op2.assign("$d3"); 
-  symbols->append(op1); symbols->append(op2);
-
-  BrigInstBase out28 = {
-    0,
-    BrigEInstBase,
-    BrigMad,
-    Brigu64,
-    BrigNoPacking,
-    {0,                
-     sizeof(reg1), 
-     sizeof(reg1) + sizeof(imm2), 
-     sizeof(reg1) + sizeof(imm2) + sizeof(reg3), 0}
-  };
-  out28.size = sizeof(out28);
-  
-  reg1.size = sizeof(reg1);
-  reg1.kind = BrigEOperandReg;
-  reg1.type = Brigb64;
-  reg1.reserved = 0;
-  reg1.s_name = 0;
-
-  memset(&imm2, 0, sizeof(imm2));
-  imm2.size = sizeof(imm2);
-  imm2.kind = BrigEOperandImmed;
-  imm2.type = Brigb64;
-  imm2.reserved = 0;
-  imm2.bits.u = 42;
-
-  reg3.size = sizeof(reg3);
-  reg3.kind = BrigEOperandReg;
-  reg3.type = Brigb64;
-  reg3.reserved = 0;
-  reg3.s_name = op1.size() + 1;
-
-  memset(&imm4, 0, sizeof(imm4));
-  imm4.size = sizeof(imm4);
-  imm4.kind = BrigEOperandImmed;
-  imm4.type = Brigb64;
-  imm4.reserved = 0;
-  imm4.bits.u = 23;
-
-  Instruction4Opcode_Test<BrigInstBase, BrigOperandReg, BrigOperandImmed, BrigOperandReg, BrigOperandImmed> 
-            TestCase28(in, symbols, &out28, &reg1, &imm2, &reg3, &imm4);
-  TestCase28.Run_Test(&Instruction4);
-  symbols->clear();
-
-  // For the regular operation: b. For the packed operation: s, u, f.
-  // For the regular operation, src0 must be a control (c) register or an immediate
-  // value. For the packed operation, if the Length is 32-bit, then src0 must be an s register or literal value; if
-  // the Length is 64-bit, then src0 must be a d register or literal value. For the packed operation, each element
-  // in src0 is assumed to contain either all 1's (true) or all 0's (false); results are undefined for other src0 values
-/************************************* Test Case 29 reg reg reg reg************************************/
-  in.assign( "cmov_b32 $s1, $c0, $s3, $s2; \n");
-  op1.assign("$s1"); op2.assign("$c0"); op3.assign("$s3"); op4.assign("$s2"); 
-  symbols->append(op1); symbols->append(op2); symbols->append(op3); symbols->append(op4);  
-
-  BrigInstBase out29 = {
-    0,
-    BrigEInstBase,
-    BrigCmov,
-    Brigb32,
-    BrigNoPacking,
-    {0,                
-     sizeof(reg1), 
-     sizeof(reg1) + sizeof(reg2), 
-     sizeof(reg1) + sizeof(reg2) + sizeof(reg3), 0}
-  };
-  out29.size = sizeof(out29);
-  
-  reg1.size = sizeof(reg1);
-  reg1.kind = BrigEOperandReg;
-  reg1.type = Brigb32;
-  reg1.reserved = 0;
-  reg1.s_name = 0;
-
-  reg2.size = sizeof(reg2);
-  reg2.kind = BrigEOperandReg;
-  reg2.type = Brigb1;
-  reg2.reserved = 0;
-  reg2.s_name = op1.size() + 1;
-
-  reg3.size = sizeof(reg3);
-  reg3.kind = BrigEOperandReg;
-  reg3.type = Brigb32;
-  reg3.reserved = 0;
-  reg3.s_name = op1.size() + op2.size() + 2;
-
-  reg4.size = sizeof(reg4);
-  reg4.kind = BrigEOperandReg;
-  reg4.type = Brigb32;
-  reg4.reserved = 0;
-  reg4.s_name = op1.size() + op2.size() + op3.size() + 3;
-
-  Instruction4Opcode_Test<BrigInstBase, BrigOperandReg, BrigOperandReg, BrigOperandReg, BrigOperandReg> 
-            TestCase29(in, symbols, &out29, &reg1, &reg2, &reg3, &reg4);
-  TestCase29.Run_Test(&Instruction4);
-  symbols->clear();
-
-/************************************* Test Case 30 reg immed reg reg************************************/
-  in.assign( "cmov_b32 $s1, 1, $s3, $s2; \n");
-  op1.assign("$s1"); op2.assign("$c0"); op3.assign("$s3"); op4.assign("$s2"); 
-  symbols->append(op1); symbols->append(op2); symbols->append(op3); symbols->append(op4);  
-
-  BrigInstBase out30 = {
-    0,
-    BrigEInstBase,
-    BrigCmov,
-    Brigb32,
-    BrigNoPacking,
-    {0,                
-     sizeof(reg1), 
-     sizeof(reg1) + sizeof(imm2), 
-     sizeof(reg1) + sizeof(imm2) + sizeof(reg3), 0}
-  };
-  out30.size = sizeof(out30);
-  
-  reg1.size = sizeof(reg1);
-  reg1.kind = BrigEOperandReg;
-  reg1.type = Brigb32;
-  reg1.reserved = 0;
-  reg1.s_name = 0;
-
-  memset(&imm2, 0, sizeof(imm2));
-  imm2.size = sizeof(imm2);
-  imm2.kind = BrigEOperandImmed;
-  imm2.type = Brigb32;
-  imm2.reserved = 0;
-  imm2.bits.u = 1;
-
-  reg3.size = sizeof(reg3);
-  reg3.kind = BrigEOperandReg;
-  reg3.type = Brigb32;
-  reg3.reserved = 0;
-  reg3.s_name = op1.size() + op2.size() + 2;
-
-  reg4.size = sizeof(reg4);
-  reg4.kind = BrigEOperandReg;
-  reg4.type = Brigb32;
-  reg4.reserved = 0;
-  reg4.s_name = op1.size() + op2.size() + op3.size() + 3;
-
-  Instruction4Opcode_Test<BrigInstBase, BrigOperandReg, BrigOperandImmed, BrigOperandReg, BrigOperandReg> 
-            TestCase30(in, symbols, &out30, &reg1, &imm2, &reg3, &reg4);
-  TestCase30.Run_Test(&Instruction4);
-  symbols->clear();
-
-// The packing field of BrigInstBase should be set to BrigPackPP for packed source
-// types and to BrigNoPacking otherwise.
-// p269
-/************************************* Test Case 31 reg reg reg reg************************************/
-  in.assign( "cmov_s8x4 $s1, $s0, $s3, $s2; \n");
-  op1.assign("$s1"); op2.assign("$s0"); op3.assign("$s3"); op4.assign("$s2"); 
-  symbols->append(op1); symbols->append(op2); symbols->append(op3); symbols->append(op4);  
-
-  BrigInstBase out31 = {
-    0,
-    BrigEInstBase,
-    BrigCmov,
-    Brigs8x4,
-    BrigPackPP,
-    {0,                
-     sizeof(reg1), 
-     sizeof(reg1) + sizeof(reg2), 
-     sizeof(reg1) + sizeof(reg2) + sizeof(reg3), 0}
-  };
-  out31.size = sizeof(out31);
-  
-  reg1.size = sizeof(reg1);
-  reg1.kind = BrigEOperandReg;
-  reg1.type = Brigb32;
-  reg1.reserved = 0;
-  reg1.s_name = 0;
-
-  reg2.size = sizeof(reg2);
-  reg2.kind = BrigEOperandReg;
-  reg2.type = Brigb32;
-  reg2.reserved = 0;
-  reg2.s_name = op1.size() + 1;
-
-  reg3.size = sizeof(reg3);
-  reg3.kind = BrigEOperandReg;
-  reg3.type = Brigb32;
-  reg3.reserved = 0;
-  reg3.s_name = op1.size() + op2.size() + 2;
-
-  reg4.size = sizeof(reg4);
-  reg4.kind = BrigEOperandReg;
-  reg4.type = Brigb32;
-  reg4.reserved = 0;
-  reg4.s_name = op1.size() + op2.size() + op3.size() + 3;
-
-  Instruction4Opcode_Test<BrigInstBase, BrigOperandReg, BrigOperandReg, BrigOperandReg, BrigOperandReg> 
-            TestCase31(in, symbols, &out31, &reg1, &reg2, &reg3, &reg4);
-  TestCase31.Run_Test(&Instruction4);
-  symbols->clear();
-
-/************************************* Test Case 32 reg reg reg reg************************************/
-  in.assign( "cmov_u16x4 $d1, $d0, $d3, $d2; \n");
-  op1.assign("$d1"); op2.assign("$d0"); op3.assign("$d3"); op4.assign("$d2"); 
-  symbols->append(op1); symbols->append(op2); symbols->append(op3); symbols->append(op4);  
-
-  BrigInstBase out32 = {
-    0,
-    BrigEInstBase,
-    BrigCmov,
-    Brigu16x4,
-    BrigPackPP,
-    {0,                
-     sizeof(reg1), 
-     sizeof(reg1) + sizeof(reg2), 
-     sizeof(reg1) + sizeof(reg2) + sizeof(reg3), 0}
-  };
-  out32.size = sizeof(out32);
-  
-  reg1.size = sizeof(reg1);
-  reg1.kind = BrigEOperandReg;
-  reg1.type = Brigb64;
-  reg1.reserved = 0;
-  reg1.s_name = 0;
-
-  reg2.size = sizeof(reg2);
-  reg2.kind = BrigEOperandReg;
-  reg2.type = Brigb64;
-  reg2.reserved = 0;
-  reg2.s_name = op1.size() + 1;
-
-  reg3.size = sizeof(reg3);
-  reg3.kind = BrigEOperandReg;
-  reg3.type = Brigb64;
-  reg3.reserved = 0;
-  reg3.s_name = op1.size() + op2.size() + 2;
-
-  reg4.size = sizeof(reg4);
-  reg4.kind = BrigEOperandReg;
-  reg4.type = Brigb64;
-  reg4.reserved = 0;
-  reg4.s_name = op1.size() + op2.size() + op3.size() + 3;
-
-  Instruction4Opcode_Test<BrigInstBase, BrigOperandReg, BrigOperandReg, BrigOperandReg, BrigOperandReg> 
-            TestCase32(in, symbols, &out32, &reg1, &reg2, &reg3, &reg4);
-  TestCase32.Run_Test(&Instruction4);
-  symbols->clear();
-
-// src3 must be BrigOperandImmed
-/************************************* Test Case 33 reg reg reg immed************************************/
-  in.assign( "shuffle_u8x4 $s1, $s0, $s3, 0; \n");
-  op1.assign("$s1"); op2.assign("$s0"); op3.assign("$s3");
-  symbols->append(op1); symbols->append(op2); symbols->append(op3); 
-
-  BrigInstBase out33 = {
-    0,
-    BrigEInstBase,
-    BrigShuffle,
-    Brigu8x4,
-    BrigNoPacking,
-    {0,                
-     sizeof(reg1), 
-     sizeof(reg1) + sizeof(reg2), 
-     sizeof(reg1) + sizeof(reg2) + sizeof(reg3), 0}
-  };
-  out33.size = sizeof(out33);
-  
-  reg1.size = sizeof(reg1);
-  reg1.kind = BrigEOperandReg;
-  reg1.type = Brigb32;
-  reg1.reserved = 0;
-  reg1.s_name = 0;
-
-  reg2.size = sizeof(reg2);
-  reg2.kind = BrigEOperandReg;
-  reg2.type = Brigb32;
-  reg2.reserved = 0;
-  reg2.s_name = op1.size() + 1;
-
-  reg3.size = sizeof(reg3);
-  reg3.kind = BrigEOperandReg;
-  reg3.type = Brigb32;
-  reg3.reserved = 0;
-  reg3.s_name = op1.size() + op2.size() + 2;
-
-  memset(&imm4, 0, sizeof(imm4));
-  imm4.size = sizeof(imm4);
-  imm4.kind = BrigEOperandImmed;
-  imm4.type = Brigb32;
-  imm4.reserved = 0;
-  imm4.bits.u = 0;
-
-  Instruction4Opcode_Test<BrigInstBase, BrigOperandReg, BrigOperandReg, BrigOperandReg, BrigOperandImmed> 
-            TestCase33(in, symbols, &out33, &reg1, &reg2, &reg3, &imm4);
-  TestCase33.Run_Test(&Instruction4);
-  symbols->clear();
-
-/************************************* Test Case 34 reg reg immed immed************************************/
-  in.assign( "shuffle_u16x4 $d1, $d0, 100, 0; \n");
-  op1.assign("$d1"); op2.assign("$d0"); 
-  symbols->append(op1); symbols->append(op2); 
-
-  BrigInstBase out34 = {
-    0,
-    BrigEInstBase,
-    BrigShuffle,
-    Brigu16x4,
-    BrigNoPacking,
-    {0,                
-     sizeof(reg1), 
-     sizeof(reg1) + sizeof(reg2), 
-     sizeof(reg1) + sizeof(reg2) + sizeof(imm3), 0}
-  };
-  out34.size = sizeof(out34);
-  
-  reg1.size = sizeof(reg1);
-  reg1.kind = BrigEOperandReg;
-  reg1.type = Brigb64;
-  reg1.reserved = 0;
-  reg1.s_name = 0;
-
-  reg2.size = sizeof(reg2);
-  reg2.kind = BrigEOperandReg;
-  reg2.type = Brigb64;
-  reg2.reserved = 0;
-  reg2.s_name = op1.size() + 1;
-
-  memset(&imm3, 0, sizeof(imm3));
-  imm3.size = sizeof(imm3);
-  imm3.kind = BrigEOperandImmed;
-  imm3.type = Brigb64;
-  imm3.reserved = 0;
-  imm3.bits.u = 100;
-
-  memset(&imm4, 0, sizeof(imm4));
-  imm4.size = sizeof(imm4);
-  imm4.kind = BrigEOperandImmed;
-  imm4.type = Brigb64;
-  imm4.reserved = 0;
-  imm4.bits.u = 0;
-
-  Instruction4Opcode_Test<BrigInstBase, BrigOperandReg, BrigOperandReg, BrigOperandImmed, BrigOperandImmed> 
-            TestCase34(in, symbols, &out34, &reg1, &reg2, &imm3, &imm4);
-  TestCase34.Run_Test(&Instruction4);
-  symbols->clear();
-
-  /***************************************  End of tests *************************************/
-  delete symbols;
-}
-
-}
-} 
-=======
-#include <iostream>
-#include <string>
-
-#include "gtest/gtest.h"
-#include "tokens.h"
-#include "lexer.h"
-#include "parser.h"
-#include "brig.h"
-#include "error_reporter.h"
-#include "context.h"
-#include "parser_wrapper.h"
-#include "../codegen_test.h"
-
-namespace hsa{
-namespace brig{
-
-template <typename T, typename T1, typename T2, typename T3, typename T4> class Instruction4Opcode_Test : public BrigCodeGenTest{
-private:
-
-  //Instruction in .code buffer
-  const T* RefInst;
-  //Operands in .operands buffer
-  const T1* RefDest;
-  const T2* RefSrc1;
-  const T3* RefSrc2;
-  const T4* RefSrc3;
-
-public:
-  Instruction4Opcode_Test(std::string& in, StringBuffer* sbuf, T* ref, T1* Dest, T2* Src1, T3* Src2, T4* Src3) :
-    BrigCodeGenTest(in, sbuf),
-    RefInst(ref),
-    RefDest(Dest),
-    RefSrc1(Src1),
-    RefSrc2(Src2),
-    RefSrc3(Src3)  { }
-
    void Run_Test(int (*Rule)(Context*)){
     Buffer* code = new Buffer();
     Buffer* oper = new Buffer();
@@ -3244,7 +1526,7 @@
     BrigEInstBase,
     BrigCmov,
     Brigs8x4,
-    BrigNoPacking,
+    BrigPackPP,
     {0,
      sizeof(reg1),
      sizeof(reg1) + sizeof(reg2),
@@ -3291,7 +1573,7 @@
     BrigEInstBase,
     BrigCmov,
     Brigu16x4,
-    BrigNoPacking,
+    BrigPackPP,
     {0,
      sizeof(reg1),
      sizeof(reg1) + sizeof(reg2),
@@ -3431,5 +1713,4 @@
 }
 
 }
-}
->>>>>>> 2f4292d6
+}