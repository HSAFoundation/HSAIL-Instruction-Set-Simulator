--- conflicted
+++ resolved
@@ -34,19 +34,11 @@
   void validate(struct BrigSections* RefOutput, struct BrigSections* GetOutput){
 
     inst_iterator getinst = GetOutput->code_begin();
-<<<<<<< HEAD
     inst_iterator refinst(RefOutput->code);
     const inst_iterator getinst_end = GetOutput->code_end();
     const inst_iterator refinst_end = RefOutput->code_end();
-    for(; (getinst != getinst_end) && (refinst!= refinst_end) 
+    for(; (getinst != getinst_end) && (refinst!= refinst_end)
       && (GetOutput->codeSize>CODEBUFFER_OFFSET) && (RefOutput->codeSize>0); getinst++, refinst++){
-=======
-    inst_iterator refinst = RefOutput->code_begin();
-    const inst_iterator getinst_end = GetOutput->code_end();
-    const inst_iterator refinst_end = RefOutput->code_end();
-    for(; (getinst != getinst_end) && (refinst!= refinst_end)
-      && (GetOutput->codeSize>8) && (RefOutput->codeSize>0); getinst++, refinst++){
->>>>>>> 2f86b0c1
       switch(getinst->kind){
         caseInstBrig(InstBase);
         caseInstBrig(InstMod) ;
@@ -66,11 +58,7 @@
     }
 
     dir_iterator getdir = GetOutput->begin();
-<<<<<<< HEAD
     dir_iterator refdir(RefOutput->directives);
-=======
-    dir_iterator refdir = RefOutput->begin();
->>>>>>> 2f86b0c1
     const dir_iterator getdir_end = GetOutput->end();
     const dir_iterator refdir_end = RefOutput->end();
     for(; (getdir != getdir_end) && (refdir != refdir_end) &&
@@ -110,11 +98,7 @@
     }
 
     oper_iterator getoper = GetOutput->oper_begin();
-<<<<<<< HEAD
     oper_iterator refoper(RefOutput->operands);
-=======
-    oper_iterator refoper = RefOutput->oper_begin();
->>>>>>> 2f86b0c1
     const oper_iterator getoper_end = GetOutput->oper_end();
     const oper_iterator refoper_end = RefOutput->oper_end();
     for(; (getoper != getoper_end) && (refoper != refoper_end) &&
