#include <iostream>
#include "gtest/gtest.h"
#include "tokens.h"
#include "lexer.h"
#include "parser.h"
#include "brig.h"
#include "context.h"

class Instruction3Opcode{
public:
	std::string Input;
	BrigInstBase Output;
	void validate(BrigInstBase get){
		EXPECT_EQ(Output.opcode, get.opcode);
		EXPECT_EQ(Output.packing, get.packing);
		EXPECT_EQ(Output.type, get.type);
		EXPECT_EQ(Output.o_operands[0], get.o_operands[0]);
		EXPECT_EQ(Output.o_operands[1], get.o_operands[1]);
	}
	void init(std::string input, BrigInstBase ref){
		(this->Input).assign(input);
		this->Output = ref;
	}
};

Instruction3Opcode TestCase_Instr3Opcode[20]; 

void Init_Instruction3TestCases(){

	std::string in; 
	in.assign( "add_pp_sat_u16x2 $s1, $s0, $s3; \n");
	BrigInstBase out = {
		32,
		BrigEInstBase, 
		BrigAdd, 
		Brigu16x2,
		BrigPackPPsat,
		{8, 20, 32, 0, 0}
	};	
	TestCase_Instr3Opcode[0].init(in, out);		
	
	in.assign( "add_s64 $d1, $d2, $d3;\n");
	BrigInstBase out1 = {
		32,
		BrigEInstBase, 
		BrigAdd, 
		Brigs64,
		BrigNoPacking,
		{8, 20, 32, 0, 0}
	};
	TestCase_Instr3Opcode[1].init(in, out1);		
	
	in.assign( "add_u64 $d1, WAVESIZE, WAVESIZE;\n");
	BrigInstBase out2 = {
		32,
		BrigEInstBase, 
		BrigAdd, 
		Brigu64,
		BrigNoPacking,
		{8, 20, 24, 0, 0}
	};
<<<<<<< HEAD
	TestCase_Instr3Opcode[2].init(in, out2);

	in.assign( "add_ps_sat_s16x4 $d1, 0x40, WAVESIZE;\n");
	BrigInstBase out3 = {
		32,
		BrigEInstBase, 
		BrigAdd, 
		Brigs16x4,
		BrigPackPSsat,
		{8, 24, 36, 0, 0}
	};
	TestCase_Instr3Opcode[3].init(in, out3);

	in.assign( "div_s32 $s1, 100, 10;\n");
	BrigInstBase out4 = {
		32,
		BrigEInstBase, 
		BrigDiv, 
		Brigs32,
		BrigNoPacking,
		{8, 24, 40, 0, 0}
	};
	TestCase_Instr3Opcode[4].init(in, out4);

	in.assign( "div_u64 $d1, $d3, 0x233412349456;\n");
	BrigInstBase out5 = {
		32,
		BrigEInstBase, 
		BrigDiv, 
		Brigu64,
		BrigNoPacking,
		{8, 20, 32, 0, 0}
	};
	TestCase_Instr3Opcode[5].init(in, out5);	
	
	in.assign( "rem_s64 $d1, $d3, WAVESIZE;\n");
	BrigInstBase out6 = {
		32,
		BrigEInstBase, 
		BrigRem, 
		Brigs64,
		BrigNoPacking,
		{8, 20, 32, 0, 0}
	};
	TestCase_Instr3Opcode[6].init(in, out6);
	
	in.assign( "rem_u64 $d1, 0x040, 0x233412349456;\n");
	BrigInstBase out7 = {
		32,
		BrigEInstBase, 
		BrigRem, 
		Brigu64,
		BrigNoPacking,
		{8, 24, 36, 0, 0}
	};
	TestCase_Instr3Opcode[7].init(in, out7);
	
	in.assign( "shl_u32 $s1, $s1, 2;\n");
	BrigInstBase out8 = {
		32,
		BrigEInstBase, 
		BrigShl, 
		Brigu32,
		BrigNoPacking,
		{8, 8, 20, 0, 0}
	};
	TestCase_Instr3Opcode[8].init(in, out8);
	
	
}
=======
	TestCase_Instr3Opcode[2].init(in, out2);		
}

class Inst2TestCase {
public:
  std::string Input;
  BrigInstBase Output;
  void validate(BrigInstBase get){
    EXPECT_EQ(Output.opcode, get.opcode);
    EXPECT_EQ(Output.packing, get.packing);
    EXPECT_EQ(Output.type, get.type);
    EXPECT_EQ(Output.o_operands[0], get.o_operands[0]);
    EXPECT_EQ(Output.o_operands[1], get.o_operands[1]);
  }
  void init(std::string input, BrigInstBase ref){
    (this->Input).assign(input);
    this->Output = ref;
  }
  static unsigned int numCases;
};
unsigned int Inst2TestCase::numCases = 0;
Inst2TestCase testInst2[100];

void Init_Instruction2TestCases(){

  std::string in; 
	
  in.assign( "abs_s32 $s1, $s2;\n");
  BrigInstBase out1 = {
    sizeof(BrigInstBase),
    BrigEInstBase, 
    BrigAbs, 
    Brigs32,
    BrigNoPacking,
    {8, 20, 0, 0, 0}
  };
  testInst2[Inst2TestCase::numCases++].init(in, out1);

  in.assign( "abs_s64 $d1, $d2;\n");
  BrigInstBase out2 = {
    sizeof(BrigInstBase),
    BrigEInstBase, 
    BrigAbs, 
    Brigs64,
    BrigNoPacking,
    {8, 20, 0, 0, 0}
  };
  testInst2[Inst2TestCase::numCases++].init(in, out2);

  in.assign( "abs_f32 $s1, $s2;\n");
  BrigInstBase out3 = {
    sizeof(BrigInstBase),
    BrigEInstBase, 
    BrigAbs, 
    Brigf32,
    BrigNoPacking,
    {8, 20, 0, 0, 0}
  };
  testInst2[Inst2TestCase::numCases++].init(in, out3);

  in.assign( "abs_f64 $d1,$d2;\n");
  BrigInstBase out4 = {
    sizeof(BrigInstBase),
    BrigEInstBase, 
    BrigAbs, 
    Brigf64,
    BrigNoPacking,
    {8, 20, 0, 0, 0}
  };
  testInst2[Inst2TestCase::numCases++].init(in, out4);

  in.assign( "abs_p_s8x4 $s1, $s2;\n");
  BrigInstBase out5 = {
    sizeof(BrigInstBase),
    BrigEInstBase, 
    BrigAbs, 
    Brigs8x4,
    BrigPackP,
    {8, 20, 0, 0, 0}
  };
  testInst2[Inst2TestCase::numCases++].init(in, out5);

  in.assign( "abs_p_f32x2 $d1, $d1;\n");
  BrigInstBase out6 = {
    sizeof(BrigInstBase),
    BrigEInstBase, 
    BrigAbs, 
    Brigf32x2,
    BrigPackP,
    {8, 8, 0, 0, 0}
  };
  testInst2[Inst2TestCase::numCases++].init(in, out6);  

  in.assign( "abs_s_s8x4 $s1, $s2;\n");
  BrigInstBase out7 = {
    sizeof(BrigInstBase),
    BrigEInstBase, 
    BrigAbs, 
    Brigs8x4,
    BrigPackS,
    {8, 20, 0, 0, 0}
  };
  testInst2[Inst2TestCase::numCases++].init(in, out7);  
  
  in.assign( "abs_p_s8x8 $d1, $d2;\n");
  BrigInstBase out8 = {
    sizeof(BrigInstBase),
    BrigEInstBase, 
    BrigAbs, 
    Brigs8x8,
    BrigPackP,
    {8, 20, 0, 0, 0}
  };
  testInst2[Inst2TestCase::numCases++].init(in, out8);  

  in.assign( "abs_s_s8x8 $d1, $d2;\n");
  BrigInstBase out9 = {
    sizeof(BrigInstBase),
    BrigEInstBase, 
    BrigAbs, 
    Brigs8x8,
    BrigPackS,
    {8, 20, 0, 0, 0}
  };
  testInst2[Inst2TestCase::numCases++].init(in, out9);  

  in.assign( "abs_p_s16x2 $s1, $s2;\n");
  BrigInstBase out10 = {
    sizeof(BrigInstBase),
    BrigEInstBase, 
    BrigAbs, 
    Brigs16x2,
    BrigPackP,
    {8, 20, 0, 0, 0}
  };
  testInst2[Inst2TestCase::numCases++].init(in, out10);  

  in.assign( "abs_s_s16x2 $s1, $s2;\n");
  BrigInstBase out11 = {
    sizeof(BrigInstBase),
    BrigEInstBase, 
    BrigAbs, 
    Brigs16x2,
    BrigPackS,
    {8, 20, 0, 0, 0}
  };
  testInst2[Inst2TestCase::numCases++].init(in, out11);  


  in.assign( "neg_s32 $s1, 100;\n");
  BrigInstBase out12 = {
    sizeof(BrigInstBase),
    BrigEInstBase, 
    BrigNeg, 
    Brigs32,
    BrigNoPacking,
    {8, 24, 0, 0, 0}
  };
  testInst2[Inst2TestCase::numCases++].init(in, out12);  

  in.assign( "neg_s64 $d1, $d2;\n");
  BrigInstBase out13 = {
    sizeof(BrigInstBase),
    BrigEInstBase, 
    BrigNeg, 
    Brigs64,
    BrigNoPacking,
    {8, 20, 0, 0, 0}
  };
  testInst2[Inst2TestCase::numCases++].init(in, out13);  

  in.assign( "neg_f32 $s3,1.0f;\n");
  BrigInstBase out14 = {
    sizeof(BrigInstBase),
    BrigEInstBase, 
    BrigNeg, 
    Brigf32,
    BrigNoPacking,
    {8, 24, 0, 0, 0}
  };
  testInst2[Inst2TestCase::numCases++].init(in, out14); 

  in.assign( "neg_f64 $d3,1.0;\n");
  BrigInstBase out15 = {
    sizeof(BrigInstBase),
    BrigEInstBase, 
    BrigNeg, 
    Brigf64,
    BrigNoPacking,
    {8, 24, 0, 0, 0}
  };
  testInst2[Inst2TestCase::numCases++].init(in, out15); 

  in.assign( "neg_p_f16x2 $s1, $s2;\n");
  BrigInstBase out16 = {
    sizeof(BrigInstBase),
    BrigEInstBase, 
    BrigNeg, 
    Brigf16x2,
    BrigPackP,
    {8, 20, 0, 0, 0}
  };
  testInst2[Inst2TestCase::numCases++].init(in, out16); 

  in.assign( "neg_s_u8x4 $s1, $s2;\n");
  BrigInstBase out17 = {
    sizeof(BrigInstBase),
    BrigEInstBase, 
    BrigNeg, 
    Brigu8x4,
    BrigPackS,
    {8, 20, 0, 0, 0}
  };
  testInst2[Inst2TestCase::numCases++].init(in, out17); 

  in.assign( "neg_p_s32x2 $d1, $d2;\n");
  BrigInstBase out18 = {
    sizeof(BrigInstBase),
    BrigEInstBase, 
    BrigNeg, 
    Brigs32x2,
    BrigPackP,
    {8, 20, 0, 0, 0}
  };
  testInst2[Inst2TestCase::numCases++].init(in, out18); 

  in.assign( "not_b1 $c1, $c2;\n");
  BrigInstBase out19 = {
    sizeof(BrigInstBase),
    BrigEInstBase, 
    BrigNot, 
    Brigb1,
    BrigNoPacking,
    {8, 20, 0, 0, 0}
  };
  testInst2[Inst2TestCase::numCases++].init(in, out19); 

  in.assign( "not_b32 $s0, $s2;\n");
  BrigInstBase out20 = {
    sizeof(BrigInstBase),
    BrigEInstBase, 
    BrigNot, 
    Brigb32,
    BrigNoPacking,
    {8, 20, 0, 0, 0}
  };
  testInst2[Inst2TestCase::numCases++].init(in, out20); 

  in.assign( "not_b64 $d0, $d1;\n");
  BrigInstBase out21 = {
    sizeof(BrigInstBase),
    BrigEInstBase, 
    BrigNot, 
    Brigb64,
    BrigNoPacking,
    {8, 20, 0, 0, 0}
  };
  testInst2[Inst2TestCase::numCases++].init(in, out21); 

  in.assign( "popcount_b32 $s1, $s2;\n");
  BrigInstBase out22 = {
    sizeof(BrigInstBase),
    BrigEInstBase, 
    BrigPopcount, 
    Brigb32,
    BrigNoPacking,
    {8, 20, 0, 0, 0}
  };
  testInst2[Inst2TestCase::numCases++].init(in, out22); 

  in.assign( "popcount_b64 $s1, $d2;\n");
  BrigInstBase out23 = {
    sizeof(BrigInstBase),
    BrigEInstBase, 
    BrigPopcount, 
    Brigb64,
    BrigNoPacking,
    {8, 20, 0, 0, 0}
  };
  testInst2[Inst2TestCase::numCases++].init(in, out23); 

  in.assign( "bitrev_s32 $s1, $s2;\n");
  BrigInstBase out24 = {
    sizeof(BrigInstBase),
    BrigEInstBase, 
    BrigBitRev, 
    Brigs32,
    BrigNoPacking,
    {8, 20, 0, 0, 0}
  };
  testInst2[Inst2TestCase::numCases++].init(in, out24); 
 
  in.assign( "bitrev_u64 $d1, 0x234;\n");
  BrigInstBase out25 = {
    sizeof(BrigInstBase),
    BrigEInstBase, 
    BrigBitRev, 
    Brigu64,
    BrigNoPacking,
    {8, 24, 0, 0, 0}
  };
  testInst2[Inst2TestCase::numCases++].init(in, out25); 
  
  in.assign( "firstbit_s32 $s0, $s0;\n");
  BrigInstBase out26 = {
    sizeof(BrigInstBase),
    BrigEInstBase, 
    BrigFirstbit, 
    Brigs32,
    BrigNoPacking,
    {8, 8, 0, 0, 0}
  };
  testInst2[Inst2TestCase::numCases++].init(in, out26); 

  in.assign( "firstbit_u64 $s0, $d6;\n");
  BrigInstBase out27 = {
    sizeof(BrigInstBase),
    BrigEInstBase, 
    BrigFirstbit, 
    Brigu64,
    BrigNoPacking,
    {8, 20, 0, 0, 0}
  };
  testInst2[Inst2TestCase::numCases++].init(in, out27);

  in.assign( "lastbit_u32 $s0, $s0;\n");
  BrigInstBase out28 = {
    sizeof(BrigInstBase),
    BrigEInstBase, 
    BrigLastbit, 
    Brigu32,
    BrigNoPacking,
    {8, 8, 0, 0, 0}
  };
  testInst2[Inst2TestCase::numCases++].init(in, out28);

  in.assign( "lastbit_s64 $s0, $d6;\n");
  BrigInstBase out29 = {
    sizeof(BrigInstBase),
    BrigEInstBase, 
    BrigLastbit, 
    Brigs64,
    BrigNoPacking,
    {8, 20, 0, 0, 0}
  };
  testInst2[Inst2TestCase::numCases++].init(in, out29);

  in.assign( "movs_lo_b32 $s1, $d1;\n");
  BrigInstBase out30 = {
    sizeof(BrigInstBase),
    BrigEInstBase, 
    BrigMovsLo, 
    Brigb32,
    BrigNoPacking,
    {8, 20, 0, 0, 0}
  };
  testInst2[Inst2TestCase::numCases++].init(in, out30);

  in.assign( "movs_hi_b32 $s1, $d1;\n");
  BrigInstBase out31 = {
    sizeof(BrigInstBase),
    BrigEInstBase, 
    BrigMovsHi, 
    Brigb32,
    BrigNoPacking,
    {8, 20, 0, 0, 0}
  };
  testInst2[Inst2TestCase::numCases++].init(in, out31);

  in.assign( "fract_f32 $s0, 3.2f;\n");
  BrigInstBase out32 = {
    sizeof(BrigInstBase),
    BrigEInstBase, 
    BrigFract, 
    Brigf32,
    BrigNoPacking,
    {8, 24, 0, 0, 0}
  };
  testInst2[Inst2TestCase::numCases++].init(in, out32);

  in.assign( "fcos_f32 $s1, $s0;\n");
  BrigInstBase out33 = {
    sizeof(BrigInstBase),
    BrigEInstBase, 
    BrigFcos, 
    Brigf32,
    BrigNoPacking,
    {8, 20, 0, 0, 0}
  };
  testInst2[Inst2TestCase::numCases++].init(in, out33);

  in.assign( "fsin_f32 $s1, $s0;\n");
  BrigInstBase out34 = {
    sizeof(BrigInstBase),
    BrigEInstBase, 
    BrigFsin, 
    Brigf32,
    BrigNoPacking,
    {8, 20, 0, 0, 0}
  };
  testInst2[Inst2TestCase::numCases++].init(in, out34);

  in.assign( "flog2_f32 $s1, $s0;\n");
  BrigInstBase out35 = {
    sizeof(BrigInstBase),
    BrigEInstBase, 
    BrigFlog2, 
    Brigf32,
    BrigNoPacking,
    {8, 20, 0, 0, 0}
  };
  testInst2[Inst2TestCase::numCases++].init(in, out35);

  in.assign( "fexp2_f32 $s1, $s0;\n");
  BrigInstBase out36 = {
    sizeof(BrigInstBase),
    BrigEInstBase, 
    BrigFexp2, 
    Brigf32,
    BrigNoPacking,
    {8, 20, 0, 0, 0}
  };
  testInst2[Inst2TestCase::numCases++].init(in, out36);

  in.assign( "frsqrt_f32 $s1, $s0;\n");
  BrigInstBase out37 = {
    sizeof(BrigInstBase),
    BrigEInstBase, 
    BrigFrsqrt, 
    Brigf32,
    BrigNoPacking,
    {8, 20, 0, 0, 0}
  };
  testInst2[Inst2TestCase::numCases++].init(in, out37);

  in.assign( "frcp_f32 $s1, $s0;\n");
  BrigInstBase out38 = {
    sizeof(BrigInstBase),
    BrigEInstBase, 
    BrigFrcp, 
    Brigf32,
    BrigNoPacking,
    {8, 20, 0, 0, 0}
  };
  testInst2[Inst2TestCase::numCases++].init(in, out38);

  in.assign( "sqrt_f64 $d1, 1.21;\n");
  BrigInstBase out39 = {
    sizeof(BrigInstBase),
    BrigEInstBase, 
    BrigSqrt, 
    Brigf64,
    BrigNoPacking,
    {8, 24, 0, 0, 0}
  };
  testInst2[Inst2TestCase::numCases++].init(in, out39);

  in.assign( "unpack3 $s1, $s2;\n");
  BrigInstBase out40 = {
    sizeof(BrigInstBase),
    BrigEInstBase, 
    BrigUnpack3, 
    Brigb32,
    BrigNoPacking,
    {8, 20, 0, 0, 0}
  };
  testInst2[Inst2TestCase::numCases++].init(in, out40);

  in.assign( "unpack2 $s1, $s2;\n");
  BrigInstBase out41 = {
    sizeof(BrigInstBase),
    BrigEInstBase, 
    BrigUnpack2, 
    Brigb32,
    BrigNoPacking,
    {8, 20, 0, 0, 0}
  };
  testInst2[Inst2TestCase::numCases++].init(in, out41);

  in.assign( "unpack1 $s1, $s2;\n");
  BrigInstBase out42 = {
    sizeof(BrigInstBase),
    BrigEInstBase, 
    BrigUnpack1, 
    Brigb32,
    BrigNoPacking,
    {8, 20, 0, 0, 0}
  };
  testInst2[Inst2TestCase::numCases++].init(in, out42);

  in.assign( "unpack0 $s1, $s2;\n");
  BrigInstBase out43 = {
    sizeof(BrigInstBase),
    BrigEInstBase, 
    BrigUnpack0, 
    Brigb32,
    BrigNoPacking,
    {8, 20, 0, 0, 0}
  };
  testInst2[Inst2TestCase::numCases++].init(in, out43);

  in.assign( "workitemaid $s1, $s2;\n");
  BrigInstBase out44 = {
    sizeof(BrigInstBase),
    BrigEInstBase, 
    BrigWorkItemAId, 
    Brigb32,
    BrigNoPacking,
    {8, 20, 0, 0, 0}
  };
  testInst2[Inst2TestCase::numCases++].init(in, out44);
}





>>>>>>> c3094f41
<|MERGE_RESOLUTION|>--- conflicted
+++ resolved
@@ -1,651 +1,645 @@
-#include <iostream>
-#include "gtest/gtest.h"
-#include "tokens.h"
-#include "lexer.h"
-#include "parser.h"
-#include "brig.h"
-#include "context.h"
-
-class Instruction3Opcode{
-public:
-	std::string Input;
-	BrigInstBase Output;
-	void validate(BrigInstBase get){
-		EXPECT_EQ(Output.opcode, get.opcode);
-		EXPECT_EQ(Output.packing, get.packing);
-		EXPECT_EQ(Output.type, get.type);
-		EXPECT_EQ(Output.o_operands[0], get.o_operands[0]);
-		EXPECT_EQ(Output.o_operands[1], get.o_operands[1]);
-	}
-	void init(std::string input, BrigInstBase ref){
-		(this->Input).assign(input);
-		this->Output = ref;
-	}
-};
-
-Instruction3Opcode TestCase_Instr3Opcode[20]; 
-
-void Init_Instruction3TestCases(){
-
-	std::string in; 
-	in.assign( "add_pp_sat_u16x2 $s1, $s0, $s3; \n");
-	BrigInstBase out = {
-		32,
-		BrigEInstBase, 
-		BrigAdd, 
-		Brigu16x2,
-		BrigPackPPsat,
-		{8, 20, 32, 0, 0}
-	};	
-	TestCase_Instr3Opcode[0].init(in, out);		
-	
-	in.assign( "add_s64 $d1, $d2, $d3;\n");
-	BrigInstBase out1 = {
-		32,
-		BrigEInstBase, 
-		BrigAdd, 
-		Brigs64,
-		BrigNoPacking,
-		{8, 20, 32, 0, 0}
-	};
-	TestCase_Instr3Opcode[1].init(in, out1);		
-	
-	in.assign( "add_u64 $d1, WAVESIZE, WAVESIZE;\n");
-	BrigInstBase out2 = {
-		32,
-		BrigEInstBase, 
-		BrigAdd, 
-		Brigu64,
-		BrigNoPacking,
-		{8, 20, 24, 0, 0}
-	};
-<<<<<<< HEAD
-	TestCase_Instr3Opcode[2].init(in, out2);
-
-	in.assign( "add_ps_sat_s16x4 $d1, 0x40, WAVESIZE;\n");
-	BrigInstBase out3 = {
-		32,
-		BrigEInstBase, 
-		BrigAdd, 
-		Brigs16x4,
-		BrigPackPSsat,
-		{8, 24, 36, 0, 0}
-	};
-	TestCase_Instr3Opcode[3].init(in, out3);
-
-	in.assign( "div_s32 $s1, 100, 10;\n");
-	BrigInstBase out4 = {
-		32,
-		BrigEInstBase, 
-		BrigDiv, 
-		Brigs32,
-		BrigNoPacking,
-		{8, 24, 40, 0, 0}
-	};
-	TestCase_Instr3Opcode[4].init(in, out4);
-
-	in.assign( "div_u64 $d1, $d3, 0x233412349456;\n");
-	BrigInstBase out5 = {
-		32,
-		BrigEInstBase, 
-		BrigDiv, 
-		Brigu64,
-		BrigNoPacking,
-		{8, 20, 32, 0, 0}
-	};
-	TestCase_Instr3Opcode[5].init(in, out5);	
-	
-	in.assign( "rem_s64 $d1, $d3, WAVESIZE;\n");
-	BrigInstBase out6 = {
-		32,
-		BrigEInstBase, 
-		BrigRem, 
-		Brigs64,
-		BrigNoPacking,
-		{8, 20, 32, 0, 0}
-	};
-	TestCase_Instr3Opcode[6].init(in, out6);
-	
-	in.assign( "rem_u64 $d1, 0x040, 0x233412349456;\n");
-	BrigInstBase out7 = {
-		32,
-		BrigEInstBase, 
-		BrigRem, 
-		Brigu64,
-		BrigNoPacking,
-		{8, 24, 36, 0, 0}
-	};
-	TestCase_Instr3Opcode[7].init(in, out7);
-	
-	in.assign( "shl_u32 $s1, $s1, 2;\n");
-	BrigInstBase out8 = {
-		32,
-		BrigEInstBase, 
-		BrigShl, 
-		Brigu32,
-		BrigNoPacking,
-		{8, 8, 20, 0, 0}
-	};
-	TestCase_Instr3Opcode[8].init(in, out8);
-	
-	
-}
-=======
-	TestCase_Instr3Opcode[2].init(in, out2);		
-}
-
-class Inst2TestCase {
-public:
-  std::string Input;
-  BrigInstBase Output;
-  void validate(BrigInstBase get){
-    EXPECT_EQ(Output.opcode, get.opcode);
-    EXPECT_EQ(Output.packing, get.packing);
-    EXPECT_EQ(Output.type, get.type);
-    EXPECT_EQ(Output.o_operands[0], get.o_operands[0]);
-    EXPECT_EQ(Output.o_operands[1], get.o_operands[1]);
-  }
-  void init(std::string input, BrigInstBase ref){
-    (this->Input).assign(input);
-    this->Output = ref;
-  }
-  static unsigned int numCases;
-};
-unsigned int Inst2TestCase::numCases = 0;
-Inst2TestCase testInst2[100];
-
-void Init_Instruction2TestCases(){
-
-  std::string in; 
-	
-  in.assign( "abs_s32 $s1, $s2;\n");
-  BrigInstBase out1 = {
-    sizeof(BrigInstBase),
-    BrigEInstBase, 
-    BrigAbs, 
-    Brigs32,
-    BrigNoPacking,
-    {8, 20, 0, 0, 0}
-  };
-  testInst2[Inst2TestCase::numCases++].init(in, out1);
-
-  in.assign( "abs_s64 $d1, $d2;\n");
-  BrigInstBase out2 = {
-    sizeof(BrigInstBase),
-    BrigEInstBase, 
-    BrigAbs, 
-    Brigs64,
-    BrigNoPacking,
-    {8, 20, 0, 0, 0}
-  };
-  testInst2[Inst2TestCase::numCases++].init(in, out2);
-
-  in.assign( "abs_f32 $s1, $s2;\n");
-  BrigInstBase out3 = {
-    sizeof(BrigInstBase),
-    BrigEInstBase, 
-    BrigAbs, 
-    Brigf32,
-    BrigNoPacking,
-    {8, 20, 0, 0, 0}
-  };
-  testInst2[Inst2TestCase::numCases++].init(in, out3);
-
-  in.assign( "abs_f64 $d1,$d2;\n");
-  BrigInstBase out4 = {
-    sizeof(BrigInstBase),
-    BrigEInstBase, 
-    BrigAbs, 
-    Brigf64,
-    BrigNoPacking,
-    {8, 20, 0, 0, 0}
-  };
-  testInst2[Inst2TestCase::numCases++].init(in, out4);
-
-  in.assign( "abs_p_s8x4 $s1, $s2;\n");
-  BrigInstBase out5 = {
-    sizeof(BrigInstBase),
-    BrigEInstBase, 
-    BrigAbs, 
-    Brigs8x4,
-    BrigPackP,
-    {8, 20, 0, 0, 0}
-  };
-  testInst2[Inst2TestCase::numCases++].init(in, out5);
-
-  in.assign( "abs_p_f32x2 $d1, $d1;\n");
-  BrigInstBase out6 = {
-    sizeof(BrigInstBase),
-    BrigEInstBase, 
-    BrigAbs, 
-    Brigf32x2,
-    BrigPackP,
-    {8, 8, 0, 0, 0}
-  };
-  testInst2[Inst2TestCase::numCases++].init(in, out6);  
-
-  in.assign( "abs_s_s8x4 $s1, $s2;\n");
-  BrigInstBase out7 = {
-    sizeof(BrigInstBase),
-    BrigEInstBase, 
-    BrigAbs, 
-    Brigs8x4,
-    BrigPackS,
-    {8, 20, 0, 0, 0}
-  };
-  testInst2[Inst2TestCase::numCases++].init(in, out7);  
-  
-  in.assign( "abs_p_s8x8 $d1, $d2;\n");
-  BrigInstBase out8 = {
-    sizeof(BrigInstBase),
-    BrigEInstBase, 
-    BrigAbs, 
-    Brigs8x8,
-    BrigPackP,
-    {8, 20, 0, 0, 0}
-  };
-  testInst2[Inst2TestCase::numCases++].init(in, out8);  
-
-  in.assign( "abs_s_s8x8 $d1, $d2;\n");
-  BrigInstBase out9 = {
-    sizeof(BrigInstBase),
-    BrigEInstBase, 
-    BrigAbs, 
-    Brigs8x8,
-    BrigPackS,
-    {8, 20, 0, 0, 0}
-  };
-  testInst2[Inst2TestCase::numCases++].init(in, out9);  
-
-  in.assign( "abs_p_s16x2 $s1, $s2;\n");
-  BrigInstBase out10 = {
-    sizeof(BrigInstBase),
-    BrigEInstBase, 
-    BrigAbs, 
-    Brigs16x2,
-    BrigPackP,
-    {8, 20, 0, 0, 0}
-  };
-  testInst2[Inst2TestCase::numCases++].init(in, out10);  
-
-  in.assign( "abs_s_s16x2 $s1, $s2;\n");
-  BrigInstBase out11 = {
-    sizeof(BrigInstBase),
-    BrigEInstBase, 
-    BrigAbs, 
-    Brigs16x2,
-    BrigPackS,
-    {8, 20, 0, 0, 0}
-  };
-  testInst2[Inst2TestCase::numCases++].init(in, out11);  
-
-
-  in.assign( "neg_s32 $s1, 100;\n");
-  BrigInstBase out12 = {
-    sizeof(BrigInstBase),
-    BrigEInstBase, 
-    BrigNeg, 
-    Brigs32,
-    BrigNoPacking,
-    {8, 24, 0, 0, 0}
-  };
-  testInst2[Inst2TestCase::numCases++].init(in, out12);  
-
-  in.assign( "neg_s64 $d1, $d2;\n");
-  BrigInstBase out13 = {
-    sizeof(BrigInstBase),
-    BrigEInstBase, 
-    BrigNeg, 
-    Brigs64,
-    BrigNoPacking,
-    {8, 20, 0, 0, 0}
-  };
-  testInst2[Inst2TestCase::numCases++].init(in, out13);  
-
-  in.assign( "neg_f32 $s3,1.0f;\n");
-  BrigInstBase out14 = {
-    sizeof(BrigInstBase),
-    BrigEInstBase, 
-    BrigNeg, 
-    Brigf32,
-    BrigNoPacking,
-    {8, 24, 0, 0, 0}
-  };
-  testInst2[Inst2TestCase::numCases++].init(in, out14); 
-
-  in.assign( "neg_f64 $d3,1.0;\n");
-  BrigInstBase out15 = {
-    sizeof(BrigInstBase),
-    BrigEInstBase, 
-    BrigNeg, 
-    Brigf64,
-    BrigNoPacking,
-    {8, 24, 0, 0, 0}
-  };
-  testInst2[Inst2TestCase::numCases++].init(in, out15); 
-
-  in.assign( "neg_p_f16x2 $s1, $s2;\n");
-  BrigInstBase out16 = {
-    sizeof(BrigInstBase),
-    BrigEInstBase, 
-    BrigNeg, 
-    Brigf16x2,
-    BrigPackP,
-    {8, 20, 0, 0, 0}
-  };
-  testInst2[Inst2TestCase::numCases++].init(in, out16); 
-
-  in.assign( "neg_s_u8x4 $s1, $s2;\n");
-  BrigInstBase out17 = {
-    sizeof(BrigInstBase),
-    BrigEInstBase, 
-    BrigNeg, 
-    Brigu8x4,
-    BrigPackS,
-    {8, 20, 0, 0, 0}
-  };
-  testInst2[Inst2TestCase::numCases++].init(in, out17); 
-
-  in.assign( "neg_p_s32x2 $d1, $d2;\n");
-  BrigInstBase out18 = {
-    sizeof(BrigInstBase),
-    BrigEInstBase, 
-    BrigNeg, 
-    Brigs32x2,
-    BrigPackP,
-    {8, 20, 0, 0, 0}
-  };
-  testInst2[Inst2TestCase::numCases++].init(in, out18); 
-
-  in.assign( "not_b1 $c1, $c2;\n");
-  BrigInstBase out19 = {
-    sizeof(BrigInstBase),
-    BrigEInstBase, 
-    BrigNot, 
-    Brigb1,
-    BrigNoPacking,
-    {8, 20, 0, 0, 0}
-  };
-  testInst2[Inst2TestCase::numCases++].init(in, out19); 
-
-  in.assign( "not_b32 $s0, $s2;\n");
-  BrigInstBase out20 = {
-    sizeof(BrigInstBase),
-    BrigEInstBase, 
-    BrigNot, 
-    Brigb32,
-    BrigNoPacking,
-    {8, 20, 0, 0, 0}
-  };
-  testInst2[Inst2TestCase::numCases++].init(in, out20); 
-
-  in.assign( "not_b64 $d0, $d1;\n");
-  BrigInstBase out21 = {
-    sizeof(BrigInstBase),
-    BrigEInstBase, 
-    BrigNot, 
-    Brigb64,
-    BrigNoPacking,
-    {8, 20, 0, 0, 0}
-  };
-  testInst2[Inst2TestCase::numCases++].init(in, out21); 
-
-  in.assign( "popcount_b32 $s1, $s2;\n");
-  BrigInstBase out22 = {
-    sizeof(BrigInstBase),
-    BrigEInstBase, 
-    BrigPopcount, 
-    Brigb32,
-    BrigNoPacking,
-    {8, 20, 0, 0, 0}
-  };
-  testInst2[Inst2TestCase::numCases++].init(in, out22); 
-
-  in.assign( "popcount_b64 $s1, $d2;\n");
-  BrigInstBase out23 = {
-    sizeof(BrigInstBase),
-    BrigEInstBase, 
-    BrigPopcount, 
-    Brigb64,
-    BrigNoPacking,
-    {8, 20, 0, 0, 0}
-  };
-  testInst2[Inst2TestCase::numCases++].init(in, out23); 
-
-  in.assign( "bitrev_s32 $s1, $s2;\n");
-  BrigInstBase out24 = {
-    sizeof(BrigInstBase),
-    BrigEInstBase, 
-    BrigBitRev, 
-    Brigs32,
-    BrigNoPacking,
-    {8, 20, 0, 0, 0}
-  };
-  testInst2[Inst2TestCase::numCases++].init(in, out24); 
- 
-  in.assign( "bitrev_u64 $d1, 0x234;\n");
-  BrigInstBase out25 = {
-    sizeof(BrigInstBase),
-    BrigEInstBase, 
-    BrigBitRev, 
-    Brigu64,
-    BrigNoPacking,
-    {8, 24, 0, 0, 0}
-  };
-  testInst2[Inst2TestCase::numCases++].init(in, out25); 
-  
-  in.assign( "firstbit_s32 $s0, $s0;\n");
-  BrigInstBase out26 = {
-    sizeof(BrigInstBase),
-    BrigEInstBase, 
-    BrigFirstbit, 
-    Brigs32,
-    BrigNoPacking,
-    {8, 8, 0, 0, 0}
-  };
-  testInst2[Inst2TestCase::numCases++].init(in, out26); 
-
-  in.assign( "firstbit_u64 $s0, $d6;\n");
-  BrigInstBase out27 = {
-    sizeof(BrigInstBase),
-    BrigEInstBase, 
-    BrigFirstbit, 
-    Brigu64,
-    BrigNoPacking,
-    {8, 20, 0, 0, 0}
-  };
-  testInst2[Inst2TestCase::numCases++].init(in, out27);
-
-  in.assign( "lastbit_u32 $s0, $s0;\n");
-  BrigInstBase out28 = {
-    sizeof(BrigInstBase),
-    BrigEInstBase, 
-    BrigLastbit, 
-    Brigu32,
-    BrigNoPacking,
-    {8, 8, 0, 0, 0}
-  };
-  testInst2[Inst2TestCase::numCases++].init(in, out28);
-
-  in.assign( "lastbit_s64 $s0, $d6;\n");
-  BrigInstBase out29 = {
-    sizeof(BrigInstBase),
-    BrigEInstBase, 
-    BrigLastbit, 
-    Brigs64,
-    BrigNoPacking,
-    {8, 20, 0, 0, 0}
-  };
-  testInst2[Inst2TestCase::numCases++].init(in, out29);
-
-  in.assign( "movs_lo_b32 $s1, $d1;\n");
-  BrigInstBase out30 = {
-    sizeof(BrigInstBase),
-    BrigEInstBase, 
-    BrigMovsLo, 
-    Brigb32,
-    BrigNoPacking,
-    {8, 20, 0, 0, 0}
-  };
-  testInst2[Inst2TestCase::numCases++].init(in, out30);
-
-  in.assign( "movs_hi_b32 $s1, $d1;\n");
-  BrigInstBase out31 = {
-    sizeof(BrigInstBase),
-    BrigEInstBase, 
-    BrigMovsHi, 
-    Brigb32,
-    BrigNoPacking,
-    {8, 20, 0, 0, 0}
-  };
-  testInst2[Inst2TestCase::numCases++].init(in, out31);
-
-  in.assign( "fract_f32 $s0, 3.2f;\n");
-  BrigInstBase out32 = {
-    sizeof(BrigInstBase),
-    BrigEInstBase, 
-    BrigFract, 
-    Brigf32,
-    BrigNoPacking,
-    {8, 24, 0, 0, 0}
-  };
-  testInst2[Inst2TestCase::numCases++].init(in, out32);
-
-  in.assign( "fcos_f32 $s1, $s0;\n");
-  BrigInstBase out33 = {
-    sizeof(BrigInstBase),
-    BrigEInstBase, 
-    BrigFcos, 
-    Brigf32,
-    BrigNoPacking,
-    {8, 20, 0, 0, 0}
-  };
-  testInst2[Inst2TestCase::numCases++].init(in, out33);
-
-  in.assign( "fsin_f32 $s1, $s0;\n");
-  BrigInstBase out34 = {
-    sizeof(BrigInstBase),
-    BrigEInstBase, 
-    BrigFsin, 
-    Brigf32,
-    BrigNoPacking,
-    {8, 20, 0, 0, 0}
-  };
-  testInst2[Inst2TestCase::numCases++].init(in, out34);
-
-  in.assign( "flog2_f32 $s1, $s0;\n");
-  BrigInstBase out35 = {
-    sizeof(BrigInstBase),
-    BrigEInstBase, 
-    BrigFlog2, 
-    Brigf32,
-    BrigNoPacking,
-    {8, 20, 0, 0, 0}
-  };
-  testInst2[Inst2TestCase::numCases++].init(in, out35);
-
-  in.assign( "fexp2_f32 $s1, $s0;\n");
-  BrigInstBase out36 = {
-    sizeof(BrigInstBase),
-    BrigEInstBase, 
-    BrigFexp2, 
-    Brigf32,
-    BrigNoPacking,
-    {8, 20, 0, 0, 0}
-  };
-  testInst2[Inst2TestCase::numCases++].init(in, out36);
-
-  in.assign( "frsqrt_f32 $s1, $s0;\n");
-  BrigInstBase out37 = {
-    sizeof(BrigInstBase),
-    BrigEInstBase, 
-    BrigFrsqrt, 
-    Brigf32,
-    BrigNoPacking,
-    {8, 20, 0, 0, 0}
-  };
-  testInst2[Inst2TestCase::numCases++].init(in, out37);
-
-  in.assign( "frcp_f32 $s1, $s0;\n");
-  BrigInstBase out38 = {
-    sizeof(BrigInstBase),
-    BrigEInstBase, 
-    BrigFrcp, 
-    Brigf32,
-    BrigNoPacking,
-    {8, 20, 0, 0, 0}
-  };
-  testInst2[Inst2TestCase::numCases++].init(in, out38);
-
-  in.assign( "sqrt_f64 $d1, 1.21;\n");
-  BrigInstBase out39 = {
-    sizeof(BrigInstBase),
-    BrigEInstBase, 
-    BrigSqrt, 
-    Brigf64,
-    BrigNoPacking,
-    {8, 24, 0, 0, 0}
-  };
-  testInst2[Inst2TestCase::numCases++].init(in, out39);
-
-  in.assign( "unpack3 $s1, $s2;\n");
-  BrigInstBase out40 = {
-    sizeof(BrigInstBase),
-    BrigEInstBase, 
-    BrigUnpack3, 
-    Brigb32,
-    BrigNoPacking,
-    {8, 20, 0, 0, 0}
-  };
-  testInst2[Inst2TestCase::numCases++].init(in, out40);
-
-  in.assign( "unpack2 $s1, $s2;\n");
-  BrigInstBase out41 = {
-    sizeof(BrigInstBase),
-    BrigEInstBase, 
-    BrigUnpack2, 
-    Brigb32,
-    BrigNoPacking,
-    {8, 20, 0, 0, 0}
-  };
-  testInst2[Inst2TestCase::numCases++].init(in, out41);
-
-  in.assign( "unpack1 $s1, $s2;\n");
-  BrigInstBase out42 = {
-    sizeof(BrigInstBase),
-    BrigEInstBase, 
-    BrigUnpack1, 
-    Brigb32,
-    BrigNoPacking,
-    {8, 20, 0, 0, 0}
-  };
-  testInst2[Inst2TestCase::numCases++].init(in, out42);
-
-  in.assign( "unpack0 $s1, $s2;\n");
-  BrigInstBase out43 = {
-    sizeof(BrigInstBase),
-    BrigEInstBase, 
-    BrigUnpack0, 
-    Brigb32,
-    BrigNoPacking,
-    {8, 20, 0, 0, 0}
-  };
-  testInst2[Inst2TestCase::numCases++].init(in, out43);
-
-  in.assign( "workitemaid $s1, $s2;\n");
-  BrigInstBase out44 = {
-    sizeof(BrigInstBase),
-    BrigEInstBase, 
-    BrigWorkItemAId, 
-    Brigb32,
-    BrigNoPacking,
-    {8, 20, 0, 0, 0}
-  };
-  testInst2[Inst2TestCase::numCases++].init(in, out44);
-}
-
-
-
-
-
->>>>>>> c3094f41
+#include <iostream>
+#include "gtest/gtest.h"
+#include "tokens.h"
+#include "lexer.h"
+#include "parser.h"
+#include "brig.h"
+#include "context.h"
+
+class Instruction3Opcode{
+public:
+	std::string Input;
+	BrigInstBase Output;
+	void validate(BrigInstBase get){
+		EXPECT_EQ(Output.opcode, get.opcode);
+		EXPECT_EQ(Output.packing, get.packing);
+		EXPECT_EQ(Output.type, get.type);
+		EXPECT_EQ(Output.o_operands[0], get.o_operands[0]);
+		EXPECT_EQ(Output.o_operands[1], get.o_operands[1]);
+	}
+	void init(std::string input, BrigInstBase ref){
+		(this->Input).assign(input);
+		this->Output = ref;
+	}
+};
+
+Instruction3Opcode TestCase_Instr3Opcode[20]; 
+
+void Init_Instruction3TestCases(){
+
+	std::string in; 
+	in.assign( "add_pp_sat_u16x2 $s1, $s0, $s3; \n");
+	BrigInstBase out = {
+		32,
+		BrigEInstBase, 
+		BrigAdd, 
+		Brigu16x2,
+		BrigPackPPsat,
+		{8, 20, 32, 0, 0}
+	};	
+	TestCase_Instr3Opcode[0].init(in, out);		
+	
+	in.assign( "add_s64 $d1, $d2, $d3;\n");
+	BrigInstBase out1 = {
+		32,
+		BrigEInstBase, 
+		BrigAdd, 
+		Brigs64,
+		BrigNoPacking,
+		{8, 20, 32, 0, 0}
+	};
+	TestCase_Instr3Opcode[1].init(in, out1);		
+	
+	in.assign( "add_u64 $d1, WAVESIZE, WAVESIZE;\n");
+	BrigInstBase out2 = {
+		32,
+		BrigEInstBase, 
+		BrigAdd, 
+		Brigu64,
+		BrigNoPacking,
+		{8, 20, 24, 0, 0}
+	};
+	TestCase_Instr3Opcode[2].init(in, out2);
+
+	in.assign( "add_ps_sat_s16x4 $d1, 0x40, WAVESIZE;\n");
+	BrigInstBase out3 = {
+		32,
+		BrigEInstBase, 
+		BrigAdd, 
+		Brigs16x4,
+		BrigPackPSsat,
+		{8, 24, 36, 0, 0}
+	};
+	TestCase_Instr3Opcode[3].init(in, out3);
+
+	in.assign( "div_s32 $s1, 100, 10;\n");
+	BrigInstBase out4 = {
+		32,
+		BrigEInstBase, 
+		BrigDiv, 
+		Brigs32,
+		BrigNoPacking,
+		{8, 24, 40, 0, 0}
+	};
+	TestCase_Instr3Opcode[4].init(in, out4);
+
+	in.assign( "div_u64 $d1, $d3, 0x233412349456;\n");
+	BrigInstBase out5 = {
+		32,
+		BrigEInstBase, 
+		BrigDiv, 
+		Brigu64,
+		BrigNoPacking,
+		{8, 20, 32, 0, 0}
+	};
+	TestCase_Instr3Opcode[5].init(in, out5);	
+	
+	in.assign( "rem_s64 $d1, $d3, WAVESIZE;\n");
+	BrigInstBase out6 = {
+		32,
+		BrigEInstBase, 
+		BrigRem, 
+		Brigs64,
+		BrigNoPacking,
+		{8, 20, 32, 0, 0}
+	};
+	TestCase_Instr3Opcode[6].init(in, out6);
+	
+	in.assign( "rem_u64 $d1, 0x040, 0x233412349456;\n");
+	BrigInstBase out7 = {
+		32,
+		BrigEInstBase, 
+		BrigRem, 
+		Brigu64,
+		BrigNoPacking,
+		{8, 24, 36, 0, 0}
+	};
+	TestCase_Instr3Opcode[7].init(in, out7);
+	
+	in.assign( "shl_u32 $s1, $s1, 2;\n");
+	BrigInstBase out8 = {
+		32,
+		BrigEInstBase, 
+		BrigShl, 
+		Brigu32,
+		BrigNoPacking,
+		{8, 8, 20, 0, 0}
+	};
+	TestCase_Instr3Opcode[8].init(in, out8);
+	
+	
+}
+
+class Inst2TestCase {
+public:
+  std::string Input;
+  BrigInstBase Output;
+  void validate(BrigInstBase get){
+    EXPECT_EQ(Output.opcode, get.opcode);
+    EXPECT_EQ(Output.packing, get.packing);
+    EXPECT_EQ(Output.type, get.type);
+    EXPECT_EQ(Output.o_operands[0], get.o_operands[0]);
+    EXPECT_EQ(Output.o_operands[1], get.o_operands[1]);
+  }
+  void init(std::string input, BrigInstBase ref){
+    (this->Input).assign(input);
+    this->Output = ref;
+  }
+  static unsigned int numCases;
+};
+unsigned int Inst2TestCase::numCases = 0;
+Inst2TestCase testInst2[100];
+
+void Init_Instruction2TestCases(){
+
+  std::string in; 
+	
+  in.assign( "abs_s32 $s1, $s2;\n");
+  BrigInstBase out1 = {
+    sizeof(BrigInstBase),
+    BrigEInstBase, 
+    BrigAbs, 
+    Brigs32,
+    BrigNoPacking,
+    {8, 20, 0, 0, 0}
+  };
+  testInst2[Inst2TestCase::numCases++].init(in, out1);
+
+  in.assign( "abs_s64 $d1, $d2;\n");
+  BrigInstBase out2 = {
+    sizeof(BrigInstBase),
+    BrigEInstBase, 
+    BrigAbs, 
+    Brigs64,
+    BrigNoPacking,
+    {8, 20, 0, 0, 0}
+  };
+  testInst2[Inst2TestCase::numCases++].init(in, out2);
+
+  in.assign( "abs_f32 $s1, $s2;\n");
+  BrigInstBase out3 = {
+    sizeof(BrigInstBase),
+    BrigEInstBase, 
+    BrigAbs, 
+    Brigf32,
+    BrigNoPacking,
+    {8, 20, 0, 0, 0}
+  };
+  testInst2[Inst2TestCase::numCases++].init(in, out3);
+
+  in.assign( "abs_f64 $d1,$d2;\n");
+  BrigInstBase out4 = {
+    sizeof(BrigInstBase),
+    BrigEInstBase, 
+    BrigAbs, 
+    Brigf64,
+    BrigNoPacking,
+    {8, 20, 0, 0, 0}
+  };
+  testInst2[Inst2TestCase::numCases++].init(in, out4);
+
+  in.assign( "abs_p_s8x4 $s1, $s2;\n");
+  BrigInstBase out5 = {
+    sizeof(BrigInstBase),
+    BrigEInstBase, 
+    BrigAbs, 
+    Brigs8x4,
+    BrigPackP,
+    {8, 20, 0, 0, 0}
+  };
+  testInst2[Inst2TestCase::numCases++].init(in, out5);
+
+  in.assign( "abs_p_f32x2 $d1, $d1;\n");
+  BrigInstBase out6 = {
+    sizeof(BrigInstBase),
+    BrigEInstBase, 
+    BrigAbs, 
+    Brigf32x2,
+    BrigPackP,
+    {8, 8, 0, 0, 0}
+  };
+  testInst2[Inst2TestCase::numCases++].init(in, out6);  
+
+  in.assign( "abs_s_s8x4 $s1, $s2;\n");
+  BrigInstBase out7 = {
+    sizeof(BrigInstBase),
+    BrigEInstBase, 
+    BrigAbs, 
+    Brigs8x4,
+    BrigPackS,
+    {8, 20, 0, 0, 0}
+  };
+  testInst2[Inst2TestCase::numCases++].init(in, out7);  
+  
+  in.assign( "abs_p_s8x8 $d1, $d2;\n");
+  BrigInstBase out8 = {
+    sizeof(BrigInstBase),
+    BrigEInstBase, 
+    BrigAbs, 
+    Brigs8x8,
+    BrigPackP,
+    {8, 20, 0, 0, 0}
+  };
+  testInst2[Inst2TestCase::numCases++].init(in, out8);  
+
+  in.assign( "abs_s_s8x8 $d1, $d2;\n");
+  BrigInstBase out9 = {
+    sizeof(BrigInstBase),
+    BrigEInstBase, 
+    BrigAbs, 
+    Brigs8x8,
+    BrigPackS,
+    {8, 20, 0, 0, 0}
+  };
+  testInst2[Inst2TestCase::numCases++].init(in, out9);  
+
+  in.assign( "abs_p_s16x2 $s1, $s2;\n");
+  BrigInstBase out10 = {
+    sizeof(BrigInstBase),
+    BrigEInstBase, 
+    BrigAbs, 
+    Brigs16x2,
+    BrigPackP,
+    {8, 20, 0, 0, 0}
+  };
+  testInst2[Inst2TestCase::numCases++].init(in, out10);  
+
+  in.assign( "abs_s_s16x2 $s1, $s2;\n");
+  BrigInstBase out11 = {
+    sizeof(BrigInstBase),
+    BrigEInstBase, 
+    BrigAbs, 
+    Brigs16x2,
+    BrigPackS,
+    {8, 20, 0, 0, 0}
+  };
+  testInst2[Inst2TestCase::numCases++].init(in, out11);  
+
+
+  in.assign( "neg_s32 $s1, 100;\n");
+  BrigInstBase out12 = {
+    sizeof(BrigInstBase),
+    BrigEInstBase, 
+    BrigNeg, 
+    Brigs32,
+    BrigNoPacking,
+    {8, 24, 0, 0, 0}
+  };
+  testInst2[Inst2TestCase::numCases++].init(in, out12);  
+
+  in.assign( "neg_s64 $d1, $d2;\n");
+  BrigInstBase out13 = {
+    sizeof(BrigInstBase),
+    BrigEInstBase, 
+    BrigNeg, 
+    Brigs64,
+    BrigNoPacking,
+    {8, 20, 0, 0, 0}
+  };
+  testInst2[Inst2TestCase::numCases++].init(in, out13);  
+
+  in.assign( "neg_f32 $s3,1.0f;\n");
+  BrigInstBase out14 = {
+    sizeof(BrigInstBase),
+    BrigEInstBase, 
+    BrigNeg, 
+    Brigf32,
+    BrigNoPacking,
+    {8, 24, 0, 0, 0}
+  };
+  testInst2[Inst2TestCase::numCases++].init(in, out14); 
+
+  in.assign( "neg_f64 $d3,1.0;\n");
+  BrigInstBase out15 = {
+    sizeof(BrigInstBase),
+    BrigEInstBase, 
+    BrigNeg, 
+    Brigf64,
+    BrigNoPacking,
+    {8, 24, 0, 0, 0}
+  };
+  testInst2[Inst2TestCase::numCases++].init(in, out15); 
+
+  in.assign( "neg_p_f16x2 $s1, $s2;\n");
+  BrigInstBase out16 = {
+    sizeof(BrigInstBase),
+    BrigEInstBase, 
+    BrigNeg, 
+    Brigf16x2,
+    BrigPackP,
+    {8, 20, 0, 0, 0}
+  };
+  testInst2[Inst2TestCase::numCases++].init(in, out16); 
+
+  in.assign( "neg_s_u8x4 $s1, $s2;\n");
+  BrigInstBase out17 = {
+    sizeof(BrigInstBase),
+    BrigEInstBase, 
+    BrigNeg, 
+    Brigu8x4,
+    BrigPackS,
+    {8, 20, 0, 0, 0}
+  };
+  testInst2[Inst2TestCase::numCases++].init(in, out17); 
+
+  in.assign( "neg_p_s32x2 $d1, $d2;\n");
+  BrigInstBase out18 = {
+    sizeof(BrigInstBase),
+    BrigEInstBase, 
+    BrigNeg, 
+    Brigs32x2,
+    BrigPackP,
+    {8, 20, 0, 0, 0}
+  };
+  testInst2[Inst2TestCase::numCases++].init(in, out18); 
+
+  in.assign( "not_b1 $c1, $c2;\n");
+  BrigInstBase out19 = {
+    sizeof(BrigInstBase),
+    BrigEInstBase, 
+    BrigNot, 
+    Brigb1,
+    BrigNoPacking,
+    {8, 20, 0, 0, 0}
+  };
+  testInst2[Inst2TestCase::numCases++].init(in, out19); 
+
+  in.assign( "not_b32 $s0, $s2;\n");
+  BrigInstBase out20 = {
+    sizeof(BrigInstBase),
+    BrigEInstBase, 
+    BrigNot, 
+    Brigb32,
+    BrigNoPacking,
+    {8, 20, 0, 0, 0}
+  };
+  testInst2[Inst2TestCase::numCases++].init(in, out20); 
+
+  in.assign( "not_b64 $d0, $d1;\n");
+  BrigInstBase out21 = {
+    sizeof(BrigInstBase),
+    BrigEInstBase, 
+    BrigNot, 
+    Brigb64,
+    BrigNoPacking,
+    {8, 20, 0, 0, 0}
+  };
+  testInst2[Inst2TestCase::numCases++].init(in, out21); 
+
+  in.assign( "popcount_b32 $s1, $s2;\n");
+  BrigInstBase out22 = {
+    sizeof(BrigInstBase),
+    BrigEInstBase, 
+    BrigPopcount, 
+    Brigb32,
+    BrigNoPacking,
+    {8, 20, 0, 0, 0}
+  };
+  testInst2[Inst2TestCase::numCases++].init(in, out22); 
+
+  in.assign( "popcount_b64 $s1, $d2;\n");
+  BrigInstBase out23 = {
+    sizeof(BrigInstBase),
+    BrigEInstBase, 
+    BrigPopcount, 
+    Brigb64,
+    BrigNoPacking,
+    {8, 20, 0, 0, 0}
+  };
+  testInst2[Inst2TestCase::numCases++].init(in, out23); 
+
+  in.assign( "bitrev_s32 $s1, $s2;\n");
+  BrigInstBase out24 = {
+    sizeof(BrigInstBase),
+    BrigEInstBase, 
+    BrigBitRev, 
+    Brigs32,
+    BrigNoPacking,
+    {8, 20, 0, 0, 0}
+  };
+  testInst2[Inst2TestCase::numCases++].init(in, out24); 
+ 
+  in.assign( "bitrev_u64 $d1, 0x234;\n");
+  BrigInstBase out25 = {
+    sizeof(BrigInstBase),
+    BrigEInstBase, 
+    BrigBitRev, 
+    Brigu64,
+    BrigNoPacking,
+    {8, 24, 0, 0, 0}
+  };
+  testInst2[Inst2TestCase::numCases++].init(in, out25); 
+  
+  in.assign( "firstbit_s32 $s0, $s0;\n");
+  BrigInstBase out26 = {
+    sizeof(BrigInstBase),
+    BrigEInstBase, 
+    BrigFirstbit, 
+    Brigs32,
+    BrigNoPacking,
+    {8, 8, 0, 0, 0}
+  };
+  testInst2[Inst2TestCase::numCases++].init(in, out26); 
+
+  in.assign( "firstbit_u64 $s0, $d6;\n");
+  BrigInstBase out27 = {
+    sizeof(BrigInstBase),
+    BrigEInstBase, 
+    BrigFirstbit, 
+    Brigu64,
+    BrigNoPacking,
+    {8, 20, 0, 0, 0}
+  };
+  testInst2[Inst2TestCase::numCases++].init(in, out27);
+
+  in.assign( "lastbit_u32 $s0, $s0;\n");
+  BrigInstBase out28 = {
+    sizeof(BrigInstBase),
+    BrigEInstBase, 
+    BrigLastbit, 
+    Brigu32,
+    BrigNoPacking,
+    {8, 8, 0, 0, 0}
+  };
+  testInst2[Inst2TestCase::numCases++].init(in, out28);
+
+  in.assign( "lastbit_s64 $s0, $d6;\n");
+  BrigInstBase out29 = {
+    sizeof(BrigInstBase),
+    BrigEInstBase, 
+    BrigLastbit, 
+    Brigs64,
+    BrigNoPacking,
+    {8, 20, 0, 0, 0}
+  };
+  testInst2[Inst2TestCase::numCases++].init(in, out29);
+
+  in.assign( "movs_lo_b32 $s1, $d1;\n");
+  BrigInstBase out30 = {
+    sizeof(BrigInstBase),
+    BrigEInstBase, 
+    BrigMovsLo, 
+    Brigb32,
+    BrigNoPacking,
+    {8, 20, 0, 0, 0}
+  };
+  testInst2[Inst2TestCase::numCases++].init(in, out30);
+
+  in.assign( "movs_hi_b32 $s1, $d1;\n");
+  BrigInstBase out31 = {
+    sizeof(BrigInstBase),
+    BrigEInstBase, 
+    BrigMovsHi, 
+    Brigb32,
+    BrigNoPacking,
+    {8, 20, 0, 0, 0}
+  };
+  testInst2[Inst2TestCase::numCases++].init(in, out31);
+
+  in.assign( "fract_f32 $s0, 3.2f;\n");
+  BrigInstBase out32 = {
+    sizeof(BrigInstBase),
+    BrigEInstBase, 
+    BrigFract, 
+    Brigf32,
+    BrigNoPacking,
+    {8, 24, 0, 0, 0}
+  };
+  testInst2[Inst2TestCase::numCases++].init(in, out32);
+
+  in.assign( "fcos_f32 $s1, $s0;\n");
+  BrigInstBase out33 = {
+    sizeof(BrigInstBase),
+    BrigEInstBase, 
+    BrigFcos, 
+    Brigf32,
+    BrigNoPacking,
+    {8, 20, 0, 0, 0}
+  };
+  testInst2[Inst2TestCase::numCases++].init(in, out33);
+
+  in.assign( "fsin_f32 $s1, $s0;\n");
+  BrigInstBase out34 = {
+    sizeof(BrigInstBase),
+    BrigEInstBase, 
+    BrigFsin, 
+    Brigf32,
+    BrigNoPacking,
+    {8, 20, 0, 0, 0}
+  };
+  testInst2[Inst2TestCase::numCases++].init(in, out34);
+
+  in.assign( "flog2_f32 $s1, $s0;\n");
+  BrigInstBase out35 = {
+    sizeof(BrigInstBase),
+    BrigEInstBase, 
+    BrigFlog2, 
+    Brigf32,
+    BrigNoPacking,
+    {8, 20, 0, 0, 0}
+  };
+  testInst2[Inst2TestCase::numCases++].init(in, out35);
+
+  in.assign( "fexp2_f32 $s1, $s0;\n");
+  BrigInstBase out36 = {
+    sizeof(BrigInstBase),
+    BrigEInstBase, 
+    BrigFexp2, 
+    Brigf32,
+    BrigNoPacking,
+    {8, 20, 0, 0, 0}
+  };
+  testInst2[Inst2TestCase::numCases++].init(in, out36);
+
+  in.assign( "frsqrt_f32 $s1, $s0;\n");
+  BrigInstBase out37 = {
+    sizeof(BrigInstBase),
+    BrigEInstBase, 
+    BrigFrsqrt, 
+    Brigf32,
+    BrigNoPacking,
+    {8, 20, 0, 0, 0}
+  };
+  testInst2[Inst2TestCase::numCases++].init(in, out37);
+
+  in.assign( "frcp_f32 $s1, $s0;\n");
+  BrigInstBase out38 = {
+    sizeof(BrigInstBase),
+    BrigEInstBase, 
+    BrigFrcp, 
+    Brigf32,
+    BrigNoPacking,
+    {8, 20, 0, 0, 0}
+  };
+  testInst2[Inst2TestCase::numCases++].init(in, out38);
+
+  in.assign( "sqrt_f64 $d1, 1.21;\n");
+  BrigInstBase out39 = {
+    sizeof(BrigInstBase),
+    BrigEInstBase, 
+    BrigSqrt, 
+    Brigf64,
+    BrigNoPacking,
+    {8, 24, 0, 0, 0}
+  };
+  testInst2[Inst2TestCase::numCases++].init(in, out39);
+
+  in.assign( "unpack3 $s1, $s2;\n");
+  BrigInstBase out40 = {
+    sizeof(BrigInstBase),
+    BrigEInstBase, 
+    BrigUnpack3, 
+    Brigb32,
+    BrigNoPacking,
+    {8, 20, 0, 0, 0}
+  };
+  testInst2[Inst2TestCase::numCases++].init(in, out40);
+
+  in.assign( "unpack2 $s1, $s2;\n");
+  BrigInstBase out41 = {
+    sizeof(BrigInstBase),
+    BrigEInstBase, 
+    BrigUnpack2, 
+    Brigb32,
+    BrigNoPacking,
+    {8, 20, 0, 0, 0}
+  };
+  testInst2[Inst2TestCase::numCases++].init(in, out41);
+
+  in.assign( "unpack1 $s1, $s2;\n");
+  BrigInstBase out42 = {
+    sizeof(BrigInstBase),
+    BrigEInstBase, 
+    BrigUnpack1, 
+    Brigb32,
+    BrigNoPacking,
+    {8, 20, 0, 0, 0}
+  };
+  testInst2[Inst2TestCase::numCases++].init(in, out42);
+
+  in.assign( "unpack0 $s1, $s2;\n");
+  BrigInstBase out43 = {
+    sizeof(BrigInstBase),
+    BrigEInstBase, 
+    BrigUnpack0, 
+    Brigb32,
+    BrigNoPacking,
+    {8, 20, 0, 0, 0}
+  };
+  testInst2[Inst2TestCase::numCases++].init(in, out43);
+
+  in.assign( "workitemaid $s1, $s2;\n");
+  BrigInstBase out44 = {
+    sizeof(BrigInstBase),
+    BrigEInstBase, 
+    BrigWorkItemAId, 
+    Brigb32,
+    BrigNoPacking,
+    {8, 20, 0, 0, 0}
+  };
+  testInst2[Inst2TestCase::numCases++].init(in, out44);
+}
+
+
+
+