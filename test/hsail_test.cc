#include "gtest/gtest.h"
#include "lexer.h"
#include <string>
#include "../tokens.h"
#include "../parser.h"
extern int int_val;
extern float float_val;
extern double double_val;

int parser_main(std::string input);


<<<<<<< HEAD
=======

>>>>>>> 16a332d3
// ------------------ LEXER TESTS -----------------
TEST(LexTest, Bug2) {
  std::string input("12345");
  yy_scan_string((char*)input.c_str());
  EXPECT_EQ(TOKEN_INTEGER_CONSTANT,yylex());
  EXPECT_EQ(12345,int_val);
}

TEST(LexTest, Bug3) {
  std::string input("020");
  yy_scan_string((char*)input.c_str());
  EXPECT_EQ(TOKEN_INTEGER_CONSTANT,yylex());
  EXPECT_EQ(16,int_val);
}

TEST(LexTest, Bug4) {
  std::string input("$c7");
  yy_scan_string((char*)input.c_str());
  EXPECT_EQ(TOKEN_CREGISTER,yylex());
}

TEST(LexTest, Bug5) {
  std::string input("$d7");
  yy_scan_string((char*)input.c_str());
  EXPECT_EQ(TOKEN_DREGISTER,yylex());
}

TEST(LexTest, Bug6) {
  std::string input("        $s15");
  yy_scan_string((char*)input.c_str());
  EXPECT_EQ(TOKEN_SREGISTER,yylex());
}

TEST(LexTest, Bug7) {
  std::string input("$q5");
  yy_scan_string((char*)input.c_str());
  EXPECT_EQ(TOKEN_QREGISTER,yylex());
}

TEST(LexTest, Bug8) {
  std::string input("@Go_to_this");
  yy_scan_string((char*)input.c_str());
  EXPECT_EQ(TOKEN_LABEL,yylex());
}

TEST(LexTest, Bug9) {
  std::string input("/* this is a comment */");
  yy_scan_string((char*)input.c_str());
  EXPECT_EQ(TOKEN_COMMENT,yylex());
}

TEST(LexTest, Bug10) {
  std::string input("//this is an inline comment\n");
  yy_scan_string((char*)input.c_str());
  EXPECT_EQ(TOKEN_COMMENT,yylex());
}

TEST(LexTest, Bug11) {
  std::string input("0x11");
  yy_scan_string((char*)input.c_str());
  EXPECT_EQ(TOKEN_INTEGER_CONSTANT,yylex());
  EXPECT_EQ(17,int_val);
}

TEST(LexTest, Bug12) {
  std::string input("0.5e3f");
  yy_scan_string((char*)input.c_str());
  EXPECT_EQ(TOKEN_SINGLE_CONSTANT,yylex());
  EXPECT_EQ(0.5e3f, float_val);
}

TEST(LexTest, Bug17) {
  std::string input("%Test_id_123");
  yy_scan_string((char*)input.c_str());
  EXPECT_EQ(TOKEN_LOCAL_IDENTIFIER,yylex());
}

TEST(LexTest, Bug18) {
  std::string input("&Test_global_id_123");
  yy_scan_string((char*)input.c_str());
  EXPECT_EQ(TOKEN_GLOBAL_IDENTIFIER,yylex());
}

TEST(LexTest, Bug19) {
  std::string input("\" This is a string\"");
  yy_scan_string((char*)input.c_str());
  EXPECT_EQ(TOKEN_STRING,yylex());
}

TEST(LexTest, Bug20) {
  std::string input("snorm_int8");
  yy_scan_string((char*)input.c_str());
  EXPECT_EQ(TOKEN_PROPERTY,yylex());
  
  input.assign("unorm_int16");
  yy_scan_string((char*)input.c_str());
  EXPECT_EQ(TOKEN_PROPERTY,yylex());
  
  input.assign("rx");
  yy_scan_string((char*)input.c_str());
  EXPECT_EQ(TOKEN_PROPERTY,yylex());
  
  input.assign("intensity");
  yy_scan_string((char*)input.c_str());
  EXPECT_EQ(TOKEN_PROPERTY,yylex());
  
  input.assign("wrap");
  yy_scan_string((char*)input.c_str());
  EXPECT_EQ(TOKEN_PROPERTY,yylex());
 
}

TEST(LexTest, Bug21) {
  std::string input("WAVESIZE");
  yy_scan_string((char*)input.c_str());
  EXPECT_EQ(TOKEN_WAVESIZE,yylex());
}

TEST(LexTest, Bug22) {			// common keywords


  std::string input("workgroupid");
  yy_scan_string((char*)input.c_str());
  EXPECT_EQ(WORKGROUPID,yylex());
  
  input.assign("version");
  yy_scan_string((char*)input.c_str());
  EXPECT_EQ(VERSION,yylex());
  
  input.assign("global");
  yy_scan_string((char*)input.c_str());
  EXPECT_EQ(GLOBAL,yylex());
  
  input.assign("_Samp");
  yy_scan_string((char*)input.c_str());
  EXPECT_EQ(_SAMP,yylex());
  
  input.assign("_RWImg");
  yy_scan_string((char*)input.c_str());
  EXPECT_EQ(_RWIMG,yylex());
  
  input.assign("_ROImg");
  yy_scan_string((char*)input.c_str());
  EXPECT_EQ(_ROIMG,yylex());
  
  input.assign("align");
  yy_scan_string((char*)input.c_str());
  EXPECT_EQ(ALIGN,yylex());
  
  input.assign("file");
  yy_scan_string((char*)input.c_str());
  EXPECT_EQ(_FILE,yylex());
  
  input.assign("arg");
  yy_scan_string((char*)input.c_str());
  EXPECT_EQ(ARG,yylex());
  
    input.assign("kernarg");
  yy_scan_string((char*)input.c_str());
  EXPECT_EQ(KERNARG,yylex());
  
  input.assign("function");
  yy_scan_string((char*)input.c_str());
  EXPECT_EQ(FUNCTION,yylex());
  
  input.assign(":fbar");
  yy_scan_string((char*)input.c_str());
  EXPECT_EQ(_FBAR,yylex());
  
  input.assign("signature");
  yy_scan_string((char*)input.c_str());
  EXPECT_EQ(SIGNATURE,yylex());
  
    input.assign("block");
  yy_scan_string((char*)input.c_str());
  EXPECT_EQ(BLOCK,yylex());
  
  input.assign("endblock");
  yy_scan_string((char*)input.c_str());
  EXPECT_EQ(ENDBLOCK,yylex());
  
  input.assign("blocknumeric");
  yy_scan_string((char*)input.c_str());
  EXPECT_EQ(BLOCKNUMERIC,yylex());
  
    input.assign("blockstring");
  yy_scan_string((char*)input.c_str());
  EXPECT_EQ(BLOCKSTRING,yylex());
  
  input.assign("kernel");
  yy_scan_string((char*)input.c_str());
  EXPECT_EQ(KERNEL,yylex());
  
  input.assign("pragma");
  yy_scan_string((char*)input.c_str());
  EXPECT_EQ(PRAGMA,yylex());
  
  input.assign("labeltargets");
  yy_scan_string((char*)input.c_str());
  EXPECT_EQ(LABELTARGETS,yylex());
  
    input.assign("extension");
  yy_scan_string((char*)input.c_str());
  EXPECT_EQ(EXTENSION,yylex());
  
  input.assign("extern");
  yy_scan_string((char*)input.c_str());
  EXPECT_EQ(EXTERN,yylex());
  
  input.assign("static");
  yy_scan_string((char*)input.c_str());
  EXPECT_EQ(STATIC,yylex());
  
    input.assign("const");
  yy_scan_string((char*)input.c_str());
  EXPECT_EQ(CONST,yylex());
  
  input.assign("private");
  yy_scan_string((char*)input.c_str());
  EXPECT_EQ(PRIVATE,yylex());
  
  input.assign("spill");
  yy_scan_string((char*)input.c_str());
  EXPECT_EQ(SPILL,yylex());
  
  input.assign("group");
  yy_scan_string((char*)input.c_str());
  EXPECT_EQ(GROUP,yylex());
 
   input.assign("readonly");
  yy_scan_string((char*)input.c_str());
  EXPECT_EQ(READONLY,yylex());
  
  input.assign("loc");
  yy_scan_string((char*)input.c_str());
  EXPECT_EQ(LOC,yylex());
}

TEST(LexTest, Bug23) {
  std::string input("0x1.0p0f");
  yy_scan_string((char*)input.c_str());
  EXPECT_EQ(TOKEN_SINGLE_CONSTANT,yylex());
  EXPECT_EQ(1.0f, float_val);
}

TEST(LexTest, Bug24) {
  std::string input("0f3F800000");
  yy_scan_string((char*)input.c_str());
  EXPECT_EQ(TOKEN_SINGLE_CONSTANT,yylex());
  EXPECT_EQ(1.0f, float_val);
}

TEST(LexTest, Bug25) {			// addressSpaceIdentifier keywords
  std::string input("_readonly");
  yy_scan_string((char*)input.c_str());
  EXPECT_EQ(_READONLY,yylex());
  
  input.assign("_kernarg");
  yy_scan_string((char*)input.c_str());
  EXPECT_EQ(_KERNARG,yylex());
  
  input.assign("_global");
  yy_scan_string((char*)input.c_str());
  EXPECT_EQ(_GLOBAL,yylex());
  
  input.assign("_private");
  yy_scan_string((char*)input.c_str());
  EXPECT_EQ(_PRIVATE,yylex());
  
  input.assign("_arg");
  yy_scan_string((char*)input.c_str());
  EXPECT_EQ(_ARG,yylex());
  
  input.assign("_group");
  yy_scan_string((char*)input.c_str());
  EXPECT_EQ(_GROUP,yylex());
  
  input.assign("_spill");
  yy_scan_string((char*)input.c_str());
  EXPECT_EQ(_SPILL,yylex());
  
 }
 
TEST(LexTest, Bug26) {
  std::string input("0.5e3l");
  yy_scan_string((char*)input.c_str());
  EXPECT_EQ(TOKEN_DOUBLE_CONSTANT,yylex());
  EXPECT_EQ(0.5e3, double_val);
}

 TEST(LexTest, Bug27) {				// keywords _v2 and _v4
  std::string input("_v2");
  yy_scan_string((char*)input.c_str());
  EXPECT_EQ(_V2,yylex());
  
  input.assign("_v4");
  yy_scan_string((char*)input.c_str());
  EXPECT_EQ(_V4,yylex());
}

TEST(LexTest, Bug28) {
  std::string input("0x1.0l");
  yy_scan_string((char*)input.c_str());
  EXPECT_EQ(TOKEN_DOUBLE_CONSTANT,yylex());
  EXPECT_EQ(1.0, double_val);
}

TEST(LexTest, Bug29) {
  std::string input("0d3FF0000000000000");
  yy_scan_string((char*)input.c_str());
  EXPECT_EQ(TOKEN_DOUBLE_CONSTANT,yylex());
  EXPECT_EQ(1.0, double_val);
}

 TEST(LexTest, Bug30) {				// keywords format, order, coord, filter, boundaryU, boundaryV, boundaryW
  std::string input("format");
  yy_scan_string((char*)input.c_str());
  EXPECT_EQ(FORMAT,yylex());
  
  input.assign("order");
  yy_scan_string((char*)input.c_str());
  EXPECT_EQ(ORDER,yylex());
  
  input.assign("coord");
  yy_scan_string((char*)input.c_str());
  EXPECT_EQ(COORD,yylex());
  
  input.assign("filter");
  yy_scan_string((char*)input.c_str());
  EXPECT_EQ(FILTER,yylex());
  
  input.assign("boundaryU");
  yy_scan_string((char*)input.c_str());
  EXPECT_EQ(BOUNDARYU,yylex());
  
  input.assign("boundaryV");
  yy_scan_string((char*)input.c_str());
  EXPECT_EQ(BOUNDARYV,yylex());
  
  input.assign("boundaryW");
  yy_scan_string((char*)input.c_str());
  EXPECT_EQ(BOUNDARYW,yylex());
}

 TEST(LexTest, Bug33) {				//control keywords
  std::string input("itemsperworkgroup");
  yy_scan_string((char*)input.c_str());
  EXPECT_EQ(ITEMS_PER_WORKGROUP,yylex());
  
  input.assign("workgroupspercu");
  yy_scan_string((char*)input.c_str());
  EXPECT_EQ(WORKGROUPS_PER_CU,yylex());
  
  input.assign("memopt_on");
  yy_scan_string((char*)input.c_str());
  EXPECT_EQ(MEMOPT_ON,yylex());
  
  input.assign("memopt_off");
  yy_scan_string((char*)input.c_str());
  EXPECT_EQ(MEMOPT_OFF,yylex());
 }
 
  TEST(LexTest, Bug34) {				//punctuations
  std::string input("+");
  yy_scan_string((char*)input.c_str());
  EXPECT_EQ('+',yylex());
  
  input.assign("-");
  yy_scan_string((char*)input.c_str());
  EXPECT_EQ('-',yylex());
  
  input.assign("=");
  yy_scan_string((char*)input.c_str());
  EXPECT_EQ('=',yylex());
  
  input.assign("<");
  yy_scan_string((char*)input.c_str());
  EXPECT_EQ('<',yylex());
  
    
  input.assign(">");
  yy_scan_string((char*)input.c_str());
  EXPECT_EQ('>',yylex());
  
  input.assign("[");
  yy_scan_string((char*)input.c_str());
  EXPECT_EQ('[',yylex());
  
  input.assign("]");
  yy_scan_string((char*)input.c_str());
  EXPECT_EQ(']',yylex());
  
  input.assign("{");
  yy_scan_string((char*)input.c_str());
  EXPECT_EQ('{',yylex());
  
    
  input.assign("}");
  yy_scan_string((char*)input.c_str());
  EXPECT_EQ('}',yylex());
  
  input.assign("(");
  yy_scan_string((char*)input.c_str());
  EXPECT_EQ('(',yylex());
  
  input.assign(")");
  yy_scan_string((char*)input.c_str());
  EXPECT_EQ(')',yylex());
  
    
  input.assign(":");
  yy_scan_string((char*)input.c_str());
  EXPECT_EQ(':',yylex());
  
  input.assign(";");
  yy_scan_string((char*)input.c_str());
  EXPECT_EQ(';',yylex());
  
  input.assign(",");
  yy_scan_string((char*)input.c_str());
  EXPECT_EQ(',',yylex());
 }
 
  TEST(LexTest, Bug37) {				// opcodes 
  
  
  std::string input("fbar_initSizeWg");
  yy_scan_string((char*)input.c_str());
  EXPECT_EQ(FBAR_INITSIZEWG,yylex());
  
  input.assign("fbar_wait");
  yy_scan_string((char*)input.c_str());
  EXPECT_EQ(FBAR_WAIT,yylex());
  
  input.assign("fbar_arrive");
  yy_scan_string((char*)input.c_str());
  EXPECT_EQ(FBAR_ARRIVE,yylex());
  
  input.assign("fbar_skip");
  yy_scan_string((char*)input.c_str());
  EXPECT_EQ(FBAR_SKIP,yylex());
  
    
  input.assign("fbar_release");
  yy_scan_string((char*)input.c_str());
  EXPECT_EQ(FBAR_RELEASE,yylex());
  
  input.assign("countup");
  yy_scan_string((char*)input.c_str());
  EXPECT_EQ(COUNTUP,yylex());
  
  input.assign("laneid");
  yy_scan_string((char*)input.c_str());
  EXPECT_EQ(LANEID,yylex());
  
  input.assign("dynwaveid");
  yy_scan_string((char*)input.c_str());
  EXPECT_EQ(DYNWAVEID,yylex());
  
    
  input.assign("maxdynwaveid");
  yy_scan_string((char*)input.c_str());
  EXPECT_EQ(MAXDYNWAVEID,yylex());
  
  input.assign("dispatchid");
  yy_scan_string((char*)input.c_str());
  EXPECT_EQ(DISPATCHID,yylex());
  
  input.assign("cu");
  yy_scan_string((char*)input.c_str());
  EXPECT_EQ(CU,yylex());
  
    
  input.assign("workdim");
  yy_scan_string((char*)input.c_str());
  EXPECT_EQ(WORKDIM,yylex());
  
  input.assign("workitemid_flat");
  yy_scan_string((char*)input.c_str());
  EXPECT_EQ(WORKITEMID_FLAT,yylex());
  
  input.assign("workitemaid_flat");
  yy_scan_string((char*)input.c_str());
  EXPECT_EQ(WORKITEMAID_FLAT,yylex());
  
    
  input.assign("debugtrap");
  yy_scan_string((char*)input.c_str());
  EXPECT_EQ(DEBUGTRAP,yylex());
 }
 
 TEST(LexTest, Bug38) {			
  std::string input("abs");
  yy_scan_string((char*)input.c_str());
  EXPECT_EQ(ABS,yylex());
  
  input.assign("neg");
  yy_scan_string((char*)input.c_str());
  EXPECT_EQ(NEG,yylex());
  
  input.assign("not");
  yy_scan_string((char*)input.c_str());
  EXPECT_EQ(NOT,yylex());
  
  input.assign("popcount");
  yy_scan_string((char*)input.c_str());
  EXPECT_EQ(POPCOUNT,yylex());
  
    
  input.assign("firstbit");
  yy_scan_string((char*)input.c_str());
  EXPECT_EQ(FIRSTBIT,yylex());
  
  input.assign("lastbit");
  yy_scan_string((char*)input.c_str());
  EXPECT_EQ(LASTBIT,yylex());
  
  input.assign("bitrev");
  yy_scan_string((char*)input.c_str());
  EXPECT_EQ(BITREV,yylex());
  
  input.assign("movs_lo");
  yy_scan_string((char*)input.c_str());
  EXPECT_EQ(MOVS_LO,yylex());
  
  input.assign("movs_hi");
  yy_scan_string((char*)input.c_str());
  EXPECT_EQ(MOVS_HI,yylex());
  
  input.assign("fbar_initSize");
  yy_scan_string((char*)input.c_str());
  EXPECT_EQ(FBAR_INITSIZE,yylex());
  
  input.assign("fbar_releaseCF");
  yy_scan_string((char*)input.c_str());
  EXPECT_EQ(FBAR_RELEASECF,yylex());
  
  input.assign("count");
  yy_scan_string((char*)input.c_str());
  EXPECT_EQ(COUNT,yylex());
  
  input.assign("mask");
  yy_scan_string((char*)input.c_str());
  EXPECT_EQ(MASK,yylex());  
  
  }
   
TEST(LexTest, Bug39) {			
  std::string input("sqrt");
  yy_scan_string((char*)input.c_str());
  EXPECT_EQ(SQRT,yylex());
  
  input.assign("fract");
  yy_scan_string((char*)input.c_str());
  EXPECT_EQ(FRACT,yylex());
  
  input.assign("fcos");
  yy_scan_string((char*)input.c_str());
  EXPECT_EQ(FCOS,yylex());
  
  input.assign("fsin");
  yy_scan_string((char*)input.c_str());
  EXPECT_EQ(FSIN,yylex());
  
    
  input.assign("flog2");
  yy_scan_string((char*)input.c_str());
  EXPECT_EQ(FLOG2,yylex());
  
  input.assign("fexp2");
  yy_scan_string((char*)input.c_str());
  EXPECT_EQ(FEXP2,yylex());
  
  input.assign("fsqrt");
  yy_scan_string((char*)input.c_str());
  EXPECT_EQ(FSQRT,yylex());
  
  input.assign("frsqrt");
  yy_scan_string((char*)input.c_str());
  EXPECT_EQ(FRSQRT,yylex());
  
  input.assign("frcp");
  yy_scan_string((char*)input.c_str());
  EXPECT_EQ(FRCP,yylex());
  
  }
      
TEST(LexTest, Bug40) {			
  std::string input("unpack3");
  yy_scan_string((char*)input.c_str());
  EXPECT_EQ(UNPACK3,yylex());
  
  input.assign("unpack2");
  yy_scan_string((char*)input.c_str());
  EXPECT_EQ(UNPACK2,yylex());
  
  input.assign("unpack1");
  yy_scan_string((char*)input.c_str());
  EXPECT_EQ(UNPACK1,yylex());
  
  input.assign("unpack0");
  yy_scan_string((char*)input.c_str());
  EXPECT_EQ(UNPACK0,yylex());
  
    
  input.assign("alloca");
  yy_scan_string((char*)input.c_str());
  EXPECT_EQ(ALLOCA,yylex());
  
  input.assign("workitemid");
  yy_scan_string((char*)input.c_str());
  EXPECT_EQ(WORKITEMID,yylex());
  
  input.assign("workitemaid");
  yy_scan_string((char*)input.c_str());
  EXPECT_EQ(WORKITEMAID,yylex());
  
  input.assign("workgroupsize");
  yy_scan_string((char*)input.c_str());
  EXPECT_EQ(WORKGROUPSIZE,yylex());
  
  input.assign("NDRangesize");
  yy_scan_string((char*)input.c_str());
  EXPECT_EQ(NDRANGESIZE,yylex());
  
  input.assign("NDRangegroups");
  yy_scan_string((char*)input.c_str());
  EXPECT_EQ(NDRANGEGROUPS,yylex());
  }
        
TEST(LexTest, Bug41) {			
  std::string input("add");
  yy_scan_string((char*)input.c_str());
  EXPECT_EQ(ADD,yylex());
  
  input.assign("carry");
  yy_scan_string((char*)input.c_str());
  EXPECT_EQ(CARRY,yylex());
  
  input.assign("borrow");
  yy_scan_string((char*)input.c_str());
  EXPECT_EQ(BORROW,yylex());
  
  input.assign("div");
  yy_scan_string((char*)input.c_str());
  EXPECT_EQ(DIV,yylex());
  
    
  input.assign("rem");
  yy_scan_string((char*)input.c_str());
  EXPECT_EQ(REM,yylex());
  
  input.assign("sub");
  yy_scan_string((char*)input.c_str());
  EXPECT_EQ(SUB,yylex());
  
  input.assign("shl");
  yy_scan_string((char*)input.c_str());
  EXPECT_EQ(SHL,yylex());
  
  input.assign("shr");
  yy_scan_string((char*)input.c_str());
  EXPECT_EQ(SHR,yylex());
  
  input.assign("and");
  yy_scan_string((char*)input.c_str());
  EXPECT_EQ(AND,yylex());
  
  input.assign("xor");
  yy_scan_string((char*)input.c_str());
  EXPECT_EQ(XOR,yylex());
 
  input.assign("or");
  yy_scan_string((char*)input.c_str());
  EXPECT_EQ(OR,yylex());
  
  input.assign("unpacklo");
  yy_scan_string((char*)input.c_str());
  EXPECT_EQ(UNPACKLO,yylex());
  
  input.assign("unpackhi");
  yy_scan_string((char*)input.c_str());
  EXPECT_EQ(UNPACKHI,yylex());
  
  input.assign("movd_lo");
  yy_scan_string((char*)input.c_str());
  EXPECT_EQ(MOVD_LO,yylex());
  
  input.assign("movd_hi");
  yy_scan_string((char*)input.c_str());
  EXPECT_EQ(MOVD_HI,yylex());
  
  input.assign("copysign");
  yy_scan_string((char*)input.c_str());
  EXPECT_EQ(COPYSIGN,yylex());
  
  input.assign("class");
  yy_scan_string((char*)input.c_str());
  EXPECT_EQ(CLASS,yylex());
  
  input.assign("send");
  yy_scan_string((char*)input.c_str());
  EXPECT_EQ(SEND,yylex());
  
  input.assign("receive");
  yy_scan_string((char*)input.c_str());
  EXPECT_EQ(RECEIVE,yylex());
 
  }
         
TEST(LexTest, Bug42) {			
  std::string input("max");
  yy_scan_string((char*)input.c_str());
  EXPECT_EQ(MAX,yylex());
  
  input.assign("min");
  yy_scan_string((char*)input.c_str());
  EXPECT_EQ(MIN,yylex());
  
  input.assign("mad");
  yy_scan_string((char*)input.c_str());
  EXPECT_EQ(MAD,yylex());
  
  input.assign("extract");
  yy_scan_string((char*)input.c_str());
  EXPECT_EQ(EXTRACT,yylex());
  
    
  input.assign("insert");
  yy_scan_string((char*)input.c_str());
  EXPECT_EQ(INSERT,yylex());
  
  input.assign("shuffle");
  yy_scan_string((char*)input.c_str());
  EXPECT_EQ(SHUFFLE,yylex());
  
  input.assign("cmov");
  yy_scan_string((char*)input.c_str());
  EXPECT_EQ(CMOV,yylex());
  
  input.assign("fma");
  yy_scan_string((char*)input.c_str());
  EXPECT_EQ(FMA,yylex());
  
  input.assign("bitalign");
  yy_scan_string((char*)input.c_str());
  EXPECT_EQ(BITALIGN,yylex());
  
  input.assign("bytealign");
  yy_scan_string((char*)input.c_str());
  EXPECT_EQ(BYTEALIGN,yylex());
 
  input.assign("lerp");
  yy_scan_string((char*)input.c_str());
  EXPECT_EQ(LERP,yylex());
  
  input.assign("sad");
  yy_scan_string((char*)input.c_str());
  EXPECT_EQ(SAD,yylex());
  
  input.assign("sad2");
  yy_scan_string((char*)input.c_str());
  EXPECT_EQ(SAD2,yylex());
  
  input.assign("sad4");
  yy_scan_string((char*)input.c_str());
  EXPECT_EQ(SAD4,yylex());
  
  input.assign("sad4hi");
  yy_scan_string((char*)input.c_str());
  EXPECT_EQ(SAD4HI,yylex());
  
  input.assign("bitselect");
  yy_scan_string((char*)input.c_str());
  EXPECT_EQ(BITSELECT,yylex());
  
  }
         
TEST(LexTest, Bug43) {				// AtomicOperationId
  std::string input("_and");
  yy_scan_string((char*)input.c_str());
  EXPECT_EQ(_AND_,yylex());
  
  input.assign("_or");
  yy_scan_string((char*)input.c_str());
  EXPECT_EQ(_OR_,yylex());
  
  input.assign("_xor");
  yy_scan_string((char*)input.c_str());
  EXPECT_EQ(_XOR_,yylex());
  
  input.assign("_exch");
  yy_scan_string((char*)input.c_str());
  EXPECT_EQ(_EXCH_,yylex());
  
    
  input.assign("_add");
  yy_scan_string((char*)input.c_str());
  EXPECT_EQ(_ADD_,yylex());
  
  input.assign("_sub");
  yy_scan_string((char*)input.c_str());
  EXPECT_EQ(_SUB_,yylex());
  
  input.assign("_inc");
  yy_scan_string((char*)input.c_str());
  EXPECT_EQ(_INC_,yylex());
  
  input.assign("_dec");
  yy_scan_string((char*)input.c_str());
  EXPECT_EQ(_DEC_,yylex());
  
  input.assign("_max");
  yy_scan_string((char*)input.c_str());
  EXPECT_EQ(_MAX_,yylex());
  
  input.assign("_min");
  yy_scan_string((char*)input.c_str());
  EXPECT_EQ(_MIN_,yylex());
}
        
TEST(LexTest, Bug44) {				// Comparison
  std::string input("_eq");
  yy_scan_string((char*)input.c_str());
  EXPECT_EQ(_EQ,yylex());
  
  input.assign("_ne");
  yy_scan_string((char*)input.c_str());
  EXPECT_EQ(_NE,yylex());
  
  input.assign("_lt");
  yy_scan_string((char*)input.c_str());
  EXPECT_EQ(_LT,yylex());
  
  input.assign("_le");
  yy_scan_string((char*)input.c_str());
  EXPECT_EQ(_LE,yylex());
  
    
  input.assign("_gt");
  yy_scan_string((char*)input.c_str());
  EXPECT_EQ(_GT,yylex());
  
  input.assign("_ge");
  yy_scan_string((char*)input.c_str());
  EXPECT_EQ(_GE,yylex());
  
  input.assign("_equ");
  yy_scan_string((char*)input.c_str());
  EXPECT_EQ(_EQU,yylex());
  
  input.assign("_neu");
  yy_scan_string((char*)input.c_str());
  EXPECT_EQ(_NEU,yylex());
  
  input.assign("_ltu");
  yy_scan_string((char*)input.c_str());
  EXPECT_EQ(_LTU,yylex());
  
  input.assign("_leu");
  yy_scan_string((char*)input.c_str());
  EXPECT_EQ(_LEU,yylex());
 
   input.assign("_gtu");
  yy_scan_string((char*)input.c_str());
  EXPECT_EQ(_GTU,yylex());
  
  input.assign("_geu");
  yy_scan_string((char*)input.c_str());
  EXPECT_EQ(_GEU,yylex());
  
  input.assign("_num");
  yy_scan_string((char*)input.c_str());
  EXPECT_EQ(_NUM,yylex());
  
    
  input.assign("_nan");
  yy_scan_string((char*)input.c_str());
  EXPECT_EQ(_NAN,yylex());
  
  input.assign("_seq");
  yy_scan_string((char*)input.c_str());
  EXPECT_EQ(_SEQ,yylex());
  
  input.assign("_sne");
  yy_scan_string((char*)input.c_str());
  EXPECT_EQ(_SNE,yylex());
  
  input.assign("_slt");
  yy_scan_string((char*)input.c_str());
  EXPECT_EQ(_SLT,yylex());
  
  input.assign("_sle");
  yy_scan_string((char*)input.c_str());
  EXPECT_EQ(_SLE,yylex());
  
  input.assign("_sgt");
  yy_scan_string((char*)input.c_str());
  EXPECT_EQ(_SGT,yylex());
  
    input.assign("_sge");
  yy_scan_string((char*)input.c_str());
  EXPECT_EQ(_SGE,yylex());
  
  input.assign("_snum");
  yy_scan_string((char*)input.c_str());
  EXPECT_EQ(_SNUM,yylex());
  
  input.assign("_snan");
  yy_scan_string((char*)input.c_str());
  EXPECT_EQ(_SNAN,yylex());
  
  input.assign("_sequ");
  yy_scan_string((char*)input.c_str());
  EXPECT_EQ(_SEQU,yylex());
  
  input.assign("_sneu");
  yy_scan_string((char*)input.c_str());
  EXPECT_EQ(_SNEU,yylex());
  
  input.assign("_sltu");
  yy_scan_string((char*)input.c_str());
  EXPECT_EQ(_SLTU,yylex());
  
    input.assign("_sleu");
  yy_scan_string((char*)input.c_str());
  EXPECT_EQ(_SLEU,yylex());
  
  input.assign("_sgtu");
  yy_scan_string((char*)input.c_str());
  EXPECT_EQ(_SGTU,yylex());
  
  input.assign("_sgeu");
  yy_scan_string((char*)input.c_str());
  EXPECT_EQ(_SGEU,yylex());

  
}

 TEST(LexTest, Bug45) {				// keywords for queryOp
  std::string input("query_order");
  yy_scan_string((char*)input.c_str());
  EXPECT_EQ(QUERY_ORDER,yylex());
  
  input.assign("query_data");
  yy_scan_string((char*)input.c_str());
  EXPECT_EQ(QUERY_DATA,yylex());
  
  input.assign("query_array");
  yy_scan_string((char*)input.c_str());
  EXPECT_EQ(QUERY_ARRAY,yylex());
  
  input.assign("query_width");
  yy_scan_string((char*)input.c_str());
  EXPECT_EQ(QUERY_WIDTH,yylex());
  
  input.assign("query_depth");
  yy_scan_string((char*)input.c_str());
  EXPECT_EQ(QUERY_DEPTH,yylex());
  
  input.assign("query_height");
  yy_scan_string((char*)input.c_str());
  EXPECT_EQ(QUERY_HEIGHT,yylex());
  
  input.assign("query_normalized");
  yy_scan_string((char*)input.c_str());
  EXPECT_EQ(QUERY_NORMALIZED,yylex());

  input.assign("query_filtering");
  yy_scan_string((char*)input.c_str());
  EXPECT_EQ(QUERY_FILTERING,yylex());

}
        
TEST(LexTest, Bug46) {				// Rounding modes
  std::string input("_upi");
  yy_scan_string((char*)input.c_str());
  EXPECT_EQ(_UPI,yylex());
  
  input.assign("_downi");
  yy_scan_string((char*)input.c_str());
  EXPECT_EQ(_DOWNI,yylex());
  
  input.assign("_zeroi");
  yy_scan_string((char*)input.c_str());
  EXPECT_EQ(_ZEROI,yylex());
  
  input.assign("_neari");
  yy_scan_string((char*)input.c_str());
  EXPECT_EQ(_NEARI,yylex());
  
    
  input.assign("_up");
  yy_scan_string((char*)input.c_str());
  EXPECT_EQ(_UP,yylex());
  
  input.assign("_down");
  yy_scan_string((char*)input.c_str());
  EXPECT_EQ(_DOWN,yylex());
  
  input.assign("_zero");
  yy_scan_string((char*)input.c_str());
  EXPECT_EQ(_ZERO,yylex());
  
  input.assign("_near");
  yy_scan_string((char*)input.c_str());
  EXPECT_EQ(_NEAR,yylex());
  
}
   
TEST(LexTest, Bug47) {				// packing modes
  std::string input("_pp");
  yy_scan_string((char*)input.c_str());
  EXPECT_EQ(_PP,yylex());
  
  input.assign("_ps");
  yy_scan_string((char*)input.c_str());
  EXPECT_EQ(_PS,yylex());
  
  input.assign("_sp");
  yy_scan_string((char*)input.c_str());
  EXPECT_EQ(_SP,yylex());
  
  input.assign("_ss");
  yy_scan_string((char*)input.c_str());
  EXPECT_EQ(_SS,yylex());
  
  input.assign("_s");
  yy_scan_string((char*)input.c_str());
  EXPECT_EQ(__S,yylex());
  
  input.assign("_p");
  yy_scan_string((char*)input.c_str());
  EXPECT_EQ(__P,yylex());
    
  input.assign("_pp_sat");
  yy_scan_string((char*)input.c_str());
  EXPECT_EQ(_PP_SAT,yylex());
  
  input.assign("_ps_sat");
  yy_scan_string((char*)input.c_str());
  EXPECT_EQ(_PS_SAT,yylex());
  
  input.assign("_sp_sat");
  yy_scan_string((char*)input.c_str());
  EXPECT_EQ(_SP_SAT,yylex());
  
  input.assign("_ss_sat");
  yy_scan_string((char*)input.c_str());
  EXPECT_EQ(_SS_SAT,yylex());
  
  input.assign("_p_sat");
  yy_scan_string((char*)input.c_str());
  EXPECT_EQ(_P_SAT,yylex());
  
  input.assign("_s_sat");
  yy_scan_string((char*)input.c_str());
  EXPECT_EQ(_S_SAT,yylex());
  
}      

 TEST(LexTest, Bug48) {				// keywords for geometry ID
  std::string input("_1d");
  yy_scan_string((char*)input.c_str());
  EXPECT_EQ(_1D,yylex());
  
  input.assign("_2d");
  yy_scan_string((char*)input.c_str());
  EXPECT_EQ(_2D,yylex());
  
  input.assign("_3d");
  yy_scan_string((char*)input.c_str());
  EXPECT_EQ(_3D,yylex());
  
  input.assign("_1db");
  yy_scan_string((char*)input.c_str());
  EXPECT_EQ(_1DB,yylex());
  
  input.assign("_1da");
  yy_scan_string((char*)input.c_str());
  EXPECT_EQ(_1DA,yylex());
  
  input.assign("_2da");
  yy_scan_string((char*)input.c_str());
  EXPECT_EQ(_2DA,yylex());
  
  input.assign("rd_image");
  yy_scan_string((char*)input.c_str());
  EXPECT_EQ(RD_IMAGE,yylex());

  input.assign("ld_image");
  yy_scan_string((char*)input.c_str());
  EXPECT_EQ(LD_IMAGE,yylex());

  input.assign("st_image");
  yy_scan_string((char*)input.c_str());
  EXPECT_EQ(ST_IMAGE,yylex());

}
		   
TEST(LexTest, Bug49) {				// targets
  std::string input("$small");
  yy_scan_string((char*)input.c_str());
  EXPECT_EQ(_SMALL,yylex());
  
  input.assign("$large");
  yy_scan_string((char*)input.c_str());
  EXPECT_EQ(_LARGE,yylex());
  
  input.assign("$full");
  yy_scan_string((char*)input.c_str());
  EXPECT_EQ(_FULL,yylex());
  
  input.assign("$reduced");
  yy_scan_string((char*)input.c_str());
  EXPECT_EQ(_REDUCED,yylex());
  
  input.assign("$sftz");
  yy_scan_string((char*)input.c_str());
  EXPECT_EQ(_SFTZ,yylex());
  
  input.assign("$nosftz");
  yy_scan_string((char*)input.c_str());
  EXPECT_EQ(_NOSFTZ,yylex());
   
}  
   
TEST(LexTest, Bug50) {				
  std::string input("width");
  yy_scan_string((char*)input.c_str());
  EXPECT_EQ(WIDTH,yylex());
  
  input.assign("height");
  yy_scan_string((char*)input.c_str());
  EXPECT_EQ(HEIGHT,yylex());
  
  input.assign("depth");
  yy_scan_string((char*)input.c_str());
  EXPECT_EQ(DEPTH,yylex());
}

 TEST(LexTest, Bug51) {				// keywords for Atom Modifiers
  std::string input("_ar");
  yy_scan_string((char*)input.c_str());
  EXPECT_EQ(_AR,yylex());
  
  input.assign("_region");
  yy_scan_string((char*)input.c_str());
  EXPECT_EQ(_REGION,yylex());
  
  input.assign("atomic_cas");
  yy_scan_string((char*)input.c_str());
  EXPECT_EQ(ATOMIC_CAS,yylex());
  
  input.assign("atomic");
  yy_scan_string((char*)input.c_str());
  EXPECT_EQ(ATOMIC,yylex());
  
  input.assign("atomicNoRet");
  yy_scan_string((char*)input.c_str());
  EXPECT_EQ(ATOMICNORET,yylex());
  
  input.assign("atomicNoRet_cas");
  yy_scan_string((char*)input.c_str());
  EXPECT_EQ(ATOMICNORET_CAS,yylex());
  
  input.assign("atomic_image");
  yy_scan_string((char*)input.c_str());
  EXPECT_EQ(ATOMIC_IMAGE,yylex());

  input.assign("atomicNoRet_image");
  yy_scan_string((char*)input.c_str());
  EXPECT_EQ(ATOMICNORET_IMAGE,yylex());

  input.assign("cvt");
  yy_scan_string((char*)input.c_str());
  EXPECT_EQ(CVT,yylex());

  input.assign("_dep");
  yy_scan_string((char*)input.c_str());
  EXPECT_EQ(_DEP,yylex());
  
  input.assign("_equiv");
  yy_scan_string((char*)input.c_str());
  EXPECT_EQ(_EQUIV,yylex());
  
  input.assign("_acq");
  yy_scan_string((char*)input.c_str());
  EXPECT_EQ(_ACQ,yylex());
  
  input.assign("_rel");
  yy_scan_string((char*)input.c_str());
  EXPECT_EQ(_REL,yylex());
  
  input.assign("ld");
  yy_scan_string((char*)input.c_str());
  EXPECT_EQ(LD,yylex());
  
  input.assign("sync");
  yy_scan_string((char*)input.c_str());
  EXPECT_EQ(SYNC,yylex());

  input.assign("barrier");
  yy_scan_string((char*)input.c_str());
  EXPECT_EQ(BARRIER,yylex());

  input.assign("segmentp");
  yy_scan_string((char*)input.c_str());
  EXPECT_EQ(SEGMENTP,yylex());

  input.assign("ftos");
  yy_scan_string((char*)input.c_str());
  EXPECT_EQ(FTOS,yylex());
  
  input.assign("stof");
  yy_scan_string((char*)input.c_str());
  EXPECT_EQ(STOF,yylex());
  
  input.assign("mov");
  yy_scan_string((char*)input.c_str());
  EXPECT_EQ(MOV,yylex());
  
  input.assign("lad");
  yy_scan_string((char*)input.c_str());
  EXPECT_EQ(LAD,yylex());
  
  input.assign("ldc");
  yy_scan_string((char*)input.c_str());
  EXPECT_EQ(LDC,yylex());
  
  input.assign("ret");
  yy_scan_string((char*)input.c_str());
  EXPECT_EQ(RET,yylex());

  input.assign("packedcmp");
  yy_scan_string((char*)input.c_str());
  EXPECT_EQ(PACKEDCMP,yylex());

  input.assign("cmp");
  yy_scan_string((char*)input.c_str());
  EXPECT_EQ(CMP,yylex());
  
  input.assign("st");
  yy_scan_string((char*)input.c_str());
  EXPECT_EQ(ST,yylex());



}

 TEST(LexTest, Bug52) {				// keywords for mul
  std::string input("mul");
  yy_scan_string((char*)input.c_str());
  EXPECT_EQ(MUL,yylex());
  
  input.assign("mul_hi");
  yy_scan_string((char*)input.c_str());
  EXPECT_EQ(MUL_HI,yylex());
  
  input.assign("mul24_hi");
  yy_scan_string((char*)input.c_str());
  EXPECT_EQ(MUL24_HI,yylex());
  
  input.assign("mul24");
  yy_scan_string((char*)input.c_str());
  EXPECT_EQ(MUL24,yylex());
  
  input.assign("mad24");
  yy_scan_string((char*)input.c_str());
  EXPECT_EQ(MAD24,yylex());
  
  input.assign("mad24_hi");
  yy_scan_string((char*)input.c_str());
  EXPECT_EQ(MAD24_HI,yylex());
  
  input.assign("f2u4");
  yy_scan_string((char*)input.c_str());
  EXPECT_EQ(F2U4,yylex());
}
       
TEST(LexTest, Bug53) {			// dataTypeId		
  std::string input("_u8");
  yy_scan_string((char*)input.c_str());
  EXPECT_EQ(_U8,yylex());
  
  input.assign("_u16");
  yy_scan_string((char*)input.c_str());
  EXPECT_EQ(_U16,yylex());
  
  input.assign("_u32");
  yy_scan_string((char*)input.c_str());
  EXPECT_EQ(_U32,yylex());
  
  input.assign("_u64");
  yy_scan_string((char*)input.c_str());
  EXPECT_EQ(_U64,yylex());

  input.assign("_s8");
  yy_scan_string((char*)input.c_str());
  EXPECT_EQ(_S8,yylex());

  input.assign("_s16");
  yy_scan_string((char*)input.c_str());
  EXPECT_EQ(_S16,yylex());

  input.assign("_s32");
  yy_scan_string((char*)input.c_str());
  EXPECT_EQ(_S32,yylex());

  input.assign("_s64");
  yy_scan_string((char*)input.c_str());
  EXPECT_EQ(_S64,yylex());

  input.assign("_f16");
  yy_scan_string((char*)input.c_str());
  EXPECT_EQ(_F16,yylex());

  input.assign("_f32");
  yy_scan_string((char*)input.c_str());
  EXPECT_EQ(_F32,yylex());

  input.assign("_f64");
  yy_scan_string((char*)input.c_str());
  EXPECT_EQ(_F64,yylex());

  input.assign("_b1");
  yy_scan_string((char*)input.c_str());
  EXPECT_EQ(_B1,yylex());

  input.assign("_b8");
  yy_scan_string((char*)input.c_str());
  EXPECT_EQ(_B8,yylex());

  input.assign("_b16");
  yy_scan_string((char*)input.c_str());
  EXPECT_EQ(_B16,yylex());

  input.assign("_b32");
  yy_scan_string((char*)input.c_str());
  EXPECT_EQ(_B32,yylex());  
  
  input.assign("_b64");
  yy_scan_string((char*)input.c_str());
  EXPECT_EQ(_B64,yylex());

  input.assign("_b128");
  yy_scan_string((char*)input.c_str());
  EXPECT_EQ(_B128,yylex());

  input.assign("_b32");
  yy_scan_string((char*)input.c_str());
  EXPECT_EQ(_B32,yylex()); 
  
  input.assign("_b8");
  yy_scan_string((char*)input.c_str());
  EXPECT_EQ(_B8,yylex());

  input.assign("_b16");
  yy_scan_string((char*)input.c_str());
  EXPECT_EQ(_B16,yylex());

  input.assign("_b32");
  yy_scan_string((char*)input.c_str());
  EXPECT_EQ(_B32,yylex()); 
  

  input.assign("_u8x4");
  yy_scan_string((char*)input.c_str());
  EXPECT_EQ(_U8X4,yylex());

  input.assign("_s8x4");
  yy_scan_string((char*)input.c_str());
  EXPECT_EQ(_S8X4,yylex());

  input.assign("_u16x2");
  yy_scan_string((char*)input.c_str());
  EXPECT_EQ(_U16X2,yylex());  
  
  input.assign("_s16x2");
  yy_scan_string((char*)input.c_str());
  EXPECT_EQ(_S16X2,yylex());

  input.assign("_f16x2");
  yy_scan_string((char*)input.c_str());
  EXPECT_EQ(_F16X2,yylex());

  input.assign("_f32x2");
  yy_scan_string((char*)input.c_str());
  EXPECT_EQ(_F32X2,yylex()); 
  
  input.assign("_u8x8");
  yy_scan_string((char*)input.c_str());
  EXPECT_EQ(_U8X8,yylex());

  input.assign("_s8x8");
  yy_scan_string((char*)input.c_str());
  EXPECT_EQ(_S8X8,yylex());

  input.assign("_u16x4");
  yy_scan_string((char*)input.c_str());
  EXPECT_EQ(_U16X4,yylex());   
  
    input.assign("_s16x4");
  yy_scan_string((char*)input.c_str());
  EXPECT_EQ(_S16X4,yylex());

  input.assign("_f16x4");
  yy_scan_string((char*)input.c_str());
  EXPECT_EQ(_F16X4,yylex());  
  
  input.assign("_u8x16");
  yy_scan_string((char*)input.c_str());
  EXPECT_EQ(_U8X16,yylex());

  input.assign("_s8x16");
  yy_scan_string((char*)input.c_str());
  EXPECT_EQ(_S8X16,yylex());

  input.assign("_u16x8");
  yy_scan_string((char*)input.c_str());
  EXPECT_EQ(_U16X8,yylex()); 
  
  input.assign("_s16x8");
  yy_scan_string((char*)input.c_str());
  EXPECT_EQ(_S16X8,yylex());

  input.assign("_f16x8");
  yy_scan_string((char*)input.c_str());
  EXPECT_EQ(_F16X8,yylex());

  input.assign("_f32x4");
  yy_scan_string((char*)input.c_str());
  EXPECT_EQ(_F32X4,yylex());  
  
  input.assign("_s32x4");
  yy_scan_string((char*)input.c_str());
  EXPECT_EQ(_S32X4,yylex());  

  input.assign("_u32x4");
  yy_scan_string((char*)input.c_str());
  EXPECT_EQ(_U32X4,yylex());  

  input.assign("_f64x2");
  yy_scan_string((char*)input.c_str());
  EXPECT_EQ(_F64X2,yylex());    
  
  input.assign("_s64x2");
  yy_scan_string((char*)input.c_str());
  EXPECT_EQ(_S64X2,yylex()); 

  input.assign("_u64x2");
  yy_scan_string((char*)input.c_str());
  EXPECT_EQ(_U64X2,yylex());   
}  
          
TEST(LexTest, Bug54) {				
  std::string input("_ftz");
  yy_scan_string((char*)input.c_str());
  EXPECT_EQ(_FTZ,yylex());
  
  input.assign("nop");
  yy_scan_string((char*)input.c_str());
  EXPECT_EQ(NOP,yylex());
  
  input.assign("clock");
  yy_scan_string((char*)input.c_str());
  EXPECT_EQ(CLOCK,yylex());
  
    
  input.assign("syscall");
  yy_scan_string((char*)input.c_str());
  EXPECT_EQ(SYSCALL,yylex());
}


// ------------------ PARSER TESTS -----------------
<<<<<<< HEAD
TEST(ParserTest, Bug1) {
  std::string input("query_width_u32 $s1, [%RWImg3]");
  yy_scan_string((char*)input.c_str());
  EXPECT_EQ(1,parser_main(input));
}

=======

TEST(ParserTest, Bug01) {  
  std::string input("query_order_u32  $c1 , [&Test<$d7  + 100>]");
  ASSERT_EQ(0, parse(input));

}
>>>>>>> 16a332d3
<|MERGE_RESOLUTION|>--- conflicted
+++ resolved
@@ -7,13 +7,8 @@
 extern float float_val;
 extern double double_val;
 
-int parser_main(std::string input);
-
-
-<<<<<<< HEAD
-=======
-
->>>>>>> 16a332d3
+
+
 // ------------------ LEXER TESTS -----------------
 TEST(LexTest, Bug2) {
   std::string input("12345");
@@ -42,7 +37,7 @@
 }
 
 TEST(LexTest, Bug6) {
-  std::string input("        $s15");
+  std::string input("$s15");
   yy_scan_string((char*)input.c_str());
   EXPECT_EQ(TOKEN_SREGISTER,yylex());
 }
@@ -1490,18 +1485,9 @@
 
 
 // ------------------ PARSER TESTS -----------------
-<<<<<<< HEAD
-TEST(ParserTest, Bug1) {
-  std::string input("query_width_u32 $s1, [%RWImg3]");
-  yy_scan_string((char*)input.c_str());
-  EXPECT_EQ(1,parser_main(input));
-}
-
-=======
 
 TEST(ParserTest, Bug01) {  
   std::string input("query_order_u32  $c1 , [&Test<$d7  + 100>]");
   ASSERT_EQ(0, parse(input));
 
 }
->>>>>>> 16a332d3
