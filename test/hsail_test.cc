--- conflicted
+++ resolved
@@ -21,6 +21,7 @@
   EXPECT_EQ(TOKEN_INTEGER_CONSTANT,yylex());
   EXPECT_EQ(16,int_val);
 }
+
 TEST(LexTest, Bug4) {
   std::string input("$c7");
   yy_scan_string((char*)input.c_str());
@@ -63,14 +64,13 @@
   EXPECT_EQ(TOKEN_COMMENT,yylex());
 }
 
-
-
 TEST(LexTest, Bug11) {
   std::string input("0x11");
   yy_scan_string((char*)input.c_str());
   EXPECT_EQ(TOKEN_INTEGER_CONSTANT,yylex());
   EXPECT_EQ(17,int_val);
 }
+
 TEST(LexTest, Bug12) {
   std::string input("0.5e3f");
   yy_scan_string((char*)input.c_str());
@@ -78,47 +78,11 @@
   EXPECT_EQ(0.5e3f, float_val);
 }
 
-TEST(LexTest, Bug23) {
-  std::string input("0x1.0p0f");
-  yy_scan_string((char*)input.c_str());
-  EXPECT_EQ(TOKEN_SINGLE_CONSTANT,yylex());
-  EXPECT_EQ(1.0f, float_val);
-}
-
-TEST(LexTest, Bug24) {
-  std::string input("0f3F800000");
-  yy_scan_string((char*)input.c_str());
-  EXPECT_EQ(TOKEN_SINGLE_CONSTANT,yylex());
-  EXPECT_EQ(1.0f, float_val);
-}
-
-TEST(LexTest, Bug26) {
-  std::string input("0.5e3l");
-  yy_scan_string((char*)input.c_str());
-  EXPECT_EQ(TOKEN_DOUBLE_CONSTANT,yylex());
-  EXPECT_EQ(0.5e3, double_val);
-}
-
-TEST(LexTest, Bug28) {
-  std::string input("0x1.0l");
-  yy_scan_string((char*)input.c_str());
-  EXPECT_EQ(TOKEN_DOUBLE_CONSTANT,yylex());
-  EXPECT_EQ(1.0, double_val);
-}
-
-TEST(LexTest, Bug29) {
-  std::string input("0d3FF0000000000000");
-  yy_scan_string((char*)input.c_str());
-  EXPECT_EQ(TOKEN_DOUBLE_CONSTANT,yylex());
-  EXPECT_EQ(1.0, double_val);
-}
-
 TEST(LexTest, Bug17) {
   std::string input("%Test_id_123");
   yy_scan_string((char*)input.c_str());
   EXPECT_EQ(TOKEN_LOCAL_IDENTIFIER,yylex());
 }
-
 
 TEST(LexTest, Bug18) {
   std::string input("&Test_global_id_123");
@@ -281,6 +245,20 @@
   EXPECT_EQ(LOC,yylex());
 }
 
+TEST(LexTest, Bug23) {
+  std::string input("0x1.0p0f");
+  yy_scan_string((char*)input.c_str());
+  EXPECT_EQ(TOKEN_SINGLE_CONSTANT,yylex());
+  EXPECT_EQ(1.0f, float_val);
+}
+
+TEST(LexTest, Bug24) {
+  std::string input("0f3F800000");
+  yy_scan_string((char*)input.c_str());
+  EXPECT_EQ(TOKEN_SINGLE_CONSTANT,yylex());
+  EXPECT_EQ(1.0f, float_val);
+}
+
 TEST(LexTest, Bug25) {			// addressSpaceIdentifier keywords
   std::string input("_readonly");
   yy_scan_string((char*)input.c_str());
@@ -312,6 +290,13 @@
   
  }
  
+TEST(LexTest, Bug26) {
+  std::string input("0.5e3l");
+  yy_scan_string((char*)input.c_str());
+  EXPECT_EQ(TOKEN_DOUBLE_CONSTANT,yylex());
+  EXPECT_EQ(0.5e3, double_val);
+}
+
  TEST(LexTest, Bug27) {				// keywords _v2 and _v4
   std::string input("_v2");
   yy_scan_string((char*)input.c_str());
@@ -322,6 +307,20 @@
   EXPECT_EQ(_V4,yylex());
 }
 
+TEST(LexTest, Bug28) {
+  std::string input("0x1.0l");
+  yy_scan_string((char*)input.c_str());
+  EXPECT_EQ(TOKEN_DOUBLE_CONSTANT,yylex());
+  EXPECT_EQ(1.0, double_val);
+}
+
+TEST(LexTest, Bug29) {
+  std::string input("0d3FF0000000000000");
+  yy_scan_string((char*)input.c_str());
+  EXPECT_EQ(TOKEN_DOUBLE_CONSTANT,yylex());
+  EXPECT_EQ(1.0, double_val);
+}
+
  TEST(LexTest, Bug30) {				// keywords format, order, coord, filter, boundaryU, boundaryV, boundaryW
   std::string input("format");
   yy_scan_string((char*)input.c_str());
@@ -352,7 +351,6 @@
   EXPECT_EQ(BOUNDARYW,yylex());
 }
 
-<<<<<<< HEAD
  TEST(LexTest, Bug33) {				//control keywords
   std::string input("itemsperworkgroup");
   yy_scan_string((char*)input.c_str());
@@ -500,8 +498,7 @@
   EXPECT_EQ(DEBUGTRAP,yylex());
  }
  
- 
-TEST(LexTest, Bug38) {			
+ TEST(LexTest, Bug38) {			
   std::string input("abs");
   yy_scan_string((char*)input.c_str());
   EXPECT_EQ(ABS,yylex());
@@ -556,7 +553,6 @@
   EXPECT_EQ(MASK,yylex());  
   
   }
-  
    
 TEST(LexTest, Bug39) {			
   std::string input("sqrt");
@@ -597,8 +593,7 @@
   EXPECT_EQ(FRCP,yylex());
   
   }
-  
-     
+      
 TEST(LexTest, Bug40) {			
   std::string input("unpack3");
   yy_scan_string((char*)input.c_str());
@@ -641,8 +636,7 @@
   yy_scan_string((char*)input.c_str());
   EXPECT_EQ(NDRANGEGROUPS,yylex());
   }
-  
-      
+        
 TEST(LexTest, Bug41) {			
   std::string input("add");
   yy_scan_string((char*)input.c_str());
@@ -722,8 +716,7 @@
   EXPECT_EQ(RECEIVE,yylex());
  
   }
-  
-       
+         
 TEST(LexTest, Bug42) {			
   std::string input("max");
   yy_scan_string((char*)input.c_str());
@@ -791,8 +784,7 @@
   EXPECT_EQ(BITSELECT,yylex());
   
   }
-  
-        
+         
 TEST(LexTest, Bug43) {				// AtomicOperationId
   std::string input("_and");
   yy_scan_string((char*)input.c_str());
@@ -835,9 +827,7 @@
   yy_scan_string((char*)input.c_str());
   EXPECT_EQ(_MIN_,yylex());
 }
-  
-  
-         
+        
 TEST(LexTest, Bug44) {				// Comparison
   std::string input("_eq");
   yy_scan_string((char*)input.c_str());
@@ -955,8 +945,42 @@
 
   
 }
-  
-           
+
+ TEST(LexTest, Bug45) {				// keywords for queryOp
+  std::string input("query_order");
+  yy_scan_string((char*)input.c_str());
+  EXPECT_EQ(QUERY_ORDER,yylex());
+  
+  input.assign("query_data");
+  yy_scan_string((char*)input.c_str());
+  EXPECT_EQ(QUERY_DATA,yylex());
+  
+  input.assign("query_array");
+  yy_scan_string((char*)input.c_str());
+  EXPECT_EQ(QUERY_ARRAY,yylex());
+  
+  input.assign("query_width");
+  yy_scan_string((char*)input.c_str());
+  EXPECT_EQ(QUERY_WIDTH,yylex());
+  
+  input.assign("query_depth");
+  yy_scan_string((char*)input.c_str());
+  EXPECT_EQ(QUERY_DEPTH,yylex());
+  
+  input.assign("query_height");
+  yy_scan_string((char*)input.c_str());
+  EXPECT_EQ(QUERY_HEIGHT,yylex());
+  
+  input.assign("query_normalized");
+  yy_scan_string((char*)input.c_str());
+  EXPECT_EQ(QUERY_NORMALIZED,yylex());
+
+  input.assign("query_filtering");
+  yy_scan_string((char*)input.c_str());
+  EXPECT_EQ(QUERY_FILTERING,yylex());
+
+}
+        
 TEST(LexTest, Bug46) {				// Rounding modes
   std::string input("_upi");
   yy_scan_string((char*)input.c_str());
@@ -992,8 +1016,7 @@
   EXPECT_EQ(_NEAR,yylex());
   
 }
-
-          
+   
 TEST(LexTest, Bug47) {				// packing modes
   std::string input("_pp");
   yy_scan_string((char*)input.c_str());
@@ -1043,10 +1066,47 @@
   yy_scan_string((char*)input.c_str());
   EXPECT_EQ(_S_SAT,yylex());
   
-}
-  
-  
-          
+}      
+
+ TEST(LexTest, Bug48) {				// keywords for geometry ID
+  std::string input("_1d");
+  yy_scan_string((char*)input.c_str());
+  EXPECT_EQ(_1D,yylex());
+  
+  input.assign("_2d");
+  yy_scan_string((char*)input.c_str());
+  EXPECT_EQ(_2D,yylex());
+  
+  input.assign("_3d");
+  yy_scan_string((char*)input.c_str());
+  EXPECT_EQ(_3D,yylex());
+  
+  input.assign("_1db");
+  yy_scan_string((char*)input.c_str());
+  EXPECT_EQ(_1DB,yylex());
+  
+  input.assign("_1da");
+  yy_scan_string((char*)input.c_str());
+  EXPECT_EQ(_1DA,yylex());
+  
+  input.assign("_2da");
+  yy_scan_string((char*)input.c_str());
+  EXPECT_EQ(_2DA,yylex());
+  
+  input.assign("rd_image");
+  yy_scan_string((char*)input.c_str());
+  EXPECT_EQ(RD_IMAGE,yylex());
+
+  input.assign("ld_image");
+  yy_scan_string((char*)input.c_str());
+  EXPECT_EQ(LD_IMAGE,yylex());
+
+  input.assign("st_image");
+  yy_scan_string((char*)input.c_str());
+  EXPECT_EQ(ST_IMAGE,yylex());
+
+}
+		   
 TEST(LexTest, Bug49) {				// targets
   std::string input("$small");
   yy_scan_string((char*)input.c_str());
@@ -1073,9 +1133,8 @@
   EXPECT_EQ(_NOSFTZ,yylex());
    
 }  
-
-          
-TEST(LexTest, Bug45) {				
+   
+TEST(LexTest, Bug50) {				
   std::string input("width");
   yy_scan_string((char*)input.c_str());
   EXPECT_EQ(WIDTH,yylex());
@@ -1088,8 +1147,146 @@
   yy_scan_string((char*)input.c_str());
   EXPECT_EQ(DEPTH,yylex());
 }
-  
-
+
+ TEST(LexTest, Bug51) {				// keywords for Atom Modifiers
+  std::string input("_ar");
+  yy_scan_string((char*)input.c_str());
+  EXPECT_EQ(_AR,yylex());
+  
+  input.assign("_region");
+  yy_scan_string((char*)input.c_str());
+  EXPECT_EQ(_REGION,yylex());
+  
+  input.assign("atomic_cas");
+  yy_scan_string((char*)input.c_str());
+  EXPECT_EQ(ATOMIC_CAS,yylex());
+  
+  input.assign("atomic");
+  yy_scan_string((char*)input.c_str());
+  EXPECT_EQ(ATOMIC,yylex());
+  
+  input.assign("atomicNoRet");
+  yy_scan_string((char*)input.c_str());
+  EXPECT_EQ(ATOMICNORET,yylex());
+  
+  input.assign("atomicNoRet_cas");
+  yy_scan_string((char*)input.c_str());
+  EXPECT_EQ(ATOMICNORET_CAS,yylex());
+  
+  input.assign("atomic_image");
+  yy_scan_string((char*)input.c_str());
+  EXPECT_EQ(ATOMIC_IMAGE,yylex());
+
+  input.assign("atomicNoRet_image");
+  yy_scan_string((char*)input.c_str());
+  EXPECT_EQ(ATOMICNORET_IMAGE,yylex());
+
+  input.assign("cvt");
+  yy_scan_string((char*)input.c_str());
+  EXPECT_EQ(CVT,yylex());
+
+  input.assign("_dep");
+  yy_scan_string((char*)input.c_str());
+  EXPECT_EQ(_DEP,yylex());
+  
+  input.assign("_equiv");
+  yy_scan_string((char*)input.c_str());
+  EXPECT_EQ(_EQUIV,yylex());
+  
+  input.assign("_acq");
+  yy_scan_string((char*)input.c_str());
+  EXPECT_EQ(_ACQ,yylex());
+  
+  input.assign("_rel");
+  yy_scan_string((char*)input.c_str());
+  EXPECT_EQ(_REL,yylex());
+  
+  input.assign("ld");
+  yy_scan_string((char*)input.c_str());
+  EXPECT_EQ(LD,yylex());
+  
+  input.assign("sync");
+  yy_scan_string((char*)input.c_str());
+  EXPECT_EQ(SYNC,yylex());
+
+  input.assign("barrier");
+  yy_scan_string((char*)input.c_str());
+  EXPECT_EQ(BARRIER,yylex());
+
+  input.assign("segmentp");
+  yy_scan_string((char*)input.c_str());
+  EXPECT_EQ(SEGMENTP,yylex());
+
+  input.assign("ftos");
+  yy_scan_string((char*)input.c_str());
+  EXPECT_EQ(FTOS,yylex());
+  
+  input.assign("stof");
+  yy_scan_string((char*)input.c_str());
+  EXPECT_EQ(STOF,yylex());
+  
+  input.assign("mov");
+  yy_scan_string((char*)input.c_str());
+  EXPECT_EQ(MOV,yylex());
+  
+  input.assign("lad");
+  yy_scan_string((char*)input.c_str());
+  EXPECT_EQ(LAD,yylex());
+  
+  input.assign("ldc");
+  yy_scan_string((char*)input.c_str());
+  EXPECT_EQ(LDC,yylex());
+  
+  input.assign("ret");
+  yy_scan_string((char*)input.c_str());
+  EXPECT_EQ(RET,yylex());
+
+  input.assign("packedcmp");
+  yy_scan_string((char*)input.c_str());
+  EXPECT_EQ(PACKEDCMP,yylex());
+
+  input.assign("cmp");
+  yy_scan_string((char*)input.c_str());
+  EXPECT_EQ(CMP,yylex());
+  
+  input.assign("st");
+  yy_scan_string((char*)input.c_str());
+  EXPECT_EQ(ST,yylex());
+
+
+
+}
+
+ TEST(LexTest, Bug52) {				// keywords for mul
+  std::string input("mul");
+  yy_scan_string((char*)input.c_str());
+  EXPECT_EQ(MUL,yylex());
+  
+  input.assign("mul_hi");
+  yy_scan_string((char*)input.c_str());
+  EXPECT_EQ(MUL_HI,yylex());
+  
+  input.assign("mul24_hi");
+  yy_scan_string((char*)input.c_str());
+  EXPECT_EQ(MUL24_HI,yylex());
+  
+  input.assign("mul24");
+  yy_scan_string((char*)input.c_str());
+  EXPECT_EQ(MUL24,yylex());
+  
+  input.assign("mad24");
+  yy_scan_string((char*)input.c_str());
+  EXPECT_EQ(MAD24,yylex());
+  
+  input.assign("mad24_hi");
+  yy_scan_string((char*)input.c_str());
+  EXPECT_EQ(MAD24_HI,yylex());
+  
+  input.assign("f2u4");
+  yy_scan_string((char*)input.c_str());
+  EXPECT_EQ(F2U4,yylex());
+}
+       
 TEST(LexTest, Bug53) {			// dataTypeId		
   std::string input("_u8");
   yy_scan_string((char*)input.c_str());
@@ -1264,8 +1461,6 @@
   yy_scan_string((char*)input.c_str());
   EXPECT_EQ(_U64X2,yylex());   
 }  
-
-
           
 TEST(LexTest, Bug54) {				
   std::string input("_ftz");
@@ -1284,217 +1479,4 @@
   input.assign("syscall");
   yy_scan_string((char*)input.c_str());
   EXPECT_EQ(SYSCALL,yylex());
-=======
- TEST(LexTest, Bug45) {				// keywords for queryOp
-  std::string input("query_order");
-  yy_scan_string((char*)input.c_str());
-  EXPECT_EQ(QUERY_ORDER,yylex());
-  
-  input.assign("query_data");
-  yy_scan_string((char*)input.c_str());
-  EXPECT_EQ(QUERY_DATA,yylex());
-  
-  input.assign("query_array");
-  yy_scan_string((char*)input.c_str());
-  EXPECT_EQ(QUERY_ARRAY,yylex());
-  
-  input.assign("query_width");
-  yy_scan_string((char*)input.c_str());
-  EXPECT_EQ(QUERY_WIDTH,yylex());
-  
-  input.assign("query_depth");
-  yy_scan_string((char*)input.c_str());
-  EXPECT_EQ(QUERY_DEPTH,yylex());
-  
-  input.assign("query_height");
-  yy_scan_string((char*)input.c_str());
-  EXPECT_EQ(QUERY_HEIGHT,yylex());
-  
-  input.assign("query_normalized");
-  yy_scan_string((char*)input.c_str());
-  EXPECT_EQ(QUERY_NORMALIZED,yylex());
-
-  input.assign("query_filtering");
-  yy_scan_string((char*)input.c_str());
-  EXPECT_EQ(QUERY_FILTERING,yylex());
-
-}
-
- TEST(LexTest, Bug48) {				// keywords for geometry ID
-  std::string input("_1d");
-  yy_scan_string((char*)input.c_str());
-  EXPECT_EQ(_1D,yylex());
-  
-  input.assign("_2d");
-  yy_scan_string((char*)input.c_str());
-  EXPECT_EQ(_2D,yylex());
-  
-  input.assign("_3d");
-  yy_scan_string((char*)input.c_str());
-  EXPECT_EQ(_3D,yylex());
-  
-  input.assign("_1db");
-  yy_scan_string((char*)input.c_str());
-  EXPECT_EQ(_1DB,yylex());
-  
-  input.assign("_1da");
-  yy_scan_string((char*)input.c_str());
-  EXPECT_EQ(_1DA,yylex());
-  
-  input.assign("_2da");
-  yy_scan_string((char*)input.c_str());
-  EXPECT_EQ(_2DA,yylex());
-  
-  input.assign("rd_image");
-  yy_scan_string((char*)input.c_str());
-  EXPECT_EQ(RD_IMAGE,yylex());
-
-  input.assign("ld_image");
-  yy_scan_string((char*)input.c_str());
-  EXPECT_EQ(LD_IMAGE,yylex());
-
-  input.assign("st_image");
-  yy_scan_string((char*)input.c_str());
-  EXPECT_EQ(ST_IMAGE,yylex());
-
-}
-
- TEST(LexTest, Bug51) {				// keywords for Atom Modifiers
-  std::string input("_ar");
-  yy_scan_string((char*)input.c_str());
-  EXPECT_EQ(_AR,yylex());
-  
-  input.assign("_region");
-  yy_scan_string((char*)input.c_str());
-  EXPECT_EQ(_REGION,yylex());
-  
-  input.assign("atomic_cas");
-  yy_scan_string((char*)input.c_str());
-  EXPECT_EQ(ATOMIC_CAS,yylex());
-  
-  input.assign("atomic");
-  yy_scan_string((char*)input.c_str());
-  EXPECT_EQ(ATOMIC,yylex());
-  
-  input.assign("atomicNoRet");
-  yy_scan_string((char*)input.c_str());
-  EXPECT_EQ(ATOMICNORET,yylex());
-  
-  input.assign("atomicNoRet_cas");
-  yy_scan_string((char*)input.c_str());
-  EXPECT_EQ(ATOMICNORET_CAS,yylex());
-  
-  input.assign("atomic_image");
-  yy_scan_string((char*)input.c_str());
-  EXPECT_EQ(ATOMIC_IMAGE,yylex());
-
-  input.assign("atomicNoRet_image");
-  yy_scan_string((char*)input.c_str());
-  EXPECT_EQ(ATOMICNORET_IMAGE,yylex());
-
-  input.assign("cvt");
-  yy_scan_string((char*)input.c_str());
-  EXPECT_EQ(CVT,yylex());
-
-  input.assign("_dep");
-  yy_scan_string((char*)input.c_str());
-  EXPECT_EQ(_DEP,yylex());
-  
-  input.assign("_equiv");
-  yy_scan_string((char*)input.c_str());
-  EXPECT_EQ(_EQUIV,yylex());
-  
-  input.assign("_acq");
-  yy_scan_string((char*)input.c_str());
-  EXPECT_EQ(_ACQ,yylex());
-  
-  input.assign("_rel");
-  yy_scan_string((char*)input.c_str());
-  EXPECT_EQ(_REL,yylex());
-  
-  input.assign("ld");
-  yy_scan_string((char*)input.c_str());
-  EXPECT_EQ(LD,yylex());
-  
-  input.assign("sync");
-  yy_scan_string((char*)input.c_str());
-  EXPECT_EQ(SYNC,yylex());
-
-  input.assign("barrier");
-  yy_scan_string((char*)input.c_str());
-  EXPECT_EQ(BARRIER,yylex());
-
-  input.assign("segmentp");
-  yy_scan_string((char*)input.c_str());
-  EXPECT_EQ(SEGMENTP,yylex());
-
-  input.assign("ftos");
-  yy_scan_string((char*)input.c_str());
-  EXPECT_EQ(FTOS,yylex());
-  
-  input.assign("stof");
-  yy_scan_string((char*)input.c_str());
-  EXPECT_EQ(STOF,yylex());
-  
-  input.assign("mov");
-  yy_scan_string((char*)input.c_str());
-  EXPECT_EQ(MOV,yylex());
-  
-  input.assign("lad");
-  yy_scan_string((char*)input.c_str());
-  EXPECT_EQ(LAD,yylex());
-  
-  input.assign("ldc");
-  yy_scan_string((char*)input.c_str());
-  EXPECT_EQ(LDC,yylex());
-  
-  input.assign("ret");
-  yy_scan_string((char*)input.c_str());
-  EXPECT_EQ(RET,yylex());
-
-  input.assign("packedcmp");
-  yy_scan_string((char*)input.c_str());
-  EXPECT_EQ(PACKEDCMP,yylex());
-
-  input.assign("cmp");
-  yy_scan_string((char*)input.c_str());
-  EXPECT_EQ(CMP,yylex());
-  
-  input.assign("st");
-  yy_scan_string((char*)input.c_str());
-  EXPECT_EQ(ST,yylex());
-
-
-
-}
-
- TEST(LexTest, Bug52) {				// keywords for mul
-  std::string input("mul");
-  yy_scan_string((char*)input.c_str());
-  EXPECT_EQ(MUL,yylex());
-  
-  input.assign("mul_hi");
-  yy_scan_string((char*)input.c_str());
-  EXPECT_EQ(MUL_HI,yylex());
-  
-  input.assign("mul24_hi");
-  yy_scan_string((char*)input.c_str());
-  EXPECT_EQ(MUL24_HI,yylex());
-  
-  input.assign("mul24");
-  yy_scan_string((char*)input.c_str());
-  EXPECT_EQ(MUL24,yylex());
-  
-  input.assign("mad24");
-  yy_scan_string((char*)input.c_str());
-  EXPECT_EQ(MAD24,yylex());
-  
-  input.assign("mad24_hi");
-  yy_scan_string((char*)input.c_str());
-  EXPECT_EQ(MAD24_HI,yylex());
-  
-  input.assign("f2u4");
-  yy_scan_string((char*)input.c_str());
-  EXPECT_EQ(F2U4,yylex());
->>>>>>> 283abf2c
 }