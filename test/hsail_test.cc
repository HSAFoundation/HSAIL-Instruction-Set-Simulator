--- conflicted
+++ resolved
@@ -64,8 +64,13 @@
 TEST(LexTest, Bug11) {
   std::string input("0x11");
   yy_scan_string((char*)input.c_str());
-<<<<<<< HEAD
-  EXPECT_EQ(4,yylex());
+  EXPECT_EQ(TOKEN_INTEGER_CONSTANT,yylex());
+  EXPECT_EQ(17,int_val);
+}
+TEST(LexTest, Bug12) {
+  std::string input("0.5e3f");
+  yy_scan_string((char*)input.c_str());
+  EXPECT_EQ(5,yylex());
 }
 
 
@@ -233,13 +238,4 @@
   input.assign("loc");
   yy_scan_string((char*)input.c_str());
   EXPECT_EQ(LOC,yylex());
-=======
-  EXPECT_EQ(TOKEN_INTEGER_CONSTANT,yylex());
-  EXPECT_EQ(17,int_val);
-}
-TEST(LexTest, Bug12) {
-  std::string input("0.5e3f");
-  yy_scan_string((char*)input.c_str());
-  EXPECT_EQ(5,yylex());
->>>>>>> 7a04bac2
 }