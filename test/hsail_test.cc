<<<<<<< HEAD
// Copyright 2012 MulticoreWare Inc.

#include <string>
#include "./gtest/gtest.h"
#include "./lexer.h"
#include "../tokens.h"

=======
/* Copyright 2012 <MulticorewareInc> */

#include <string>

#include "./gtest/gtest.h"
#include "./lexer.h"
#include "../tokens.h"
#include "../parser.h"
>>>>>>> fe9cdfea

extern int int_val;
extern float float_val;
extern double double_val;


// ------------------ LEXER TESTS -----------------
TEST(LexTest,  Bug2)
{
  std::string input("12345");
<<<<<<< HEAD
  yy_scan_string(reinterpret_cast<char*>input.c_str());
=======
  yy_scan_string(reinterpret_cast<const char*> (input.c_str()));
>>>>>>> fe9cdfea
  EXPECT_EQ(TOKEN_INTEGER_CONSTANT, yylex());
  EXPECT_EQ(12345, int_val);
}

TEST(LexTest,  Bug3)
{
  std::string input("020");
<<<<<<< HEAD
  yy_scan_string(reinterpret_cast<char*>input.c_str());
=======
  yy_scan_string(reinterpret_cast<const char*> (input.c_str()));
>>>>>>> fe9cdfea
  EXPECT_EQ(TOKEN_INTEGER_CONSTANT, yylex());
  EXPECT_EQ(16, int_val);
}

TEST(LexTest,  Bug4)
{
  std::string input("$c7");
<<<<<<< HEAD
  yy_scan_string(reinterpret_cast<char*>input.c_str());
=======
  yy_scan_string(reinterpret_cast<const char*> (input.c_str()));
>>>>>>> fe9cdfea
  EXPECT_EQ(TOKEN_CREGISTER, yylex());
}

TEST(LexTest,  Bug5)
{
  std::string input("$d7");
<<<<<<< HEAD
  yy_scan_string(reinterpret_cast<char*>input.c_str());
=======
  yy_scan_string(reinterpret_cast<const char*> (input.c_str()));
>>>>>>> fe9cdfea
  EXPECT_EQ(TOKEN_DREGISTER, yylex());
}

TEST(LexTest,  Bug6)
{
  std::string input("$s15");
<<<<<<< HEAD
  yy_scan_string(reinterpret_cast<char*>input.c_str());
=======
  yy_scan_string(reinterpret_cast<const char*> (input.c_str()));
>>>>>>> fe9cdfea
  EXPECT_EQ(TOKEN_SREGISTER, yylex());
}

TEST(LexTest,  Bug7)
{
  std::string input("$q5");
<<<<<<< HEAD
  yy_scan_string(reinterpret_cast<char*>input.c_str());
=======
  yy_scan_string(reinterpret_cast<const char*> (input.c_str()));
>>>>>>> fe9cdfea
  EXPECT_EQ(TOKEN_QREGISTER, yylex());
}

TEST(LexTest,  Bug8)
{
  std::string input("@Go_to_this");
<<<<<<< HEAD
  yy_scan_string(reinterpret_cast<char*>input.c_str());
=======
  yy_scan_string(reinterpret_cast<const char*> (input.c_str()));
>>>>>>> fe9cdfea
  EXPECT_EQ(TOKEN_LABEL, yylex());
}

TEST(LexTest,  Bug9)
{
  std::string input("/* this is a comment */");
<<<<<<< HEAD
  yy_scan_string(reinterpret_cast<char*>input.c_str());
=======
  yy_scan_string(reinterpret_cast<const char*> (input.c_str()));
>>>>>>> fe9cdfea
  EXPECT_EQ(TOKEN_COMMENT, yylex());
}

TEST(LexTest,  Bug10)
{
  std::string input("//this is an inline comment\n");
<<<<<<< HEAD
  yy_scan_string(reinterpret_cast<char*>input.c_str());
=======
  yy_scan_string(reinterpret_cast<const char*> (input.c_str()));
>>>>>>> fe9cdfea
  EXPECT_EQ(TOKEN_COMMENT, yylex());
}

TEST(LexTest,  Bug11)
{
  std::string input("0x11");
<<<<<<< HEAD
  yy_scan_string(reinterpret_cast<char*>input.c_str());
=======
  yy_scan_string(reinterpret_cast<const char*> (input.c_str()));
>>>>>>> fe9cdfea
  EXPECT_EQ(TOKEN_INTEGER_CONSTANT, yylex());
  EXPECT_EQ(17, int_val);
}

TEST(LexTest,  Bug12)
{
  std::string input("0.5e3f");
<<<<<<< HEAD
  yy_scan_string(reinterpret_cast<char*>input.c_str());
  EXPECT_EQ(TOKEN_SINGLE_CONSTANT, yylex());
  EXPECT_EQ(0.5e3f,  float_val);
=======
  yy_scan_string(reinterpret_cast<const char*> (input.c_str()));
  EXPECT_EQ(TOKEN_SINGLE_CONSTANT, yylex());
  EXPECT_EQ(0.5e3f, float_val);
>>>>>>> fe9cdfea
}

TEST(LexTest,  Bug17)
{
  std::string input("%Test_id_123");
<<<<<<< HEAD
  yy_scan_string(reinterpret_cast<char*>input.c_str());
=======
  yy_scan_string(reinterpret_cast<const char*> (input.c_str()));
>>>>>>> fe9cdfea
  EXPECT_EQ(TOKEN_LOCAL_IDENTIFIER, yylex());
}

TEST(LexTest,  Bug18)
{
  std::string input("&Test_global_id_123");
<<<<<<< HEAD
  yy_scan_string(reinterpret_cast<char*>input.c_str());
=======
  yy_scan_string(reinterpret_cast<const char*> (input.c_str()));
>>>>>>> fe9cdfea
  EXPECT_EQ(TOKEN_GLOBAL_IDENTIFIER, yylex());
}

TEST(LexTest,  Bug19)
{
  std::string input("\" This is a string\"");
<<<<<<< HEAD
  yy_scan_string(reinterpret_cast<char*>input.c_str());
=======
  yy_scan_string(reinterpret_cast<const char*> (input.c_str()));
>>>>>>> fe9cdfea
  EXPECT_EQ(TOKEN_STRING, yylex());
}

TEST(LexTest,  Bug20)
{
  std::string input("snorm_int8");
<<<<<<< HEAD
  yy_scan_string(reinterpret_cast<char*>input.c_str());
  EXPECT_EQ(TOKEN_PROPERTY, yylex());

  input.assign("unorm_int16");
  yy_scan_string(reinterpret_cast<char*>input.c_str());
  EXPECT_EQ(TOKEN_PROPERTY, yylex());

  input.assign("rx");
  yy_scan_string(reinterpret_cast<char*>input.c_str());
  EXPECT_EQ(TOKEN_PROPERTY, yylex());

  input.assign("intensity");
  yy_scan_string(reinterpret_cast<char*>input.c_str());
  EXPECT_EQ(TOKEN_PROPERTY, yylex());

  input.assign("wrap");
  yy_scan_string(reinterpret_cast<char*>input.c_str());
  EXPECT_EQ(TOKEN_PROPERTY, yylex());

=======
  yy_scan_string(reinterpret_cast<const char*> (input.c_str()));
  EXPECT_EQ(TOKEN_PROPERTY, yylex());

  input.assign("unorm_int16");
  yy_scan_string(reinterpret_cast<const char*> (input.c_str()));
  EXPECT_EQ(TOKEN_PROPERTY, yylex());

  input.assign("rx");
  yy_scan_string(reinterpret_cast<const char*> (input.c_str()));
  EXPECT_EQ(TOKEN_PROPERTY, yylex());

  input.assign("intensity");
  yy_scan_string(reinterpret_cast<const char*> (input.c_str()));
  EXPECT_EQ(TOKEN_PROPERTY, yylex());

  input.assign("wrap");
  yy_scan_string(reinterpret_cast<const char*> (input.c_str()));
  EXPECT_EQ(TOKEN_PROPERTY, yylex());
>>>>>>> fe9cdfea
}

TEST(LexTest,  Bug21)
{
  std::string input("WAVESIZE");
<<<<<<< HEAD
  yy_scan_string(reinterpret_cast<char*>input.c_str());
  EXPECT_EQ(TOKEN_WAVESIZE, yylex());
}

TEST(LexTest,  Bug22)              // common keywords
{


  std::string input("workgroupid");
  yy_scan_string(reinterpret_cast<char*>input.c_str());
  EXPECT_EQ(WORKGROUPID, yylex());

  input.assign("version");
  yy_scan_string(reinterpret_cast<char*>input.c_str());
  EXPECT_EQ(VERSION, yylex());

  input.assign("global");
  yy_scan_string(reinterpret_cast<char*>input.c_str());
  EXPECT_EQ(GLOBAL, yylex());

  input.assign("_Samp");
  yy_scan_string(reinterpret_cast<char*>input.c_str());
  EXPECT_EQ(_SAMP, yylex());

  input.assign("_RWImg");
  yy_scan_string(reinterpret_cast<char*>input.c_str());
  EXPECT_EQ(_RWIMG, yylex());

  input.assign("_ROImg");
  yy_scan_string(reinterpret_cast<char*>input.c_str());
  EXPECT_EQ(_ROIMG, yylex());

  input.assign("align");
  yy_scan_string(reinterpret_cast<char*>input.c_str());
  EXPECT_EQ(ALIGN, yylex());

  input.assign("file");
  yy_scan_string(reinterpret_cast<char*>input.c_str());
  EXPECT_EQ(_FILE, yylex());

  input.assign("arg");
  yy_scan_string(reinterpret_cast<char*>input.c_str());
  EXPECT_EQ(ARG, yylex());

  input.assign("kernarg");
  yy_scan_string(reinterpret_cast<char*>input.c_str());
  EXPECT_EQ(KERNARG, yylex());

  input.assign("function");
  yy_scan_string(reinterpret_cast<char*>input.c_str());
  EXPECT_EQ(FUNCTION, yylex());

  input.assign(":fbar");
  yy_scan_string(reinterpret_cast<char*>input.c_str());
  EXPECT_EQ(_FBAR, yylex());

  input.assign("signature");
  yy_scan_string(reinterpret_cast<char*>input.c_str());
  EXPECT_EQ(SIGNATURE, yylex());

  input.assign("block");
  yy_scan_string(reinterpret_cast<char*>input.c_str());
  EXPECT_EQ(BLOCK, yylex());

  input.assign("endblock");
  yy_scan_string(reinterpret_cast<char*>input.c_str());
  EXPECT_EQ(ENDBLOCK, yylex());

  input.assign("blocknumeric");
  yy_scan_string(reinterpret_cast<char*>input.c_str());
  EXPECT_EQ(BLOCKNUMERIC, yylex());

  input.assign("blockstring");
  yy_scan_string(reinterpret_cast<char*>input.c_str());
  EXPECT_EQ(BLOCKSTRING, yylex());

  input.assign("kernel");
  yy_scan_string(reinterpret_cast<char*>input.c_str());
  EXPECT_EQ(KERNEL, yylex());

  input.assign("pragma");
  yy_scan_string(reinterpret_cast<char*>input.c_str());
  EXPECT_EQ(PRAGMA, yylex());

  input.assign("labeltargets");
  yy_scan_string(reinterpret_cast<char*>input.c_str());
  EXPECT_EQ(LABELTARGETS, yylex());

  input.assign("extension");
  yy_scan_string(reinterpret_cast<char*>input.c_str());
  EXPECT_EQ(EXTENSION, yylex());

  input.assign("extern");
  yy_scan_string(reinterpret_cast<char*>input.c_str());
  EXPECT_EQ(EXTERN, yylex());

  input.assign("static");
  yy_scan_string(reinterpret_cast<char*>input.c_str());
  EXPECT_EQ(STATIC, yylex());

  input.assign("const");
  yy_scan_string(reinterpret_cast<char*>input.c_str());
  EXPECT_EQ(CONST, yylex());

  input.assign("private");
  yy_scan_string(reinterpret_cast<char*>input.c_str());
  EXPECT_EQ(PRIVATE, yylex());

  input.assign("spill");
  yy_scan_string(reinterpret_cast<char*>input.c_str());
  EXPECT_EQ(SPILL, yylex());

  input.assign("group");
  yy_scan_string(reinterpret_cast<char*>input.c_str());
  EXPECT_EQ(GROUP, yylex());

  input.assign("readonly");
  yy_scan_string(reinterpret_cast<char*>input.c_str());
  EXPECT_EQ(READONLY, yylex());

  input.assign("loc");
  yy_scan_string(reinterpret_cast<char*>input.c_str());
=======
  yy_scan_string(reinterpret_cast<const char*> (input.c_str()));
  EXPECT_EQ(TOKEN_WAVESIZE, yylex());
}

TEST(LexTest, Bug22) {          // common keywords
  std::string input("workgroupid");
  yy_scan_string(reinterpret_cast<const char*> (input.c_str()));
  EXPECT_EQ(WORKGROUPID, yylex());

  input.assign("version");
  yy_scan_string(reinterpret_cast<const char*> (input.c_str()));
  EXPECT_EQ(VERSION, yylex());

  input.assign("global");
  yy_scan_string(reinterpret_cast<const char*> (input.c_str()));
  EXPECT_EQ(GLOBAL, yylex());

  input.assign("_Samp");
  yy_scan_string(reinterpret_cast<const char*> (input.c_str()));
  EXPECT_EQ(_SAMP, yylex());

  input.assign("_RWImg");
  yy_scan_string(reinterpret_cast<const char*> (input.c_str()));
  EXPECT_EQ(_RWIMG, yylex());

  input.assign("_ROImg");
  yy_scan_string(reinterpret_cast<const char*> (input.c_str()));
  EXPECT_EQ(_ROIMG, yylex());

  input.assign("align");
  yy_scan_string(reinterpret_cast<const char*> (input.c_str()));
  EXPECT_EQ(ALIGN, yylex());

  input.assign("file");
  yy_scan_string(reinterpret_cast<const char*> (input.c_str()));
  EXPECT_EQ(_FILE, yylex());

  input.assign("arg");
  yy_scan_string(reinterpret_cast<const char*> (input.c_str()));
  EXPECT_EQ(ARG, yylex());

  input.assign("kernarg");
  yy_scan_string(reinterpret_cast<const char*> (input.c_str()));
  EXPECT_EQ(KERNARG, yylex());

  input.assign("function");
  yy_scan_string(reinterpret_cast<const char*> (input.c_str()));
  EXPECT_EQ(FUNCTION, yylex());

  input.assign(":fbar");
  yy_scan_string(reinterpret_cast<const char*> (input.c_str()));
  EXPECT_EQ(_FBAR, yylex());

  input.assign("signature");
  yy_scan_string(reinterpret_cast<const char*> (input.c_str()));
  EXPECT_EQ(SIGNATURE, yylex());

  input.assign("block");
  yy_scan_string(reinterpret_cast<const char*> (input.c_str()));
  EXPECT_EQ(BLOCK, yylex());

  input.assign("endblock");
  yy_scan_string(reinterpret_cast<const char*> (input.c_str()));
  EXPECT_EQ(ENDBLOCK, yylex());

  input.assign("blocknumeric");
  yy_scan_string(reinterpret_cast<const char*> (input.c_str()));
  EXPECT_EQ(BLOCKNUMERIC, yylex());

  input.assign("blockstring");
  yy_scan_string(reinterpret_cast<const char*> (input.c_str()));
  EXPECT_EQ(BLOCKSTRING, yylex());

  input.assign("kernel");
  yy_scan_string(reinterpret_cast<const char*> (input.c_str()));
  EXPECT_EQ(KERNEL, yylex());

  input.assign("pragma");
  yy_scan_string(reinterpret_cast<const char*> (input.c_str()));
  EXPECT_EQ(PRAGMA, yylex());

  input.assign("labeltargets");
  yy_scan_string(reinterpret_cast<const char*> (input.c_str()));
  EXPECT_EQ(LABELTARGETS, yylex());

  input.assign("extension");
  yy_scan_string(reinterpret_cast<const char*> (input.c_str()));
  EXPECT_EQ(EXTENSION, yylex());

  input.assign("extern");
  yy_scan_string(reinterpret_cast<const char*> (input.c_str()));
  EXPECT_EQ(EXTERN, yylex());

  input.assign("static");
  yy_scan_string(reinterpret_cast<const char*> (input.c_str()));
  EXPECT_EQ(STATIC, yylex());

  input.assign("const");
  yy_scan_string(reinterpret_cast<const char*> (input.c_str()));
  EXPECT_EQ(CONST, yylex());

  input.assign("private");
  yy_scan_string(reinterpret_cast<const char*> (input.c_str()));
  EXPECT_EQ(PRIVATE, yylex());

  input.assign("spill");
  yy_scan_string(reinterpret_cast<const char*> (input.c_str()));
  EXPECT_EQ(SPILL, yylex());

  input.assign("group");
  yy_scan_string(reinterpret_cast<const char*> (input.c_str()));
  EXPECT_EQ(GROUP, yylex());

  input.assign("readonly");
  yy_scan_string(reinterpret_cast<const char*> (input.c_str()));
  EXPECT_EQ(READONLY, yylex());

  input.assign("loc");
  yy_scan_string(reinterpret_cast<const char*> (input.c_str()));
>>>>>>> fe9cdfea
  EXPECT_EQ(LOC, yylex());
}

TEST(LexTest,  Bug23)
{
  std::string input("0x1.0p0f");
<<<<<<< HEAD
  yy_scan_string(reinterpret_cast<char*>input.c_str());
  EXPECT_EQ(TOKEN_SINGLE_CONSTANT, yylex());
  EXPECT_EQ(1.0f,  float_val);
=======
  yy_scan_string(reinterpret_cast<const char*> (input.c_str()));
  EXPECT_EQ(TOKEN_SINGLE_CONSTANT, yylex());
  EXPECT_EQ(1.0f, float_val);
>>>>>>> fe9cdfea
}

TEST(LexTest,  Bug24)
{
  std::string input("0f3F800000");
<<<<<<< HEAD
  yy_scan_string(reinterpret_cast<char*>input.c_str());
  EXPECT_EQ(TOKEN_SINGLE_CONSTANT, yylex());
  EXPECT_EQ(1.0f,  float_val);
}

TEST(LexTest,  Bug25)              // addressSpaceIdentifier keywords
{
  std::string input("_readonly");
  yy_scan_string(reinterpret_cast<char*>input.c_str());
  EXPECT_EQ(_READONLY, yylex());

  input.assign("_kernarg");
  yy_scan_string(reinterpret_cast<char*>input.c_str());
  EXPECT_EQ(_KERNARG, yylex());

  input.assign("_global");
  yy_scan_string(reinterpret_cast<char*>input.c_str());
  EXPECT_EQ(_GLOBAL, yylex());

  input.assign("_private");
  yy_scan_string(reinterpret_cast<char*>input.c_str());
  EXPECT_EQ(_PRIVATE, yylex());

  input.assign("_arg");
  yy_scan_string(reinterpret_cast<char*>input.c_str());
  EXPECT_EQ(_ARG, yylex());

  input.assign("_group");
  yy_scan_string(reinterpret_cast<char*>input.c_str());
  EXPECT_EQ(_GROUP, yylex());

  input.assign("_spill");
  yy_scan_string(reinterpret_cast<char*>input.c_str());
  EXPECT_EQ(_SPILL, yylex());

}

TEST(LexTest,  Bug26)
{
  std::string input("0.5e3l");
  yy_scan_string(reinterpret_cast<char*>input.c_str());
  EXPECT_EQ(TOKEN_DOUBLE_CONSTANT, yylex());
  EXPECT_EQ(0.5e3,  double_val);
}

TEST(LexTest,  Bug27)                  // keywords _v2 and _v4
{
  std::string input("_v2");
  yy_scan_string(reinterpret_cast<char*>input.c_str());
  EXPECT_EQ(_V2, yylex());

  input.assign("_v4");
  yy_scan_string(reinterpret_cast<char*>input.c_str());
=======
  yy_scan_string(reinterpret_cast<const char*> (input.c_str()));
  EXPECT_EQ(TOKEN_SINGLE_CONSTANT, yylex());
  EXPECT_EQ(1.0f, float_val);
}

TEST(LexTest, Bug25) {          // addressSpaceIdentifier keywords
  std::string input("_readonly");
  yy_scan_string(reinterpret_cast<const char*> (input.c_str()));
  EXPECT_EQ(_READONLY, yylex());

  input.assign("_kernarg");
  yy_scan_string(reinterpret_cast<const char*> (input.c_str()));
  EXPECT_EQ(_KERNARG, yylex());

  input.assign("_global");
  yy_scan_string(reinterpret_cast<const char*> (input.c_str()));
  EXPECT_EQ(_GLOBAL, yylex());

  input.assign("_private");
  yy_scan_string(reinterpret_cast<const char*> (input.c_str()));
  EXPECT_EQ(_PRIVATE, yylex());

  input.assign("_arg");
  yy_scan_string(reinterpret_cast<const char*> (input.c_str()));
  EXPECT_EQ(_ARG, yylex());

  input.assign("_group");
  yy_scan_string(reinterpret_cast<const char*> (input.c_str()));
  EXPECT_EQ(_GROUP, yylex());

  input.assign("_spill");
  yy_scan_string(reinterpret_cast<const char*> (input.c_str()));
  EXPECT_EQ(_SPILL, yylex());
}

TEST(LexTest, Bug26) {
  std::string input("0.5e3l");
  yy_scan_string(reinterpret_cast<const char*> (input.c_str()));
  EXPECT_EQ(TOKEN_DOUBLE_CONSTANT, yylex());
  EXPECT_EQ(0.5e3, double_val);
}

TEST(LexTest, Bug27) {              // keywords _v2 and _v4
  std::string input("_v2");
  yy_scan_string(reinterpret_cast<const char*> (input.c_str()));
  EXPECT_EQ(_V2, yylex());

  input.assign("_v4");
  yy_scan_string(reinterpret_cast<const char*> (input.c_str()));
>>>>>>> fe9cdfea
  EXPECT_EQ(_V4, yylex());
}

TEST(LexTest,  Bug28)
{
  std::string input("0x1.0l");
<<<<<<< HEAD
  yy_scan_string(reinterpret_cast<char*>input.c_str());
  EXPECT_EQ(TOKEN_DOUBLE_CONSTANT, yylex());
  EXPECT_EQ(1.0,  double_val);
=======
  yy_scan_string(reinterpret_cast<const char*> (input.c_str()));
  EXPECT_EQ(TOKEN_DOUBLE_CONSTANT, yylex());
  EXPECT_EQ(1.0, double_val);
>>>>>>> fe9cdfea
}

TEST(LexTest,  Bug29)
{
  std::string input("0d3FF0000000000000");
<<<<<<< HEAD
  yy_scan_string(reinterpret_cast<char*>input.c_str());
  EXPECT_EQ(TOKEN_DOUBLE_CONSTANT, yylex());
  EXPECT_EQ(1.0,  double_val);
}

TEST(LexTest,  Bug30)                  // keywords format,  order,  coord,  filter,  boundaryU,  boundaryV,  boundaryW
{
  std::string input("format");
  yy_scan_string(reinterpret_cast<char*>input.c_str());
  EXPECT_EQ(FORMAT, yylex());

  input.assign("order");
  yy_scan_string(reinterpret_cast<char*>input.c_str());
  EXPECT_EQ(ORDER, yylex());

  input.assign("coord");
  yy_scan_string(reinterpret_cast<char*>input.c_str());
  EXPECT_EQ(COORD, yylex());

  input.assign("filter");
  yy_scan_string(reinterpret_cast<char*>input.c_str());
  EXPECT_EQ(FILTER, yylex());

  input.assign("boundaryU");
  yy_scan_string(reinterpret_cast<char*>input.c_str());
  EXPECT_EQ(BOUNDARYU, yylex());

  input.assign("boundaryV");
  yy_scan_string(reinterpret_cast<char*>input.c_str());
  EXPECT_EQ(BOUNDARYV, yylex());

  input.assign("boundaryW");
  yy_scan_string(reinterpret_cast<char*>input.c_str());
  EXPECT_EQ(BOUNDARYW, yylex());
}

TEST(LexTest,  Bug33)                  //control keywords
{
  std::string input("itemsperworkgroup");
  yy_scan_string(reinterpret_cast<char*>input.c_str());
  EXPECT_EQ(ITEMS_PER_WORKGROUP, yylex());

  input.assign("workgroupspercu");
  yy_scan_string(reinterpret_cast<char*>input.c_str());
  EXPECT_EQ(WORKGROUPS_PER_CU, yylex());

  input.assign("memopt_on");
  yy_scan_string(reinterpret_cast<char*>input.c_str());
  EXPECT_EQ(MEMOPT_ON, yylex());

  input.assign("memopt_off");
  yy_scan_string(reinterpret_cast<char*>input.c_str());
  EXPECT_EQ(MEMOPT_OFF, yylex());
}

TEST(LexTest,  Bug34)                  //punctuations
{
  std::string input("+");
  yy_scan_string(reinterpret_cast<char*>input.c_str());
  EXPECT_EQ('+', yylex());

  input.assign("-");
  yy_scan_string(reinterpret_cast<char*>input.c_str());
  EXPECT_EQ('-', yylex());

  input.assign("=");
  yy_scan_string(reinterpret_cast<char*>input.c_str());
  EXPECT_EQ('=', yylex());

  input.assign("<");
  yy_scan_string(reinterpret_cast<char*>input.c_str());
=======
  yy_scan_string(reinterpret_cast<const char*> (input.c_str()));
  EXPECT_EQ(TOKEN_DOUBLE_CONSTANT, yylex());
  EXPECT_EQ(1.0, double_val);
}

// keywords format, order, coord, filter, boundaryU, boundaryV, boundaryW
TEST(LexTest, Bug30) {
  std::string input("format");
  yy_scan_string(reinterpret_cast<const char*> (input.c_str()));
  EXPECT_EQ(FORMAT, yylex());

  input.assign("order");
  yy_scan_string(reinterpret_cast<const char*> (input.c_str()));
  EXPECT_EQ(ORDER, yylex());

  input.assign("coord");
  yy_scan_string(reinterpret_cast<const char*> (input.c_str()));
  EXPECT_EQ(COORD, yylex());

  input.assign("filter");
  yy_scan_string(reinterpret_cast<const char*> (input.c_str()));
  EXPECT_EQ(FILTER, yylex());

  input.assign("boundaryU");
  yy_scan_string(reinterpret_cast<const char*> (input.c_str()));
  EXPECT_EQ(BOUNDARYU, yylex());

  input.assign("boundaryV");
  yy_scan_string(reinterpret_cast<const char*> (input.c_str()));
  EXPECT_EQ(BOUNDARYV, yylex());

  input.assign("boundaryW");
  yy_scan_string(reinterpret_cast<const char*> (input.c_str()));
  EXPECT_EQ(BOUNDARYW, yylex());
}

TEST(LexTest, Bug33) {              // control keywords
  std::string input("itemsperworkgroup");
  yy_scan_string(reinterpret_cast<const char*> (input.c_str()));
  EXPECT_EQ(ITEMS_PER_WORKGROUP, yylex());

  input.assign("workgroupspercu");
  yy_scan_string(reinterpret_cast<const char*> (input.c_str()));
  EXPECT_EQ(WORKGROUPS_PER_CU, yylex());

  input.assign("memopt_on");
  yy_scan_string(reinterpret_cast<const char*> (input.c_str()));
  EXPECT_EQ(MEMOPT_ON, yylex());

  input.assign("memopt_off");
  yy_scan_string(reinterpret_cast<const char*> (input.c_str()));
  EXPECT_EQ(MEMOPT_OFF, yylex());
}

TEST(LexTest, Bug34) {              // punctuations
  std::string input("+");
  yy_scan_string(reinterpret_cast<const char*> (input.c_str()));
  EXPECT_EQ('+', yylex());

  input.assign("-");
  yy_scan_string(reinterpret_cast<const char*> (input.c_str()));
  EXPECT_EQ('-', yylex());

  input.assign("=");
  yy_scan_string(reinterpret_cast<const char*> (input.c_str()));
  EXPECT_EQ('=', yylex());

  input.assign("<");
  yy_scan_string(reinterpret_cast<const char*> (input.c_str()));
>>>>>>> fe9cdfea
  EXPECT_EQ('<', yylex());


  input.assign(">");
<<<<<<< HEAD
  yy_scan_string(reinterpret_cast<char*>input.c_str());
  EXPECT_EQ('>', yylex());

  input.assign("[");
  yy_scan_string(reinterpret_cast<char*>input.c_str());
  EXPECT_EQ('[', yylex());

  input.assign("]");
  yy_scan_string(reinterpret_cast<char*>input.c_str());
  EXPECT_EQ(']', yylex());

  input.assign("{");
  yy_scan_string(reinterpret_cast<char*>input.c_str());
  EXPECT_EQ('{', yylex());


  input.assign("}");
  yy_scan_string(reinterpret_cast<char*>input.c_str());
  EXPECT_EQ('}', yylex());

  input.assign("(");
  yy_scan_string(reinterpret_cast<char*>input.c_str());
  EXPECT_EQ('(', yylex());

  input.assign(")");
  yy_scan_string(reinterpret_cast<char*>input.c_str());
  EXPECT_EQ(')', yylex());


  input.assign(":");
  yy_scan_string(reinterpret_cast<char*>input.c_str());
  EXPECT_EQ(':', yylex());

  input.assign(";");
  yy_scan_string(reinterpret_cast<char*>input.c_str());
  EXPECT_EQ(';', yylex());

  input.assign(", ");
  yy_scan_string(reinterpret_cast<char*>input.c_str());
  EXPECT_EQ(', ', yylex());
}

TEST(LexTest,  Bug37)                  // opcodes
{


  std::string input("fbar_initSizeWg");
  yy_scan_string(reinterpret_cast<char*>input.c_str());
  EXPECT_EQ(FBAR_INITSIZEWG, yylex());

  input.assign("fbar_wait");
  yy_scan_string(reinterpret_cast<char*>input.c_str());
  EXPECT_EQ(FBAR_WAIT, yylex());

  input.assign("fbar_arrive");
  yy_scan_string(reinterpret_cast<char*>input.c_str());
  EXPECT_EQ(FBAR_ARRIVE, yylex());

  input.assign("fbar_skip");
  yy_scan_string(reinterpret_cast<char*>input.c_str());
  EXPECT_EQ(FBAR_SKIP, yylex());


  input.assign("fbar_release");
  yy_scan_string(reinterpret_cast<char*>input.c_str());
  EXPECT_EQ(FBAR_RELEASE, yylex());

  input.assign("countup");
  yy_scan_string(reinterpret_cast<char*>input.c_str());
  EXPECT_EQ(COUNTUP, yylex());

  input.assign("laneid");
  yy_scan_string(reinterpret_cast<char*>input.c_str());
  EXPECT_EQ(LANEID, yylex());

  input.assign("dynwaveid");
  yy_scan_string(reinterpret_cast<char*>input.c_str());
  EXPECT_EQ(DYNWAVEID, yylex());


  input.assign("maxdynwaveid");
  yy_scan_string(reinterpret_cast<char*>input.c_str());
  EXPECT_EQ(MAXDYNWAVEID, yylex());

  input.assign("dispatchid");
  yy_scan_string(reinterpret_cast<char*>input.c_str());
  EXPECT_EQ(DISPATCHID, yylex());

  input.assign("cu");
  yy_scan_string(reinterpret_cast<char*>input.c_str());
  EXPECT_EQ(CU, yylex());


  input.assign("workdim");
  yy_scan_string(reinterpret_cast<char*>input.c_str());
  EXPECT_EQ(WORKDIM, yylex());

  input.assign("workitemid_flat");
  yy_scan_string(reinterpret_cast<char*>input.c_str());
  EXPECT_EQ(WORKITEMID_FLAT, yylex());

  input.assign("workitemaid_flat");
  yy_scan_string(reinterpret_cast<char*>input.c_str());
  EXPECT_EQ(WORKITEMAID_FLAT, yylex());


  input.assign("debugtrap");
  yy_scan_string(reinterpret_cast<char*>input.c_str());
  EXPECT_EQ(DEBUGTRAP, yylex());
}

TEST(LexTest,  Bug38)
{
  std::string input("abs");
  yy_scan_string(reinterpret_cast<char*>input.c_str());
  EXPECT_EQ(ABS, yylex());

  input.assign("neg");
  yy_scan_string(reinterpret_cast<char*>input.c_str());
  EXPECT_EQ(NEG, yylex());

  input.assign("not");
  yy_scan_string(reinterpret_cast<char*>input.c_str());
  EXPECT_EQ(NOT, yylex());

  input.assign("popcount");
  yy_scan_string(reinterpret_cast<char*>input.c_str());
  EXPECT_EQ(POPCOUNT, yylex());


  input.assign("firstbit");
  yy_scan_string(reinterpret_cast<char*>input.c_str());
  EXPECT_EQ(FIRSTBIT, yylex());

  input.assign("lastbit");
  yy_scan_string(reinterpret_cast<char*>input.c_str());
  EXPECT_EQ(LASTBIT, yylex());

  input.assign("bitrev");
  yy_scan_string(reinterpret_cast<char*>input.c_str());
  EXPECT_EQ(BITREV, yylex());

  input.assign("movs_lo");
  yy_scan_string(reinterpret_cast<char*>input.c_str());
  EXPECT_EQ(MOVS_LO, yylex());

  input.assign("movs_hi");
  yy_scan_string(reinterpret_cast<char*>input.c_str());
  EXPECT_EQ(MOVS_HI, yylex());

  input.assign("fbar_initSize");
  yy_scan_string(reinterpret_cast<char*>input.c_str());
  EXPECT_EQ(FBAR_INITSIZE, yylex());

  input.assign("fbar_releaseCF");
  yy_scan_string(reinterpret_cast<char*>input.c_str());
  EXPECT_EQ(FBAR_RELEASECF, yylex());

  input.assign("count");
  yy_scan_string(reinterpret_cast<char*>input.c_str());
  EXPECT_EQ(COUNT, yylex());

  input.assign("mask");
  yy_scan_string(reinterpret_cast<char*>input.c_str());
  EXPECT_EQ(MASK, yylex());

}

TEST(LexTest,  Bug39)
{
  std::string input("sqrt");
  yy_scan_string(reinterpret_cast<char*>input.c_str());
  EXPECT_EQ(SQRT, yylex());

  input.assign("fract");
  yy_scan_string(reinterpret_cast<char*>input.c_str());
  EXPECT_EQ(FRACT, yylex());

  input.assign("fcos");
  yy_scan_string(reinterpret_cast<char*>input.c_str());
  EXPECT_EQ(FCOS, yylex());

  input.assign("fsin");
  yy_scan_string(reinterpret_cast<char*>input.c_str());
  EXPECT_EQ(FSIN, yylex());


  input.assign("flog2");
  yy_scan_string(reinterpret_cast<char*>input.c_str());
  EXPECT_EQ(FLOG2, yylex());

  input.assign("fexp2");
  yy_scan_string(reinterpret_cast<char*>input.c_str());
  EXPECT_EQ(FEXP2, yylex());

  input.assign("fsqrt");
  yy_scan_string(reinterpret_cast<char*>input.c_str());
  EXPECT_EQ(FSQRT, yylex());

  input.assign("frsqrt");
  yy_scan_string(reinterpret_cast<char*>input.c_str());
  EXPECT_EQ(FRSQRT, yylex());

  input.assign("frcp");
  yy_scan_string(reinterpret_cast<char*>input.c_str());
  EXPECT_EQ(FRCP, yylex());

}

TEST(LexTest,  Bug40)
{
  std::string input("unpack3");
  yy_scan_string(reinterpret_cast<char*>input.c_str());
  EXPECT_EQ(UNPACK3, yylex());

  input.assign("unpack2");
  yy_scan_string(reinterpret_cast<char*>input.c_str());
  EXPECT_EQ(UNPACK2, yylex());

  input.assign("unpack1");
  yy_scan_string(reinterpret_cast<char*>input.c_str());
  EXPECT_EQ(UNPACK1, yylex());

  input.assign("unpack0");
  yy_scan_string(reinterpret_cast<char*>input.c_str());
=======
  yy_scan_string(reinterpret_cast<const char*> (input.c_str()));
  EXPECT_EQ('>', yylex());

  input.assign("[");
  yy_scan_string(reinterpret_cast<const char*> (input.c_str()));
  EXPECT_EQ('[', yylex());

  input.assign("]");
  yy_scan_string(reinterpret_cast<const char*> (input.c_str()));
  EXPECT_EQ(']', yylex());

  input.assign("{");
  yy_scan_string(reinterpret_cast<const char*> (input.c_str()));
  EXPECT_EQ('{', yylex());

  input.assign("}");
  yy_scan_string(reinterpret_cast<const char*> (input.c_str()));
  EXPECT_EQ('}', yylex());

  input.assign("(");
  yy_scan_string(reinterpret_cast<const char*> (input.c_str()));
  EXPECT_EQ('(', yylex());

  input.assign(")");
  yy_scan_string(reinterpret_cast<const char*> (input.c_str()));
  EXPECT_EQ(')', yylex());

  input.assign(":");
  yy_scan_string(reinterpret_cast<const char*> (input.c_str()));
  EXPECT_EQ(':', yylex());

  input.assign(";");
  yy_scan_string(reinterpret_cast<const char*> (input.c_str()));
  EXPECT_EQ(';', yylex());

  input.assign(",");
  yy_scan_string(reinterpret_cast<const char*> (input.c_str()));
  EXPECT_EQ(',', yylex());
}

TEST(LexTest, Bug37) {              // opcodes
  std::string input("fbar_initSizeWg");
  yy_scan_string(reinterpret_cast<const char*> (input.c_str()));
  EXPECT_EQ(FBAR_INITSIZEWG, yylex());

  input.assign("fbar_wait");
  yy_scan_string(reinterpret_cast<const char*> (input.c_str()));
  EXPECT_EQ(FBAR_WAIT, yylex());

  input.assign("fbar_arrive");
  yy_scan_string(reinterpret_cast<const char*> (input.c_str()));
  EXPECT_EQ(FBAR_ARRIVE, yylex());

  input.assign("fbar_skip");
  yy_scan_string(reinterpret_cast<const char*> (input.c_str()));
  EXPECT_EQ(FBAR_SKIP, yylex());

  input.assign("fbar_release");
  yy_scan_string(reinterpret_cast<const char*> (input.c_str()));
  EXPECT_EQ(FBAR_RELEASE, yylex());

  input.assign("countup");
  yy_scan_string(reinterpret_cast<const char*> (input.c_str()));
  EXPECT_EQ(COUNTUP, yylex());

  input.assign("laneid");
  yy_scan_string(reinterpret_cast<const char*> (input.c_str()));
  EXPECT_EQ(LANEID, yylex());

  input.assign("dynwaveid");
  yy_scan_string(reinterpret_cast<const char*> (input.c_str()));
  EXPECT_EQ(DYNWAVEID, yylex());

  input.assign("maxdynwaveid");
  yy_scan_string(reinterpret_cast<const char*> (input.c_str()));
  EXPECT_EQ(MAXDYNWAVEID, yylex());

  input.assign("dispatchid");
  yy_scan_string(reinterpret_cast<const char*> (input.c_str()));
  EXPECT_EQ(DISPATCHID, yylex());

  input.assign("cu");
  yy_scan_string(reinterpret_cast<const char*> (input.c_str()));
  EXPECT_EQ(CU, yylex());

  input.assign("workdim");
  yy_scan_string(reinterpret_cast<const char*> (input.c_str()));
  EXPECT_EQ(WORKDIM, yylex());

  input.assign("workitemid_flat");
  yy_scan_string(reinterpret_cast<const char*> (input.c_str()));
  EXPECT_EQ(WORKITEMID_FLAT, yylex());

  input.assign("workitemaid_flat");
  yy_scan_string(reinterpret_cast<const char*> (input.c_str()));
  EXPECT_EQ(WORKITEMAID_FLAT, yylex());

  input.assign("debugtrap");
  yy_scan_string(reinterpret_cast<const char*> (input.c_str()));
  EXPECT_EQ(DEBUGTRAP, yylex());
}

TEST(LexTest, Bug38) {
  std::string input("abs");
  yy_scan_string(reinterpret_cast<const char*> (input.c_str()));
  EXPECT_EQ(ABS, yylex());

  input.assign("neg");
  yy_scan_string(reinterpret_cast<const char*> (input.c_str()));
  EXPECT_EQ(NEG, yylex());

  input.assign("not");
  yy_scan_string(reinterpret_cast<const char*> (input.c_str()));
  EXPECT_EQ(NOT, yylex());

  input.assign("popcount");
  yy_scan_string(reinterpret_cast<const char*> (input.c_str()));
  EXPECT_EQ(POPCOUNT, yylex());

  input.assign("firstbit");
  yy_scan_string(reinterpret_cast<const char*> (input.c_str()));
  EXPECT_EQ(FIRSTBIT, yylex());

  input.assign("lastbit");
  yy_scan_string(reinterpret_cast<const char*> (input.c_str()));
  EXPECT_EQ(LASTBIT, yylex());

  input.assign("bitrev");
  yy_scan_string(reinterpret_cast<const char*> (input.c_str()));
  EXPECT_EQ(BITREV, yylex());

  input.assign("movs_lo");
  yy_scan_string(reinterpret_cast<const char*> (input.c_str()));
  EXPECT_EQ(MOVS_LO, yylex());

  input.assign("movs_hi");
  yy_scan_string(reinterpret_cast<const char*> (input.c_str()));
  EXPECT_EQ(MOVS_HI, yylex());

  input.assign("fbar_initSize");
  yy_scan_string(reinterpret_cast<const char*> (input.c_str()));
  EXPECT_EQ(FBAR_INITSIZE, yylex());

  input.assign("fbar_releaseCF");
  yy_scan_string(reinterpret_cast<const char*> (input.c_str()));
  EXPECT_EQ(FBAR_RELEASECF, yylex());

  input.assign("count");
  yy_scan_string(reinterpret_cast<const char*> (input.c_str()));
  EXPECT_EQ(COUNT, yylex());

  input.assign("mask");
  yy_scan_string(reinterpret_cast<const char*> (input.c_str()));
  EXPECT_EQ(MASK, yylex());
}

TEST(LexTest, Bug39) {
  std::string input("sqrt");
  yy_scan_string(reinterpret_cast<const char*> (input.c_str()));
  EXPECT_EQ(SQRT, yylex());

  input.assign("fract");
  yy_scan_string(reinterpret_cast<const char*> (input.c_str()));
  EXPECT_EQ(FRACT, yylex());

  input.assign("fcos");
  yy_scan_string(reinterpret_cast<const char*> (input.c_str()));
  EXPECT_EQ(FCOS, yylex());

  input.assign("fsin");
  yy_scan_string(reinterpret_cast<const char*> (input.c_str()));
  EXPECT_EQ(FSIN, yylex());

  input.assign("flog2");
  yy_scan_string(reinterpret_cast<const char*> (input.c_str()));
  EXPECT_EQ(FLOG2, yylex());

  input.assign("fexp2");
  yy_scan_string(reinterpret_cast<const char*> (input.c_str()));
  EXPECT_EQ(FEXP2, yylex());

  input.assign("fsqrt");
  yy_scan_string(reinterpret_cast<const char*> (input.c_str()));
  EXPECT_EQ(FSQRT, yylex());

  input.assign("frsqrt");
  yy_scan_string(reinterpret_cast<const char*> (input.c_str()));
  EXPECT_EQ(FRSQRT, yylex());

  input.assign("frcp");
  yy_scan_string(reinterpret_cast<const char*> (input.c_str()));
  EXPECT_EQ(FRCP, yylex());
}

TEST(LexTest, Bug40) {
  std::string input("unpack3");
  yy_scan_string(reinterpret_cast<const char*> (input.c_str()));
  EXPECT_EQ(UNPACK3, yylex());

  input.assign("unpack2");
  yy_scan_string(reinterpret_cast<const char*> (input.c_str()));
  EXPECT_EQ(UNPACK2, yylex());

  input.assign("unpack1");
  yy_scan_string(reinterpret_cast<const char*> (input.c_str()));
  EXPECT_EQ(UNPACK1, yylex());

  input.assign("unpack0");
  yy_scan_string(reinterpret_cast<const char*> (input.c_str()));
>>>>>>> fe9cdfea
  EXPECT_EQ(UNPACK0, yylex());


  input.assign("alloca");
<<<<<<< HEAD
  yy_scan_string(reinterpret_cast<char*>input.c_str());
  EXPECT_EQ(ALLOCA, yylex());

  input.assign("workitemid");
  yy_scan_string(reinterpret_cast<char*>input.c_str());
  EXPECT_EQ(WORKITEMID, yylex());

  input.assign("workitemaid");
  yy_scan_string(reinterpret_cast<char*>input.c_str());
  EXPECT_EQ(WORKITEMAID, yylex());

  input.assign("workgroupsize");
  yy_scan_string(reinterpret_cast<char*>input.c_str());
  EXPECT_EQ(WORKGROUPSIZE, yylex());

  input.assign("NDRangesize");
  yy_scan_string(reinterpret_cast<char*>input.c_str());
  EXPECT_EQ(NDRANGESIZE, yylex());

  input.assign("NDRangegroups");
  yy_scan_string(reinterpret_cast<char*>input.c_str());
  EXPECT_EQ(NDRANGEGROUPS, yylex());
}

TEST(LexTest,  Bug41)
{
  std::string input("add");
  yy_scan_string(reinterpret_cast<char*>input.c_str());
  EXPECT_EQ(ADD, yylex());

  input.assign("carry");
  yy_scan_string(reinterpret_cast<char*>input.c_str());
  EXPECT_EQ(CARRY, yylex());

  input.assign("borrow");
  yy_scan_string(reinterpret_cast<char*>input.c_str());
  EXPECT_EQ(BORROW, yylex());

  input.assign("div");
  yy_scan_string(reinterpret_cast<char*>input.c_str());
  EXPECT_EQ(DIV, yylex());


  input.assign("rem");
  yy_scan_string(reinterpret_cast<char*>input.c_str());
  EXPECT_EQ(REM, yylex());

  input.assign("sub");
  yy_scan_string(reinterpret_cast<char*>input.c_str());
  EXPECT_EQ(SUB, yylex());

  input.assign("shl");
  yy_scan_string(reinterpret_cast<char*>input.c_str());
  EXPECT_EQ(SHL, yylex());

  input.assign("shr");
  yy_scan_string(reinterpret_cast<char*>input.c_str());
  EXPECT_EQ(SHR, yylex());

  input.assign("and");
  yy_scan_string(reinterpret_cast<char*>input.c_str());
  EXPECT_EQ(AND, yylex());

  input.assign("xor");
  yy_scan_string(reinterpret_cast<char*>input.c_str());
  EXPECT_EQ(XOR, yylex());

  input.assign("or");
  yy_scan_string(reinterpret_cast<char*>input.c_str());
  EXPECT_EQ(OR, yylex());

  input.assign("unpacklo");
  yy_scan_string(reinterpret_cast<char*>input.c_str());
  EXPECT_EQ(UNPACKLO, yylex());

  input.assign("unpackhi");
  yy_scan_string(reinterpret_cast<char*>input.c_str());
  EXPECT_EQ(UNPACKHI, yylex());

  input.assign("movd_lo");
  yy_scan_string(reinterpret_cast<char*>input.c_str());
  EXPECT_EQ(MOVD_LO, yylex());

  input.assign("movd_hi");
  yy_scan_string(reinterpret_cast<char*>input.c_str());
  EXPECT_EQ(MOVD_HI, yylex());

  input.assign("copysign");
  yy_scan_string(reinterpret_cast<char*>input.c_str());
  EXPECT_EQ(COPYSIGN, yylex());

  input.assign("class");
  yy_scan_string(reinterpret_cast<char*>input.c_str());
  EXPECT_EQ(CLASS, yylex());

  input.assign("send");
  yy_scan_string(reinterpret_cast<char*>input.c_str());
  EXPECT_EQ(SEND, yylex());

  input.assign("receive");
  yy_scan_string(reinterpret_cast<char*>input.c_str());
  EXPECT_EQ(RECEIVE, yylex());

}

TEST(LexTest,  Bug42)
{
  std::string input("max");
  yy_scan_string(reinterpret_cast<char*>input.c_str());
  EXPECT_EQ(MAX, yylex());

  input.assign("min");
  yy_scan_string(reinterpret_cast<char*>input.c_str());
  EXPECT_EQ(MIN, yylex());

  input.assign("mad");
  yy_scan_string(reinterpret_cast<char*>input.c_str());
  EXPECT_EQ(MAD, yylex());

  input.assign("extract");
  yy_scan_string(reinterpret_cast<char*>input.c_str());
  EXPECT_EQ(EXTRACT, yylex());


  input.assign("insert");
  yy_scan_string(reinterpret_cast<char*>input.c_str());
  EXPECT_EQ(INSERT, yylex());

  input.assign("shuffle");
  yy_scan_string(reinterpret_cast<char*>input.c_str());
  EXPECT_EQ(SHUFFLE, yylex());

  input.assign("cmov");
  yy_scan_string(reinterpret_cast<char*>input.c_str());
  EXPECT_EQ(CMOV, yylex());

  input.assign("fma");
  yy_scan_string(reinterpret_cast<char*>input.c_str());
  EXPECT_EQ(FMA, yylex());

  input.assign("bitalign");
  yy_scan_string(reinterpret_cast<char*>input.c_str());
  EXPECT_EQ(BITALIGN, yylex());

  input.assign("bytealign");
  yy_scan_string(reinterpret_cast<char*>input.c_str());
  EXPECT_EQ(BYTEALIGN, yylex());

  input.assign("lerp");
  yy_scan_string(reinterpret_cast<char*>input.c_str());
  EXPECT_EQ(LERP, yylex());

  input.assign("sad");
  yy_scan_string(reinterpret_cast<char*>input.c_str());
  EXPECT_EQ(SAD, yylex());

  input.assign("sad2");
  yy_scan_string(reinterpret_cast<char*>input.c_str());
  EXPECT_EQ(SAD2, yylex());

  input.assign("sad4");
  yy_scan_string(reinterpret_cast<char*>input.c_str());
  EXPECT_EQ(SAD4, yylex());

  input.assign("sad4hi");
  yy_scan_string(reinterpret_cast<char*>input.c_str());
  EXPECT_EQ(SAD4HI, yylex());

  input.assign("bitselect");
  yy_scan_string(reinterpret_cast<char*>input.c_str());
  EXPECT_EQ(BITSELECT, yylex());

}

TEST(LexTest,  Bug43)                  // AtomicOperationId
{
  std::string input("_and");
  yy_scan_string(reinterpret_cast<char*>input.c_str());
  EXPECT_EQ(_AND_, yylex());

  input.assign("_or");
  yy_scan_string(reinterpret_cast<char*>input.c_str());
  EXPECT_EQ(_OR_, yylex());

  input.assign("_xor");
  yy_scan_string(reinterpret_cast<char*>input.c_str());
  EXPECT_EQ(_XOR_, yylex());

  input.assign("_exch");
  yy_scan_string(reinterpret_cast<char*>input.c_str());
  EXPECT_EQ(_EXCH_, yylex());


  input.assign("_add");
  yy_scan_string(reinterpret_cast<char*>input.c_str());
  EXPECT_EQ(_ADD_, yylex());

  input.assign("_sub");
  yy_scan_string(reinterpret_cast<char*>input.c_str());
  EXPECT_EQ(_SUB_, yylex());

  input.assign("_inc");
  yy_scan_string(reinterpret_cast<char*>input.c_str());
  EXPECT_EQ(_INC_, yylex());

  input.assign("_dec");
  yy_scan_string(reinterpret_cast<char*>input.c_str());
  EXPECT_EQ(_DEC_, yylex());

  input.assign("_max");
  yy_scan_string(reinterpret_cast<char*>input.c_str());
  EXPECT_EQ(_MAX_, yylex());

  input.assign("_min");
  yy_scan_string(reinterpret_cast<char*>input.c_str());
  EXPECT_EQ(_MIN_, yylex());
}

TEST(LexTest,  Bug44)                  // Comparison
{
  std::string input("_eq");
  yy_scan_string(reinterpret_cast<char*>input.c_str());
  EXPECT_EQ(_EQ, yylex());

  input.assign("_ne");
  yy_scan_string(reinterpret_cast<char*>input.c_str());
  EXPECT_EQ(_NE, yylex());

  input.assign("_lt");
  yy_scan_string(reinterpret_cast<char*>input.c_str());
  EXPECT_EQ(_LT, yylex());

  input.assign("_le");
  yy_scan_string(reinterpret_cast<char*>input.c_str());
  EXPECT_EQ(_LE, yylex());


  input.assign("_gt");
  yy_scan_string(reinterpret_cast<char*>input.c_str());
  EXPECT_EQ(_GT, yylex());

  input.assign("_ge");
  yy_scan_string(reinterpret_cast<char*>input.c_str());
  EXPECT_EQ(_GE, yylex());

  input.assign("_equ");
  yy_scan_string(reinterpret_cast<char*>input.c_str());
  EXPECT_EQ(_EQU, yylex());

  input.assign("_neu");
  yy_scan_string(reinterpret_cast<char*>input.c_str());
  EXPECT_EQ(_NEU, yylex());

  input.assign("_ltu");
  yy_scan_string(reinterpret_cast<char*>input.c_str());
  EXPECT_EQ(_LTU, yylex());

  input.assign("_leu");
  yy_scan_string(reinterpret_cast<char*>input.c_str());
  EXPECT_EQ(_LEU, yylex());

  input.assign("_gtu");
  yy_scan_string(reinterpret_cast<char*>input.c_str());
  EXPECT_EQ(_GTU, yylex());

  input.assign("_geu");
  yy_scan_string(reinterpret_cast<char*>input.c_str());
  EXPECT_EQ(_GEU, yylex());

  input.assign("_num");
  yy_scan_string(reinterpret_cast<char*>input.c_str());
  EXPECT_EQ(_NUM, yylex());


  input.assign("_nan");
  yy_scan_string(reinterpret_cast<char*>input.c_str());
  EXPECT_EQ(_NAN, yylex());

  input.assign("_seq");
  yy_scan_string(reinterpret_cast<char*>input.c_str());
  EXPECT_EQ(_SEQ, yylex());

  input.assign("_sne");
  yy_scan_string(reinterpret_cast<char*>input.c_str());
  EXPECT_EQ(_SNE, yylex());

  input.assign("_slt");
  yy_scan_string(reinterpret_cast<char*>input.c_str());
  EXPECT_EQ(_SLT, yylex());

  input.assign("_sle");
  yy_scan_string(reinterpret_cast<char*>input.c_str());
  EXPECT_EQ(_SLE, yylex());

  input.assign("_sgt");
  yy_scan_string(reinterpret_cast<char*>input.c_str());
  EXPECT_EQ(_SGT, yylex());

  input.assign("_sge");
  yy_scan_string(reinterpret_cast<char*>input.c_str());
  EXPECT_EQ(_SGE, yylex());

  input.assign("_snum");
  yy_scan_string(reinterpret_cast<char*>input.c_str());
  EXPECT_EQ(_SNUM, yylex());

  input.assign("_snan");
  yy_scan_string(reinterpret_cast<char*>input.c_str());
  EXPECT_EQ(_SNAN, yylex());

  input.assign("_sequ");
  yy_scan_string(reinterpret_cast<char*>input.c_str());
  EXPECT_EQ(_SEQU, yylex());

  input.assign("_sneu");
  yy_scan_string(reinterpret_cast<char*>input.c_str());
  EXPECT_EQ(_SNEU, yylex());

  input.assign("_sltu");
  yy_scan_string(reinterpret_cast<char*>input.c_str());
  EXPECT_EQ(_SLTU, yylex());

  input.assign("_sleu");
  yy_scan_string(reinterpret_cast<char*>input.c_str());
  EXPECT_EQ(_SLEU, yylex());

  input.assign("_sgtu");
  yy_scan_string(reinterpret_cast<char*>input.c_str());
  EXPECT_EQ(_SGTU, yylex());

  input.assign("_sgeu");
  yy_scan_string(reinterpret_cast<char*>input.c_str());
  EXPECT_EQ(_SGEU, yylex());


}

TEST(LexTest,  Bug45)                  // keywords for queryOp
{
  std::string input("query_order");
  yy_scan_string(reinterpret_cast<char*>input.c_str());
  EXPECT_EQ(QUERY_ORDER, yylex());

  input.assign("query_data");
  yy_scan_string(reinterpret_cast<char*>input.c_str());
  EXPECT_EQ(QUERY_DATA, yylex());

  input.assign("query_array");
  yy_scan_string(reinterpret_cast<char*>input.c_str());
  EXPECT_EQ(QUERY_ARRAY, yylex());

  input.assign("query_width");
  yy_scan_string(reinterpret_cast<char*>input.c_str());
  EXPECT_EQ(QUERY_WIDTH, yylex());

  input.assign("query_depth");
  yy_scan_string(reinterpret_cast<char*>input.c_str());
  EXPECT_EQ(QUERY_DEPTH, yylex());

  input.assign("query_height");
  yy_scan_string(reinterpret_cast<char*>input.c_str());
  EXPECT_EQ(QUERY_HEIGHT, yylex());

  input.assign("query_normalized");
  yy_scan_string(reinterpret_cast<char*>input.c_str());
  EXPECT_EQ(QUERY_NORMALIZED, yylex());

  input.assign("query_filtering");
  yy_scan_string(reinterpret_cast<char*>input.c_str());
  EXPECT_EQ(QUERY_FILTERING, yylex());

}

TEST(LexTest,  Bug46)                  // Rounding modes
{
  std::string input("_upi");
  yy_scan_string(reinterpret_cast<char*>input.c_str());
  EXPECT_EQ(_UPI, yylex());

  input.assign("_downi");
  yy_scan_string(reinterpret_cast<char*>input.c_str());
  EXPECT_EQ(_DOWNI, yylex());

  input.assign("_zeroi");
  yy_scan_string(reinterpret_cast<char*>input.c_str());
  EXPECT_EQ(_ZEROI, yylex());

  input.assign("_neari");
  yy_scan_string(reinterpret_cast<char*>input.c_str());
  EXPECT_EQ(_NEARI, yylex());


  input.assign("_up");
  yy_scan_string(reinterpret_cast<char*>input.c_str());
  EXPECT_EQ(_UP, yylex());

  input.assign("_down");
  yy_scan_string(reinterpret_cast<char*>input.c_str());
  EXPECT_EQ(_DOWN, yylex());

  input.assign("_zero");
  yy_scan_string(reinterpret_cast<char*>input.c_str());
  EXPECT_EQ(_ZERO, yylex());

  input.assign("_near");
  yy_scan_string(reinterpret_cast<char*>input.c_str());
  EXPECT_EQ(_NEAR, yylex());

}

TEST(LexTest,  Bug47)                  // packing modes
{
  std::string input("_pp");
  yy_scan_string(reinterpret_cast<char*>input.c_str());
  EXPECT_EQ(_PP, yylex());

  input.assign("_ps");
  yy_scan_string(reinterpret_cast<char*>input.c_str());
  EXPECT_EQ(_PS, yylex());

  input.assign("_sp");
  yy_scan_string(reinterpret_cast<char*>input.c_str());
  EXPECT_EQ(_SP, yylex());

  input.assign("_ss");
  yy_scan_string(reinterpret_cast<char*>input.c_str());
  EXPECT_EQ(_SS, yylex());

  input.assign("_s");
  yy_scan_string(reinterpret_cast<char*>input.c_str());
  EXPECT_EQ(__S, yylex());

  input.assign("_p");
  yy_scan_string(reinterpret_cast<char*>input.c_str());
  EXPECT_EQ(__P, yylex());

  input.assign("_pp_sat");
  yy_scan_string(reinterpret_cast<char*>input.c_str());
  EXPECT_EQ(_PP_SAT, yylex());

  input.assign("_ps_sat");
  yy_scan_string(reinterpret_cast<char*>input.c_str());
  EXPECT_EQ(_PS_SAT, yylex());

  input.assign("_sp_sat");
  yy_scan_string(reinterpret_cast<char*>input.c_str());
  EXPECT_EQ(_SP_SAT, yylex());

  input.assign("_ss_sat");
  yy_scan_string(reinterpret_cast<char*>input.c_str());
  EXPECT_EQ(_SS_SAT, yylex());

  input.assign("_p_sat");
  yy_scan_string(reinterpret_cast<char*>input.c_str());
  EXPECT_EQ(_P_SAT, yylex());

  input.assign("_s_sat");
  yy_scan_string(reinterpret_cast<char*>input.c_str());
  EXPECT_EQ(_S_SAT, yylex());

}

TEST(LexTest,  Bug48)                  // keywords for geometry ID
{
  std::string input("_1d");
  yy_scan_string(reinterpret_cast<char*>input.c_str());
  EXPECT_EQ(_1D, yylex());

  input.assign("_2d");
  yy_scan_string(reinterpret_cast<char*>input.c_str());
  EXPECT_EQ(_2D, yylex());

  input.assign("_3d");
  yy_scan_string(reinterpret_cast<char*>input.c_str());
  EXPECT_EQ(_3D, yylex());

  input.assign("_1db");
  yy_scan_string(reinterpret_cast<char*>input.c_str());
  EXPECT_EQ(_1DB, yylex());

  input.assign("_1da");
  yy_scan_string(reinterpret_cast<char*>input.c_str());
  EXPECT_EQ(_1DA, yylex());

  input.assign("_2da");
  yy_scan_string(reinterpret_cast<char*>input.c_str());
  EXPECT_EQ(_2DA, yylex());

  input.assign("rd_image");
  yy_scan_string(reinterpret_cast<char*>input.c_str());
  EXPECT_EQ(RD_IMAGE, yylex());

  input.assign("ld_image");
  yy_scan_string(reinterpret_cast<char*>input.c_str());
  EXPECT_EQ(LD_IMAGE, yylex());

  input.assign("st_image");
  yy_scan_string(reinterpret_cast<char*>input.c_str());
  EXPECT_EQ(ST_IMAGE, yylex());

}

TEST(LexTest,  Bug49)                  // targets
{
  std::string input("$small");
  yy_scan_string(reinterpret_cast<char*>input.c_str());
  EXPECT_EQ(_SMALL, yylex());

  input.assign("$large");
  yy_scan_string(reinterpret_cast<char*>input.c_str());
  EXPECT_EQ(_LARGE, yylex());

  input.assign("$full");
  yy_scan_string(reinterpret_cast<char*>input.c_str());
  EXPECT_EQ(_FULL, yylex());

  input.assign("$reduced");
  yy_scan_string(reinterpret_cast<char*>input.c_str());
  EXPECT_EQ(_REDUCED, yylex());

  input.assign("$sftz");
  yy_scan_string(reinterpret_cast<char*>input.c_str());
  EXPECT_EQ(_SFTZ, yylex());

  input.assign("$nosftz");
  yy_scan_string(reinterpret_cast<char*>input.c_str());
  EXPECT_EQ(_NOSFTZ, yylex());

}

TEST(LexTest,  Bug50)
{
  std::string input("width");
  yy_scan_string(reinterpret_cast<char*>input.c_str());
  EXPECT_EQ(WIDTH, yylex());

  input.assign("height");
  yy_scan_string(reinterpret_cast<char*>input.c_str());
  EXPECT_EQ(HEIGHT, yylex());

  input.assign("depth");
  yy_scan_string(reinterpret_cast<char*>input.c_str());
  EXPECT_EQ(DEPTH, yylex());
}

TEST(LexTest,  Bug51)                  // keywords for Atom Modifiers
{
  std::string input("_ar");
  yy_scan_string(reinterpret_cast<char*>input.c_str());
  EXPECT_EQ(_AR, yylex());

  input.assign("_region");
  yy_scan_string(reinterpret_cast<char*>input.c_str());
  EXPECT_EQ(_REGION, yylex());

  input.assign("atomic_cas");
  yy_scan_string(reinterpret_cast<char*>input.c_str());
  EXPECT_EQ(ATOMIC_CAS, yylex());

  input.assign("atomic");
  yy_scan_string(reinterpret_cast<char*>input.c_str());
  EXPECT_EQ(ATOMIC, yylex());

  input.assign("atomicNoRet");
  yy_scan_string(reinterpret_cast<char*>input.c_str());
  EXPECT_EQ(ATOMICNORET, yylex());

  input.assign("atomicNoRet_cas");
  yy_scan_string(reinterpret_cast<char*>input.c_str());
  EXPECT_EQ(ATOMICNORET_CAS, yylex());

  input.assign("atomic_image");
  yy_scan_string(reinterpret_cast<char*>input.c_str());
  EXPECT_EQ(ATOMIC_IMAGE, yylex());

  input.assign("atomicNoRet_image");
  yy_scan_string(reinterpret_cast<char*>input.c_str());
  EXPECT_EQ(ATOMICNORET_IMAGE, yylex());

  input.assign("cvt");
  yy_scan_string(reinterpret_cast<char*>input.c_str());
  EXPECT_EQ(CVT, yylex());

  input.assign("_dep");
  yy_scan_string(reinterpret_cast<char*>input.c_str());
  EXPECT_EQ(_DEP, yylex());

  input.assign("_equiv");
  yy_scan_string(reinterpret_cast<char*>input.c_str());
  EXPECT_EQ(_EQUIV, yylex());

  input.assign("_acq");
  yy_scan_string(reinterpret_cast<char*>input.c_str());
  EXPECT_EQ(_ACQ, yylex());

  input.assign("_rel");
  yy_scan_string(reinterpret_cast<char*>input.c_str());
  EXPECT_EQ(_REL, yylex());

  input.assign("ld");
  yy_scan_string(reinterpret_cast<char*>input.c_str());
  EXPECT_EQ(LD, yylex());

  input.assign("sync");
  yy_scan_string(reinterpret_cast<char*>input.c_str());
  EXPECT_EQ(SYNC, yylex());

  input.assign("barrier");
  yy_scan_string(reinterpret_cast<char*>input.c_str());
  EXPECT_EQ(BARRIER, yylex());

  input.assign("segmentp");
  yy_scan_string(reinterpret_cast<char*>input.c_str());
  EXPECT_EQ(SEGMENTP, yylex());

  input.assign("ftos");
  yy_scan_string(reinterpret_cast<char*>input.c_str());
  EXPECT_EQ(FTOS, yylex());

  input.assign("stof");
  yy_scan_string(reinterpret_cast<char*>input.c_str());
  EXPECT_EQ(STOF, yylex());

  input.assign("mov");
  yy_scan_string(reinterpret_cast<char*>input.c_str());
  EXPECT_EQ(MOV, yylex());

  input.assign("lad");
  yy_scan_string(reinterpret_cast<char*>input.c_str());
  EXPECT_EQ(LAD, yylex());

  input.assign("ldc");
  yy_scan_string(reinterpret_cast<char*>input.c_str());
  EXPECT_EQ(LDC, yylex());

  input.assign("ret");
  yy_scan_string(reinterpret_cast<char*>input.c_str());
  EXPECT_EQ(RET, yylex());

  input.assign("packedcmp");
  yy_scan_string(reinterpret_cast<char*>input.c_str());
  EXPECT_EQ(PACKEDCMP, yylex());

  input.assign("cmp");
  yy_scan_string(reinterpret_cast<char*>input.c_str());
  EXPECT_EQ(CMP, yylex());

  input.assign("st");
  yy_scan_string(reinterpret_cast<char*>input.c_str());
  EXPECT_EQ(ST, yylex());


=======
  yy_scan_string(reinterpret_cast<const char*> (input.c_str()));
  EXPECT_EQ(ALLOCA, yylex());

  input.assign("workitemid");
  yy_scan_string(reinterpret_cast<const char*> (input.c_str()));
  EXPECT_EQ(WORKITEMID, yylex());

  input.assign("workitemaid");
  yy_scan_string(reinterpret_cast<const char*> (input.c_str()));
  EXPECT_EQ(WORKITEMAID, yylex());

  input.assign("workgroupsize");
  yy_scan_string(reinterpret_cast<const char*> (input.c_str()));
  EXPECT_EQ(WORKGROUPSIZE, yylex());

  input.assign("NDRangesize");
  yy_scan_string(reinterpret_cast<const char*> (input.c_str()));
  EXPECT_EQ(NDRANGESIZE, yylex());

  input.assign("NDRangegroups");
  yy_scan_string(reinterpret_cast<const char*> (input.c_str()));
  EXPECT_EQ(NDRANGEGROUPS, yylex());
}

TEST(LexTest, Bug41) {
  std::string input("add");
  yy_scan_string(reinterpret_cast<const char*> (input.c_str()));
  EXPECT_EQ(ADD, yylex());

  input.assign("carry");
  yy_scan_string(reinterpret_cast<const char*> (input.c_str()));
  EXPECT_EQ(CARRY, yylex());

  input.assign("borrow");
  yy_scan_string(reinterpret_cast<const char*> (input.c_str()));
  EXPECT_EQ(BORROW, yylex());

  input.assign("div");
  yy_scan_string(reinterpret_cast<const char*> (input.c_str()));
  EXPECT_EQ(DIV, yylex());

  input.assign("rem");
  yy_scan_string(reinterpret_cast<const char*> (input.c_str()));
  EXPECT_EQ(REM, yylex());

  input.assign("sub");
  yy_scan_string(reinterpret_cast<const char*> (input.c_str()));
  EXPECT_EQ(SUB, yylex());

  input.assign("shl");
  yy_scan_string(reinterpret_cast<const char*> (input.c_str()));
  EXPECT_EQ(SHL, yylex());

  input.assign("shr");
  yy_scan_string(reinterpret_cast<const char*> (input.c_str()));
  EXPECT_EQ(SHR, yylex());

  input.assign("and");
  yy_scan_string(reinterpret_cast<const char*> (input.c_str()));
  EXPECT_EQ(AND, yylex());

  input.assign("xor");
  yy_scan_string(reinterpret_cast<const char*> (input.c_str()));
  EXPECT_EQ(XOR, yylex());

  input.assign("or");
  yy_scan_string(reinterpret_cast<const char*> (input.c_str()));
  EXPECT_EQ(OR, yylex());

  input.assign("unpacklo");
  yy_scan_string(reinterpret_cast<const char*> (input.c_str()));
  EXPECT_EQ(UNPACKLO, yylex());

  input.assign("unpackhi");
  yy_scan_string(reinterpret_cast<const char*> (input.c_str()));
  EXPECT_EQ(UNPACKHI, yylex());

  input.assign("movd_lo");
  yy_scan_string(reinterpret_cast<const char*> (input.c_str()));
  EXPECT_EQ(MOVD_LO, yylex());

  input.assign("movd_hi");
  yy_scan_string(reinterpret_cast<const char*> (input.c_str()));
  EXPECT_EQ(MOVD_HI, yylex());

  input.assign("copysign");
  yy_scan_string(reinterpret_cast<const char*> (input.c_str()));
  EXPECT_EQ(COPYSIGN, yylex());

  input.assign("class");
  yy_scan_string(reinterpret_cast<const char*> (input.c_str()));
  EXPECT_EQ(CLASS, yylex());

  input.assign("send");
  yy_scan_string(reinterpret_cast<const char*> (input.c_str()));
  EXPECT_EQ(SEND, yylex());

  input.assign("receive");
  yy_scan_string(reinterpret_cast<const char*> (input.c_str()));
  EXPECT_EQ(RECEIVE, yylex());
}

TEST(LexTest, Bug42) {
  std::string input("max");
  yy_scan_string(reinterpret_cast<const char*> (input.c_str()));
  EXPECT_EQ(MAX, yylex());

  input.assign("min");
  yy_scan_string(reinterpret_cast<const char*> (input.c_str()));
  EXPECT_EQ(MIN, yylex());

  input.assign("mad");
  yy_scan_string(reinterpret_cast<const char*> (input.c_str()));
  EXPECT_EQ(MAD, yylex());

  input.assign("extract");
  yy_scan_string(reinterpret_cast<const char*> (input.c_str()));
  EXPECT_EQ(EXTRACT, yylex());

  input.assign("insert");
  yy_scan_string(reinterpret_cast<const char*> (input.c_str()));
  EXPECT_EQ(INSERT, yylex());

  input.assign("shuffle");
  yy_scan_string(reinterpret_cast<const char*> (input.c_str()));
  EXPECT_EQ(SHUFFLE, yylex());

  input.assign("cmov");
  yy_scan_string(reinterpret_cast<const char*> (input.c_str()));
  EXPECT_EQ(CMOV, yylex());

  input.assign("fma");
  yy_scan_string(reinterpret_cast<const char*> (input.c_str()));
  EXPECT_EQ(FMA, yylex());

  input.assign("bitalign");
  yy_scan_string(reinterpret_cast<const char*> (input.c_str()));
  EXPECT_EQ(BITALIGN, yylex());

  input.assign("bytealign");
  yy_scan_string(reinterpret_cast<const char*> (input.c_str()));
  EXPECT_EQ(BYTEALIGN, yylex());

  input.assign("lerp");
  yy_scan_string(reinterpret_cast<const char*> (input.c_str()));
  EXPECT_EQ(LERP, yylex());

  input.assign("sad");
  yy_scan_string(reinterpret_cast<const char*> (input.c_str()));
  EXPECT_EQ(SAD, yylex());

  input.assign("sad2");
  yy_scan_string(reinterpret_cast<const char*> (input.c_str()));
  EXPECT_EQ(SAD2, yylex());

  input.assign("sad4");
  yy_scan_string(reinterpret_cast<const char*> (input.c_str()));
  EXPECT_EQ(SAD4, yylex());

  input.assign("sad4hi");
  yy_scan_string(reinterpret_cast<const char*> (input.c_str()));
  EXPECT_EQ(SAD4HI, yylex());

  input.assign("bitselect");
  yy_scan_string(reinterpret_cast<const char*> (input.c_str()));
  EXPECT_EQ(BITSELECT, yylex());
}

TEST(LexTest, Bug43) {              // AtomicOperationId
  std::string input("_and");
  yy_scan_string(reinterpret_cast<const char*> (input.c_str()));
  EXPECT_EQ(_AND_, yylex());

  input.assign("_or");
  yy_scan_string(reinterpret_cast<const char*> (input.c_str()));
  EXPECT_EQ(_OR_, yylex());

  input.assign("_xor");
  yy_scan_string(reinterpret_cast<const char*> (input.c_str()));
  EXPECT_EQ(_XOR_, yylex());

  input.assign("_exch");
  yy_scan_string(reinterpret_cast<const char*> (input.c_str()));
  EXPECT_EQ(_EXCH_, yylex());

  input.assign("_add");
  yy_scan_string(reinterpret_cast<const char*> (input.c_str()));
  EXPECT_EQ(_ADD_, yylex());

  input.assign("_sub");
  yy_scan_string(reinterpret_cast<const char*> (input.c_str()));
  EXPECT_EQ(_SUB_, yylex());

  input.assign("_inc");
  yy_scan_string(reinterpret_cast<const char*> (input.c_str()));
  EXPECT_EQ(_INC_, yylex());

  input.assign("_dec");
  yy_scan_string(reinterpret_cast<const char*> (input.c_str()));
  EXPECT_EQ(_DEC_, yylex());

  input.assign("_max");
  yy_scan_string(reinterpret_cast<const char*> (input.c_str()));
  EXPECT_EQ(_MAX_, yylex());

  input.assign("_min");
  yy_scan_string(reinterpret_cast<const char*> (input.c_str()));
  EXPECT_EQ(_MIN_, yylex());
}

TEST(LexTest, Bug44) {              // Comparison
  std::string input("_eq");
  yy_scan_string(reinterpret_cast<const char*> (input.c_str()));
  EXPECT_EQ(_EQ, yylex());

  input.assign("_ne");
  yy_scan_string(reinterpret_cast<const char*> (input.c_str()));
  EXPECT_EQ(_NE, yylex());

  input.assign("_lt");
  yy_scan_string(reinterpret_cast<const char*> (input.c_str()));
  EXPECT_EQ(_LT, yylex());

  input.assign("_le");
  yy_scan_string(reinterpret_cast<const char*> (input.c_str()));
  EXPECT_EQ(_LE, yylex());

  input.assign("_gt");
  yy_scan_string(reinterpret_cast<const char*> (input.c_str()));
  EXPECT_EQ(_GT, yylex());

  input.assign("_ge");
  yy_scan_string(reinterpret_cast<const char*> (input.c_str()));
  EXPECT_EQ(_GE, yylex());

  input.assign("_equ");
  yy_scan_string(reinterpret_cast<const char*> (input.c_str()));
  EXPECT_EQ(_EQU, yylex());

  input.assign("_neu");
  yy_scan_string(reinterpret_cast<const char*> (input.c_str()));
  EXPECT_EQ(_NEU, yylex());

  input.assign("_ltu");
  yy_scan_string(reinterpret_cast<const char*> (input.c_str()));
  EXPECT_EQ(_LTU, yylex());

  input.assign("_leu");
  yy_scan_string(reinterpret_cast<const char*> (input.c_str()));
  EXPECT_EQ(_LEU, yylex());

  input.assign("_gtu");
  yy_scan_string(reinterpret_cast<const char*> (input.c_str()));
  EXPECT_EQ(_GTU, yylex());

  input.assign("_geu");
  yy_scan_string(reinterpret_cast<const char*> (input.c_str()));
  EXPECT_EQ(_GEU, yylex());

  input.assign("_num");
  yy_scan_string(reinterpret_cast<const char*> (input.c_str()));
  EXPECT_EQ(_NUM, yylex());

  input.assign("_nan");
  yy_scan_string(reinterpret_cast<const char*> (input.c_str()));
  EXPECT_EQ(_NAN, yylex());

  input.assign("_seq");
  yy_scan_string(reinterpret_cast<const char*> (input.c_str()));
  EXPECT_EQ(_SEQ, yylex());

  input.assign("_sne");
  yy_scan_string(reinterpret_cast<const char*> (input.c_str()));
  EXPECT_EQ(_SNE, yylex());

  input.assign("_slt");
  yy_scan_string(reinterpret_cast<const char*> (input.c_str()));
  EXPECT_EQ(_SLT, yylex());

  input.assign("_sle");
  yy_scan_string(reinterpret_cast<const char*> (input.c_str()));
  EXPECT_EQ(_SLE, yylex());

  input.assign("_sgt");
  yy_scan_string(reinterpret_cast<const char*> (input.c_str()));
  EXPECT_EQ(_SGT, yylex());

  input.assign("_sge");
  yy_scan_string(reinterpret_cast<const char*> (input.c_str()));
  EXPECT_EQ(_SGE, yylex());

  input.assign("_snum");
  yy_scan_string(reinterpret_cast<const char*> (input.c_str()));
  EXPECT_EQ(_SNUM, yylex());

  input.assign("_snan");
  yy_scan_string(reinterpret_cast<const char*> (input.c_str()));
  EXPECT_EQ(_SNAN, yylex());

  input.assign("_sequ");
  yy_scan_string(reinterpret_cast<const char*> (input.c_str()));
  EXPECT_EQ(_SEQU, yylex());

  input.assign("_sneu");
  yy_scan_string(reinterpret_cast<const char*> (input.c_str()));
  EXPECT_EQ(_SNEU, yylex());

  input.assign("_sltu");
  yy_scan_string(reinterpret_cast<const char*> (input.c_str()));
  EXPECT_EQ(_SLTU, yylex());

  input.assign("_sleu");
  yy_scan_string(reinterpret_cast<const char*> (input.c_str()));
  EXPECT_EQ(_SLEU, yylex());

  input.assign("_sgtu");
  yy_scan_string(reinterpret_cast<const char*> (input.c_str()));
  EXPECT_EQ(_SGTU, yylex());

  input.assign("_sgeu");
  yy_scan_string(reinterpret_cast<const char*> (input.c_str()));
  EXPECT_EQ(_SGEU, yylex());
}

TEST(LexTest, Bug45) {              // keywords for queryOp
  std::string input("query_order");
  yy_scan_string(reinterpret_cast<const char*> (input.c_str()));
  EXPECT_EQ(QUERY_ORDER, yylex());

  input.assign("query_data");
  yy_scan_string(reinterpret_cast<const char*> (input.c_str()));
  EXPECT_EQ(QUERY_DATA, yylex());

  input.assign("query_array");
  yy_scan_string(reinterpret_cast<const char*> (input.c_str()));
  EXPECT_EQ(QUERY_ARRAY, yylex());

  input.assign("query_width");
  yy_scan_string(reinterpret_cast<const char*> (input.c_str()));
  EXPECT_EQ(QUERY_WIDTH, yylex());

  input.assign("query_depth");
  yy_scan_string(reinterpret_cast<const char*> (input.c_str()));
  EXPECT_EQ(QUERY_DEPTH, yylex());

  input.assign("query_height");
  yy_scan_string(reinterpret_cast<const char*> (input.c_str()));
  EXPECT_EQ(QUERY_HEIGHT, yylex());

  input.assign("query_normalized");
  yy_scan_string(reinterpret_cast<const char*> (input.c_str()));
  EXPECT_EQ(QUERY_NORMALIZED, yylex());

  input.assign("query_filtering");
  yy_scan_string(reinterpret_cast<const char*> (input.c_str()));
  EXPECT_EQ(QUERY_FILTERING, yylex());
}

TEST(LexTest, Bug46) {              // Rounding modes
  std::string input("_upi");
  yy_scan_string(reinterpret_cast<const char*> (input.c_str()));
  EXPECT_EQ(_UPI, yylex());

  input.assign("_downi");
  yy_scan_string(reinterpret_cast<const char*> (input.c_str()));
  EXPECT_EQ(_DOWNI, yylex());

  input.assign("_zeroi");
  yy_scan_string(reinterpret_cast<const char*> (input.c_str()));
  EXPECT_EQ(_ZEROI, yylex());

  input.assign("_neari");
  yy_scan_string(reinterpret_cast<const char*> (input.c_str()));
  EXPECT_EQ(_NEARI, yylex());

  input.assign("_up");
  yy_scan_string(reinterpret_cast<const char*> (input.c_str()));
  EXPECT_EQ(_UP, yylex());

  input.assign("_down");
  yy_scan_string(reinterpret_cast<const char*> (input.c_str()));
  EXPECT_EQ(_DOWN, yylex());

  input.assign("_zero");
  yy_scan_string(reinterpret_cast<const char*> (input.c_str()));
  EXPECT_EQ(_ZERO, yylex());

  input.assign("_near");
  yy_scan_string(reinterpret_cast<const char*> (input.c_str()));
  EXPECT_EQ(_NEAR, yylex());
}

TEST(LexTest, Bug47) {              // packing modes
  std::string input("_pp");
  yy_scan_string(reinterpret_cast<const char*> (input.c_str()));
  EXPECT_EQ(_PP, yylex());

  input.assign("_ps");
  yy_scan_string(reinterpret_cast<const char*> (input.c_str()));
  EXPECT_EQ(_PS, yylex());

  input.assign("_sp");
  yy_scan_string(reinterpret_cast<const char*> (input.c_str()));
  EXPECT_EQ(_SP, yylex());

  input.assign("_ss");
  yy_scan_string(reinterpret_cast<const char*> (input.c_str()));
  EXPECT_EQ(_SS, yylex());

  input.assign("_s");
  yy_scan_string(reinterpret_cast<const char*> (input.c_str()));
  EXPECT_EQ(__S, yylex());

  input.assign("_p");
  yy_scan_string(reinterpret_cast<const char*> (input.c_str()));
  EXPECT_EQ(__P, yylex());

  input.assign("_pp_sat");
  yy_scan_string(reinterpret_cast<const char*> (input.c_str()));
  EXPECT_EQ(_PP_SAT, yylex());

  input.assign("_ps_sat");
  yy_scan_string(reinterpret_cast<const char*> (input.c_str()));
  EXPECT_EQ(_PS_SAT, yylex());

  input.assign("_sp_sat");
  yy_scan_string(reinterpret_cast<const char*> (input.c_str()));
  EXPECT_EQ(_SP_SAT, yylex());

  input.assign("_ss_sat");
  yy_scan_string(reinterpret_cast<const char*> (input.c_str()));
  EXPECT_EQ(_SS_SAT, yylex());

  input.assign("_p_sat");
  yy_scan_string(reinterpret_cast<const char*> (input.c_str()));
  EXPECT_EQ(_P_SAT, yylex());

  input.assign("_s_sat");
  yy_scan_string(reinterpret_cast<const char*> (input.c_str()));
  EXPECT_EQ(_S_SAT, yylex());
}

TEST(LexTest, Bug48) {              // keywords for geometry ID
  std::string input("_1d");
  yy_scan_string(reinterpret_cast<const char*> (input.c_str()));
  EXPECT_EQ(_1D, yylex());

  input.assign("_2d");
  yy_scan_string(reinterpret_cast<const char*> (input.c_str()));
  EXPECT_EQ(_2D, yylex());

  input.assign("_3d");
  yy_scan_string(reinterpret_cast<const char*> (input.c_str()));
  EXPECT_EQ(_3D, yylex());

  input.assign("_1db");
  yy_scan_string(reinterpret_cast<const char*> (input.c_str()));
  EXPECT_EQ(_1DB, yylex());

  input.assign("_1da");
  yy_scan_string(reinterpret_cast<const char*> (input.c_str()));
  EXPECT_EQ(_1DA, yylex());

  input.assign("_2da");
  yy_scan_string(reinterpret_cast<const char*> (input.c_str()));
  EXPECT_EQ(_2DA, yylex());

  input.assign("rd_image");
  yy_scan_string(reinterpret_cast<const char*> (input.c_str()));
  EXPECT_EQ(RD_IMAGE, yylex());

  input.assign("ld_image");
  yy_scan_string(reinterpret_cast<const char*> (input.c_str()));
  EXPECT_EQ(LD_IMAGE, yylex());

  input.assign("st_image");
  yy_scan_string(reinterpret_cast<const char*> (input.c_str()));
  EXPECT_EQ(ST_IMAGE, yylex());
}

TEST(LexTest, Bug49) {              // targets
  std::string input("$small");
  yy_scan_string(reinterpret_cast<const char*> (input.c_str()));
  EXPECT_EQ(_SMALL, yylex());

  input.assign("$large");
  yy_scan_string(reinterpret_cast<const char*> (input.c_str()));
  EXPECT_EQ(_LARGE, yylex());

  input.assign("$full");
  yy_scan_string(reinterpret_cast<const char*> (input.c_str()));
  EXPECT_EQ(_FULL, yylex());

  input.assign("$reduced");
  yy_scan_string(reinterpret_cast<const char*> (input.c_str()));
  EXPECT_EQ(_REDUCED, yylex());

  input.assign("$sftz");
  yy_scan_string(reinterpret_cast<const char*> (input.c_str()));
  EXPECT_EQ(_SFTZ, yylex());

  input.assign("$nosftz");
  yy_scan_string(reinterpret_cast<const char*> (input.c_str()));
  EXPECT_EQ(_NOSFTZ, yylex());
}

TEST(LexTest, Bug50) {
  std::string input("width");
  yy_scan_string(reinterpret_cast<const char*> (input.c_str()));
  EXPECT_EQ(WIDTH, yylex());

  input.assign("height");
  yy_scan_string(reinterpret_cast<const char*> (input.c_str()));
  EXPECT_EQ(HEIGHT, yylex());

  input.assign("depth");
  yy_scan_string(reinterpret_cast<const char*> (input.c_str()));
  EXPECT_EQ(DEPTH, yylex());
}

TEST(LexTest, Bug51) {              // keywords for Atom Modifiers
  std::string input("_ar");
  yy_scan_string(reinterpret_cast<const char*> (input.c_str()));
  EXPECT_EQ(_AR, yylex());

  input.assign("_region");
  yy_scan_string(reinterpret_cast<const char*> (input.c_str()));
  EXPECT_EQ(_REGION, yylex());

  input.assign("atomic_cas");
  yy_scan_string(reinterpret_cast<const char*> (input.c_str()));
  EXPECT_EQ(ATOMIC_CAS, yylex());

  input.assign("atomic");
  yy_scan_string(reinterpret_cast<const char*> (input.c_str()));
  EXPECT_EQ(ATOMIC, yylex());

  input.assign("atomicNoRet");
  yy_scan_string(reinterpret_cast<const char*> (input.c_str()));
  EXPECT_EQ(ATOMICNORET, yylex());

  input.assign("atomicNoRet_cas");
  yy_scan_string(reinterpret_cast<const char*> (input.c_str()));
  EXPECT_EQ(ATOMICNORET_CAS, yylex());

  input.assign("atomic_image");
  yy_scan_string(reinterpret_cast<const char*> (input.c_str()));
  EXPECT_EQ(ATOMIC_IMAGE, yylex());

  input.assign("atomicNoRet_image");
  yy_scan_string(reinterpret_cast<const char*> (input.c_str()));
  EXPECT_EQ(ATOMICNORET_IMAGE, yylex());

  input.assign("cvt");
  yy_scan_string(reinterpret_cast<const char*> (input.c_str()));
  EXPECT_EQ(CVT, yylex());

  input.assign("_dep");
  yy_scan_string(reinterpret_cast<const char*> (input.c_str()));
  EXPECT_EQ(_DEP, yylex());

  input.assign("_equiv");
  yy_scan_string(reinterpret_cast<const char*> (input.c_str()));
  EXPECT_EQ(_EQUIV, yylex());

  input.assign("_acq");
  yy_scan_string(reinterpret_cast<const char*> (input.c_str()));
  EXPECT_EQ(_ACQ, yylex());

  input.assign("_rel");
  yy_scan_string(reinterpret_cast<const char*> (input.c_str()));
  EXPECT_EQ(_REL, yylex());

  input.assign("ld");
  yy_scan_string(reinterpret_cast<const char*> (input.c_str()));
  EXPECT_EQ(LD, yylex());

  input.assign("sync");
  yy_scan_string(reinterpret_cast<const char*> (input.c_str()));
  EXPECT_EQ(SYNC, yylex());

  input.assign("barrier");
  yy_scan_string(reinterpret_cast<const char*> (input.c_str()));
  EXPECT_EQ(BARRIER, yylex());

  input.assign("segmentp");
  yy_scan_string(reinterpret_cast<const char*> (input.c_str()));
  EXPECT_EQ(SEGMENTP, yylex());

  input.assign("ftos");
  yy_scan_string(reinterpret_cast<const char*> (input.c_str()));
  EXPECT_EQ(FTOS, yylex());

  input.assign("stof");
  yy_scan_string(reinterpret_cast<const char*> (input.c_str()));
  EXPECT_EQ(STOF, yylex());

  input.assign("mov");
  yy_scan_string(reinterpret_cast<const char*> (input.c_str()));
  EXPECT_EQ(MOV, yylex());

  input.assign("lad");
  yy_scan_string(reinterpret_cast<const char*> (input.c_str()));
  EXPECT_EQ(LAD, yylex());

  input.assign("ldc");
  yy_scan_string(reinterpret_cast<const char*> (input.c_str()));
  EXPECT_EQ(LDC, yylex());

  input.assign("ret");
  yy_scan_string(reinterpret_cast<const char*> (input.c_str()));
  EXPECT_EQ(RET, yylex());

  input.assign("packedcmp");
  yy_scan_string(reinterpret_cast<const char*> (input.c_str()));
  EXPECT_EQ(PACKEDCMP, yylex());

  input.assign("cmp");
  yy_scan_string(reinterpret_cast<const char*> (input.c_str()));
  EXPECT_EQ(CMP, yylex());
>>>>>>> fe9cdfea

  input.assign("st");
  yy_scan_string(reinterpret_cast<const char*> (input.c_str()));
  EXPECT_EQ(ST, yylex());
}

<<<<<<< HEAD
TEST(LexTest,  Bug52)                  // keywords for mul
{
  std::string input("mul");
  yy_scan_string(reinterpret_cast<char*>input.c_str());
  EXPECT_EQ(MUL, yylex());

  input.assign("mul_hi");
  yy_scan_string(reinterpret_cast<char*>input.c_str());
  EXPECT_EQ(MUL_HI, yylex());

  input.assign("mul24_hi");
  yy_scan_string(reinterpret_cast<char*>input.c_str());
  EXPECT_EQ(MUL24_HI, yylex());

  input.assign("mul24");
  yy_scan_string(reinterpret_cast<char*>input.c_str());
  EXPECT_EQ(MUL24, yylex());

  input.assign("mad24");
  yy_scan_string(reinterpret_cast<char*>input.c_str());
  EXPECT_EQ(MAD24, yylex());

  input.assign("mad24_hi");
  yy_scan_string(reinterpret_cast<char*>input.c_str());
  EXPECT_EQ(MAD24_HI, yylex());

  input.assign("f2u4");
  yy_scan_string(reinterpret_cast<char*>input.c_str());
  EXPECT_EQ(F2U4, yylex());
}

TEST(LexTest,  Bug53)              // dataTypeId
{
  std::string input("_u8");
  yy_scan_string(reinterpret_cast<char*>input.c_str());
  EXPECT_EQ(_U8, yylex());

  input.assign("_u16");
  yy_scan_string(reinterpret_cast<char*>input.c_str());
  EXPECT_EQ(_U16, yylex());

  input.assign("_u32");
  yy_scan_string(reinterpret_cast<char*>input.c_str());
  EXPECT_EQ(_U32, yylex());

  input.assign("_u64");
  yy_scan_string(reinterpret_cast<char*>input.c_str());
  EXPECT_EQ(_U64, yylex());

  input.assign("_s8");
  yy_scan_string(reinterpret_cast<char*>input.c_str());
  EXPECT_EQ(_S8, yylex());

  input.assign("_s16");
  yy_scan_string(reinterpret_cast<char*>input.c_str());
  EXPECT_EQ(_S16, yylex());

  input.assign("_s32");
  yy_scan_string(reinterpret_cast<char*>input.c_str());
  EXPECT_EQ(_S32, yylex());

  input.assign("_s64");
  yy_scan_string(reinterpret_cast<char*>input.c_str());
  EXPECT_EQ(_S64, yylex());

  input.assign("_f16");
  yy_scan_string(reinterpret_cast<char*>input.c_str());
  EXPECT_EQ(_F16, yylex());

  input.assign("_f32");
  yy_scan_string(reinterpret_cast<char*>input.c_str());
  EXPECT_EQ(_F32, yylex());

  input.assign("_f64");
  yy_scan_string(reinterpret_cast<char*>input.c_str());
  EXPECT_EQ(_F64, yylex());

  input.assign("_b1");
  yy_scan_string(reinterpret_cast<char*>input.c_str());
  EXPECT_EQ(_B1, yylex());

  input.assign("_b8");
  yy_scan_string(reinterpret_cast<char*>input.c_str());
  EXPECT_EQ(_B8, yylex());

  input.assign("_b16");
  yy_scan_string(reinterpret_cast<char*>input.c_str());
  EXPECT_EQ(_B16, yylex());

  input.assign("_b32");
  yy_scan_string(reinterpret_cast<char*>input.c_str());
  EXPECT_EQ(_B32, yylex());

  input.assign("_b64");
  yy_scan_string(reinterpret_cast<char*>input.c_str());
  EXPECT_EQ(_B64, yylex());

  input.assign("_b128");
  yy_scan_string(reinterpret_cast<char*>input.c_str());
  EXPECT_EQ(_B128, yylex());

  input.assign("_b32");
  yy_scan_string(reinterpret_cast<char*>input.c_str());
  EXPECT_EQ(_B32, yylex());

  input.assign("_b8");
  yy_scan_string(reinterpret_cast<char*>input.c_str());
  EXPECT_EQ(_B8, yylex());

  input.assign("_b16");
  yy_scan_string(reinterpret_cast<char*>input.c_str());
  EXPECT_EQ(_B16, yylex());

  input.assign("_b32");
  yy_scan_string(reinterpret_cast<char*>input.c_str());
  EXPECT_EQ(_B32, yylex());


  input.assign("_u8x4");
  yy_scan_string(reinterpret_cast<char*>input.c_str());
  EXPECT_EQ(_U8X4, yylex());

  input.assign("_s8x4");
  yy_scan_string(reinterpret_cast<char*>input.c_str());
  EXPECT_EQ(_S8X4, yylex());

  input.assign("_u16x2");
  yy_scan_string(reinterpret_cast<char*>input.c_str());
  EXPECT_EQ(_U16X2, yylex());

  input.assign("_s16x2");
  yy_scan_string(reinterpret_cast<char*>input.c_str());
  EXPECT_EQ(_S16X2, yylex());

  input.assign("_f16x2");
  yy_scan_string(reinterpret_cast<char*>input.c_str());
  EXPECT_EQ(_F16X2, yylex());

  input.assign("_f32x2");
  yy_scan_string(reinterpret_cast<char*>input.c_str());
  EXPECT_EQ(_F32X2, yylex());

  input.assign("_u8x8");
  yy_scan_string(reinterpret_cast<char*>input.c_str());
  EXPECT_EQ(_U8X8, yylex());

  input.assign("_s8x8");
  yy_scan_string(reinterpret_cast<char*>input.c_str());
  EXPECT_EQ(_S8X8, yylex());

  input.assign("_u16x4");
  yy_scan_string(reinterpret_cast<char*>input.c_str());
  EXPECT_EQ(_U16X4, yylex());

  input.assign("_s16x4");
  yy_scan_string(reinterpret_cast<char*>input.c_str());
  EXPECT_EQ(_S16X4, yylex());

  input.assign("_f16x4");
  yy_scan_string(reinterpret_cast<char*>input.c_str());
  EXPECT_EQ(_F16X4, yylex());

  input.assign("_u8x16");
  yy_scan_string(reinterpret_cast<char*>input.c_str());
  EXPECT_EQ(_U8X16, yylex());

  input.assign("_s8x16");
  yy_scan_string(reinterpret_cast<char*>input.c_str());
  EXPECT_EQ(_S8X16, yylex());

  input.assign("_u16x8");
  yy_scan_string(reinterpret_cast<char*>input.c_str());
  EXPECT_EQ(_U16X8, yylex());

  input.assign("_s16x8");
  yy_scan_string(reinterpret_cast<char*>input.c_str());
  EXPECT_EQ(_S16X8, yylex());

  input.assign("_f16x8");
  yy_scan_string(reinterpret_cast<char*>input.c_str());
  EXPECT_EQ(_F16X8, yylex());

  input.assign("_f32x4");
  yy_scan_string(reinterpret_cast<char*>input.c_str());
  EXPECT_EQ(_F32X4, yylex());

  input.assign("_s32x4");
  yy_scan_string(reinterpret_cast<char*>input.c_str());
  EXPECT_EQ(_S32X4, yylex());

  input.assign("_u32x4");
  yy_scan_string(reinterpret_cast<char*>input.c_str());
  EXPECT_EQ(_U32X4, yylex());

  input.assign("_f64x2");
  yy_scan_string(reinterpret_cast<char*>input.c_str());
  EXPECT_EQ(_F64X2, yylex());

  input.assign("_s64x2");
  yy_scan_string(reinterpret_cast<char*>input.c_str());
  EXPECT_EQ(_S64X2, yylex());

  input.assign("_u64x2");
  yy_scan_string(reinterpret_cast<char*>input.c_str());
  EXPECT_EQ(_U64X2, yylex());
}

TEST(LexTest,  Bug54)
{
  std::string input("_ftz");
  yy_scan_string(reinterpret_cast<char*>input.c_str());
  EXPECT_EQ(_FTZ, yylex());

  input.assign("nop");
  yy_scan_string(reinterpret_cast<char*>input.c_str());
  EXPECT_EQ(NOP, yylex());

  input.assign("clock");
  yy_scan_string(reinterpret_cast<char*>input.c_str());
  EXPECT_EQ(CLOCK, yylex());


  input.assign("syscall");
  yy_scan_string(reinterpret_cast<char*>input.c_str());
  EXPECT_EQ(SYSCALL, yylex());
}


=======
TEST(LexTest, Bug52) {              // keywords for mul
  std::string input("mul");
  yy_scan_string(reinterpret_cast<const char*> (input.c_str()));
  EXPECT_EQ(MUL, yylex());

  input.assign("mul_hi");
  yy_scan_string(reinterpret_cast<const char*> (input.c_str()));
  EXPECT_EQ(MUL_HI, yylex());

  input.assign("mul24_hi");
  yy_scan_string(reinterpret_cast<const char*> (input.c_str()));
  EXPECT_EQ(MUL24_HI, yylex());

  input.assign("mul24");
  yy_scan_string(reinterpret_cast<const char*> (input.c_str()));
  EXPECT_EQ(MUL24, yylex());

  input.assign("mad24");
  yy_scan_string(reinterpret_cast<const char*> (input.c_str()));
  EXPECT_EQ(MAD24, yylex());

  input.assign("mad24_hi");
  yy_scan_string(reinterpret_cast<const char*> (input.c_str()));
  EXPECT_EQ(MAD24_HI, yylex());

  input.assign("f2u4");
  yy_scan_string(reinterpret_cast<const char*> (input.c_str()));
  EXPECT_EQ(F2U4, yylex());
}

TEST(LexTest, Bug53) {          // dataTypeId
  std::string input("_u8");
  yy_scan_string(reinterpret_cast<const char*> (input.c_str()));
  EXPECT_EQ(_U8, yylex());

  input.assign("_u16");
  yy_scan_string(reinterpret_cast<const char*> (input.c_str()));
  EXPECT_EQ(_U16, yylex());

  input.assign("_u32");
  yy_scan_string(reinterpret_cast<const char*> (input.c_str()));
  EXPECT_EQ(_U32, yylex());

  input.assign("_u64");
  yy_scan_string(reinterpret_cast<const char*> (input.c_str()));
  EXPECT_EQ(_U64, yylex());

  input.assign("_s8");
  yy_scan_string(reinterpret_cast<const char*> (input.c_str()));
  EXPECT_EQ(_S8, yylex());

  input.assign("_s16");
  yy_scan_string(reinterpret_cast<const char*> (input.c_str()));
  EXPECT_EQ(_S16, yylex());

  input.assign("_s32");
  yy_scan_string(reinterpret_cast<const char*> (input.c_str()));
  EXPECT_EQ(_S32, yylex());

  input.assign("_s64");
  yy_scan_string(reinterpret_cast<const char*> (input.c_str()));
  EXPECT_EQ(_S64, yylex());

  input.assign("_f16");
  yy_scan_string(reinterpret_cast<const char*> (input.c_str()));
  EXPECT_EQ(_F16, yylex());

  input.assign("_f32");
  yy_scan_string(reinterpret_cast<const char*> (input.c_str()));
  EXPECT_EQ(_F32, yylex());

  input.assign("_f64");
  yy_scan_string(reinterpret_cast<const char*> (input.c_str()));
  EXPECT_EQ(_F64, yylex());

  input.assign("_b1");
  yy_scan_string(reinterpret_cast<const char*> (input.c_str()));
  EXPECT_EQ(_B1, yylex());

  input.assign("_b8");
  yy_scan_string(reinterpret_cast<const char*> (input.c_str()));
  EXPECT_EQ(_B8, yylex());

  input.assign("_b16");
  yy_scan_string(reinterpret_cast<const char*> (input.c_str()));
  EXPECT_EQ(_B16, yylex());

  input.assign("_b32");
  yy_scan_string(reinterpret_cast<const char*> (input.c_str()));
  EXPECT_EQ(_B32, yylex());

  input.assign("_b64");
  yy_scan_string(reinterpret_cast<const char*> (input.c_str()));
  EXPECT_EQ(_B64, yylex());

  input.assign("_b128");
  yy_scan_string(reinterpret_cast<const char*> (input.c_str()));
  EXPECT_EQ(_B128, yylex());

  input.assign("_b32");
  yy_scan_string(reinterpret_cast<const char*> (input.c_str()));
  EXPECT_EQ(_B32, yylex());

  input.assign("_b8");
  yy_scan_string(reinterpret_cast<const char*> (input.c_str()));
  EXPECT_EQ(_B8, yylex());

  input.assign("_b16");
  yy_scan_string(reinterpret_cast<const char*> (input.c_str()));
  EXPECT_EQ(_B16, yylex());

  input.assign("_b32");
  yy_scan_string(reinterpret_cast<const char*> (input.c_str()));
  EXPECT_EQ(_B32, yylex());

  input.assign("_u8x4");
  yy_scan_string(reinterpret_cast<const char*> (input.c_str()));
  EXPECT_EQ(_U8X4, yylex());

  input.assign("_s8x4");
  yy_scan_string(reinterpret_cast<const char*> (input.c_str()));
  EXPECT_EQ(_S8X4, yylex());

  input.assign("_u16x2");
  yy_scan_string(reinterpret_cast<const char*> (input.c_str()));
  EXPECT_EQ(_U16X2, yylex());

  input.assign("_s16x2");
  yy_scan_string(reinterpret_cast<const char*> (input.c_str()));
  EXPECT_EQ(_S16X2, yylex());

  input.assign("_f16x2");
  yy_scan_string(reinterpret_cast<const char*> (input.c_str()));
  EXPECT_EQ(_F16X2, yylex());

  input.assign("_f32x2");
  yy_scan_string(reinterpret_cast<const char*> (input.c_str()));
  EXPECT_EQ(_F32X2, yylex());

  input.assign("_u8x8");
  yy_scan_string(reinterpret_cast<const char*> (input.c_str()));
  EXPECT_EQ(_U8X8, yylex());

  input.assign("_s8x8");
  yy_scan_string(reinterpret_cast<const char*> (input.c_str()));
  EXPECT_EQ(_S8X8, yylex());

  input.assign("_u16x4");
  yy_scan_string(reinterpret_cast<const char*> (input.c_str()));
  EXPECT_EQ(_U16X4, yylex());

  input.assign("_s16x4");
  yy_scan_string(reinterpret_cast<const char*> (input.c_str()));
  EXPECT_EQ(_S16X4, yylex());

  input.assign("_f16x4");
  yy_scan_string(reinterpret_cast<const char*> (input.c_str()));
  EXPECT_EQ(_F16X4, yylex());

  input.assign("_u8x16");
  yy_scan_string(reinterpret_cast<const char*> (input.c_str()));
  EXPECT_EQ(_U8X16, yylex());

  input.assign("_s8x16");
  yy_scan_string(reinterpret_cast<const char*> (input.c_str()));
  EXPECT_EQ(_S8X16, yylex());

  input.assign("_u16x8");
  yy_scan_string(reinterpret_cast<const char*> (input.c_str()));
  EXPECT_EQ(_U16X8, yylex());

  input.assign("_s16x8");
  yy_scan_string(reinterpret_cast<const char*> (input.c_str()));
  EXPECT_EQ(_S16X8, yylex());

  input.assign("_f16x8");
  yy_scan_string(reinterpret_cast<const char*> (input.c_str()));
  EXPECT_EQ(_F16X8, yylex());

  input.assign("_f32x4");
  yy_scan_string(reinterpret_cast<const char*> (input.c_str()));
  EXPECT_EQ(_F32X4, yylex());

  input.assign("_s32x4");
  yy_scan_string(reinterpret_cast<const char*> (input.c_str()));
  EXPECT_EQ(_S32X4, yylex());

  input.assign("_u32x4");
  yy_scan_string(reinterpret_cast<const char*> (input.c_str()));
  EXPECT_EQ(_U32X4, yylex());

  input.assign("_f64x2");
  yy_scan_string(reinterpret_cast<const char*> (input.c_str()));
  EXPECT_EQ(_F64X2, yylex());

  input.assign("_s64x2");
  yy_scan_string(reinterpret_cast<const char*> (input.c_str()));
  EXPECT_EQ(_S64X2, yylex());

  input.assign("_u64x2");
  yy_scan_string(reinterpret_cast<const char*> (input.c_str()));
  EXPECT_EQ(_U64X2, yylex());
}

TEST(LexTest, Bug54) {
  std::string input("_ftz");
  yy_scan_string(reinterpret_cast<const char*> (input.c_str()));
  EXPECT_EQ(_FTZ, yylex());

  input.assign("nop");
  yy_scan_string(reinterpret_cast<const char*> (input.c_str()));
  EXPECT_EQ(NOP, yylex());

  input.assign("clock");
  yy_scan_string(reinterpret_cast<const char*> (input.c_str()));
  EXPECT_EQ(CLOCK, yylex());

  input.assign("syscall");
  yy_scan_string(reinterpret_cast<const char*> (input.c_str()));
  EXPECT_EQ(SYSCALL, yylex());
}

// ------------------ PARSER TESTS -----------------

TEST(ParserTest, Bug01) {
    // test the query types;
  std::string input("query_order_u32  $c1 , [&Test<$d7  + 100>]");
  ASSERT_EQ(0, parse(input));
  input.assign("query_data_u32  $c1 , [&Test<$d7  + 100>]");
  ASSERT_EQ(0, parse(input));
  input.assign("query_array_u32  $c1 , [&Test<$d7  + 100>]");
  ASSERT_EQ(0, parse(input));
  input.assign("query_width_u32  $c1 , [&Test<$d7  + 100>]");
  ASSERT_EQ(0, parse(input));
  input.assign("query_height_u32  $c1 , [&Test<$d7  + 100>]");
  ASSERT_EQ(0, parse(input));
  input.assign("query_depth_u32  $c1 , [&Test<$d7  + 100>]");
  ASSERT_EQ(0, parse(input));
  input.assign("query_normalized_u32  $c1 , [&Test<$d7  + 100>]");
  ASSERT_EQ(0, parse(input));
  input.assign("query_filtering_u32  $c1 , [&Test<$d7  + 100>]");
  ASSERT_EQ(0, parse(input));

    // test the dataTypes;
  input.assign("query_order_s32  $c1 , [&Test<$d7  + 100>]");
  ASSERT_EQ(0, parse(input));
  input.assign("query_order_s64  $c1 , [&Test<$d7  + 100>]");
  ASSERT_EQ(0, parse(input));
  input.assign("query_order_u64  $c1 , [&Test<$d7  + 100>]");
  ASSERT_EQ(0, parse(input));
  input.assign("query_order_b1  $c1 , [&Test<$d7  + 100>]");
  ASSERT_EQ(0, parse(input));
  input.assign("query_order_b32  $c1 , [&Test<$d7  + 100>]");
  ASSERT_EQ(0, parse(input));
  input.assign("query_order_f32  $c1 , [&Test<$d7  + 100>]");
  ASSERT_EQ(0, parse(input));
  input.assign("query_order_f64  $c1 , [&Test<$d7  + 100>]");
  ASSERT_EQ(0, parse(input));
  input.assign("query_order_b64  $c1 , [&Test<$d7  + 100>]");
  ASSERT_EQ(0, parse(input));
  input.assign("query_order_b8  $c1 , [&Test<$d7  + 100>]");
  ASSERT_EQ(0, parse(input));
  input.assign("query_order_b16  $c1 , [&Test<$d7  + 100>]");
  ASSERT_EQ(0, parse(input));
  input.assign("query_order_s8  $c1 , [&Test<$d7  + 100>]");
  ASSERT_EQ(0, parse(input));
  input.assign("query_order_s16  $c1 , [&Test<$d7  + 100>]");
  ASSERT_EQ(0, parse(input));
  input.assign("query_order_u8  $c1 , [&Test<$d7  + 100>]");
  ASSERT_EQ(0, parse(input));
  input.assign("query_order_u16  $c1 , [&Test<$d7  + 100>]");
  ASSERT_EQ(0, parse(input));
  input.assign("query_order_f16  $c1 , [&Test<$d7  + 100>]");
  ASSERT_EQ(0, parse(input));
  input.assign("query_order_b128  $c1 , [&Test<$d7  + 100>]");
  ASSERT_EQ(0, parse(input));
  input.assign("query_order_u8x4  $c1 , [&Test<$d7  + 100>]");
  ASSERT_EQ(0, parse(input));
  input.assign("query_order_s8x4  $c1 , [&Test<$d7  + 100>]");
  ASSERT_EQ(0, parse(input));
  input.assign("query_order_u16x2  $c1 , [&Test<$d7  + 100>]");
  ASSERT_EQ(0, parse(input));
  input.assign("query_order_s16x2  $c1 , [&Test<$d7  + 100>]");
  ASSERT_EQ(0, parse(input));
  input.assign("query_order_f16x2  $c1 , [&Test<$d7  + 100>]");
  ASSERT_EQ(0, parse(input));
  input.assign("query_order_f32x2  $c1 , [&Test<$d7  + 100>]");
  ASSERT_EQ(0, parse(input));
  input.assign("query_order_u8x8  $c1 , [&Test<$d7  + 100>]");
  ASSERT_EQ(0, parse(input));
  input.assign("query_order_s8x8  $c1 , [&Test<$d7  + 100>]");
  ASSERT_EQ(0, parse(input));
  input.assign("query_order_u16x4  $c1 , [&Test<$d7  + 100>]");
  ASSERT_EQ(0, parse(input));
  input.assign("query_order_s16x4  $c1 , [&Test<$d7  + 100>]");
  ASSERT_EQ(0, parse(input));
  input.assign("query_order_f16x4  $c1 , [&Test<$d7  + 100>]");
  ASSERT_EQ(0, parse(input));
  input.assign("query_order_u8x16  $c1 , [&Test<$d7  + 100>]");
  ASSERT_EQ(0, parse(input));
  input.assign("query_order_s8x16  $c1 , [&Test<$d7  + 100>]");
  ASSERT_EQ(0, parse(input));
  input.assign("query_order_u16x8  $c1 , [&Test<$d7  + 100>]");
  ASSERT_EQ(0, parse(input));
  input.assign("query_order_s16x8  $c1 , [&Test<$d7  + 100>]");
  ASSERT_EQ(0, parse(input));
  input.assign("query_order_f16x8  $c1 , [&Test<$d7  + 100>]");
  ASSERT_EQ(0, parse(input));
  input.assign("query_order_f32x4  $c1 , [&Test<$d7  + 100>]");
  ASSERT_EQ(0, parse(input));
  input.assign("query_order_s32x4  $c1 , [&Test<$d7  + 100>]");
  ASSERT_EQ(0, parse(input));
  input.assign("query_order_u32x4  $c1 , [&Test<$d7  + 100>]");
  ASSERT_EQ(0, parse(input));
  input.assign("query_order_f64x2  $c1 , [&Test<$d7  + 100>]");
  ASSERT_EQ(0, parse(input));
  input.assign("query_order_s64x2  $c1 , [&Test<$d7  + 100>]");
  ASSERT_EQ(0, parse(input));
  input.assign("query_order_u64x2  $c1 , [&Test<$d7  + 100>]");
  ASSERT_EQ(0, parse(input));

    // test for operand
    // 1. Identifier
  input.assign("query_order_f32x4  $c1 , [&Test<$d7  + 100>]");
  ASSERT_EQ(0, parse(input));
  input.assign("query_order_s32x4  $d1 , [&Test<$d7  + 100>]");
  ASSERT_EQ(0, parse(input));
  input.assign("query_order_u32x4  $s1 , [&Test<$d7  + 100>]");
  ASSERT_EQ(0, parse(input));
  input.assign("query_order_f64x2  $q1 , [&Test<$d7  + 100>]");
  ASSERT_EQ(0, parse(input));
  input.assign("query_order_s64x2  %a1 , [&Test<$d7  + 100>]");
  ASSERT_EQ(0, parse(input));
  input.assign("query_order_u64x2  &a1 , [&Test<$d7  + 100>]");
  ASSERT_EQ(0, parse(input));
    // 2. baseOperand


    // test for addressableOperand
  input.assign("query_order_f32x4  $c1 , [%Test<100>]");
  ASSERT_EQ(0, parse(input));
  input.assign("query_order_s32x4  $d1 , [&Test<$d7  - 100>]");
  ASSERT_EQ(0, parse(input));
  input.assign("query_order_u32x4  $s1 , [&Test]");
  ASSERT_EQ(0, parse(input));
  input.assign("query_order_f64x2  $q1 , [&Test<$d7  + 100>]");
  ASSERT_EQ(0, parse(input));
  input.assign("query_order_s64x2  %a1 , [%Test<$d7>]");
  ASSERT_EQ(0, parse(input));
}
>>>>>>> fe9cdfea
<|MERGE_RESOLUTION|>--- conflicted
+++ resolved
@@ -1,12 +1,3 @@
-<<<<<<< HEAD
-// Copyright 2012 MulticoreWare Inc.
-
-#include <string>
-#include "./gtest/gtest.h"
-#include "./lexer.h"
-#include "../tokens.h"
-
-=======
 /* Copyright 2012 <MulticorewareInc> */
 
 #include <string>
@@ -15,7 +6,6 @@
 #include "./lexer.h"
 #include "../tokens.h"
 #include "../parser.h"
->>>>>>> fe9cdfea
 
 extern int int_val;
 extern float float_val;
@@ -23,338 +13,118 @@
 
 
 // ------------------ LEXER TESTS -----------------
-TEST(LexTest,  Bug2)
-{
+TEST(LexTest, Bug2) {
   std::string input("12345");
-<<<<<<< HEAD
-  yy_scan_string(reinterpret_cast<char*>input.c_str());
-=======
-  yy_scan_string(reinterpret_cast<const char*> (input.c_str()));
->>>>>>> fe9cdfea
+  yy_scan_string(reinterpret_cast<const char*> (input.c_str()));
   EXPECT_EQ(TOKEN_INTEGER_CONSTANT, yylex());
   EXPECT_EQ(12345, int_val);
 }
 
-TEST(LexTest,  Bug3)
-{
+TEST(LexTest, Bug3) {
   std::string input("020");
-<<<<<<< HEAD
-  yy_scan_string(reinterpret_cast<char*>input.c_str());
-=======
-  yy_scan_string(reinterpret_cast<const char*> (input.c_str()));
->>>>>>> fe9cdfea
+  yy_scan_string(reinterpret_cast<const char*> (input.c_str()));
   EXPECT_EQ(TOKEN_INTEGER_CONSTANT, yylex());
   EXPECT_EQ(16, int_val);
 }
 
-TEST(LexTest,  Bug4)
-{
+TEST(LexTest, Bug4) {
   std::string input("$c7");
-<<<<<<< HEAD
-  yy_scan_string(reinterpret_cast<char*>input.c_str());
-=======
-  yy_scan_string(reinterpret_cast<const char*> (input.c_str()));
->>>>>>> fe9cdfea
+  yy_scan_string(reinterpret_cast<const char*> (input.c_str()));
   EXPECT_EQ(TOKEN_CREGISTER, yylex());
 }
 
-TEST(LexTest,  Bug5)
-{
+TEST(LexTest, Bug5) {
   std::string input("$d7");
-<<<<<<< HEAD
-  yy_scan_string(reinterpret_cast<char*>input.c_str());
-=======
-  yy_scan_string(reinterpret_cast<const char*> (input.c_str()));
->>>>>>> fe9cdfea
+  yy_scan_string(reinterpret_cast<const char*> (input.c_str()));
   EXPECT_EQ(TOKEN_DREGISTER, yylex());
 }
 
-TEST(LexTest,  Bug6)
-{
+TEST(LexTest, Bug6) {
   std::string input("$s15");
-<<<<<<< HEAD
-  yy_scan_string(reinterpret_cast<char*>input.c_str());
-=======
-  yy_scan_string(reinterpret_cast<const char*> (input.c_str()));
->>>>>>> fe9cdfea
+  yy_scan_string(reinterpret_cast<const char*> (input.c_str()));
   EXPECT_EQ(TOKEN_SREGISTER, yylex());
 }
 
-TEST(LexTest,  Bug7)
-{
+TEST(LexTest, Bug7) {
   std::string input("$q5");
-<<<<<<< HEAD
-  yy_scan_string(reinterpret_cast<char*>input.c_str());
-=======
-  yy_scan_string(reinterpret_cast<const char*> (input.c_str()));
->>>>>>> fe9cdfea
+  yy_scan_string(reinterpret_cast<const char*> (input.c_str()));
   EXPECT_EQ(TOKEN_QREGISTER, yylex());
 }
 
-TEST(LexTest,  Bug8)
-{
+TEST(LexTest, Bug8) {
   std::string input("@Go_to_this");
-<<<<<<< HEAD
-  yy_scan_string(reinterpret_cast<char*>input.c_str());
-=======
-  yy_scan_string(reinterpret_cast<const char*> (input.c_str()));
->>>>>>> fe9cdfea
+  yy_scan_string(reinterpret_cast<const char*> (input.c_str()));
   EXPECT_EQ(TOKEN_LABEL, yylex());
 }
 
-TEST(LexTest,  Bug9)
-{
+TEST(LexTest, Bug9) {
   std::string input("/* this is a comment */");
-<<<<<<< HEAD
-  yy_scan_string(reinterpret_cast<char*>input.c_str());
-=======
-  yy_scan_string(reinterpret_cast<const char*> (input.c_str()));
->>>>>>> fe9cdfea
+  yy_scan_string(reinterpret_cast<const char*> (input.c_str()));
   EXPECT_EQ(TOKEN_COMMENT, yylex());
 }
 
-TEST(LexTest,  Bug10)
-{
+TEST(LexTest, Bug10) {
   std::string input("//this is an inline comment\n");
-<<<<<<< HEAD
-  yy_scan_string(reinterpret_cast<char*>input.c_str());
-=======
-  yy_scan_string(reinterpret_cast<const char*> (input.c_str()));
->>>>>>> fe9cdfea
+  yy_scan_string(reinterpret_cast<const char*> (input.c_str()));
   EXPECT_EQ(TOKEN_COMMENT, yylex());
 }
 
-TEST(LexTest,  Bug11)
-{
+TEST(LexTest, Bug11) {
   std::string input("0x11");
-<<<<<<< HEAD
-  yy_scan_string(reinterpret_cast<char*>input.c_str());
-=======
-  yy_scan_string(reinterpret_cast<const char*> (input.c_str()));
->>>>>>> fe9cdfea
+  yy_scan_string(reinterpret_cast<const char*> (input.c_str()));
   EXPECT_EQ(TOKEN_INTEGER_CONSTANT, yylex());
   EXPECT_EQ(17, int_val);
 }
 
-TEST(LexTest,  Bug12)
-{
+TEST(LexTest, Bug12) {
   std::string input("0.5e3f");
-<<<<<<< HEAD
-  yy_scan_string(reinterpret_cast<char*>input.c_str());
-  EXPECT_EQ(TOKEN_SINGLE_CONSTANT, yylex());
-  EXPECT_EQ(0.5e3f,  float_val);
-=======
   yy_scan_string(reinterpret_cast<const char*> (input.c_str()));
   EXPECT_EQ(TOKEN_SINGLE_CONSTANT, yylex());
   EXPECT_EQ(0.5e3f, float_val);
->>>>>>> fe9cdfea
-}
-
-TEST(LexTest,  Bug17)
-{
+}
+
+TEST(LexTest, Bug17) {
   std::string input("%Test_id_123");
-<<<<<<< HEAD
-  yy_scan_string(reinterpret_cast<char*>input.c_str());
-=======
-  yy_scan_string(reinterpret_cast<const char*> (input.c_str()));
->>>>>>> fe9cdfea
+  yy_scan_string(reinterpret_cast<const char*> (input.c_str()));
   EXPECT_EQ(TOKEN_LOCAL_IDENTIFIER, yylex());
 }
 
-TEST(LexTest,  Bug18)
-{
+TEST(LexTest, Bug18) {
   std::string input("&Test_global_id_123");
-<<<<<<< HEAD
-  yy_scan_string(reinterpret_cast<char*>input.c_str());
-=======
-  yy_scan_string(reinterpret_cast<const char*> (input.c_str()));
->>>>>>> fe9cdfea
+  yy_scan_string(reinterpret_cast<const char*> (input.c_str()));
   EXPECT_EQ(TOKEN_GLOBAL_IDENTIFIER, yylex());
 }
 
-TEST(LexTest,  Bug19)
-{
+TEST(LexTest, Bug19) {
   std::string input("\" This is a string\"");
-<<<<<<< HEAD
-  yy_scan_string(reinterpret_cast<char*>input.c_str());
-=======
-  yy_scan_string(reinterpret_cast<const char*> (input.c_str()));
->>>>>>> fe9cdfea
+  yy_scan_string(reinterpret_cast<const char*> (input.c_str()));
   EXPECT_EQ(TOKEN_STRING, yylex());
 }
 
-TEST(LexTest,  Bug20)
-{
+TEST(LexTest, Bug20) {
   std::string input("snorm_int8");
-<<<<<<< HEAD
-  yy_scan_string(reinterpret_cast<char*>input.c_str());
+  yy_scan_string(reinterpret_cast<const char*> (input.c_str()));
   EXPECT_EQ(TOKEN_PROPERTY, yylex());
 
   input.assign("unorm_int16");
-  yy_scan_string(reinterpret_cast<char*>input.c_str());
+  yy_scan_string(reinterpret_cast<const char*> (input.c_str()));
   EXPECT_EQ(TOKEN_PROPERTY, yylex());
 
   input.assign("rx");
-  yy_scan_string(reinterpret_cast<char*>input.c_str());
+  yy_scan_string(reinterpret_cast<const char*> (input.c_str()));
   EXPECT_EQ(TOKEN_PROPERTY, yylex());
 
   input.assign("intensity");
-  yy_scan_string(reinterpret_cast<char*>input.c_str());
+  yy_scan_string(reinterpret_cast<const char*> (input.c_str()));
   EXPECT_EQ(TOKEN_PROPERTY, yylex());
 
   input.assign("wrap");
-  yy_scan_string(reinterpret_cast<char*>input.c_str());
+  yy_scan_string(reinterpret_cast<const char*> (input.c_str()));
   EXPECT_EQ(TOKEN_PROPERTY, yylex());
-
-=======
-  yy_scan_string(reinterpret_cast<const char*> (input.c_str()));
-  EXPECT_EQ(TOKEN_PROPERTY, yylex());
-
-  input.assign("unorm_int16");
-  yy_scan_string(reinterpret_cast<const char*> (input.c_str()));
-  EXPECT_EQ(TOKEN_PROPERTY, yylex());
-
-  input.assign("rx");
-  yy_scan_string(reinterpret_cast<const char*> (input.c_str()));
-  EXPECT_EQ(TOKEN_PROPERTY, yylex());
-
-  input.assign("intensity");
-  yy_scan_string(reinterpret_cast<const char*> (input.c_str()));
-  EXPECT_EQ(TOKEN_PROPERTY, yylex());
-
-  input.assign("wrap");
-  yy_scan_string(reinterpret_cast<const char*> (input.c_str()));
-  EXPECT_EQ(TOKEN_PROPERTY, yylex());
->>>>>>> fe9cdfea
-}
-
-TEST(LexTest,  Bug21)
-{
+}
+
+TEST(LexTest, Bug21) {
   std::string input("WAVESIZE");
-<<<<<<< HEAD
-  yy_scan_string(reinterpret_cast<char*>input.c_str());
-  EXPECT_EQ(TOKEN_WAVESIZE, yylex());
-}
-
-TEST(LexTest,  Bug22)              // common keywords
-{
-
-
-  std::string input("workgroupid");
-  yy_scan_string(reinterpret_cast<char*>input.c_str());
-  EXPECT_EQ(WORKGROUPID, yylex());
-
-  input.assign("version");
-  yy_scan_string(reinterpret_cast<char*>input.c_str());
-  EXPECT_EQ(VERSION, yylex());
-
-  input.assign("global");
-  yy_scan_string(reinterpret_cast<char*>input.c_str());
-  EXPECT_EQ(GLOBAL, yylex());
-
-  input.assign("_Samp");
-  yy_scan_string(reinterpret_cast<char*>input.c_str());
-  EXPECT_EQ(_SAMP, yylex());
-
-  input.assign("_RWImg");
-  yy_scan_string(reinterpret_cast<char*>input.c_str());
-  EXPECT_EQ(_RWIMG, yylex());
-
-  input.assign("_ROImg");
-  yy_scan_string(reinterpret_cast<char*>input.c_str());
-  EXPECT_EQ(_ROIMG, yylex());
-
-  input.assign("align");
-  yy_scan_string(reinterpret_cast<char*>input.c_str());
-  EXPECT_EQ(ALIGN, yylex());
-
-  input.assign("file");
-  yy_scan_string(reinterpret_cast<char*>input.c_str());
-  EXPECT_EQ(_FILE, yylex());
-
-  input.assign("arg");
-  yy_scan_string(reinterpret_cast<char*>input.c_str());
-  EXPECT_EQ(ARG, yylex());
-
-  input.assign("kernarg");
-  yy_scan_string(reinterpret_cast<char*>input.c_str());
-  EXPECT_EQ(KERNARG, yylex());
-
-  input.assign("function");
-  yy_scan_string(reinterpret_cast<char*>input.c_str());
-  EXPECT_EQ(FUNCTION, yylex());
-
-  input.assign(":fbar");
-  yy_scan_string(reinterpret_cast<char*>input.c_str());
-  EXPECT_EQ(_FBAR, yylex());
-
-  input.assign("signature");
-  yy_scan_string(reinterpret_cast<char*>input.c_str());
-  EXPECT_EQ(SIGNATURE, yylex());
-
-  input.assign("block");
-  yy_scan_string(reinterpret_cast<char*>input.c_str());
-  EXPECT_EQ(BLOCK, yylex());
-
-  input.assign("endblock");
-  yy_scan_string(reinterpret_cast<char*>input.c_str());
-  EXPECT_EQ(ENDBLOCK, yylex());
-
-  input.assign("blocknumeric");
-  yy_scan_string(reinterpret_cast<char*>input.c_str());
-  EXPECT_EQ(BLOCKNUMERIC, yylex());
-
-  input.assign("blockstring");
-  yy_scan_string(reinterpret_cast<char*>input.c_str());
-  EXPECT_EQ(BLOCKSTRING, yylex());
-
-  input.assign("kernel");
-  yy_scan_string(reinterpret_cast<char*>input.c_str());
-  EXPECT_EQ(KERNEL, yylex());
-
-  input.assign("pragma");
-  yy_scan_string(reinterpret_cast<char*>input.c_str());
-  EXPECT_EQ(PRAGMA, yylex());
-
-  input.assign("labeltargets");
-  yy_scan_string(reinterpret_cast<char*>input.c_str());
-  EXPECT_EQ(LABELTARGETS, yylex());
-
-  input.assign("extension");
-  yy_scan_string(reinterpret_cast<char*>input.c_str());
-  EXPECT_EQ(EXTENSION, yylex());
-
-  input.assign("extern");
-  yy_scan_string(reinterpret_cast<char*>input.c_str());
-  EXPECT_EQ(EXTERN, yylex());
-
-  input.assign("static");
-  yy_scan_string(reinterpret_cast<char*>input.c_str());
-  EXPECT_EQ(STATIC, yylex());
-
-  input.assign("const");
-  yy_scan_string(reinterpret_cast<char*>input.c_str());
-  EXPECT_EQ(CONST, yylex());
-
-  input.assign("private");
-  yy_scan_string(reinterpret_cast<char*>input.c_str());
-  EXPECT_EQ(PRIVATE, yylex());
-
-  input.assign("spill");
-  yy_scan_string(reinterpret_cast<char*>input.c_str());
-  EXPECT_EQ(SPILL, yylex());
-
-  input.assign("group");
-  yy_scan_string(reinterpret_cast<char*>input.c_str());
-  EXPECT_EQ(GROUP, yylex());
-
-  input.assign("readonly");
-  yy_scan_string(reinterpret_cast<char*>input.c_str());
-  EXPECT_EQ(READONLY, yylex());
-
-  input.assign("loc");
-  yy_scan_string(reinterpret_cast<char*>input.c_str());
-=======
   yy_scan_string(reinterpret_cast<const char*> (input.c_str()));
   EXPECT_EQ(TOKEN_WAVESIZE, yylex());
 }
@@ -474,82 +244,18 @@
 
   input.assign("loc");
   yy_scan_string(reinterpret_cast<const char*> (input.c_str()));
->>>>>>> fe9cdfea
   EXPECT_EQ(LOC, yylex());
 }
 
-TEST(LexTest,  Bug23)
-{
+TEST(LexTest, Bug23) {
   std::string input("0x1.0p0f");
-<<<<<<< HEAD
-  yy_scan_string(reinterpret_cast<char*>input.c_str());
-  EXPECT_EQ(TOKEN_SINGLE_CONSTANT, yylex());
-  EXPECT_EQ(1.0f,  float_val);
-=======
   yy_scan_string(reinterpret_cast<const char*> (input.c_str()));
   EXPECT_EQ(TOKEN_SINGLE_CONSTANT, yylex());
   EXPECT_EQ(1.0f, float_val);
->>>>>>> fe9cdfea
-}
-
-TEST(LexTest,  Bug24)
-{
+}
+
+TEST(LexTest, Bug24) {
   std::string input("0f3F800000");
-<<<<<<< HEAD
-  yy_scan_string(reinterpret_cast<char*>input.c_str());
-  EXPECT_EQ(TOKEN_SINGLE_CONSTANT, yylex());
-  EXPECT_EQ(1.0f,  float_val);
-}
-
-TEST(LexTest,  Bug25)              // addressSpaceIdentifier keywords
-{
-  std::string input("_readonly");
-  yy_scan_string(reinterpret_cast<char*>input.c_str());
-  EXPECT_EQ(_READONLY, yylex());
-
-  input.assign("_kernarg");
-  yy_scan_string(reinterpret_cast<char*>input.c_str());
-  EXPECT_EQ(_KERNARG, yylex());
-
-  input.assign("_global");
-  yy_scan_string(reinterpret_cast<char*>input.c_str());
-  EXPECT_EQ(_GLOBAL, yylex());
-
-  input.assign("_private");
-  yy_scan_string(reinterpret_cast<char*>input.c_str());
-  EXPECT_EQ(_PRIVATE, yylex());
-
-  input.assign("_arg");
-  yy_scan_string(reinterpret_cast<char*>input.c_str());
-  EXPECT_EQ(_ARG, yylex());
-
-  input.assign("_group");
-  yy_scan_string(reinterpret_cast<char*>input.c_str());
-  EXPECT_EQ(_GROUP, yylex());
-
-  input.assign("_spill");
-  yy_scan_string(reinterpret_cast<char*>input.c_str());
-  EXPECT_EQ(_SPILL, yylex());
-
-}
-
-TEST(LexTest,  Bug26)
-{
-  std::string input("0.5e3l");
-  yy_scan_string(reinterpret_cast<char*>input.c_str());
-  EXPECT_EQ(TOKEN_DOUBLE_CONSTANT, yylex());
-  EXPECT_EQ(0.5e3,  double_val);
-}
-
-TEST(LexTest,  Bug27)                  // keywords _v2 and _v4
-{
-  std::string input("_v2");
-  yy_scan_string(reinterpret_cast<char*>input.c_str());
-  EXPECT_EQ(_V2, yylex());
-
-  input.assign("_v4");
-  yy_scan_string(reinterpret_cast<char*>input.c_str());
-=======
   yy_scan_string(reinterpret_cast<const char*> (input.c_str()));
   EXPECT_EQ(TOKEN_SINGLE_CONSTANT, yylex());
   EXPECT_EQ(1.0f, float_val);
@@ -599,100 +305,18 @@
 
   input.assign("_v4");
   yy_scan_string(reinterpret_cast<const char*> (input.c_str()));
->>>>>>> fe9cdfea
   EXPECT_EQ(_V4, yylex());
 }
 
-TEST(LexTest,  Bug28)
-{
+TEST(LexTest, Bug28) {
   std::string input("0x1.0l");
-<<<<<<< HEAD
-  yy_scan_string(reinterpret_cast<char*>input.c_str());
-  EXPECT_EQ(TOKEN_DOUBLE_CONSTANT, yylex());
-  EXPECT_EQ(1.0,  double_val);
-=======
   yy_scan_string(reinterpret_cast<const char*> (input.c_str()));
   EXPECT_EQ(TOKEN_DOUBLE_CONSTANT, yylex());
   EXPECT_EQ(1.0, double_val);
->>>>>>> fe9cdfea
-}
-
-TEST(LexTest,  Bug29)
-{
+}
+
+TEST(LexTest, Bug29) {
   std::string input("0d3FF0000000000000");
-<<<<<<< HEAD
-  yy_scan_string(reinterpret_cast<char*>input.c_str());
-  EXPECT_EQ(TOKEN_DOUBLE_CONSTANT, yylex());
-  EXPECT_EQ(1.0,  double_val);
-}
-
-TEST(LexTest,  Bug30)                  // keywords format,  order,  coord,  filter,  boundaryU,  boundaryV,  boundaryW
-{
-  std::string input("format");
-  yy_scan_string(reinterpret_cast<char*>input.c_str());
-  EXPECT_EQ(FORMAT, yylex());
-
-  input.assign("order");
-  yy_scan_string(reinterpret_cast<char*>input.c_str());
-  EXPECT_EQ(ORDER, yylex());
-
-  input.assign("coord");
-  yy_scan_string(reinterpret_cast<char*>input.c_str());
-  EXPECT_EQ(COORD, yylex());
-
-  input.assign("filter");
-  yy_scan_string(reinterpret_cast<char*>input.c_str());
-  EXPECT_EQ(FILTER, yylex());
-
-  input.assign("boundaryU");
-  yy_scan_string(reinterpret_cast<char*>input.c_str());
-  EXPECT_EQ(BOUNDARYU, yylex());
-
-  input.assign("boundaryV");
-  yy_scan_string(reinterpret_cast<char*>input.c_str());
-  EXPECT_EQ(BOUNDARYV, yylex());
-
-  input.assign("boundaryW");
-  yy_scan_string(reinterpret_cast<char*>input.c_str());
-  EXPECT_EQ(BOUNDARYW, yylex());
-}
-
-TEST(LexTest,  Bug33)                  //control keywords
-{
-  std::string input("itemsperworkgroup");
-  yy_scan_string(reinterpret_cast<char*>input.c_str());
-  EXPECT_EQ(ITEMS_PER_WORKGROUP, yylex());
-
-  input.assign("workgroupspercu");
-  yy_scan_string(reinterpret_cast<char*>input.c_str());
-  EXPECT_EQ(WORKGROUPS_PER_CU, yylex());
-
-  input.assign("memopt_on");
-  yy_scan_string(reinterpret_cast<char*>input.c_str());
-  EXPECT_EQ(MEMOPT_ON, yylex());
-
-  input.assign("memopt_off");
-  yy_scan_string(reinterpret_cast<char*>input.c_str());
-  EXPECT_EQ(MEMOPT_OFF, yylex());
-}
-
-TEST(LexTest,  Bug34)                  //punctuations
-{
-  std::string input("+");
-  yy_scan_string(reinterpret_cast<char*>input.c_str());
-  EXPECT_EQ('+', yylex());
-
-  input.assign("-");
-  yy_scan_string(reinterpret_cast<char*>input.c_str());
-  EXPECT_EQ('-', yylex());
-
-  input.assign("=");
-  yy_scan_string(reinterpret_cast<char*>input.c_str());
-  EXPECT_EQ('=', yylex());
-
-  input.assign("<");
-  yy_scan_string(reinterpret_cast<char*>input.c_str());
-=======
   yy_scan_string(reinterpret_cast<const char*> (input.c_str()));
   EXPECT_EQ(TOKEN_DOUBLE_CONSTANT, yylex());
   EXPECT_EQ(1.0, double_val);
@@ -762,238 +386,10 @@
 
   input.assign("<");
   yy_scan_string(reinterpret_cast<const char*> (input.c_str()));
->>>>>>> fe9cdfea
   EXPECT_EQ('<', yylex());
 
 
   input.assign(">");
-<<<<<<< HEAD
-  yy_scan_string(reinterpret_cast<char*>input.c_str());
-  EXPECT_EQ('>', yylex());
-
-  input.assign("[");
-  yy_scan_string(reinterpret_cast<char*>input.c_str());
-  EXPECT_EQ('[', yylex());
-
-  input.assign("]");
-  yy_scan_string(reinterpret_cast<char*>input.c_str());
-  EXPECT_EQ(']', yylex());
-
-  input.assign("{");
-  yy_scan_string(reinterpret_cast<char*>input.c_str());
-  EXPECT_EQ('{', yylex());
-
-
-  input.assign("}");
-  yy_scan_string(reinterpret_cast<char*>input.c_str());
-  EXPECT_EQ('}', yylex());
-
-  input.assign("(");
-  yy_scan_string(reinterpret_cast<char*>input.c_str());
-  EXPECT_EQ('(', yylex());
-
-  input.assign(")");
-  yy_scan_string(reinterpret_cast<char*>input.c_str());
-  EXPECT_EQ(')', yylex());
-
-
-  input.assign(":");
-  yy_scan_string(reinterpret_cast<char*>input.c_str());
-  EXPECT_EQ(':', yylex());
-
-  input.assign(";");
-  yy_scan_string(reinterpret_cast<char*>input.c_str());
-  EXPECT_EQ(';', yylex());
-
-  input.assign(", ");
-  yy_scan_string(reinterpret_cast<char*>input.c_str());
-  EXPECT_EQ(', ', yylex());
-}
-
-TEST(LexTest,  Bug37)                  // opcodes
-{
-
-
-  std::string input("fbar_initSizeWg");
-  yy_scan_string(reinterpret_cast<char*>input.c_str());
-  EXPECT_EQ(FBAR_INITSIZEWG, yylex());
-
-  input.assign("fbar_wait");
-  yy_scan_string(reinterpret_cast<char*>input.c_str());
-  EXPECT_EQ(FBAR_WAIT, yylex());
-
-  input.assign("fbar_arrive");
-  yy_scan_string(reinterpret_cast<char*>input.c_str());
-  EXPECT_EQ(FBAR_ARRIVE, yylex());
-
-  input.assign("fbar_skip");
-  yy_scan_string(reinterpret_cast<char*>input.c_str());
-  EXPECT_EQ(FBAR_SKIP, yylex());
-
-
-  input.assign("fbar_release");
-  yy_scan_string(reinterpret_cast<char*>input.c_str());
-  EXPECT_EQ(FBAR_RELEASE, yylex());
-
-  input.assign("countup");
-  yy_scan_string(reinterpret_cast<char*>input.c_str());
-  EXPECT_EQ(COUNTUP, yylex());
-
-  input.assign("laneid");
-  yy_scan_string(reinterpret_cast<char*>input.c_str());
-  EXPECT_EQ(LANEID, yylex());
-
-  input.assign("dynwaveid");
-  yy_scan_string(reinterpret_cast<char*>input.c_str());
-  EXPECT_EQ(DYNWAVEID, yylex());
-
-
-  input.assign("maxdynwaveid");
-  yy_scan_string(reinterpret_cast<char*>input.c_str());
-  EXPECT_EQ(MAXDYNWAVEID, yylex());
-
-  input.assign("dispatchid");
-  yy_scan_string(reinterpret_cast<char*>input.c_str());
-  EXPECT_EQ(DISPATCHID, yylex());
-
-  input.assign("cu");
-  yy_scan_string(reinterpret_cast<char*>input.c_str());
-  EXPECT_EQ(CU, yylex());
-
-
-  input.assign("workdim");
-  yy_scan_string(reinterpret_cast<char*>input.c_str());
-  EXPECT_EQ(WORKDIM, yylex());
-
-  input.assign("workitemid_flat");
-  yy_scan_string(reinterpret_cast<char*>input.c_str());
-  EXPECT_EQ(WORKITEMID_FLAT, yylex());
-
-  input.assign("workitemaid_flat");
-  yy_scan_string(reinterpret_cast<char*>input.c_str());
-  EXPECT_EQ(WORKITEMAID_FLAT, yylex());
-
-
-  input.assign("debugtrap");
-  yy_scan_string(reinterpret_cast<char*>input.c_str());
-  EXPECT_EQ(DEBUGTRAP, yylex());
-}
-
-TEST(LexTest,  Bug38)
-{
-  std::string input("abs");
-  yy_scan_string(reinterpret_cast<char*>input.c_str());
-  EXPECT_EQ(ABS, yylex());
-
-  input.assign("neg");
-  yy_scan_string(reinterpret_cast<char*>input.c_str());
-  EXPECT_EQ(NEG, yylex());
-
-  input.assign("not");
-  yy_scan_string(reinterpret_cast<char*>input.c_str());
-  EXPECT_EQ(NOT, yylex());
-
-  input.assign("popcount");
-  yy_scan_string(reinterpret_cast<char*>input.c_str());
-  EXPECT_EQ(POPCOUNT, yylex());
-
-
-  input.assign("firstbit");
-  yy_scan_string(reinterpret_cast<char*>input.c_str());
-  EXPECT_EQ(FIRSTBIT, yylex());
-
-  input.assign("lastbit");
-  yy_scan_string(reinterpret_cast<char*>input.c_str());
-  EXPECT_EQ(LASTBIT, yylex());
-
-  input.assign("bitrev");
-  yy_scan_string(reinterpret_cast<char*>input.c_str());
-  EXPECT_EQ(BITREV, yylex());
-
-  input.assign("movs_lo");
-  yy_scan_string(reinterpret_cast<char*>input.c_str());
-  EXPECT_EQ(MOVS_LO, yylex());
-
-  input.assign("movs_hi");
-  yy_scan_string(reinterpret_cast<char*>input.c_str());
-  EXPECT_EQ(MOVS_HI, yylex());
-
-  input.assign("fbar_initSize");
-  yy_scan_string(reinterpret_cast<char*>input.c_str());
-  EXPECT_EQ(FBAR_INITSIZE, yylex());
-
-  input.assign("fbar_releaseCF");
-  yy_scan_string(reinterpret_cast<char*>input.c_str());
-  EXPECT_EQ(FBAR_RELEASECF, yylex());
-
-  input.assign("count");
-  yy_scan_string(reinterpret_cast<char*>input.c_str());
-  EXPECT_EQ(COUNT, yylex());
-
-  input.assign("mask");
-  yy_scan_string(reinterpret_cast<char*>input.c_str());
-  EXPECT_EQ(MASK, yylex());
-
-}
-
-TEST(LexTest,  Bug39)
-{
-  std::string input("sqrt");
-  yy_scan_string(reinterpret_cast<char*>input.c_str());
-  EXPECT_EQ(SQRT, yylex());
-
-  input.assign("fract");
-  yy_scan_string(reinterpret_cast<char*>input.c_str());
-  EXPECT_EQ(FRACT, yylex());
-
-  input.assign("fcos");
-  yy_scan_string(reinterpret_cast<char*>input.c_str());
-  EXPECT_EQ(FCOS, yylex());
-
-  input.assign("fsin");
-  yy_scan_string(reinterpret_cast<char*>input.c_str());
-  EXPECT_EQ(FSIN, yylex());
-
-
-  input.assign("flog2");
-  yy_scan_string(reinterpret_cast<char*>input.c_str());
-  EXPECT_EQ(FLOG2, yylex());
-
-  input.assign("fexp2");
-  yy_scan_string(reinterpret_cast<char*>input.c_str());
-  EXPECT_EQ(FEXP2, yylex());
-
-  input.assign("fsqrt");
-  yy_scan_string(reinterpret_cast<char*>input.c_str());
-  EXPECT_EQ(FSQRT, yylex());
-
-  input.assign("frsqrt");
-  yy_scan_string(reinterpret_cast<char*>input.c_str());
-  EXPECT_EQ(FRSQRT, yylex());
-
-  input.assign("frcp");
-  yy_scan_string(reinterpret_cast<char*>input.c_str());
-  EXPECT_EQ(FRCP, yylex());
-
-}
-
-TEST(LexTest,  Bug40)
-{
-  std::string input("unpack3");
-  yy_scan_string(reinterpret_cast<char*>input.c_str());
-  EXPECT_EQ(UNPACK3, yylex());
-
-  input.assign("unpack2");
-  yy_scan_string(reinterpret_cast<char*>input.c_str());
-  EXPECT_EQ(UNPACK2, yylex());
-
-  input.assign("unpack1");
-  yy_scan_string(reinterpret_cast<char*>input.c_str());
-  EXPECT_EQ(UNPACK1, yylex());
-
-  input.assign("unpack0");
-  yy_scan_string(reinterpret_cast<char*>input.c_str());
-=======
   yy_scan_string(reinterpret_cast<const char*> (input.c_str()));
   EXPECT_EQ('>', yylex());
 
@@ -1203,665 +599,10 @@
 
   input.assign("unpack0");
   yy_scan_string(reinterpret_cast<const char*> (input.c_str()));
->>>>>>> fe9cdfea
   EXPECT_EQ(UNPACK0, yylex());
 
 
   input.assign("alloca");
-<<<<<<< HEAD
-  yy_scan_string(reinterpret_cast<char*>input.c_str());
-  EXPECT_EQ(ALLOCA, yylex());
-
-  input.assign("workitemid");
-  yy_scan_string(reinterpret_cast<char*>input.c_str());
-  EXPECT_EQ(WORKITEMID, yylex());
-
-  input.assign("workitemaid");
-  yy_scan_string(reinterpret_cast<char*>input.c_str());
-  EXPECT_EQ(WORKITEMAID, yylex());
-
-  input.assign("workgroupsize");
-  yy_scan_string(reinterpret_cast<char*>input.c_str());
-  EXPECT_EQ(WORKGROUPSIZE, yylex());
-
-  input.assign("NDRangesize");
-  yy_scan_string(reinterpret_cast<char*>input.c_str());
-  EXPECT_EQ(NDRANGESIZE, yylex());
-
-  input.assign("NDRangegroups");
-  yy_scan_string(reinterpret_cast<char*>input.c_str());
-  EXPECT_EQ(NDRANGEGROUPS, yylex());
-}
-
-TEST(LexTest,  Bug41)
-{
-  std::string input("add");
-  yy_scan_string(reinterpret_cast<char*>input.c_str());
-  EXPECT_EQ(ADD, yylex());
-
-  input.assign("carry");
-  yy_scan_string(reinterpret_cast<char*>input.c_str());
-  EXPECT_EQ(CARRY, yylex());
-
-  input.assign("borrow");
-  yy_scan_string(reinterpret_cast<char*>input.c_str());
-  EXPECT_EQ(BORROW, yylex());
-
-  input.assign("div");
-  yy_scan_string(reinterpret_cast<char*>input.c_str());
-  EXPECT_EQ(DIV, yylex());
-
-
-  input.assign("rem");
-  yy_scan_string(reinterpret_cast<char*>input.c_str());
-  EXPECT_EQ(REM, yylex());
-
-  input.assign("sub");
-  yy_scan_string(reinterpret_cast<char*>input.c_str());
-  EXPECT_EQ(SUB, yylex());
-
-  input.assign("shl");
-  yy_scan_string(reinterpret_cast<char*>input.c_str());
-  EXPECT_EQ(SHL, yylex());
-
-  input.assign("shr");
-  yy_scan_string(reinterpret_cast<char*>input.c_str());
-  EXPECT_EQ(SHR, yylex());
-
-  input.assign("and");
-  yy_scan_string(reinterpret_cast<char*>input.c_str());
-  EXPECT_EQ(AND, yylex());
-
-  input.assign("xor");
-  yy_scan_string(reinterpret_cast<char*>input.c_str());
-  EXPECT_EQ(XOR, yylex());
-
-  input.assign("or");
-  yy_scan_string(reinterpret_cast<char*>input.c_str());
-  EXPECT_EQ(OR, yylex());
-
-  input.assign("unpacklo");
-  yy_scan_string(reinterpret_cast<char*>input.c_str());
-  EXPECT_EQ(UNPACKLO, yylex());
-
-  input.assign("unpackhi");
-  yy_scan_string(reinterpret_cast<char*>input.c_str());
-  EXPECT_EQ(UNPACKHI, yylex());
-
-  input.assign("movd_lo");
-  yy_scan_string(reinterpret_cast<char*>input.c_str());
-  EXPECT_EQ(MOVD_LO, yylex());
-
-  input.assign("movd_hi");
-  yy_scan_string(reinterpret_cast<char*>input.c_str());
-  EXPECT_EQ(MOVD_HI, yylex());
-
-  input.assign("copysign");
-  yy_scan_string(reinterpret_cast<char*>input.c_str());
-  EXPECT_EQ(COPYSIGN, yylex());
-
-  input.assign("class");
-  yy_scan_string(reinterpret_cast<char*>input.c_str());
-  EXPECT_EQ(CLASS, yylex());
-
-  input.assign("send");
-  yy_scan_string(reinterpret_cast<char*>input.c_str());
-  EXPECT_EQ(SEND, yylex());
-
-  input.assign("receive");
-  yy_scan_string(reinterpret_cast<char*>input.c_str());
-  EXPECT_EQ(RECEIVE, yylex());
-
-}
-
-TEST(LexTest,  Bug42)
-{
-  std::string input("max");
-  yy_scan_string(reinterpret_cast<char*>input.c_str());
-  EXPECT_EQ(MAX, yylex());
-
-  input.assign("min");
-  yy_scan_string(reinterpret_cast<char*>input.c_str());
-  EXPECT_EQ(MIN, yylex());
-
-  input.assign("mad");
-  yy_scan_string(reinterpret_cast<char*>input.c_str());
-  EXPECT_EQ(MAD, yylex());
-
-  input.assign("extract");
-  yy_scan_string(reinterpret_cast<char*>input.c_str());
-  EXPECT_EQ(EXTRACT, yylex());
-
-
-  input.assign("insert");
-  yy_scan_string(reinterpret_cast<char*>input.c_str());
-  EXPECT_EQ(INSERT, yylex());
-
-  input.assign("shuffle");
-  yy_scan_string(reinterpret_cast<char*>input.c_str());
-  EXPECT_EQ(SHUFFLE, yylex());
-
-  input.assign("cmov");
-  yy_scan_string(reinterpret_cast<char*>input.c_str());
-  EXPECT_EQ(CMOV, yylex());
-
-  input.assign("fma");
-  yy_scan_string(reinterpret_cast<char*>input.c_str());
-  EXPECT_EQ(FMA, yylex());
-
-  input.assign("bitalign");
-  yy_scan_string(reinterpret_cast<char*>input.c_str());
-  EXPECT_EQ(BITALIGN, yylex());
-
-  input.assign("bytealign");
-  yy_scan_string(reinterpret_cast<char*>input.c_str());
-  EXPECT_EQ(BYTEALIGN, yylex());
-
-  input.assign("lerp");
-  yy_scan_string(reinterpret_cast<char*>input.c_str());
-  EXPECT_EQ(LERP, yylex());
-
-  input.assign("sad");
-  yy_scan_string(reinterpret_cast<char*>input.c_str());
-  EXPECT_EQ(SAD, yylex());
-
-  input.assign("sad2");
-  yy_scan_string(reinterpret_cast<char*>input.c_str());
-  EXPECT_EQ(SAD2, yylex());
-
-  input.assign("sad4");
-  yy_scan_string(reinterpret_cast<char*>input.c_str());
-  EXPECT_EQ(SAD4, yylex());
-
-  input.assign("sad4hi");
-  yy_scan_string(reinterpret_cast<char*>input.c_str());
-  EXPECT_EQ(SAD4HI, yylex());
-
-  input.assign("bitselect");
-  yy_scan_string(reinterpret_cast<char*>input.c_str());
-  EXPECT_EQ(BITSELECT, yylex());
-
-}
-
-TEST(LexTest,  Bug43)                  // AtomicOperationId
-{
-  std::string input("_and");
-  yy_scan_string(reinterpret_cast<char*>input.c_str());
-  EXPECT_EQ(_AND_, yylex());
-
-  input.assign("_or");
-  yy_scan_string(reinterpret_cast<char*>input.c_str());
-  EXPECT_EQ(_OR_, yylex());
-
-  input.assign("_xor");
-  yy_scan_string(reinterpret_cast<char*>input.c_str());
-  EXPECT_EQ(_XOR_, yylex());
-
-  input.assign("_exch");
-  yy_scan_string(reinterpret_cast<char*>input.c_str());
-  EXPECT_EQ(_EXCH_, yylex());
-
-
-  input.assign("_add");
-  yy_scan_string(reinterpret_cast<char*>input.c_str());
-  EXPECT_EQ(_ADD_, yylex());
-
-  input.assign("_sub");
-  yy_scan_string(reinterpret_cast<char*>input.c_str());
-  EXPECT_EQ(_SUB_, yylex());
-
-  input.assign("_inc");
-  yy_scan_string(reinterpret_cast<char*>input.c_str());
-  EXPECT_EQ(_INC_, yylex());
-
-  input.assign("_dec");
-  yy_scan_string(reinterpret_cast<char*>input.c_str());
-  EXPECT_EQ(_DEC_, yylex());
-
-  input.assign("_max");
-  yy_scan_string(reinterpret_cast<char*>input.c_str());
-  EXPECT_EQ(_MAX_, yylex());
-
-  input.assign("_min");
-  yy_scan_string(reinterpret_cast<char*>input.c_str());
-  EXPECT_EQ(_MIN_, yylex());
-}
-
-TEST(LexTest,  Bug44)                  // Comparison
-{
-  std::string input("_eq");
-  yy_scan_string(reinterpret_cast<char*>input.c_str());
-  EXPECT_EQ(_EQ, yylex());
-
-  input.assign("_ne");
-  yy_scan_string(reinterpret_cast<char*>input.c_str());
-  EXPECT_EQ(_NE, yylex());
-
-  input.assign("_lt");
-  yy_scan_string(reinterpret_cast<char*>input.c_str());
-  EXPECT_EQ(_LT, yylex());
-
-  input.assign("_le");
-  yy_scan_string(reinterpret_cast<char*>input.c_str());
-  EXPECT_EQ(_LE, yylex());
-
-
-  input.assign("_gt");
-  yy_scan_string(reinterpret_cast<char*>input.c_str());
-  EXPECT_EQ(_GT, yylex());
-
-  input.assign("_ge");
-  yy_scan_string(reinterpret_cast<char*>input.c_str());
-  EXPECT_EQ(_GE, yylex());
-
-  input.assign("_equ");
-  yy_scan_string(reinterpret_cast<char*>input.c_str());
-  EXPECT_EQ(_EQU, yylex());
-
-  input.assign("_neu");
-  yy_scan_string(reinterpret_cast<char*>input.c_str());
-  EXPECT_EQ(_NEU, yylex());
-
-  input.assign("_ltu");
-  yy_scan_string(reinterpret_cast<char*>input.c_str());
-  EXPECT_EQ(_LTU, yylex());
-
-  input.assign("_leu");
-  yy_scan_string(reinterpret_cast<char*>input.c_str());
-  EXPECT_EQ(_LEU, yylex());
-
-  input.assign("_gtu");
-  yy_scan_string(reinterpret_cast<char*>input.c_str());
-  EXPECT_EQ(_GTU, yylex());
-
-  input.assign("_geu");
-  yy_scan_string(reinterpret_cast<char*>input.c_str());
-  EXPECT_EQ(_GEU, yylex());
-
-  input.assign("_num");
-  yy_scan_string(reinterpret_cast<char*>input.c_str());
-  EXPECT_EQ(_NUM, yylex());
-
-
-  input.assign("_nan");
-  yy_scan_string(reinterpret_cast<char*>input.c_str());
-  EXPECT_EQ(_NAN, yylex());
-
-  input.assign("_seq");
-  yy_scan_string(reinterpret_cast<char*>input.c_str());
-  EXPECT_EQ(_SEQ, yylex());
-
-  input.assign("_sne");
-  yy_scan_string(reinterpret_cast<char*>input.c_str());
-  EXPECT_EQ(_SNE, yylex());
-
-  input.assign("_slt");
-  yy_scan_string(reinterpret_cast<char*>input.c_str());
-  EXPECT_EQ(_SLT, yylex());
-
-  input.assign("_sle");
-  yy_scan_string(reinterpret_cast<char*>input.c_str());
-  EXPECT_EQ(_SLE, yylex());
-
-  input.assign("_sgt");
-  yy_scan_string(reinterpret_cast<char*>input.c_str());
-  EXPECT_EQ(_SGT, yylex());
-
-  input.assign("_sge");
-  yy_scan_string(reinterpret_cast<char*>input.c_str());
-  EXPECT_EQ(_SGE, yylex());
-
-  input.assign("_snum");
-  yy_scan_string(reinterpret_cast<char*>input.c_str());
-  EXPECT_EQ(_SNUM, yylex());
-
-  input.assign("_snan");
-  yy_scan_string(reinterpret_cast<char*>input.c_str());
-  EXPECT_EQ(_SNAN, yylex());
-
-  input.assign("_sequ");
-  yy_scan_string(reinterpret_cast<char*>input.c_str());
-  EXPECT_EQ(_SEQU, yylex());
-
-  input.assign("_sneu");
-  yy_scan_string(reinterpret_cast<char*>input.c_str());
-  EXPECT_EQ(_SNEU, yylex());
-
-  input.assign("_sltu");
-  yy_scan_string(reinterpret_cast<char*>input.c_str());
-  EXPECT_EQ(_SLTU, yylex());
-
-  input.assign("_sleu");
-  yy_scan_string(reinterpret_cast<char*>input.c_str());
-  EXPECT_EQ(_SLEU, yylex());
-
-  input.assign("_sgtu");
-  yy_scan_string(reinterpret_cast<char*>input.c_str());
-  EXPECT_EQ(_SGTU, yylex());
-
-  input.assign("_sgeu");
-  yy_scan_string(reinterpret_cast<char*>input.c_str());
-  EXPECT_EQ(_SGEU, yylex());
-
-
-}
-
-TEST(LexTest,  Bug45)                  // keywords for queryOp
-{
-  std::string input("query_order");
-  yy_scan_string(reinterpret_cast<char*>input.c_str());
-  EXPECT_EQ(QUERY_ORDER, yylex());
-
-  input.assign("query_data");
-  yy_scan_string(reinterpret_cast<char*>input.c_str());
-  EXPECT_EQ(QUERY_DATA, yylex());
-
-  input.assign("query_array");
-  yy_scan_string(reinterpret_cast<char*>input.c_str());
-  EXPECT_EQ(QUERY_ARRAY, yylex());
-
-  input.assign("query_width");
-  yy_scan_string(reinterpret_cast<char*>input.c_str());
-  EXPECT_EQ(QUERY_WIDTH, yylex());
-
-  input.assign("query_depth");
-  yy_scan_string(reinterpret_cast<char*>input.c_str());
-  EXPECT_EQ(QUERY_DEPTH, yylex());
-
-  input.assign("query_height");
-  yy_scan_string(reinterpret_cast<char*>input.c_str());
-  EXPECT_EQ(QUERY_HEIGHT, yylex());
-
-  input.assign("query_normalized");
-  yy_scan_string(reinterpret_cast<char*>input.c_str());
-  EXPECT_EQ(QUERY_NORMALIZED, yylex());
-
-  input.assign("query_filtering");
-  yy_scan_string(reinterpret_cast<char*>input.c_str());
-  EXPECT_EQ(QUERY_FILTERING, yylex());
-
-}
-
-TEST(LexTest,  Bug46)                  // Rounding modes
-{
-  std::string input("_upi");
-  yy_scan_string(reinterpret_cast<char*>input.c_str());
-  EXPECT_EQ(_UPI, yylex());
-
-  input.assign("_downi");
-  yy_scan_string(reinterpret_cast<char*>input.c_str());
-  EXPECT_EQ(_DOWNI, yylex());
-
-  input.assign("_zeroi");
-  yy_scan_string(reinterpret_cast<char*>input.c_str());
-  EXPECT_EQ(_ZEROI, yylex());
-
-  input.assign("_neari");
-  yy_scan_string(reinterpret_cast<char*>input.c_str());
-  EXPECT_EQ(_NEARI, yylex());
-
-
-  input.assign("_up");
-  yy_scan_string(reinterpret_cast<char*>input.c_str());
-  EXPECT_EQ(_UP, yylex());
-
-  input.assign("_down");
-  yy_scan_string(reinterpret_cast<char*>input.c_str());
-  EXPECT_EQ(_DOWN, yylex());
-
-  input.assign("_zero");
-  yy_scan_string(reinterpret_cast<char*>input.c_str());
-  EXPECT_EQ(_ZERO, yylex());
-
-  input.assign("_near");
-  yy_scan_string(reinterpret_cast<char*>input.c_str());
-  EXPECT_EQ(_NEAR, yylex());
-
-}
-
-TEST(LexTest,  Bug47)                  // packing modes
-{
-  std::string input("_pp");
-  yy_scan_string(reinterpret_cast<char*>input.c_str());
-  EXPECT_EQ(_PP, yylex());
-
-  input.assign("_ps");
-  yy_scan_string(reinterpret_cast<char*>input.c_str());
-  EXPECT_EQ(_PS, yylex());
-
-  input.assign("_sp");
-  yy_scan_string(reinterpret_cast<char*>input.c_str());
-  EXPECT_EQ(_SP, yylex());
-
-  input.assign("_ss");
-  yy_scan_string(reinterpret_cast<char*>input.c_str());
-  EXPECT_EQ(_SS, yylex());
-
-  input.assign("_s");
-  yy_scan_string(reinterpret_cast<char*>input.c_str());
-  EXPECT_EQ(__S, yylex());
-
-  input.assign("_p");
-  yy_scan_string(reinterpret_cast<char*>input.c_str());
-  EXPECT_EQ(__P, yylex());
-
-  input.assign("_pp_sat");
-  yy_scan_string(reinterpret_cast<char*>input.c_str());
-  EXPECT_EQ(_PP_SAT, yylex());
-
-  input.assign("_ps_sat");
-  yy_scan_string(reinterpret_cast<char*>input.c_str());
-  EXPECT_EQ(_PS_SAT, yylex());
-
-  input.assign("_sp_sat");
-  yy_scan_string(reinterpret_cast<char*>input.c_str());
-  EXPECT_EQ(_SP_SAT, yylex());
-
-  input.assign("_ss_sat");
-  yy_scan_string(reinterpret_cast<char*>input.c_str());
-  EXPECT_EQ(_SS_SAT, yylex());
-
-  input.assign("_p_sat");
-  yy_scan_string(reinterpret_cast<char*>input.c_str());
-  EXPECT_EQ(_P_SAT, yylex());
-
-  input.assign("_s_sat");
-  yy_scan_string(reinterpret_cast<char*>input.c_str());
-  EXPECT_EQ(_S_SAT, yylex());
-
-}
-
-TEST(LexTest,  Bug48)                  // keywords for geometry ID
-{
-  std::string input("_1d");
-  yy_scan_string(reinterpret_cast<char*>input.c_str());
-  EXPECT_EQ(_1D, yylex());
-
-  input.assign("_2d");
-  yy_scan_string(reinterpret_cast<char*>input.c_str());
-  EXPECT_EQ(_2D, yylex());
-
-  input.assign("_3d");
-  yy_scan_string(reinterpret_cast<char*>input.c_str());
-  EXPECT_EQ(_3D, yylex());
-
-  input.assign("_1db");
-  yy_scan_string(reinterpret_cast<char*>input.c_str());
-  EXPECT_EQ(_1DB, yylex());
-
-  input.assign("_1da");
-  yy_scan_string(reinterpret_cast<char*>input.c_str());
-  EXPECT_EQ(_1DA, yylex());
-
-  input.assign("_2da");
-  yy_scan_string(reinterpret_cast<char*>input.c_str());
-  EXPECT_EQ(_2DA, yylex());
-
-  input.assign("rd_image");
-  yy_scan_string(reinterpret_cast<char*>input.c_str());
-  EXPECT_EQ(RD_IMAGE, yylex());
-
-  input.assign("ld_image");
-  yy_scan_string(reinterpret_cast<char*>input.c_str());
-  EXPECT_EQ(LD_IMAGE, yylex());
-
-  input.assign("st_image");
-  yy_scan_string(reinterpret_cast<char*>input.c_str());
-  EXPECT_EQ(ST_IMAGE, yylex());
-
-}
-
-TEST(LexTest,  Bug49)                  // targets
-{
-  std::string input("$small");
-  yy_scan_string(reinterpret_cast<char*>input.c_str());
-  EXPECT_EQ(_SMALL, yylex());
-
-  input.assign("$large");
-  yy_scan_string(reinterpret_cast<char*>input.c_str());
-  EXPECT_EQ(_LARGE, yylex());
-
-  input.assign("$full");
-  yy_scan_string(reinterpret_cast<char*>input.c_str());
-  EXPECT_EQ(_FULL, yylex());
-
-  input.assign("$reduced");
-  yy_scan_string(reinterpret_cast<char*>input.c_str());
-  EXPECT_EQ(_REDUCED, yylex());
-
-  input.assign("$sftz");
-  yy_scan_string(reinterpret_cast<char*>input.c_str());
-  EXPECT_EQ(_SFTZ, yylex());
-
-  input.assign("$nosftz");
-  yy_scan_string(reinterpret_cast<char*>input.c_str());
-  EXPECT_EQ(_NOSFTZ, yylex());
-
-}
-
-TEST(LexTest,  Bug50)
-{
-  std::string input("width");
-  yy_scan_string(reinterpret_cast<char*>input.c_str());
-  EXPECT_EQ(WIDTH, yylex());
-
-  input.assign("height");
-  yy_scan_string(reinterpret_cast<char*>input.c_str());
-  EXPECT_EQ(HEIGHT, yylex());
-
-  input.assign("depth");
-  yy_scan_string(reinterpret_cast<char*>input.c_str());
-  EXPECT_EQ(DEPTH, yylex());
-}
-
-TEST(LexTest,  Bug51)                  // keywords for Atom Modifiers
-{
-  std::string input("_ar");
-  yy_scan_string(reinterpret_cast<char*>input.c_str());
-  EXPECT_EQ(_AR, yylex());
-
-  input.assign("_region");
-  yy_scan_string(reinterpret_cast<char*>input.c_str());
-  EXPECT_EQ(_REGION, yylex());
-
-  input.assign("atomic_cas");
-  yy_scan_string(reinterpret_cast<char*>input.c_str());
-  EXPECT_EQ(ATOMIC_CAS, yylex());
-
-  input.assign("atomic");
-  yy_scan_string(reinterpret_cast<char*>input.c_str());
-  EXPECT_EQ(ATOMIC, yylex());
-
-  input.assign("atomicNoRet");
-  yy_scan_string(reinterpret_cast<char*>input.c_str());
-  EXPECT_EQ(ATOMICNORET, yylex());
-
-  input.assign("atomicNoRet_cas");
-  yy_scan_string(reinterpret_cast<char*>input.c_str());
-  EXPECT_EQ(ATOMICNORET_CAS, yylex());
-
-  input.assign("atomic_image");
-  yy_scan_string(reinterpret_cast<char*>input.c_str());
-  EXPECT_EQ(ATOMIC_IMAGE, yylex());
-
-  input.assign("atomicNoRet_image");
-  yy_scan_string(reinterpret_cast<char*>input.c_str());
-  EXPECT_EQ(ATOMICNORET_IMAGE, yylex());
-
-  input.assign("cvt");
-  yy_scan_string(reinterpret_cast<char*>input.c_str());
-  EXPECT_EQ(CVT, yylex());
-
-  input.assign("_dep");
-  yy_scan_string(reinterpret_cast<char*>input.c_str());
-  EXPECT_EQ(_DEP, yylex());
-
-  input.assign("_equiv");
-  yy_scan_string(reinterpret_cast<char*>input.c_str());
-  EXPECT_EQ(_EQUIV, yylex());
-
-  input.assign("_acq");
-  yy_scan_string(reinterpret_cast<char*>input.c_str());
-  EXPECT_EQ(_ACQ, yylex());
-
-  input.assign("_rel");
-  yy_scan_string(reinterpret_cast<char*>input.c_str());
-  EXPECT_EQ(_REL, yylex());
-
-  input.assign("ld");
-  yy_scan_string(reinterpret_cast<char*>input.c_str());
-  EXPECT_EQ(LD, yylex());
-
-  input.assign("sync");
-  yy_scan_string(reinterpret_cast<char*>input.c_str());
-  EXPECT_EQ(SYNC, yylex());
-
-  input.assign("barrier");
-  yy_scan_string(reinterpret_cast<char*>input.c_str());
-  EXPECT_EQ(BARRIER, yylex());
-
-  input.assign("segmentp");
-  yy_scan_string(reinterpret_cast<char*>input.c_str());
-  EXPECT_EQ(SEGMENTP, yylex());
-
-  input.assign("ftos");
-  yy_scan_string(reinterpret_cast<char*>input.c_str());
-  EXPECT_EQ(FTOS, yylex());
-
-  input.assign("stof");
-  yy_scan_string(reinterpret_cast<char*>input.c_str());
-  EXPECT_EQ(STOF, yylex());
-
-  input.assign("mov");
-  yy_scan_string(reinterpret_cast<char*>input.c_str());
-  EXPECT_EQ(MOV, yylex());
-
-  input.assign("lad");
-  yy_scan_string(reinterpret_cast<char*>input.c_str());
-  EXPECT_EQ(LAD, yylex());
-
-  input.assign("ldc");
-  yy_scan_string(reinterpret_cast<char*>input.c_str());
-  EXPECT_EQ(LDC, yylex());
-
-  input.assign("ret");
-  yy_scan_string(reinterpret_cast<char*>input.c_str());
-  EXPECT_EQ(RET, yylex());
-
-  input.assign("packedcmp");
-  yy_scan_string(reinterpret_cast<char*>input.c_str());
-  EXPECT_EQ(PACKEDCMP, yylex());
-
-  input.assign("cmp");
-  yy_scan_string(reinterpret_cast<char*>input.c_str());
-  EXPECT_EQ(CMP, yylex());
-
-  input.assign("st");
-  yy_scan_string(reinterpret_cast<char*>input.c_str());
-  EXPECT_EQ(ST, yylex());
-
-
-=======
   yy_scan_string(reinterpret_cast<const char*> (input.c_str()));
   EXPECT_EQ(ALLOCA, yylex());
 
@@ -2482,243 +1223,12 @@
   input.assign("cmp");
   yy_scan_string(reinterpret_cast<const char*> (input.c_str()));
   EXPECT_EQ(CMP, yylex());
->>>>>>> fe9cdfea
 
   input.assign("st");
   yy_scan_string(reinterpret_cast<const char*> (input.c_str()));
   EXPECT_EQ(ST, yylex());
 }
 
-<<<<<<< HEAD
-TEST(LexTest,  Bug52)                  // keywords for mul
-{
-  std::string input("mul");
-  yy_scan_string(reinterpret_cast<char*>input.c_str());
-  EXPECT_EQ(MUL, yylex());
-
-  input.assign("mul_hi");
-  yy_scan_string(reinterpret_cast<char*>input.c_str());
-  EXPECT_EQ(MUL_HI, yylex());
-
-  input.assign("mul24_hi");
-  yy_scan_string(reinterpret_cast<char*>input.c_str());
-  EXPECT_EQ(MUL24_HI, yylex());
-
-  input.assign("mul24");
-  yy_scan_string(reinterpret_cast<char*>input.c_str());
-  EXPECT_EQ(MUL24, yylex());
-
-  input.assign("mad24");
-  yy_scan_string(reinterpret_cast<char*>input.c_str());
-  EXPECT_EQ(MAD24, yylex());
-
-  input.assign("mad24_hi");
-  yy_scan_string(reinterpret_cast<char*>input.c_str());
-  EXPECT_EQ(MAD24_HI, yylex());
-
-  input.assign("f2u4");
-  yy_scan_string(reinterpret_cast<char*>input.c_str());
-  EXPECT_EQ(F2U4, yylex());
-}
-
-TEST(LexTest,  Bug53)              // dataTypeId
-{
-  std::string input("_u8");
-  yy_scan_string(reinterpret_cast<char*>input.c_str());
-  EXPECT_EQ(_U8, yylex());
-
-  input.assign("_u16");
-  yy_scan_string(reinterpret_cast<char*>input.c_str());
-  EXPECT_EQ(_U16, yylex());
-
-  input.assign("_u32");
-  yy_scan_string(reinterpret_cast<char*>input.c_str());
-  EXPECT_EQ(_U32, yylex());
-
-  input.assign("_u64");
-  yy_scan_string(reinterpret_cast<char*>input.c_str());
-  EXPECT_EQ(_U64, yylex());
-
-  input.assign("_s8");
-  yy_scan_string(reinterpret_cast<char*>input.c_str());
-  EXPECT_EQ(_S8, yylex());
-
-  input.assign("_s16");
-  yy_scan_string(reinterpret_cast<char*>input.c_str());
-  EXPECT_EQ(_S16, yylex());
-
-  input.assign("_s32");
-  yy_scan_string(reinterpret_cast<char*>input.c_str());
-  EXPECT_EQ(_S32, yylex());
-
-  input.assign("_s64");
-  yy_scan_string(reinterpret_cast<char*>input.c_str());
-  EXPECT_EQ(_S64, yylex());
-
-  input.assign("_f16");
-  yy_scan_string(reinterpret_cast<char*>input.c_str());
-  EXPECT_EQ(_F16, yylex());
-
-  input.assign("_f32");
-  yy_scan_string(reinterpret_cast<char*>input.c_str());
-  EXPECT_EQ(_F32, yylex());
-
-  input.assign("_f64");
-  yy_scan_string(reinterpret_cast<char*>input.c_str());
-  EXPECT_EQ(_F64, yylex());
-
-  input.assign("_b1");
-  yy_scan_string(reinterpret_cast<char*>input.c_str());
-  EXPECT_EQ(_B1, yylex());
-
-  input.assign("_b8");
-  yy_scan_string(reinterpret_cast<char*>input.c_str());
-  EXPECT_EQ(_B8, yylex());
-
-  input.assign("_b16");
-  yy_scan_string(reinterpret_cast<char*>input.c_str());
-  EXPECT_EQ(_B16, yylex());
-
-  input.assign("_b32");
-  yy_scan_string(reinterpret_cast<char*>input.c_str());
-  EXPECT_EQ(_B32, yylex());
-
-  input.assign("_b64");
-  yy_scan_string(reinterpret_cast<char*>input.c_str());
-  EXPECT_EQ(_B64, yylex());
-
-  input.assign("_b128");
-  yy_scan_string(reinterpret_cast<char*>input.c_str());
-  EXPECT_EQ(_B128, yylex());
-
-  input.assign("_b32");
-  yy_scan_string(reinterpret_cast<char*>input.c_str());
-  EXPECT_EQ(_B32, yylex());
-
-  input.assign("_b8");
-  yy_scan_string(reinterpret_cast<char*>input.c_str());
-  EXPECT_EQ(_B8, yylex());
-
-  input.assign("_b16");
-  yy_scan_string(reinterpret_cast<char*>input.c_str());
-  EXPECT_EQ(_B16, yylex());
-
-  input.assign("_b32");
-  yy_scan_string(reinterpret_cast<char*>input.c_str());
-  EXPECT_EQ(_B32, yylex());
-
-
-  input.assign("_u8x4");
-  yy_scan_string(reinterpret_cast<char*>input.c_str());
-  EXPECT_EQ(_U8X4, yylex());
-
-  input.assign("_s8x4");
-  yy_scan_string(reinterpret_cast<char*>input.c_str());
-  EXPECT_EQ(_S8X4, yylex());
-
-  input.assign("_u16x2");
-  yy_scan_string(reinterpret_cast<char*>input.c_str());
-  EXPECT_EQ(_U16X2, yylex());
-
-  input.assign("_s16x2");
-  yy_scan_string(reinterpret_cast<char*>input.c_str());
-  EXPECT_EQ(_S16X2, yylex());
-
-  input.assign("_f16x2");
-  yy_scan_string(reinterpret_cast<char*>input.c_str());
-  EXPECT_EQ(_F16X2, yylex());
-
-  input.assign("_f32x2");
-  yy_scan_string(reinterpret_cast<char*>input.c_str());
-  EXPECT_EQ(_F32X2, yylex());
-
-  input.assign("_u8x8");
-  yy_scan_string(reinterpret_cast<char*>input.c_str());
-  EXPECT_EQ(_U8X8, yylex());
-
-  input.assign("_s8x8");
-  yy_scan_string(reinterpret_cast<char*>input.c_str());
-  EXPECT_EQ(_S8X8, yylex());
-
-  input.assign("_u16x4");
-  yy_scan_string(reinterpret_cast<char*>input.c_str());
-  EXPECT_EQ(_U16X4, yylex());
-
-  input.assign("_s16x4");
-  yy_scan_string(reinterpret_cast<char*>input.c_str());
-  EXPECT_EQ(_S16X4, yylex());
-
-  input.assign("_f16x4");
-  yy_scan_string(reinterpret_cast<char*>input.c_str());
-  EXPECT_EQ(_F16X4, yylex());
-
-  input.assign("_u8x16");
-  yy_scan_string(reinterpret_cast<char*>input.c_str());
-  EXPECT_EQ(_U8X16, yylex());
-
-  input.assign("_s8x16");
-  yy_scan_string(reinterpret_cast<char*>input.c_str());
-  EXPECT_EQ(_S8X16, yylex());
-
-  input.assign("_u16x8");
-  yy_scan_string(reinterpret_cast<char*>input.c_str());
-  EXPECT_EQ(_U16X8, yylex());
-
-  input.assign("_s16x8");
-  yy_scan_string(reinterpret_cast<char*>input.c_str());
-  EXPECT_EQ(_S16X8, yylex());
-
-  input.assign("_f16x8");
-  yy_scan_string(reinterpret_cast<char*>input.c_str());
-  EXPECT_EQ(_F16X8, yylex());
-
-  input.assign("_f32x4");
-  yy_scan_string(reinterpret_cast<char*>input.c_str());
-  EXPECT_EQ(_F32X4, yylex());
-
-  input.assign("_s32x4");
-  yy_scan_string(reinterpret_cast<char*>input.c_str());
-  EXPECT_EQ(_S32X4, yylex());
-
-  input.assign("_u32x4");
-  yy_scan_string(reinterpret_cast<char*>input.c_str());
-  EXPECT_EQ(_U32X4, yylex());
-
-  input.assign("_f64x2");
-  yy_scan_string(reinterpret_cast<char*>input.c_str());
-  EXPECT_EQ(_F64X2, yylex());
-
-  input.assign("_s64x2");
-  yy_scan_string(reinterpret_cast<char*>input.c_str());
-  EXPECT_EQ(_S64X2, yylex());
-
-  input.assign("_u64x2");
-  yy_scan_string(reinterpret_cast<char*>input.c_str());
-  EXPECT_EQ(_U64X2, yylex());
-}
-
-TEST(LexTest,  Bug54)
-{
-  std::string input("_ftz");
-  yy_scan_string(reinterpret_cast<char*>input.c_str());
-  EXPECT_EQ(_FTZ, yylex());
-
-  input.assign("nop");
-  yy_scan_string(reinterpret_cast<char*>input.c_str());
-  EXPECT_EQ(NOP, yylex());
-
-  input.assign("clock");
-  yy_scan_string(reinterpret_cast<char*>input.c_str());
-  EXPECT_EQ(CLOCK, yylex());
-
-
-  input.assign("syscall");
-  yy_scan_string(reinterpret_cast<char*>input.c_str());
-  EXPECT_EQ(SYSCALL, yylex());
-}
-
-
-=======
 TEST(LexTest, Bug52) {              // keywords for mul
   std::string input("mul");
   yy_scan_string(reinterpret_cast<const char*> (input.c_str()));
@@ -3068,5 +1578,4 @@
   ASSERT_EQ(0, parse(input));
   input.assign("query_order_s64x2  %a1 , [%Test<$d7>]");
   ASSERT_EQ(0, parse(input));
-}
->>>>>>> fe9cdfea
+}