#include "gtest/gtest.h"
#include "lexer.h"
#include <string>
#include "../tokens.h"

extern int int_val;
extern float float_val;
extern double double_val;

TEST(LexTest, Bug2) {
  std::string input("12345");
  yy_scan_string((char*)input.c_str());
  EXPECT_EQ(TOKEN_INTEGER_CONSTANT,yylex());
  EXPECT_EQ(12345,int_val);
}

TEST(LexTest, Bug3) {
  std::string input("020");
  yy_scan_string((char*)input.c_str());
  EXPECT_EQ(TOKEN_INTEGER_CONSTANT,yylex());
  EXPECT_EQ(16,int_val);
}
TEST(LexTest, Bug4) {
  std::string input("$c7");
  yy_scan_string((char*)input.c_str());
  EXPECT_EQ(TOKEN_CREGISTER,yylex());
}

TEST(LexTest, Bug5) {
  std::string input("$d7");
  yy_scan_string((char*)input.c_str());
  EXPECT_EQ(TOKEN_DREGISTER,yylex());
}

TEST(LexTest, Bug6) {
  std::string input("$s15");
  yy_scan_string((char*)input.c_str());
  EXPECT_EQ(TOKEN_SREGISTER,yylex());
}

TEST(LexTest, Bug7) {
  std::string input("$q5");
  yy_scan_string((char*)input.c_str());
  EXPECT_EQ(TOKEN_QREGISTER,yylex());
}

TEST(LexTest, Bug8) {
  std::string input("@Go_to_this");
  yy_scan_string((char*)input.c_str());
  EXPECT_EQ(TOKEN_LABEL,yylex());
}

TEST(LexTest, Bug9) {
  std::string input("/* this is a comment */");
  yy_scan_string((char*)input.c_str());
  EXPECT_EQ(TOKEN_COMMENT,yylex());
}

TEST(LexTest, Bug10) {
  std::string input("//this is an inline comment\n");
  yy_scan_string((char*)input.c_str());
  EXPECT_EQ(TOKEN_COMMENT,yylex());
}


TEST(LexTest, Bug11) {
  std::string input("0x11");
  yy_scan_string((char*)input.c_str());
  EXPECT_EQ(TOKEN_INTEGER_CONSTANT,yylex());
  EXPECT_EQ(17,int_val);
}
TEST(LexTest, Bug12) {
  std::string input("0.5e3f");
  yy_scan_string((char*)input.c_str());
<<<<<<< HEAD
  EXPECT_EQ(TOKEN_SINGLE_CONSTANT,yylex());
  EXPECT_EQ(0.5e3f, float_val);
}

TEST(LexTest, Bug23) {
  std::string input("0x1.0p0f");
  yy_scan_string((char*)input.c_str());
  EXPECT_EQ(TOKEN_SINGLE_CONSTANT,yylex());
  EXPECT_EQ(1.0f, float_val);
}

TEST(LexTest, Bug24) {
  std::string input("0f3F800000");
  yy_scan_string((char*)input.c_str());
  EXPECT_EQ(TOKEN_SINGLE_CONSTANT,yylex());
  EXPECT_EQ(1.0f, float_val);
}

TEST(LexTest, Bug26) {
  std::string input("0.5e3l");
  yy_scan_string((char*)input.c_str());
  EXPECT_EQ(TOKEN_DOUBLE_CONSTANT,yylex());
  EXPECT_EQ(0.5e3, double_val);
}

TEST(LexTest, Bug28) {
  std::string input("0x1.0l");
  yy_scan_string((char*)input.c_str());
  EXPECT_EQ(TOKEN_DOUBLE_CONSTANT,yylex());
  EXPECT_EQ(1.0, double_val);
}

TEST(LexTest, Bug29) {
  std::string input("0d3FF0000000000000");
  yy_scan_string((char*)input.c_str());
  EXPECT_EQ(TOKEN_DOUBLE_CONSTANT,yylex());
  EXPECT_EQ(1.0, double_val);
=======
  EXPECT_EQ(5,yylex());
}


TEST(LexTest, Bug17) {
  std::string input("%Test_id_123");
  yy_scan_string((char*)input.c_str());
  EXPECT_EQ(TOKEN_LOCAL_IDENTIFIER,yylex());
}


TEST(LexTest, Bug18) {
  std::string input("&Test_global_id_123");
  yy_scan_string((char*)input.c_str());
  EXPECT_EQ(TOKEN_GLOBAL_IDENTIFIER,yylex());
}

TEST(LexTest, Bug19) {
  std::string input("\" This is a string\"");
  yy_scan_string((char*)input.c_str());
  EXPECT_EQ(TOKEN_STRING,yylex());
}

TEST(LexTest, Bug20) {
  std::string input("snorm_int8");
  yy_scan_string((char*)input.c_str());
  EXPECT_EQ(TOKEN_PROPERTY,yylex());
  
  input.assign("unorm_int16");
  yy_scan_string((char*)input.c_str());
  EXPECT_EQ(TOKEN_PROPERTY,yylex());
  
  input.assign("rx");
  yy_scan_string((char*)input.c_str());
  EXPECT_EQ(TOKEN_PROPERTY,yylex());
  
  input.assign("intensity");
  yy_scan_string((char*)input.c_str());
  EXPECT_EQ(TOKEN_PROPERTY,yylex());
  
  input.assign("wrap");
  yy_scan_string((char*)input.c_str());
  EXPECT_EQ(TOKEN_PROPERTY,yylex());
 
}

TEST(LexTest, Bug21) {
  std::string input("WAVESIZE");
  yy_scan_string((char*)input.c_str());
  EXPECT_EQ(TOKEN_WAVESIZE,yylex());
}

TEST(LexTest, Bug22) {			// common keywords


  std::string input("workgroupid");
  yy_scan_string((char*)input.c_str());
  EXPECT_EQ(WORKGROUPID,yylex());
  
  input.assign("version");
  yy_scan_string((char*)input.c_str());
  EXPECT_EQ(VERSION,yylex());
  
  input.assign("global");
  yy_scan_string((char*)input.c_str());
  EXPECT_EQ(GLOBAL,yylex());
  
  input.assign("_Samp");
  yy_scan_string((char*)input.c_str());
  EXPECT_EQ(_SAMP,yylex());
  
  input.assign("_RWImg");
  yy_scan_string((char*)input.c_str());
  EXPECT_EQ(_RWIMG,yylex());
  
  input.assign("_ROImg");
  yy_scan_string((char*)input.c_str());
  EXPECT_EQ(_ROIMG,yylex());
  
  input.assign("align");
  yy_scan_string((char*)input.c_str());
  EXPECT_EQ(ALIGN,yylex());
  
  input.assign("file");
  yy_scan_string((char*)input.c_str());
  EXPECT_EQ(_FILE,yylex());
  
  input.assign("arg");
  yy_scan_string((char*)input.c_str());
  EXPECT_EQ(ARG,yylex());
  
    input.assign("kernarg");
  yy_scan_string((char*)input.c_str());
  EXPECT_EQ(KERNARG,yylex());
  
  input.assign("function");
  yy_scan_string((char*)input.c_str());
  EXPECT_EQ(FUNCTION,yylex());
  
  input.assign(":fbar");
  yy_scan_string((char*)input.c_str());
  EXPECT_EQ(_FBAR,yylex());
  
  input.assign("signature");
  yy_scan_string((char*)input.c_str());
  EXPECT_EQ(SIGNATURE,yylex());
  
    input.assign("block");
  yy_scan_string((char*)input.c_str());
  EXPECT_EQ(BLOCK,yylex());
  
  input.assign("endblock");
  yy_scan_string((char*)input.c_str());
  EXPECT_EQ(ENDBLOCK,yylex());
  
  input.assign("blocknumeric");
  yy_scan_string((char*)input.c_str());
  EXPECT_EQ(BLOCKNUMERIC,yylex());
  
    input.assign("blockstring");
  yy_scan_string((char*)input.c_str());
  EXPECT_EQ(BLOCKSTRING,yylex());
  
  input.assign("kernel");
  yy_scan_string((char*)input.c_str());
  EXPECT_EQ(KERNEL,yylex());
  
  input.assign("pragma");
  yy_scan_string((char*)input.c_str());
  EXPECT_EQ(PRAGMA,yylex());
  
  input.assign("labeltargets");
  yy_scan_string((char*)input.c_str());
  EXPECT_EQ(LABELTARGETS,yylex());
  
    input.assign("extension");
  yy_scan_string((char*)input.c_str());
  EXPECT_EQ(EXTENSION,yylex());
  
  input.assign("extern");
  yy_scan_string((char*)input.c_str());
  EXPECT_EQ(EXTERN,yylex());
  
  input.assign("static");
  yy_scan_string((char*)input.c_str());
  EXPECT_EQ(STATIC,yylex());
  
    input.assign("const");
  yy_scan_string((char*)input.c_str());
  EXPECT_EQ(CONST,yylex());
  
  input.assign("private");
  yy_scan_string((char*)input.c_str());
  EXPECT_EQ(PRIVATE,yylex());
  
  input.assign("spill");
  yy_scan_string((char*)input.c_str());
  EXPECT_EQ(SPILL,yylex());
  
  input.assign("group");
  yy_scan_string((char*)input.c_str());
  EXPECT_EQ(GROUP,yylex());
 
   input.assign("readonly");
  yy_scan_string((char*)input.c_str());
  EXPECT_EQ(READONLY,yylex());
  
  input.assign("loc");
  yy_scan_string((char*)input.c_str());
  EXPECT_EQ(LOC,yylex());
}

TEST(LexTest, Bug25) {			// addressSpaceIdentifier keywords
  std::string input("_readonly");
  yy_scan_string((char*)input.c_str());
  EXPECT_EQ(_READONLY,yylex());
  
  input.assign("_kernarg");
  yy_scan_string((char*)input.c_str());
  EXPECT_EQ(_KERNARG,yylex());
  
  input.assign("_global");
  yy_scan_string((char*)input.c_str());
  EXPECT_EQ(_GLOBAL,yylex());
  
  input.assign("_private");
  yy_scan_string((char*)input.c_str());
  EXPECT_EQ(_PRIVATE,yylex());
  
  input.assign("_arg");
  yy_scan_string((char*)input.c_str());
  EXPECT_EQ(_ARG,yylex());
  
  input.assign("_group");
  yy_scan_string((char*)input.c_str());
  EXPECT_EQ(_GROUP,yylex());
  
  input.assign("_spill");
  yy_scan_string((char*)input.c_str());
  EXPECT_EQ(_SPILL,yylex());
  
 }
 
 TEST(LexTest, Bug27) {				// keywords _v2 and _v4
  std::string input("_v2");
  yy_scan_string((char*)input.c_str());
  EXPECT_EQ(_V2,yylex());
  
  input.assign("_v4");
  yy_scan_string((char*)input.c_str());
  EXPECT_EQ(_V4,yylex());
}

 TEST(LexTest, Bug30) {				// keywords _v2 and _v4
  std::string input("format");
  yy_scan_string((char*)input.c_str());
  EXPECT_EQ(FORMAT,yylex());
  
  input.assign("order");
  yy_scan_string((char*)input.c_str());
  EXPECT_EQ(ORDER,yylex());
  
  input.assign("coord");
  yy_scan_string((char*)input.c_str());
  EXPECT_EQ(COORD,yylex());
  
  input.assign("filter");
  yy_scan_string((char*)input.c_str());
  EXPECT_EQ(FILTER,yylex());
  
  input.assign("boundaryU");
  yy_scan_string((char*)input.c_str());
  EXPECT_EQ(BOUNDARYU,yylex());
  
  input.assign("boundaryV");
  yy_scan_string((char*)input.c_str());
  EXPECT_EQ(BOUNDARYV,yylex());
  
  input.assign("boundaryW");
  yy_scan_string((char*)input.c_str());
  EXPECT_EQ(BOUNDARYW,yylex());
>>>>>>> c3870acf
}<|MERGE_RESOLUTION|>--- conflicted
+++ resolved
@@ -7,6 +7,12 @@
 extern float float_val;
 extern double double_val;
 
+TEST(LexTest, Bug1) {
+  std::string input("foo");
+  yy_scan_string((char*)input.c_str());
+  EXPECT_EQ(1,yylex());
+}
+
 TEST(LexTest, Bug2) {
   std::string input("12345");
   yy_scan_string((char*)input.c_str());
@@ -63,6 +69,7 @@
 }
 
 
+
 TEST(LexTest, Bug11) {
   std::string input("0x11");
   yy_scan_string((char*)input.c_str());
@@ -72,7 +79,6 @@
 TEST(LexTest, Bug12) {
   std::string input("0.5e3f");
   yy_scan_string((char*)input.c_str());
-<<<<<<< HEAD
   EXPECT_EQ(TOKEN_SINGLE_CONSTANT,yylex());
   EXPECT_EQ(0.5e3f, float_val);
 }
@@ -110,10 +116,7 @@
   yy_scan_string((char*)input.c_str());
   EXPECT_EQ(TOKEN_DOUBLE_CONSTANT,yylex());
   EXPECT_EQ(1.0, double_val);
-=======
-  EXPECT_EQ(5,yylex());
-}
-
+}
 
 TEST(LexTest, Bug17) {
   std::string input("%Test_id_123");
@@ -352,5 +355,4 @@
   input.assign("boundaryW");
   yy_scan_string((char*)input.c_str());
   EXPECT_EQ(BOUNDARYW,yylex());
->>>>>>> c3870acf
 }