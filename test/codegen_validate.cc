#include <iostream>
#include <string>
#include "gtest/gtest.h"
#include "codegen_validate.h"

namespace hsa{
namespace brig{
namespace validate_brig{

/**************************** Instructions *********************************************/

void validate(const BrigInstBase* ref, const BrigInstBase* get, 
      BrigSections* RefOutput, BrigSections* GetOutput){
  EXPECT_EQ(ref->size, get->size);
  EXPECT_EQ(ref->kind, get->kind);
  EXPECT_EQ(ref->opcode, get->opcode);
  EXPECT_EQ(ref->type, get->type);
  EXPECT_EQ(ref->packing, get->packing);    
  for(int i=0; i<5; i++){
    bool validOffset = (get->o_operands[i] >= OPERANDSBUFFER_OFFSET)
      && get->o_operands[i]<GetOutput->operandsSize
      && ref->o_operands[i]<RefOutput->operandsSize;
    if(validOffset){
      oper_iterator refoper(RefOutput->operands + ref->o_operands[i]);
      oper_iterator getoper(GetOutput->operands + get->o_operands[i]);
      ASSERT_EQ(refoper->size, getoper->size);
      ASSERT_EQ(refoper->kind, getoper->kind);
      
      switch(getoper->kind){
        caseOperBrig(OperandReg);
        caseOperBrig(OperandImmed);
        caseOperBrig(OperandWaveSz);
        caseOperBrig(OperandOpaque);
        caseOperBrig(OperandRegV2);
        caseOperBrig(OperandRegV4);
        caseOperBrig(OperandAddress);
        caseOperBrig(OperandLabelRef);
        caseBrigEOperandFunctionList:
        caseOperBrig(OperandArgumentList);
        caseOperBrig(OperandFunctionRef);
        caseOperBrig(OperandArgumentRef);
        caseOperBrig(OperandIndirect);
        caseOperBrig(OperandCompound);
        default:
          printf("Offset to invalid operand");
          exit(1);
      }
    }
  }
}

void validate(const BrigInstMod* ref, const BrigInstMod* get, 
      BrigSections* RefOutput, BrigSections* GetOutput){
  EXPECT_EQ(ref->size, get->size);
  EXPECT_EQ(ref->kind, get->kind);
  EXPECT_EQ(ref->opcode, get->opcode);
  EXPECT_EQ(ref->type, get->type);
  EXPECT_EQ(ref->packing, get->packing);
  for(int i=0; i<5; i++){
     bool validOffset = (get->o_operands[i] >= OPERANDSBUFFER_OFFSET)
      && get->o_operands[i]<GetOutput->operandsSize
      && ref->o_operands[i]<RefOutput->operandsSize;
    if(validOffset){
      oper_iterator refoper(RefOutput->operands + ref->o_operands[i]);
      oper_iterator getoper(GetOutput->operands + get->o_operands[i]);
      ASSERT_EQ(refoper->size, getoper->size);
      ASSERT_EQ(refoper->kind, getoper->kind);
      switch(getoper->kind){
        caseOperBrig(OperandReg);
        caseOperBrig(OperandImmed);
        caseOperBrig(OperandWaveSz);
        caseOperBrig(OperandAddress);
        caseOperBrig(OperandLabelRef);
        caseOperBrig(OperandArgumentList);
        caseOperBrig(OperandFunctionRef);
        caseOperBrig(OperandArgumentRef);
        default:
          printf("Offset to invalid operand");
          exit(1);
      }
    }
  }
  const uint32_t* ref1 = reinterpret_cast<const uint32_t* > (&(ref->aluModifier));
  const uint32_t* get1 = reinterpret_cast<const uint32_t* > (&(get->aluModifier));
  EXPECT_EQ(*ref1, *get1);
}

void validate(const BrigInstCvt* ref, const BrigInstCvt* get, 
      BrigSections* RefOutput, BrigSections* GetOutput){
  EXPECT_EQ(ref->size, get->size);
  EXPECT_EQ(ref->kind, get->kind);
  EXPECT_EQ(ref->opcode, get->opcode);
  EXPECT_EQ(ref->type, get->type);
  EXPECT_EQ(ref->packing, get->packing);
  for(int i=0; i<5; i++){
     bool validOffset = (get->o_operands[i] >= OPERANDSBUFFER_OFFSET)
      && get->o_operands[i]<GetOutput->operandsSize
      && ref->o_operands[i]<RefOutput->operandsSize;
    if(validOffset){
      oper_iterator refoper(RefOutput->operands + ref->o_operands[i]);
      oper_iterator getoper(GetOutput->operands + get->o_operands[i]);
      ASSERT_EQ(refoper->size, getoper->size);
      ASSERT_EQ(refoper->kind, getoper->kind);
      switch(getoper->kind){
        caseOperBrig(OperandReg);
        caseOperBrig(OperandImmed);
        caseOperBrig(OperandWaveSz);
        default:
          printf("Offset to invalid operand");
          exit(1);
      }
    }
  }
  const uint32_t* ref1 = reinterpret_cast<const uint32_t* > (&(ref->aluModifier));
  const uint32_t* get1 = reinterpret_cast<const uint32_t* > (&(get->aluModifier));
  EXPECT_EQ(*ref1, *get1);
  EXPECT_EQ(ref->stype, get->stype);
  EXPECT_EQ(ref->reserved, get->reserved);
}

void validate(const BrigInstRead* ref, const BrigInstRead*get, 
      BrigSections* RefOutput, BrigSections* GetOutput){
  EXPECT_EQ(ref->size, get->size);
  EXPECT_EQ(ref->kind, get->kind);
  EXPECT_EQ(ref->opcode, get->opcode);
  EXPECT_EQ(ref->type, get->type);
  EXPECT_EQ(ref->stype, get->stype);
  EXPECT_EQ(ref->packing, get->packing);
  for(int i=0; i<5; i++){
     bool validOffset = (get->o_operands[i] >= OPERANDSBUFFER_OFFSET)
      && get->o_operands[i]<GetOutput->operandsSize
      && ref->o_operands[i]<RefOutput->operandsSize;
    if(validOffset){
      oper_iterator refoper(RefOutput->operands + ref->o_operands[i]);
      oper_iterator getoper(GetOutput->operands + get->o_operands[i]);
      ASSERT_EQ(refoper->size, getoper->size);
      ASSERT_EQ(refoper->kind, getoper->kind);
      switch(getoper->kind){
        caseOperBrig(OperandReg);
        caseOperBrig(OperandRegV2);
        caseOperBrig(OperandRegV4);
        caseOperBrig(OperandOpaque);
        caseOperBrig(OperandImmed);
        caseOperBrig(OperandWaveSz);
        default:
          printf("Offset to invalid operand");
          exit(1);
      }
    }
  }
  EXPECT_EQ(ref->geom, get->geom);
  EXPECT_EQ(ref->reserved, get->reserved);      
}      

void validate(const BrigInstBar* ref, const BrigInstBar* get, 
      BrigSections* RefOutput, BrigSections* GetOutput){
  EXPECT_EQ(ref->size, get->size);
  EXPECT_EQ(ref->kind, get->kind);
  EXPECT_EQ(ref->opcode, get->opcode);
  EXPECT_EQ(ref->type, get->type);
  EXPECT_EQ(ref->packing, get->packing);
  for(int i=0; i<5; i++){
     bool validOffset = (get->o_operands[i] >= OPERANDSBUFFER_OFFSET)
      && get->o_operands[i]<GetOutput->operandsSize
      && ref->o_operands[i]<RefOutput->operandsSize;
    if(validOffset){
      oper_iterator refoper(RefOutput->operands + ref->o_operands[i]);
      oper_iterator getoper(GetOutput->operands + get->o_operands[i]);
      ASSERT_EQ(refoper->size, getoper->size);
      ASSERT_EQ(refoper->kind, getoper->kind);
      switch(getoper->kind){
        caseOperBrig(OperandReg);
        caseOperBrig(OperandImmed);
        caseOperBrig(OperandWaveSz);
        caseOperBrig(OperandAddress);
        caseOperBrig(OperandIndirect);
        caseOperBrig(OperandCompound);
        caseOperBrig(OperandRegV2);
        caseOperBrig(OperandRegV4);
        default:
          printf("Offset to invalid operand");
          exit(1);
      }
    }
  }
  EXPECT_EQ(ref->syncFlags, get->syncFlags);
}

void validate(const BrigInstLdSt* ref, const BrigInstLdSt* get, 
      BrigSections* RefOutput, BrigSections* GetOutput){
  EXPECT_EQ(ref->size, get->size);
  EXPECT_EQ(ref->kind, get->kind);
  EXPECT_EQ(ref->opcode, get->opcode);
  EXPECT_EQ(ref->type, get->type);
  EXPECT_EQ(ref->packing, get->packing);
  for(int i=0; i<5; i++){
     bool validOffset = (get->o_operands[i] >= OPERANDSBUFFER_OFFSET)
      && get->o_operands[i]<GetOutput->operandsSize
      && ref->o_operands[i]<RefOutput->operandsSize;
    if(validOffset){
      oper_iterator refoper(RefOutput->operands + ref->o_operands[i]);
      oper_iterator getoper(GetOutput->operands + get->o_operands[i]);
      ASSERT_EQ(refoper->size, getoper->size);
      ASSERT_EQ(refoper->kind, getoper->kind);
      switch(getoper->kind){
        caseOperBrig(OperandReg);
        caseOperBrig(OperandAddress);
        caseOperBrig(OperandIndirect);
        caseOperBrig(OperandCompound);
        caseOperBrig(OperandImmed);
        caseOperBrig(OperandWaveSz);
<<<<<<< HEAD
        caseOperBrig(OperandIndirect);
        caseOperBrig(OperandAddress);
        caseOperBrig(OperandCompound);
        caseOperBrig(OperandRegV2);
        caseOperBrig(OperandRegV4);
=======
        caseOperBrig(OperandLabelRef);
        caseOperBrig(OperandFunctionRef);
        caseOperBrig(OperandRegV4);
        caseOperBrig(OperandRegV2);
   
>>>>>>> d08399e0
        default:
          printf("Offset to invalid operand");
          exit(1);
      }
    }
  }
  EXPECT_EQ(ref->storageClass, get->storageClass);
  EXPECT_EQ(ref->memorySemantic, get->memorySemantic);
  EXPECT_EQ(ref->equivClass, get->equivClass);
}

void validate(const BrigInstCmp* ref, const BrigInstCmp* get, 
      BrigSections* RefOutput, BrigSections* GetOutput){
  EXPECT_EQ(ref->size, get->size);
  EXPECT_EQ(ref->kind, get->kind);
  EXPECT_EQ(ref->opcode, get->opcode);
  EXPECT_EQ(ref->type, get->type);
  EXPECT_EQ(ref->packing, get->packing);
  for(int i=0; i<5; i++){
     bool validOffset = (get->o_operands[i] >= OPERANDSBUFFER_OFFSET)
      && get->o_operands[i]<GetOutput->operandsSize
      && ref->o_operands[i]<RefOutput->operandsSize;
    if(validOffset){
      oper_iterator refoper(RefOutput->operands + ref->o_operands[i]);
      oper_iterator getoper(GetOutput->operands + get->o_operands[i]);
      ASSERT_EQ(refoper->size, getoper->size);
      ASSERT_EQ(refoper->kind, getoper->kind);
      switch(getoper->kind){
        caseOperBrig(OperandReg);
        caseOperBrig(OperandImmed);
        caseOperBrig(OperandWaveSz);
        default:
          printf("Offset to invalid operand");
          exit(1);
      }
    }
  }
  const uint32_t* ref1 = reinterpret_cast<const uint32_t* > (&(ref->aluModifier));
  const uint32_t* get1 = reinterpret_cast<const uint32_t* > (&(get->aluModifier));
  EXPECT_EQ(*ref1, *get1);
  EXPECT_EQ(ref->comparisonOperator, get->comparisonOperator);
  EXPECT_EQ(ref->sourceType, get->sourceType);
  EXPECT_EQ(ref->reserved, get->reserved);

}

void validate(const BrigInstMem* ref, const BrigInstMem* get, 
      BrigSections* RefOutput, BrigSections* GetOutput){
  EXPECT_EQ(ref->size, get->size);
  EXPECT_EQ(ref->kind, get->kind);
  EXPECT_EQ(ref->opcode, get->opcode);
  EXPECT_EQ(ref->type, get->type);
  EXPECT_EQ(ref->packing, get->packing);
  for(int i=0; i<5; i++){
     bool validOffset = (get->o_operands[i] >= OPERANDSBUFFER_OFFSET)
      && get->o_operands[i]<GetOutput->operandsSize
      && ref->o_operands[i]<RefOutput->operandsSize;
    if(validOffset){
      oper_iterator refoper(RefOutput->operands + ref->o_operands[i]);
      oper_iterator getoper(GetOutput->operands + get->o_operands[i]);
      ASSERT_EQ(refoper->size, getoper->size);
      ASSERT_EQ(refoper->kind, getoper->kind);
      switch(getoper->kind){
        caseOperBrig(OperandReg);
        caseOperBrig(OperandImmed);
        caseOperBrig(OperandWaveSz);
        default:
          printf("Offset to invalid operand");
          exit(1);
      }
    }
  }
  EXPECT_EQ(ref->storageClass, get->storageClass);
}

void validate(const BrigInstAtomic* ref, const BrigInstAtomic* get, 
      BrigSections* RefOutput, BrigSections* GetOutput){

  EXPECT_EQ(ref->size, get->size);
  EXPECT_EQ(ref->kind, get->kind);
  EXPECT_EQ(ref->opcode, get->opcode);
  EXPECT_EQ(ref->type, get->type);
  EXPECT_EQ(ref->packing, get->packing);
  for(int i=0; i<5; i++){
     bool validOffset = (get->o_operands[i] >= OPERANDSBUFFER_OFFSET)
      && get->o_operands[i]<GetOutput->operandsSize
      && ref->o_operands[i]<RefOutput->operandsSize;
    if(validOffset){
      oper_iterator refoper(RefOutput->operands + ref->o_operands[i]);
      oper_iterator getoper(GetOutput->operands + get->o_operands[i]);
      ASSERT_EQ(refoper->size, getoper->size);
      ASSERT_EQ(refoper->kind, getoper->kind);
      switch(getoper->kind){
        caseOperBrig(OperandReg);
        caseOperBrig(OperandAddress);
        caseOperBrig(OperandIndirect);
        caseOperBrig(OperandCompound);
        caseOperBrig(OperandImmed);
        caseOperBrig(OperandWaveSz);
        default:
          printf("Offset to invalid operand");
          exit(1);
      }
    }
  }
  EXPECT_EQ(ref->atomicOperation, get->atomicOperation);
  EXPECT_EQ(ref->storageClass, get->storageClass);
  EXPECT_EQ(ref->memorySemantic, get->memorySemantic);
}

void validate(const BrigInstAtomicImage* ref, const BrigInstAtomicImage* get, 
      BrigSections* RefOutput, BrigSections* GetOutput){
  EXPECT_EQ(ref->size, get->size);
  EXPECT_EQ(ref->kind, get->kind);
  EXPECT_EQ(ref->opcode, get->opcode);
  EXPECT_EQ(ref->type, get->type);
  EXPECT_EQ(ref->packing, get->packing);
  for(int i=0; i<5; i++){
     bool validOffset = (get->o_operands[i] >= OPERANDSBUFFER_OFFSET)
      && get->o_operands[i]<GetOutput->operandsSize
      && ref->o_operands[i]<RefOutput->operandsSize;
    if(validOffset){
      oper_iterator refoper(RefOutput->operands + ref->o_operands[i]);
      oper_iterator getoper(GetOutput->operands + get->o_operands[i]);
      ASSERT_EQ(refoper->size, getoper->size);
      ASSERT_EQ(refoper->kind, getoper->kind);
      switch(getoper->kind){
        caseOperBrig(OperandReg);
        caseOperBrig(OperandImmed);
        caseOperBrig(OperandOpaque);
        caseOperBrig(OperandWaveSz);
        caseOperBrig(OperandRegV4);
        caseOperBrig(OperandRegV2);
        default:
          printf("Offset to invalid operand");
          exit(1);
      }
    }
  }
  EXPECT_EQ(ref->atomicOperation, get->atomicOperation);
  EXPECT_EQ(ref->storageClass, get->storageClass);
  EXPECT_EQ(ref->memorySemantic, get->memorySemantic);
  EXPECT_EQ(ref->geom, get->geom);

}

void validate(const BrigInstImage* ref, const BrigInstImage* get, 
      BrigSections* RefOutput, BrigSections* GetOutput){
  EXPECT_EQ(ref->size, get->size);
  EXPECT_EQ(ref->kind, get->kind);
  EXPECT_EQ(ref->opcode, get->opcode);
  EXPECT_EQ(ref->type, get->type);
  EXPECT_EQ(ref->stype, get->stype);
  EXPECT_EQ(ref->packing, get->packing);
  EXPECT_EQ(ref->reserved, get->reserved);      
  for(int i=0; i<5; i++){
     bool validOffset = (get->o_operands[i] >= OPERANDSBUFFER_OFFSET)
      && get->o_operands[i]<GetOutput->operandsSize
      && ref->o_operands[i]<RefOutput->operandsSize;
    if(validOffset){
      oper_iterator refoper(RefOutput->operands + ref->o_operands[i]);
      oper_iterator getoper(GetOutput->operands + get->o_operands[i]);
      ASSERT_EQ(refoper->size, getoper->size);
      ASSERT_EQ(refoper->kind, getoper->kind);
      switch(getoper->kind){
        caseOperBrig(OperandReg);
        caseOperBrig(OperandRegV2);
        caseOperBrig(OperandRegV4);
        caseOperBrig(OperandOpaque);
        caseOperBrig(OperandImmed);
        caseOperBrig(OperandWaveSz);
        default:
          printf("Offset to invalid operand");
          exit(1);
      }
    }
  }
  EXPECT_EQ(ref->geom, get->geom);  
}

/********************************************* Operands ***********************************************************/

void validate(const BrigOperandBase* ref, const BrigOperandBase* get, 
    BrigSections* RefOutput, BrigSections* GetOutput){
  EXPECT_EQ(ref->size, get->size);
  EXPECT_EQ(ref->kind, get->kind);
}

void validate(const BrigOperandReg* ref, const BrigOperandReg* get, 
    BrigSections* RefOutput, BrigSections* GetOutput){
  EXPECT_EQ(ref->size, get->size);
  EXPECT_EQ(ref->kind, get->kind);
  EXPECT_EQ(ref->type, get->type);
  EXPECT_EQ(ref->reserved, get->reserved);
  EXPECT_STREQ(&(RefOutput->strings[ref->s_name]), &(GetOutput->strings[get->s_name]));
}

void validate(const BrigOperandImmed* ref, const BrigOperandImmed* get,
    BrigSections* RefOutput, BrigSections* GetOutput){
  EXPECT_EQ(ref->size, get->size);
  EXPECT_EQ(ref->kind, get->kind);
  EXPECT_EQ(ref->type, get->type);
  EXPECT_EQ(ref->reserved, get->reserved);
  EXPECT_EQ(ref->bits.l[0], get->bits.l[0]);
  EXPECT_EQ(ref->bits.l[1], get->bits.l[1]);
}

void validate(const BrigOperandRegV2* ref, const BrigOperandRegV2* get,
    BrigSections* RefOutput, BrigSections* GetOutput){
  EXPECT_EQ(ref->size, get->size);
  EXPECT_EQ(ref->kind, get->kind);
  EXPECT_EQ(ref->type, get->type);
  EXPECT_EQ(ref->reserved, get->reserved);
  for(int i=0; i<2; i++){
    oper_iterator refoper(RefOutput->operands + ref->regs[i]);
    oper_iterator getoper(GetOutput->operands + get->regs[i]);
    switch(getoper->kind){
      caseOperBrig(OperandReg);
      default:
        printf("Offset to invalid operand");
        exit(1);
    }
  }
}

void validate(const BrigOperandRegV4* ref, const BrigOperandRegV4* get,
    BrigSections* RefOutput, BrigSections* GetOutput){
  EXPECT_EQ(ref->size, get->size);
  EXPECT_EQ(ref->kind, get->kind);
  EXPECT_EQ(ref->type, get->type);
  EXPECT_EQ(ref->reserved, get->reserved);
  for(int i=0; i<4; i++){
    oper_iterator refoper(RefOutput->operands + ref->regs[i]);
    oper_iterator getoper(GetOutput->operands + get->regs[i]);
    switch(getoper->kind){
      caseOperBrig(OperandReg);
      default:
        printf("Offset to invalid operand");
        exit(1);
    }
  }
}

void validate(const BrigOperandAddress* ref, const BrigOperandAddress* get,
    BrigSections* RefOutput, BrigSections* GetOutput){
  EXPECT_EQ(ref->size, get->size);
  EXPECT_EQ(ref->kind, get->kind);
  EXPECT_EQ(ref->type, get->type);
  EXPECT_EQ(ref->reserved, get->reserved);
  if (get->directive != 0) {
    dir_iterator refdir(RefOutput->directives + ref->directive);
    dir_iterator getdir(GetOutput->directives + get->directive);
    switch(getdir->kind){
      caseDirBrig(DirectiveSymbol);
      default:
        printf("Offset to invalid directive");
        exit(1);
    }
  }
}

void validate(const BrigOperandLabelRef* ref, const BrigOperandLabelRef* get,
    BrigSections* RefOutput, BrigSections* GetOutput){
  EXPECT_EQ(ref->size, get->size);
  EXPECT_EQ(ref->kind, get->kind);
  if (get->labeldirective) {
    dir_iterator refdir(RefOutput->directives + ref->labeldirective);
    dir_iterator getdir(GetOutput->directives + get->labeldirective);
    switch(getdir->kind){
      caseDirBrig(DirectiveLabel);
      caseDirBrig(DirectiveLabelList);
      default:
        printf("Offset to invalid directive");
        exit(1);
    }
  }
}


void validate(const BrigOperandIndirect* ref, const BrigOperandIndirect* get,
    BrigSections* RefOutput, BrigSections* GetOutput){
  EXPECT_EQ(ref->size, get->size);
  EXPECT_EQ(ref->kind, get->kind);
  if((ref->reg!=0) && (get->reg!=0)){
    oper_iterator refoper(RefOutput->operands + ref->reg);
    oper_iterator getoper(GetOutput->operands + get->reg);
    if(getoper->kind == BrigEOperandReg)
      validate_brig::validate((cast<BrigOperandReg>(refoper)), (cast<BrigOperandReg>(getoper)),
      RefOutput, GetOutput); 
    else{
      printf("Offset to invalid operand");
      exit(1);
    }
  }
  EXPECT_EQ(ref->type, get->type);
  EXPECT_EQ(ref->reserved, get->reserved);
  EXPECT_EQ(ref->offset, get->offset);
}

void validate(const BrigOperandCompound* ref, const BrigOperandCompound* get,
    BrigSections* RefOutput, BrigSections* GetOutput){
  EXPECT_EQ(ref->size, get->size);
  EXPECT_EQ(ref->kind, get->kind);
  EXPECT_EQ(ref->type, get->type);
  EXPECT_EQ(ref->reserved, get->reserved);
  oper_iterator refoper(RefOutput->operands + ref->name);
  oper_iterator getoper(GetOutput->operands + get->name);
  if(getoper->kind == BrigEOperandAddress)
    validate_brig::validate((cast<BrigOperandAddress>(refoper)), (cast<BrigOperandAddress>(getoper)),
      RefOutput, GetOutput); 
  else{
    printf("Offset to invalid operand");
    exit(1);
  }
  if((ref->reg!=0) && (get->reg!=0)){
    oper_iterator refoper1(RefOutput->operands + ref->reg);
    oper_iterator getoper1(GetOutput->operands + get->reg);
    if(getoper1->kind == BrigEOperandReg)
      validate_brig::validate((cast<BrigOperandReg>(refoper1)), (cast<BrigOperandReg>(getoper1)),
      RefOutput, GetOutput); 
    else{
      printf("Offset to invalid operand");
      exit(1);
    }
  }
  EXPECT_EQ(ref->offset, get->offset);
}

void validate(const BrigOperandArgumentList* ref, const BrigOperandArgumentList* get,
    BrigSections* RefOutput, BrigSections* GetOutput){
  EXPECT_EQ(ref->size, get->size);
  EXPECT_EQ(ref->kind, get->kind);
  EXPECT_EQ(ref->elementCount, get->elementCount);
  if(get->kind==BrigEOperandArgumentList){
    for(unsigned int i=0; i<ref->elementCount; i++){
      oper_iterator refoper(RefOutput->operands + ref->o_args[i]);
      oper_iterator getoper(GetOutput->operands + get->o_args[i]);
      if(getoper->kind == BrigEOperandArgumentRef)
        validate_brig::validate((cast<BrigOperandArgumentRef>(refoper)), (cast<BrigOperandArgumentRef>(getoper)),
        RefOutput, GetOutput); 
      else{
        printf("Offset to invalid operand");
        exit(1);
      }
    }
  } else if(get->kind==BrigEOperandFunctionList){
    for(unsigned int i=0; i<ref->elementCount; i++){
      oper_iterator refoper(RefOutput->operands + ref->o_args[i]);
      oper_iterator getoper(GetOutput->operands + get->o_args[i]);
      switch(getoper->kind){
      caseOperBrig(OperandFunctionRef);
      default:
        printf("Offset to invalid operand");
        exit(1);
      }
    }
  }
}

void validate(const BrigOperandArgumentRef* ref, const BrigOperandArgumentRef* get,
    BrigSections* RefOutput, BrigSections* GetOutput){
  EXPECT_EQ(ref->size, get->size);
  EXPECT_EQ(ref->kind, get->kind);
  if (get->arg != 0) {
    dir_iterator refdir(RefOutput->directives + ref->arg);
    dir_iterator getdir(GetOutput->directives + get->arg);
    switch(getdir->kind){
     caseDirBrig(DirectiveSymbol);
      caseDirBrig(DirectiveImage);
      caseDirBrig(DirectiveSampler);
      default:
        printf("Offset to invalid directive");
        exit(1);
    }
  }
}

void validate(const BrigOperandWaveSz* ref, const BrigOperandWaveSz* get, 
    BrigSections* RefOutput, BrigSections* GetOutput){
  EXPECT_EQ(ref->size, get->size);
  EXPECT_EQ(ref->kind, get->kind);
}

void validate(const BrigOperandFunctionRef* ref, const BrigOperandFunctionRef* get,
    BrigSections* RefOutput, BrigSections* GetOutput){
  EXPECT_EQ(ref->size, get->size);
  EXPECT_EQ(ref->kind, get->kind);
  if (get->fn != 0) {
    dir_iterator refdir(RefOutput->directives + ref->fn);
    dir_iterator getdir(GetOutput->directives + get->fn);
    switch(getdir->kind){
      caseDirBrig(DirectiveFunction);
      caseDirBrig(DirectiveSignature);
      default:
        printf("Offset to invalid directive");
        exit(1);
    }
  }
}

void validate(const BrigOperandOpaque* ref, const BrigOperandOpaque* get,
    BrigSections* RefOutput, BrigSections* GetOutput){

  EXPECT_EQ(ref->size, get->size);
  EXPECT_EQ(ref->kind, get->kind);
  dir_iterator refdir(RefOutput->directives + ref->directive);
  dir_iterator getdir(GetOutput->directives + get->directive);
  if (refdir != NULL) {
    switch(getdir->kind){
      caseDirBrig(DirectiveSymbol);
      default:
        printf("Offset to invalid directive");
        exit(1);
    }
  }
  if((ref->reg!=0) && (get->reg!=0)){
    oper_iterator refoper(RefOutput->operands + ref->reg);
    oper_iterator getoper(GetOutput->operands + get->reg);
    if(getoper->kind == BrigEOperandReg)
      validate_brig::validate((cast<BrigOperandReg>(refoper)), (cast<BrigOperandReg>(getoper)),
      RefOutput, GetOutput); 
    else{
      printf("Offset to invalid operand");
      exit(1);
    }
  }
    EXPECT_EQ(ref->offset, get->offset);
}


/********************************************** Directives ********************************************/
void validate_CODE_OFFSET(BrigcOffset32_t refoffset, BrigcOffset32_t getoffset, BrigSections* RefOutput, BrigSections* GetOutput){
  inst_iterator refinst(RefOutput->code + refoffset); 
  inst_iterator getinst(GetOutput->code + getoffset); 
  bool validOffset = (getoffset>=CODEBUFFER_OFFSET) && refoffset<RefOutput->directivesSize && getoffset<GetOutput->directivesSize;
  if(refinst!=NULL && getinst!=NULL && validOffset){
    switch(getinst->kind){ 
      caseInstBrig(InstBase); 
      caseInstBrig(InstMod) ;
      caseInstBrig(InstCvt) ;
      caseInstBrig(InstRead);
      caseInstBrig(InstBar) ;
      caseInstBrig(InstLdSt);
      caseInstBrig(InstCmp);
      caseInstBrig(InstMem);
      caseInstBrig(InstAtomic);
      caseInstBrig(InstAtomicImage);
      caseInstBrig(InstImage);
      default:
          printf("Invalid instruction\n");
          exit(1);
    }
  }  
}  
  
void validate_DIR_OFFSET(BrigdOffset32_t refoffset, BrigdOffset32_t getoffset, BrigSections* RefOutput, BrigSections* GetOutput){
  dir_iterator refdir(RefOutput->directives + refoffset);
  dir_iterator getdir(GetOutput->directives + getoffset);
  bool validOffset = (getoffset>=DIRECTIVESBUFFER_OFFSET) && refoffset<RefOutput->directivesSize && getoffset<GetOutput->directivesSize;
  if(refdir!= NULL && getdir!=NULL && validOffset){
    switch(getdir->kind){
      caseDirBrig(DirectivePad);        
          caseDirBrig(DirectiveFunction) ;        
          caseDirBrig(DirectiveKernel);        
          caseDirBrig(DirectiveSymbol);        
          caseDirBrig(DirectiveImage) ;        
          caseDirBrig(DirectiveSampler);        
          caseDirBrig(DirectiveLabel) ;       
          caseDirBrig(DirectiveLabelList) ;        
          caseDirBrig(DirectiveVersion);         
          caseDirBrig(DirectiveSignature);          
          caseDirBrig(DirectiveFile) ;        
          caseDirBrig(DirectiveComment);        
          caseDirBrig(DirectiveLoc);        
          caseDirBrig(DirectiveInit);        
          caseDirBrig(DirectiveLabelInit);        
          caseDirBrig(DirectiveControl);        
          caseDirBrig(DirectivePragma);       
          caseDirBrig(DirectiveExtension);        
          case(BrigEDirectiveArgStart):        
          case(BrigEDirectiveArgEnd): /*validate_brig::validate((reinterpret_cast<BrigDirectiveScope>(refdir)), (reinterpret_cast<BrigDirectiveScope>(getdir)), 
                                        RefOutput, GetOutput);*/
                                      break;
          caseDirBrig(DirectiveBlockStart);        
          caseDirBrig(DirectiveBlockNumeric);       
          caseDirBrig(DirectiveBlockString);        
          caseDirBrig(DirectiveBlockEnd);
          default:
              printf("Invalid instruction\n");
              exit(1);
    }
  }  
}

void validate(const BrigDirectiveBase* ref, const BrigDirectiveBase* get,
    BrigSections* RefOutput, BrigSections* GetOutput){
  EXPECT_EQ(ref->size, get->size);
  EXPECT_EQ(ref->kind, get->kind);
}    

void validate(const BrigDirectiveComment* ref, const BrigDirectiveComment* get,
    BrigSections* RefOutput, BrigSections* GetOutput){
  EXPECT_EQ(ref->size, get->size);
  EXPECT_EQ(ref->kind, get->kind);
  validate_CODE_OFFSET(ref->c_code, get->c_code, RefOutput, GetOutput);
  EXPECT_STREQ(&(RefOutput->strings[ref->s_name]), &(GetOutput->strings[get->s_name]));
}    

void validate(const BrigDirectiveControl* ref, const BrigDirectiveControl* get,
    BrigSections* RefOutput, BrigSections* GetOutput){
  EXPECT_EQ(ref->size, get->size);
  EXPECT_EQ(ref->kind, get->kind);
  validate_CODE_OFFSET(ref->c_code, get->c_code, RefOutput, GetOutput);
  EXPECT_EQ(ref->controlType, get->controlType);
  EXPECT_EQ(ref->values[0], get->values[0]);
  EXPECT_EQ(ref->values[1], get->values[1]);
  EXPECT_EQ(ref->values[2], get->values[2]);
}

void validate(const BrigDirectiveExtension* ref, const BrigDirectiveExtension* get, 
    BrigSections* RefOutput, BrigSections* GetOutput){
  EXPECT_EQ(ref->size, get->size);
  EXPECT_EQ(ref->kind, get->kind);
  validate_CODE_OFFSET(ref->c_code, get->c_code, RefOutput, GetOutput);
  EXPECT_STREQ(&(RefOutput->strings[ref->s_name]), &(GetOutput->strings[get->s_name]));
}

void validate(const BrigDirectiveFile* ref, const BrigDirectiveFile* get,
    BrigSections* RefOutput, BrigSections* GetOutput){
  EXPECT_EQ(ref->size, get->size);
  EXPECT_EQ(ref->kind, get->kind);
  validate_CODE_OFFSET(ref->c_code, get->c_code, RefOutput, GetOutput);
  EXPECT_EQ(ref->fileid, get->fileid);
  EXPECT_STREQ(&(RefOutput->strings[ref->s_filename]), &(GetOutput->strings[get->s_filename]));
}

void validate(const BrigDirectiveFunction* ref, const BrigDirectiveFunction* get,
    BrigSections* RefOutput, BrigSections* GetOutput){
  EXPECT_EQ(ref->size, get->size);
  EXPECT_EQ(ref->kind, get->kind);
  validate_CODE_OFFSET(ref->c_code, get->c_code, RefOutput, GetOutput);
  EXPECT_STREQ(&(RefOutput->strings[ref->s_name]), &(GetOutput->strings[get->s_name]));
  EXPECT_EQ(ref->inParamCount, get->inParamCount);
  if (get->d_firstScopedDirective != GetOutput->directivesSize) {
    validate_DIR_OFFSET(ref->d_firstScopedDirective, get->d_firstScopedDirective, RefOutput, GetOutput);
  }
  EXPECT_EQ(ref->operationCount, get->operationCount);
  if (get->d_nextDirective != GetOutput->directivesSize) {
    validate_DIR_OFFSET(ref->d_nextDirective, get->d_nextDirective, RefOutput, GetOutput);
  }
  EXPECT_EQ(ref->attribute, get->attribute);
  EXPECT_EQ(ref->reserved, get->reserved);
  EXPECT_EQ(ref->outParamCount, get->outParamCount);
  if((ref->d_firstInParam!=0) && (get->d_firstInParam !=0)){
    validate_DIR_OFFSET(ref->d_firstInParam, get->d_firstInParam, RefOutput, GetOutput);
  }    
}

void validate(const BrigDirectiveImage* ref, const BrigDirectiveImage* get, 
    BrigSections* RefOutput, BrigSections* GetOutput){
  EXPECT_EQ(ref->size, get->size);
  EXPECT_EQ(ref->kind, get->kind);
  validate_CODE_OFFSET(ref->s.c_code, get->s.c_code, RefOutput, GetOutput);
  EXPECT_EQ(ref->s.storageClass, get->s.storageClass);
  EXPECT_EQ(ref->s.attribute, get->s.attribute);
  EXPECT_EQ(ref->s.reserved, get->s.reserved);
  EXPECT_EQ(ref->s.symbolModifier, get->s.symbolModifier);
  EXPECT_EQ(ref->s.dim, get->s.dim);
  EXPECT_STREQ(&(RefOutput->strings[ref->s.s_name]), &(GetOutput->strings[get->s.s_name]));
  EXPECT_EQ(ref->s.type, get->s.type);
  EXPECT_EQ(ref->s.align, get->s.align);
  EXPECT_EQ(ref->width, get->width);
  EXPECT_EQ(ref->height, get->height);
  EXPECT_EQ(ref->depth, get->depth);
  EXPECT_EQ(ref->array, get->array);
  EXPECT_EQ(ref->order, get->order);
  EXPECT_EQ(ref->format, get->format);
}

void validate(const BrigDirectiveInit* ref, const BrigDirectiveInit* get,
    BrigSections* RefOutput, BrigSections* GetOutput){
  EXPECT_EQ(ref->size, get->size);
  EXPECT_EQ(ref->kind, get->kind);
  validate_CODE_OFFSET(ref->c_code, get->c_code, RefOutput, GetOutput);
  EXPECT_EQ(ref->elementCount, get->elementCount);
  EXPECT_EQ(ref->type, get->type);
  EXPECT_EQ(ref->reserved, get->reserved);
  int no_init_bytes = ref->size - sizeof(BrigDirectiveInit) + sizeof(uint64_t);
  for(int i=0; i < no_init_bytes; i++)
    EXPECT_EQ(ref->initializationData.u8[i], get->initializationData.u8[i]);
}

void validate(const BrigDirectiveLabel* ref, const BrigDirectiveLabel* get,
    BrigSections* RefOutput, BrigSections* GetOutput){
    
}

void validate(const BrigDirectiveLabelList* ref, const BrigDirectiveLabelList* get,
    BrigSections* RefOutput, BrigSections* GetOutput){
    
}

void validate(const BrigDirectiveLabelInit* ref, const BrigDirectiveLabelInit* get,
    BrigSections* RefOutput, BrigSections* GetOutput){
    
}

void validate(const BrigDirectiveKernel* ref, const BrigDirectiveKernel* get,
    BrigSections* RefOutput, BrigSections* GetOutput){
  EXPECT_EQ(ref->size, get->size);
  EXPECT_EQ(ref->kind, get->kind);
  validate_CODE_OFFSET(ref->c_code, get->c_code, RefOutput, GetOutput);
  EXPECT_STREQ(&(RefOutput->strings[ref->s_name]), &(GetOutput->strings[get->s_name]));
  EXPECT_EQ(ref->inParamCount, get->inParamCount);
  if (get->d_firstScopedDirective != GetOutput->directivesSize) { 
    validate_DIR_OFFSET(ref->d_firstScopedDirective, get->d_firstScopedDirective, RefOutput, GetOutput);
  }
  EXPECT_EQ(ref->operationCount, get->operationCount);
  if (get->d_nextDirective != GetOutput->directivesSize) {
    validate_DIR_OFFSET(ref->d_nextDirective, get->d_nextDirective, RefOutput, GetOutput);
  }
  EXPECT_EQ(ref->attribute, get->attribute);
  EXPECT_EQ(ref->reserved, get->reserved);
  EXPECT_EQ(ref->outParamCount, get->outParamCount);
  if((ref->d_firstInParam!=0) && (get->d_firstInParam !=0)){
    validate_DIR_OFFSET(ref->d_firstInParam, get->d_firstInParam, RefOutput, GetOutput);
  }    
}

void validate(const BrigDirectiveLoc* ref, const BrigDirectiveLoc* get,
    BrigSections* RefOutput, BrigSections* GetOutput){
  EXPECT_EQ(ref->size, get->size);
  EXPECT_EQ(ref->kind, get->kind);
  validate_CODE_OFFSET(ref->c_code, get->c_code, RefOutput, GetOutput);
  EXPECT_EQ(ref->sourceFile, get->sourceFile);
  EXPECT_EQ(ref->sourceLine, get->sourceLine);
  EXPECT_EQ(ref->sourceColumn, get->sourceColumn);
}

void validate(const  BrigDirectivePad* ref, const BrigDirectivePad* get, 
    BrigSections* RefOutput, BrigSections* GetOutput){
  EXPECT_EQ(ref->size, get->size);
  EXPECT_EQ(ref->kind, get->kind);
}

void validate(const BrigDirectivePragma* ref, const BrigDirectivePragma* get, 
    BrigSections* RefOutput, BrigSections* GetOutput){
  EXPECT_EQ(ref->size, get->size);
  EXPECT_EQ(ref->kind, get->kind);
  validate_CODE_OFFSET(ref->c_code, get->c_code, RefOutput, GetOutput);
  EXPECT_STREQ(&(RefOutput->strings[ref->s_name]), &(GetOutput->strings[get->s_name]));
}

void validate(const BrigDirectiveSignature* ref, const BrigDirectiveSignature* get,
    BrigSections* RefOutput, BrigSections* GetOutput){
  EXPECT_EQ(ref->size, get->size);
  EXPECT_EQ(ref->kind, get->kind);
  validate_CODE_OFFSET(ref->c_code, get->c_code, RefOutput, GetOutput);
  EXPECT_STREQ(&(RefOutput->strings[ref->s_name]), &(GetOutput->strings[get->s_name]));
  EXPECT_EQ(ref->outCount, get->outCount);
  EXPECT_EQ(ref->inCount, get->inCount);
}

void validate(const BrigDirectiveSampler* ref, const BrigDirectiveSampler* get,
    BrigSections* RefOutput, BrigSections* GetOutput){
  EXPECT_EQ(ref->size, get->size);
  EXPECT_EQ(ref->kind, get->kind);
  validate_CODE_OFFSET(ref->s.c_code, get->s.c_code, RefOutput, GetOutput);
  EXPECT_EQ(ref->s.storageClass, get->s.storageClass);
  EXPECT_EQ(ref->s.attribute, get->s.attribute);
  EXPECT_EQ(ref->s.reserved, get->s.reserved);
  EXPECT_EQ(ref->s.symbolModifier, get->s.symbolModifier);
  EXPECT_EQ(ref->s.dim, get->s.dim);
  EXPECT_STREQ(&(RefOutput->strings[ref->s.s_name]), &(GetOutput->strings[get->s.s_name]));
  EXPECT_EQ(ref->s.type, get->s.type);
  EXPECT_EQ(ref->s.align, get->s.align);
  EXPECT_EQ(ref->valid, get->valid);
  EXPECT_EQ(ref->normalized, get->normalized);
  EXPECT_EQ(ref->filter, get->filter);
  EXPECT_EQ(ref->boundaryU, get->boundaryU);
  EXPECT_EQ(ref->boundaryV, get->boundaryV);
  EXPECT_EQ(ref->boundaryW, get->boundaryW);
  EXPECT_EQ(ref->reserved, get->reserved);
}

void validate(const BrigDirectiveScope* ref, const BrigDirectiveScope* get,
    BrigSections* RefOutput, BrigSections* GetOutput){
    
}    

void validate(const BrigDirectiveSymbol* ref, const BrigDirectiveSymbol* get,
    BrigSections* RefOutput, BrigSections* GetOutput){
  EXPECT_EQ(ref->size, get->size);
  EXPECT_EQ(ref->kind, get->kind);
  validate_CODE_OFFSET(ref->s.c_code, get->s.c_code, RefOutput, GetOutput);
  EXPECT_EQ(ref->s.storageClass, get->s.storageClass);
  EXPECT_EQ(ref->s.attribute, get->s.attribute);
  EXPECT_EQ(ref->s.reserved, get->s.reserved);
  EXPECT_EQ(ref->s.symbolModifier, get->s.symbolModifier);
  EXPECT_EQ(ref->s.dim, get->s.dim);
  EXPECT_STREQ(&(RefOutput->strings[ref->s.s_name]), &(GetOutput->strings[get->s.s_name]));
  EXPECT_EQ(ref->s.type, get->s.type);
  EXPECT_EQ(ref->s.align, get->s.align);
  if(ref->d_init!=0 && get->d_init!=0){
    validate_DIR_OFFSET(ref->d_init, get->d_init, RefOutput, GetOutput);
  }    
  EXPECT_EQ(ref->reserved, get->reserved);
}

void validate(const BrigDirectiveVersion* ref, const BrigDirectiveVersion* get,
    BrigSections* RefOutput, BrigSections* GetOutput){
  EXPECT_EQ(ref->size, get->size);
  EXPECT_EQ(ref->kind, get->kind);
  validate_CODE_OFFSET(ref->c_code, get->c_code, RefOutput, GetOutput);
  EXPECT_EQ(ref->major, get->major);
  EXPECT_EQ(ref->minor, get->minor); 
  EXPECT_EQ(ref->machine, get->machine);
  EXPECT_EQ(ref->profile, get->profile);
  EXPECT_EQ(ref->ftz, get->ftz);
  EXPECT_EQ(ref->reserved, get->reserved);
}

void validate(const BrigBlockStart* ref, const BrigBlockStart* get,
    BrigSections* RefOutput, BrigSections* GetOutput){
  EXPECT_EQ(ref->size, get->size);
  EXPECT_EQ(ref->kind, get->kind);
  validate_CODE_OFFSET(ref->c_code, get->c_code, RefOutput, GetOutput);  
  EXPECT_STREQ(&(RefOutput->strings[ref->s_name]), &(GetOutput->strings[get->s_name]));
}

void validate(const BrigBlockString* ref, const BrigBlockString* get,
    BrigSections* RefOutput, BrigSections* GetOutput){
  EXPECT_EQ(ref->size, get->size);
  EXPECT_EQ(ref->kind, get->kind);
  EXPECT_STREQ(&(RefOutput->strings[ref->s_name]), &(GetOutput->strings[get->s_name]));
}    

void validate(const BrigBlockNumeric* ref, const BrigBlockNumeric* get,
    BrigSections* RefOutput, BrigSections* GetOutput){
  EXPECT_EQ(ref->size, get->size);
  EXPECT_EQ(ref->kind, get->kind);
  EXPECT_EQ(ref->type, get->type);
  EXPECT_EQ(ref->elementCount, get->elementCount);  
  EXPECT_EQ(ref->u64[0], get->u64[0]);
}

void validate(const BrigBlockEnd* ref, const BrigBlockEnd* get,
    BrigSections* RefOutput, BrigSections* GetOutput){
  EXPECT_EQ(ref->size, get->size);
  EXPECT_EQ(ref->kind, get->kind);  
}

}//validate_brig
}//brig
}//hsa    
<|MERGE_RESOLUTION|>--- conflicted
+++ resolved
@@ -1,979 +1,970 @@
-#include <iostream>
-#include <string>
-#include "gtest/gtest.h"
-#include "codegen_validate.h"
-
-namespace hsa{
-namespace brig{
-namespace validate_brig{
-
-/**************************** Instructions *********************************************/
-
-void validate(const BrigInstBase* ref, const BrigInstBase* get, 
-      BrigSections* RefOutput, BrigSections* GetOutput){
-  EXPECT_EQ(ref->size, get->size);
-  EXPECT_EQ(ref->kind, get->kind);
-  EXPECT_EQ(ref->opcode, get->opcode);
-  EXPECT_EQ(ref->type, get->type);
-  EXPECT_EQ(ref->packing, get->packing);    
-  for(int i=0; i<5; i++){
-    bool validOffset = (get->o_operands[i] >= OPERANDSBUFFER_OFFSET)
-      && get->o_operands[i]<GetOutput->operandsSize
-      && ref->o_operands[i]<RefOutput->operandsSize;
-    if(validOffset){
-      oper_iterator refoper(RefOutput->operands + ref->o_operands[i]);
-      oper_iterator getoper(GetOutput->operands + get->o_operands[i]);
-      ASSERT_EQ(refoper->size, getoper->size);
-      ASSERT_EQ(refoper->kind, getoper->kind);
-      
-      switch(getoper->kind){
-        caseOperBrig(OperandReg);
-        caseOperBrig(OperandImmed);
-        caseOperBrig(OperandWaveSz);
-        caseOperBrig(OperandOpaque);
-        caseOperBrig(OperandRegV2);
-        caseOperBrig(OperandRegV4);
-        caseOperBrig(OperandAddress);
-        caseOperBrig(OperandLabelRef);
-        caseBrigEOperandFunctionList:
-        caseOperBrig(OperandArgumentList);
-        caseOperBrig(OperandFunctionRef);
-        caseOperBrig(OperandArgumentRef);
-        caseOperBrig(OperandIndirect);
+#include <iostream>
+#include <string>
+#include "gtest/gtest.h"
+#include "codegen_validate.h"
+
+namespace hsa{
+namespace brig{
+namespace validate_brig{
+
+/**************************** Instructions *********************************************/
+
+void validate(const BrigInstBase* ref, const BrigInstBase* get, 
+      BrigSections* RefOutput, BrigSections* GetOutput){
+  EXPECT_EQ(ref->size, get->size);
+  EXPECT_EQ(ref->kind, get->kind);
+  EXPECT_EQ(ref->opcode, get->opcode);
+  EXPECT_EQ(ref->type, get->type);
+  EXPECT_EQ(ref->packing, get->packing);    
+  for(int i=0; i<5; i++){
+    bool validOffset = (get->o_operands[i] >= OPERANDSBUFFER_OFFSET)
+      && get->o_operands[i]<GetOutput->operandsSize
+      && ref->o_operands[i]<RefOutput->operandsSize;
+    if(validOffset){
+      oper_iterator refoper(RefOutput->operands + ref->o_operands[i]);
+      oper_iterator getoper(GetOutput->operands + get->o_operands[i]);
+      ASSERT_EQ(refoper->size, getoper->size);
+      ASSERT_EQ(refoper->kind, getoper->kind);
+      
+      switch(getoper->kind){
+        caseOperBrig(OperandReg);
+        caseOperBrig(OperandImmed);
+        caseOperBrig(OperandWaveSz);
+        caseOperBrig(OperandOpaque);
+        caseOperBrig(OperandRegV2);
+        caseOperBrig(OperandRegV4);
+        caseOperBrig(OperandAddress);
+        caseOperBrig(OperandLabelRef);
+        caseBrigEOperandFunctionList:
+        caseOperBrig(OperandArgumentList);
+        caseOperBrig(OperandFunctionRef);
+        caseOperBrig(OperandArgumentRef);
+        caseOperBrig(OperandIndirect);
+        caseOperBrig(OperandCompound);
+        default:
+          printf("Offset to invalid operand");
+          exit(1);
+      }
+    }
+  }
+}
+
+void validate(const BrigInstMod* ref, const BrigInstMod* get, 
+      BrigSections* RefOutput, BrigSections* GetOutput){
+  EXPECT_EQ(ref->size, get->size);
+  EXPECT_EQ(ref->kind, get->kind);
+  EXPECT_EQ(ref->opcode, get->opcode);
+  EXPECT_EQ(ref->type, get->type);
+  EXPECT_EQ(ref->packing, get->packing);
+  for(int i=0; i<5; i++){
+     bool validOffset = (get->o_operands[i] >= OPERANDSBUFFER_OFFSET)
+      && get->o_operands[i]<GetOutput->operandsSize
+      && ref->o_operands[i]<RefOutput->operandsSize;
+    if(validOffset){
+      oper_iterator refoper(RefOutput->operands + ref->o_operands[i]);
+      oper_iterator getoper(GetOutput->operands + get->o_operands[i]);
+      ASSERT_EQ(refoper->size, getoper->size);
+      ASSERT_EQ(refoper->kind, getoper->kind);
+      switch(getoper->kind){
+        caseOperBrig(OperandReg);
+        caseOperBrig(OperandImmed);
+        caseOperBrig(OperandWaveSz);
+        caseOperBrig(OperandAddress);
+        caseOperBrig(OperandLabelRef);
+        caseOperBrig(OperandArgumentList);
+        caseOperBrig(OperandFunctionRef);
+        caseOperBrig(OperandArgumentRef);
+        default:
+          printf("Offset to invalid operand");
+          exit(1);
+      }
+    }
+  }
+  const uint32_t* ref1 = reinterpret_cast<const uint32_t* > (&(ref->aluModifier));
+  const uint32_t* get1 = reinterpret_cast<const uint32_t* > (&(get->aluModifier));
+  EXPECT_EQ(*ref1, *get1);
+}
+
+void validate(const BrigInstCvt* ref, const BrigInstCvt* get, 
+      BrigSections* RefOutput, BrigSections* GetOutput){
+  EXPECT_EQ(ref->size, get->size);
+  EXPECT_EQ(ref->kind, get->kind);
+  EXPECT_EQ(ref->opcode, get->opcode);
+  EXPECT_EQ(ref->type, get->type);
+  EXPECT_EQ(ref->packing, get->packing);
+  for(int i=0; i<5; i++){
+     bool validOffset = (get->o_operands[i] >= OPERANDSBUFFER_OFFSET)
+      && get->o_operands[i]<GetOutput->operandsSize
+      && ref->o_operands[i]<RefOutput->operandsSize;
+    if(validOffset){
+      oper_iterator refoper(RefOutput->operands + ref->o_operands[i]);
+      oper_iterator getoper(GetOutput->operands + get->o_operands[i]);
+      ASSERT_EQ(refoper->size, getoper->size);
+      ASSERT_EQ(refoper->kind, getoper->kind);
+      switch(getoper->kind){
+        caseOperBrig(OperandReg);
+        caseOperBrig(OperandImmed);
+        caseOperBrig(OperandWaveSz);
+        default:
+          printf("Offset to invalid operand");
+          exit(1);
+      }
+    }
+  }
+  const uint32_t* ref1 = reinterpret_cast<const uint32_t* > (&(ref->aluModifier));
+  const uint32_t* get1 = reinterpret_cast<const uint32_t* > (&(get->aluModifier));
+  EXPECT_EQ(*ref1, *get1);
+  EXPECT_EQ(ref->stype, get->stype);
+  EXPECT_EQ(ref->reserved, get->reserved);
+}
+
+void validate(const BrigInstRead* ref, const BrigInstRead*get, 
+      BrigSections* RefOutput, BrigSections* GetOutput){
+  EXPECT_EQ(ref->size, get->size);
+  EXPECT_EQ(ref->kind, get->kind);
+  EXPECT_EQ(ref->opcode, get->opcode);
+  EXPECT_EQ(ref->type, get->type);
+  EXPECT_EQ(ref->stype, get->stype);
+  EXPECT_EQ(ref->packing, get->packing);
+  for(int i=0; i<5; i++){
+     bool validOffset = (get->o_operands[i] >= OPERANDSBUFFER_OFFSET)
+      && get->o_operands[i]<GetOutput->operandsSize
+      && ref->o_operands[i]<RefOutput->operandsSize;
+    if(validOffset){
+      oper_iterator refoper(RefOutput->operands + ref->o_operands[i]);
+      oper_iterator getoper(GetOutput->operands + get->o_operands[i]);
+      ASSERT_EQ(refoper->size, getoper->size);
+      ASSERT_EQ(refoper->kind, getoper->kind);
+      switch(getoper->kind){
+        caseOperBrig(OperandReg);
+        caseOperBrig(OperandRegV2);
+        caseOperBrig(OperandRegV4);
+        caseOperBrig(OperandOpaque);
+        caseOperBrig(OperandImmed);
+        caseOperBrig(OperandWaveSz);
+        default:
+          printf("Offset to invalid operand");
+          exit(1);
+      }
+    }
+  }
+  EXPECT_EQ(ref->geom, get->geom);
+  EXPECT_EQ(ref->reserved, get->reserved);      
+}      
+
+void validate(const BrigInstBar* ref, const BrigInstBar* get, 
+      BrigSections* RefOutput, BrigSections* GetOutput){
+  EXPECT_EQ(ref->size, get->size);
+  EXPECT_EQ(ref->kind, get->kind);
+  EXPECT_EQ(ref->opcode, get->opcode);
+  EXPECT_EQ(ref->type, get->type);
+  EXPECT_EQ(ref->packing, get->packing);
+  for(int i=0; i<5; i++){
+     bool validOffset = (get->o_operands[i] >= OPERANDSBUFFER_OFFSET)
+      && get->o_operands[i]<GetOutput->operandsSize
+      && ref->o_operands[i]<RefOutput->operandsSize;
+    if(validOffset){
+      oper_iterator refoper(RefOutput->operands + ref->o_operands[i]);
+      oper_iterator getoper(GetOutput->operands + get->o_operands[i]);
+      ASSERT_EQ(refoper->size, getoper->size);
+      ASSERT_EQ(refoper->kind, getoper->kind);
+      switch(getoper->kind){
+        caseOperBrig(OperandReg);
+        caseOperBrig(OperandImmed);
+        caseOperBrig(OperandWaveSz);
+        caseOperBrig(OperandAddress);
+        caseOperBrig(OperandIndirect);
+        caseOperBrig(OperandCompound);
+        caseOperBrig(OperandRegV2);
+        caseOperBrig(OperandRegV4);
+        default:
+          printf("Offset to invalid operand");
+          exit(1);
+      }
+    }
+  }
+  EXPECT_EQ(ref->syncFlags, get->syncFlags);
+}
+
+void validate(const BrigInstLdSt* ref, const BrigInstLdSt* get, 
+      BrigSections* RefOutput, BrigSections* GetOutput){
+  EXPECT_EQ(ref->size, get->size);
+  EXPECT_EQ(ref->kind, get->kind);
+  EXPECT_EQ(ref->opcode, get->opcode);
+  EXPECT_EQ(ref->type, get->type);
+  EXPECT_EQ(ref->packing, get->packing);
+  for(int i=0; i<5; i++){
+     bool validOffset = (get->o_operands[i] >= OPERANDSBUFFER_OFFSET)
+      && get->o_operands[i]<GetOutput->operandsSize
+      && ref->o_operands[i]<RefOutput->operandsSize;
+    if(validOffset){
+      oper_iterator refoper(RefOutput->operands + ref->o_operands[i]);
+      oper_iterator getoper(GetOutput->operands + get->o_operands[i]);
+      ASSERT_EQ(refoper->size, getoper->size);
+      ASSERT_EQ(refoper->kind, getoper->kind);
+      switch(getoper->kind){
+        caseOperBrig(OperandReg);
+        caseOperBrig(OperandImmed);
+        caseOperBrig(OperandWaveSz);
+        caseOperBrig(OperandIndirect);
+        caseOperBrig(OperandAddress);
         caseOperBrig(OperandCompound);
-        default:
-          printf("Offset to invalid operand");
-          exit(1);
-      }
-    }
-  }
-}
-
-void validate(const BrigInstMod* ref, const BrigInstMod* get, 
-      BrigSections* RefOutput, BrigSections* GetOutput){
-  EXPECT_EQ(ref->size, get->size);
-  EXPECT_EQ(ref->kind, get->kind);
-  EXPECT_EQ(ref->opcode, get->opcode);
-  EXPECT_EQ(ref->type, get->type);
-  EXPECT_EQ(ref->packing, get->packing);
-  for(int i=0; i<5; i++){
-     bool validOffset = (get->o_operands[i] >= OPERANDSBUFFER_OFFSET)
-      && get->o_operands[i]<GetOutput->operandsSize
-      && ref->o_operands[i]<RefOutput->operandsSize;
-    if(validOffset){
-      oper_iterator refoper(RefOutput->operands + ref->o_operands[i]);
-      oper_iterator getoper(GetOutput->operands + get->o_operands[i]);
-      ASSERT_EQ(refoper->size, getoper->size);
-      ASSERT_EQ(refoper->kind, getoper->kind);
-      switch(getoper->kind){
-        caseOperBrig(OperandReg);
-        caseOperBrig(OperandImmed);
-        caseOperBrig(OperandWaveSz);
-        caseOperBrig(OperandAddress);
-        caseOperBrig(OperandLabelRef);
-        caseOperBrig(OperandArgumentList);
-        caseOperBrig(OperandFunctionRef);
-        caseOperBrig(OperandArgumentRef);
-        default:
-          printf("Offset to invalid operand");
-          exit(1);
-      }
-    }
-  }
-  const uint32_t* ref1 = reinterpret_cast<const uint32_t* > (&(ref->aluModifier));
-  const uint32_t* get1 = reinterpret_cast<const uint32_t* > (&(get->aluModifier));
-  EXPECT_EQ(*ref1, *get1);
-}
-
-void validate(const BrigInstCvt* ref, const BrigInstCvt* get, 
-      BrigSections* RefOutput, BrigSections* GetOutput){
-  EXPECT_EQ(ref->size, get->size);
-  EXPECT_EQ(ref->kind, get->kind);
-  EXPECT_EQ(ref->opcode, get->opcode);
-  EXPECT_EQ(ref->type, get->type);
-  EXPECT_EQ(ref->packing, get->packing);
-  for(int i=0; i<5; i++){
-     bool validOffset = (get->o_operands[i] >= OPERANDSBUFFER_OFFSET)
-      && get->o_operands[i]<GetOutput->operandsSize
-      && ref->o_operands[i]<RefOutput->operandsSize;
-    if(validOffset){
-      oper_iterator refoper(RefOutput->operands + ref->o_operands[i]);
-      oper_iterator getoper(GetOutput->operands + get->o_operands[i]);
-      ASSERT_EQ(refoper->size, getoper->size);
-      ASSERT_EQ(refoper->kind, getoper->kind);
-      switch(getoper->kind){
-        caseOperBrig(OperandReg);
-        caseOperBrig(OperandImmed);
-        caseOperBrig(OperandWaveSz);
-        default:
-          printf("Offset to invalid operand");
-          exit(1);
-      }
-    }
-  }
-  const uint32_t* ref1 = reinterpret_cast<const uint32_t* > (&(ref->aluModifier));
-  const uint32_t* get1 = reinterpret_cast<const uint32_t* > (&(get->aluModifier));
-  EXPECT_EQ(*ref1, *get1);
-  EXPECT_EQ(ref->stype, get->stype);
-  EXPECT_EQ(ref->reserved, get->reserved);
-}
-
-void validate(const BrigInstRead* ref, const BrigInstRead*get, 
-      BrigSections* RefOutput, BrigSections* GetOutput){
-  EXPECT_EQ(ref->size, get->size);
-  EXPECT_EQ(ref->kind, get->kind);
-  EXPECT_EQ(ref->opcode, get->opcode);
-  EXPECT_EQ(ref->type, get->type);
-  EXPECT_EQ(ref->stype, get->stype);
-  EXPECT_EQ(ref->packing, get->packing);
-  for(int i=0; i<5; i++){
-     bool validOffset = (get->o_operands[i] >= OPERANDSBUFFER_OFFSET)
-      && get->o_operands[i]<GetOutput->operandsSize
-      && ref->o_operands[i]<RefOutput->operandsSize;
-    if(validOffset){
-      oper_iterator refoper(RefOutput->operands + ref->o_operands[i]);
-      oper_iterator getoper(GetOutput->operands + get->o_operands[i]);
-      ASSERT_EQ(refoper->size, getoper->size);
-      ASSERT_EQ(refoper->kind, getoper->kind);
-      switch(getoper->kind){
-        caseOperBrig(OperandReg);
-        caseOperBrig(OperandRegV2);
-        caseOperBrig(OperandRegV4);
-        caseOperBrig(OperandOpaque);
-        caseOperBrig(OperandImmed);
-        caseOperBrig(OperandWaveSz);
-        default:
-          printf("Offset to invalid operand");
-          exit(1);
-      }
-    }
-  }
-  EXPECT_EQ(ref->geom, get->geom);
-  EXPECT_EQ(ref->reserved, get->reserved);      
-}      
-
-void validate(const BrigInstBar* ref, const BrigInstBar* get, 
-      BrigSections* RefOutput, BrigSections* GetOutput){
-  EXPECT_EQ(ref->size, get->size);
-  EXPECT_EQ(ref->kind, get->kind);
-  EXPECT_EQ(ref->opcode, get->opcode);
-  EXPECT_EQ(ref->type, get->type);
-  EXPECT_EQ(ref->packing, get->packing);
-  for(int i=0; i<5; i++){
-     bool validOffset = (get->o_operands[i] >= OPERANDSBUFFER_OFFSET)
-      && get->o_operands[i]<GetOutput->operandsSize
-      && ref->o_operands[i]<RefOutput->operandsSize;
-    if(validOffset){
-      oper_iterator refoper(RefOutput->operands + ref->o_operands[i]);
-      oper_iterator getoper(GetOutput->operands + get->o_operands[i]);
-      ASSERT_EQ(refoper->size, getoper->size);
-      ASSERT_EQ(refoper->kind, getoper->kind);
-      switch(getoper->kind){
-        caseOperBrig(OperandReg);
-        caseOperBrig(OperandImmed);
-        caseOperBrig(OperandWaveSz);
-        caseOperBrig(OperandAddress);
-        caseOperBrig(OperandIndirect);
-        caseOperBrig(OperandCompound);
-        caseOperBrig(OperandRegV2);
-        caseOperBrig(OperandRegV4);
-        default:
-          printf("Offset to invalid operand");
-          exit(1);
-      }
-    }
-  }
-  EXPECT_EQ(ref->syncFlags, get->syncFlags);
-}
-
-void validate(const BrigInstLdSt* ref, const BrigInstLdSt* get, 
-      BrigSections* RefOutput, BrigSections* GetOutput){
-  EXPECT_EQ(ref->size, get->size);
-  EXPECT_EQ(ref->kind, get->kind);
-  EXPECT_EQ(ref->opcode, get->opcode);
-  EXPECT_EQ(ref->type, get->type);
-  EXPECT_EQ(ref->packing, get->packing);
-  for(int i=0; i<5; i++){
-     bool validOffset = (get->o_operands[i] >= OPERANDSBUFFER_OFFSET)
-      && get->o_operands[i]<GetOutput->operandsSize
-      && ref->o_operands[i]<RefOutput->operandsSize;
-    if(validOffset){
-      oper_iterator refoper(RefOutput->operands + ref->o_operands[i]);
-      oper_iterator getoper(GetOutput->operands + get->o_operands[i]);
-      ASSERT_EQ(refoper->size, getoper->size);
-      ASSERT_EQ(refoper->kind, getoper->kind);
-      switch(getoper->kind){
-        caseOperBrig(OperandReg);
-        caseOperBrig(OperandAddress);
-        caseOperBrig(OperandIndirect);
-        caseOperBrig(OperandCompound);
-        caseOperBrig(OperandImmed);
-        caseOperBrig(OperandWaveSz);
-<<<<<<< HEAD
-        caseOperBrig(OperandIndirect);
-        caseOperBrig(OperandAddress);
-        caseOperBrig(OperandCompound);
-        caseOperBrig(OperandRegV2);
-        caseOperBrig(OperandRegV4);
-=======
-        caseOperBrig(OperandLabelRef);
-        caseOperBrig(OperandFunctionRef);
-        caseOperBrig(OperandRegV4);
-        caseOperBrig(OperandRegV2);
-   
->>>>>>> d08399e0
-        default:
-          printf("Offset to invalid operand");
-          exit(1);
-      }
-    }
-  }
-  EXPECT_EQ(ref->storageClass, get->storageClass);
-  EXPECT_EQ(ref->memorySemantic, get->memorySemantic);
-  EXPECT_EQ(ref->equivClass, get->equivClass);
-}
-
-void validate(const BrigInstCmp* ref, const BrigInstCmp* get, 
-      BrigSections* RefOutput, BrigSections* GetOutput){
-  EXPECT_EQ(ref->size, get->size);
-  EXPECT_EQ(ref->kind, get->kind);
-  EXPECT_EQ(ref->opcode, get->opcode);
-  EXPECT_EQ(ref->type, get->type);
-  EXPECT_EQ(ref->packing, get->packing);
-  for(int i=0; i<5; i++){
-     bool validOffset = (get->o_operands[i] >= OPERANDSBUFFER_OFFSET)
-      && get->o_operands[i]<GetOutput->operandsSize
-      && ref->o_operands[i]<RefOutput->operandsSize;
-    if(validOffset){
-      oper_iterator refoper(RefOutput->operands + ref->o_operands[i]);
-      oper_iterator getoper(GetOutput->operands + get->o_operands[i]);
-      ASSERT_EQ(refoper->size, getoper->size);
-      ASSERT_EQ(refoper->kind, getoper->kind);
-      switch(getoper->kind){
-        caseOperBrig(OperandReg);
-        caseOperBrig(OperandImmed);
-        caseOperBrig(OperandWaveSz);
-        default:
-          printf("Offset to invalid operand");
-          exit(1);
-      }
-    }
-  }
-  const uint32_t* ref1 = reinterpret_cast<const uint32_t* > (&(ref->aluModifier));
-  const uint32_t* get1 = reinterpret_cast<const uint32_t* > (&(get->aluModifier));
-  EXPECT_EQ(*ref1, *get1);
-  EXPECT_EQ(ref->comparisonOperator, get->comparisonOperator);
-  EXPECT_EQ(ref->sourceType, get->sourceType);
-  EXPECT_EQ(ref->reserved, get->reserved);
-
-}
-
-void validate(const BrigInstMem* ref, const BrigInstMem* get, 
-      BrigSections* RefOutput, BrigSections* GetOutput){
-  EXPECT_EQ(ref->size, get->size);
-  EXPECT_EQ(ref->kind, get->kind);
-  EXPECT_EQ(ref->opcode, get->opcode);
-  EXPECT_EQ(ref->type, get->type);
-  EXPECT_EQ(ref->packing, get->packing);
-  for(int i=0; i<5; i++){
-     bool validOffset = (get->o_operands[i] >= OPERANDSBUFFER_OFFSET)
-      && get->o_operands[i]<GetOutput->operandsSize
-      && ref->o_operands[i]<RefOutput->operandsSize;
-    if(validOffset){
-      oper_iterator refoper(RefOutput->operands + ref->o_operands[i]);
-      oper_iterator getoper(GetOutput->operands + get->o_operands[i]);
-      ASSERT_EQ(refoper->size, getoper->size);
-      ASSERT_EQ(refoper->kind, getoper->kind);
-      switch(getoper->kind){
-        caseOperBrig(OperandReg);
-        caseOperBrig(OperandImmed);
-        caseOperBrig(OperandWaveSz);
-        default:
-          printf("Offset to invalid operand");
-          exit(1);
-      }
-    }
-  }
-  EXPECT_EQ(ref->storageClass, get->storageClass);
-}
-
-void validate(const BrigInstAtomic* ref, const BrigInstAtomic* get, 
-      BrigSections* RefOutput, BrigSections* GetOutput){
-
-  EXPECT_EQ(ref->size, get->size);
-  EXPECT_EQ(ref->kind, get->kind);
-  EXPECT_EQ(ref->opcode, get->opcode);
-  EXPECT_EQ(ref->type, get->type);
-  EXPECT_EQ(ref->packing, get->packing);
-  for(int i=0; i<5; i++){
-     bool validOffset = (get->o_operands[i] >= OPERANDSBUFFER_OFFSET)
-      && get->o_operands[i]<GetOutput->operandsSize
-      && ref->o_operands[i]<RefOutput->operandsSize;
-    if(validOffset){
-      oper_iterator refoper(RefOutput->operands + ref->o_operands[i]);
-      oper_iterator getoper(GetOutput->operands + get->o_operands[i]);
-      ASSERT_EQ(refoper->size, getoper->size);
-      ASSERT_EQ(refoper->kind, getoper->kind);
-      switch(getoper->kind){
-        caseOperBrig(OperandReg);
-        caseOperBrig(OperandAddress);
-        caseOperBrig(OperandIndirect);
-        caseOperBrig(OperandCompound);
-        caseOperBrig(OperandImmed);
-        caseOperBrig(OperandWaveSz);
-        default:
-          printf("Offset to invalid operand");
-          exit(1);
-      }
-    }
-  }
-  EXPECT_EQ(ref->atomicOperation, get->atomicOperation);
-  EXPECT_EQ(ref->storageClass, get->storageClass);
-  EXPECT_EQ(ref->memorySemantic, get->memorySemantic);
-}
-
-void validate(const BrigInstAtomicImage* ref, const BrigInstAtomicImage* get, 
-      BrigSections* RefOutput, BrigSections* GetOutput){
-  EXPECT_EQ(ref->size, get->size);
-  EXPECT_EQ(ref->kind, get->kind);
-  EXPECT_EQ(ref->opcode, get->opcode);
-  EXPECT_EQ(ref->type, get->type);
-  EXPECT_EQ(ref->packing, get->packing);
-  for(int i=0; i<5; i++){
-     bool validOffset = (get->o_operands[i] >= OPERANDSBUFFER_OFFSET)
-      && get->o_operands[i]<GetOutput->operandsSize
-      && ref->o_operands[i]<RefOutput->operandsSize;
-    if(validOffset){
-      oper_iterator refoper(RefOutput->operands + ref->o_operands[i]);
-      oper_iterator getoper(GetOutput->operands + get->o_operands[i]);
-      ASSERT_EQ(refoper->size, getoper->size);
-      ASSERT_EQ(refoper->kind, getoper->kind);
-      switch(getoper->kind){
-        caseOperBrig(OperandReg);
-        caseOperBrig(OperandImmed);
-        caseOperBrig(OperandOpaque);
-        caseOperBrig(OperandWaveSz);
-        caseOperBrig(OperandRegV4);
-        caseOperBrig(OperandRegV2);
-        default:
-          printf("Offset to invalid operand");
-          exit(1);
-      }
-    }
-  }
-  EXPECT_EQ(ref->atomicOperation, get->atomicOperation);
-  EXPECT_EQ(ref->storageClass, get->storageClass);
-  EXPECT_EQ(ref->memorySemantic, get->memorySemantic);
-  EXPECT_EQ(ref->geom, get->geom);
-
-}
-
-void validate(const BrigInstImage* ref, const BrigInstImage* get, 
-      BrigSections* RefOutput, BrigSections* GetOutput){
-  EXPECT_EQ(ref->size, get->size);
-  EXPECT_EQ(ref->kind, get->kind);
-  EXPECT_EQ(ref->opcode, get->opcode);
-  EXPECT_EQ(ref->type, get->type);
-  EXPECT_EQ(ref->stype, get->stype);
-  EXPECT_EQ(ref->packing, get->packing);
-  EXPECT_EQ(ref->reserved, get->reserved);      
-  for(int i=0; i<5; i++){
-     bool validOffset = (get->o_operands[i] >= OPERANDSBUFFER_OFFSET)
-      && get->o_operands[i]<GetOutput->operandsSize
-      && ref->o_operands[i]<RefOutput->operandsSize;
-    if(validOffset){
-      oper_iterator refoper(RefOutput->operands + ref->o_operands[i]);
-      oper_iterator getoper(GetOutput->operands + get->o_operands[i]);
-      ASSERT_EQ(refoper->size, getoper->size);
-      ASSERT_EQ(refoper->kind, getoper->kind);
-      switch(getoper->kind){
-        caseOperBrig(OperandReg);
-        caseOperBrig(OperandRegV2);
-        caseOperBrig(OperandRegV4);
-        caseOperBrig(OperandOpaque);
-        caseOperBrig(OperandImmed);
-        caseOperBrig(OperandWaveSz);
-        default:
-          printf("Offset to invalid operand");
-          exit(1);
-      }
-    }
-  }
-  EXPECT_EQ(ref->geom, get->geom);  
-}
-
-/********************************************* Operands ***********************************************************/
-
-void validate(const BrigOperandBase* ref, const BrigOperandBase* get, 
-    BrigSections* RefOutput, BrigSections* GetOutput){
-  EXPECT_EQ(ref->size, get->size);
-  EXPECT_EQ(ref->kind, get->kind);
-}
-
-void validate(const BrigOperandReg* ref, const BrigOperandReg* get, 
-    BrigSections* RefOutput, BrigSections* GetOutput){
-  EXPECT_EQ(ref->size, get->size);
-  EXPECT_EQ(ref->kind, get->kind);
-  EXPECT_EQ(ref->type, get->type);
-  EXPECT_EQ(ref->reserved, get->reserved);
-  EXPECT_STREQ(&(RefOutput->strings[ref->s_name]), &(GetOutput->strings[get->s_name]));
-}
-
-void validate(const BrigOperandImmed* ref, const BrigOperandImmed* get,
-    BrigSections* RefOutput, BrigSections* GetOutput){
-  EXPECT_EQ(ref->size, get->size);
-  EXPECT_EQ(ref->kind, get->kind);
-  EXPECT_EQ(ref->type, get->type);
-  EXPECT_EQ(ref->reserved, get->reserved);
-  EXPECT_EQ(ref->bits.l[0], get->bits.l[0]);
-  EXPECT_EQ(ref->bits.l[1], get->bits.l[1]);
-}
-
-void validate(const BrigOperandRegV2* ref, const BrigOperandRegV2* get,
-    BrigSections* RefOutput, BrigSections* GetOutput){
-  EXPECT_EQ(ref->size, get->size);
-  EXPECT_EQ(ref->kind, get->kind);
-  EXPECT_EQ(ref->type, get->type);
-  EXPECT_EQ(ref->reserved, get->reserved);
-  for(int i=0; i<2; i++){
-    oper_iterator refoper(RefOutput->operands + ref->regs[i]);
-    oper_iterator getoper(GetOutput->operands + get->regs[i]);
-    switch(getoper->kind){
-      caseOperBrig(OperandReg);
-      default:
-        printf("Offset to invalid operand");
-        exit(1);
-    }
-  }
-}
-
-void validate(const BrigOperandRegV4* ref, const BrigOperandRegV4* get,
-    BrigSections* RefOutput, BrigSections* GetOutput){
-  EXPECT_EQ(ref->size, get->size);
-  EXPECT_EQ(ref->kind, get->kind);
-  EXPECT_EQ(ref->type, get->type);
-  EXPECT_EQ(ref->reserved, get->reserved);
-  for(int i=0; i<4; i++){
-    oper_iterator refoper(RefOutput->operands + ref->regs[i]);
-    oper_iterator getoper(GetOutput->operands + get->regs[i]);
-    switch(getoper->kind){
-      caseOperBrig(OperandReg);
-      default:
-        printf("Offset to invalid operand");
-        exit(1);
-    }
-  }
-}
-
-void validate(const BrigOperandAddress* ref, const BrigOperandAddress* get,
-    BrigSections* RefOutput, BrigSections* GetOutput){
-  EXPECT_EQ(ref->size, get->size);
-  EXPECT_EQ(ref->kind, get->kind);
-  EXPECT_EQ(ref->type, get->type);
-  EXPECT_EQ(ref->reserved, get->reserved);
-  if (get->directive != 0) {
-    dir_iterator refdir(RefOutput->directives + ref->directive);
-    dir_iterator getdir(GetOutput->directives + get->directive);
-    switch(getdir->kind){
-      caseDirBrig(DirectiveSymbol);
-      default:
-        printf("Offset to invalid directive");
-        exit(1);
-    }
-  }
-}
-
-void validate(const BrigOperandLabelRef* ref, const BrigOperandLabelRef* get,
-    BrigSections* RefOutput, BrigSections* GetOutput){
-  EXPECT_EQ(ref->size, get->size);
-  EXPECT_EQ(ref->kind, get->kind);
-  if (get->labeldirective) {
-    dir_iterator refdir(RefOutput->directives + ref->labeldirective);
-    dir_iterator getdir(GetOutput->directives + get->labeldirective);
-    switch(getdir->kind){
-      caseDirBrig(DirectiveLabel);
-      caseDirBrig(DirectiveLabelList);
-      default:
-        printf("Offset to invalid directive");
-        exit(1);
-    }
-  }
-}
-
-
-void validate(const BrigOperandIndirect* ref, const BrigOperandIndirect* get,
-    BrigSections* RefOutput, BrigSections* GetOutput){
-  EXPECT_EQ(ref->size, get->size);
-  EXPECT_EQ(ref->kind, get->kind);
-  if((ref->reg!=0) && (get->reg!=0)){
-    oper_iterator refoper(RefOutput->operands + ref->reg);
-    oper_iterator getoper(GetOutput->operands + get->reg);
-    if(getoper->kind == BrigEOperandReg)
-      validate_brig::validate((cast<BrigOperandReg>(refoper)), (cast<BrigOperandReg>(getoper)),
-      RefOutput, GetOutput); 
-    else{
-      printf("Offset to invalid operand");
-      exit(1);
-    }
-  }
-  EXPECT_EQ(ref->type, get->type);
-  EXPECT_EQ(ref->reserved, get->reserved);
-  EXPECT_EQ(ref->offset, get->offset);
-}
-
-void validate(const BrigOperandCompound* ref, const BrigOperandCompound* get,
-    BrigSections* RefOutput, BrigSections* GetOutput){
-  EXPECT_EQ(ref->size, get->size);
-  EXPECT_EQ(ref->kind, get->kind);
-  EXPECT_EQ(ref->type, get->type);
-  EXPECT_EQ(ref->reserved, get->reserved);
-  oper_iterator refoper(RefOutput->operands + ref->name);
-  oper_iterator getoper(GetOutput->operands + get->name);
-  if(getoper->kind == BrigEOperandAddress)
-    validate_brig::validate((cast<BrigOperandAddress>(refoper)), (cast<BrigOperandAddress>(getoper)),
-      RefOutput, GetOutput); 
-  else{
-    printf("Offset to invalid operand");
-    exit(1);
-  }
-  if((ref->reg!=0) && (get->reg!=0)){
-    oper_iterator refoper1(RefOutput->operands + ref->reg);
-    oper_iterator getoper1(GetOutput->operands + get->reg);
-    if(getoper1->kind == BrigEOperandReg)
-      validate_brig::validate((cast<BrigOperandReg>(refoper1)), (cast<BrigOperandReg>(getoper1)),
-      RefOutput, GetOutput); 
-    else{
-      printf("Offset to invalid operand");
-      exit(1);
-    }
-  }
-  EXPECT_EQ(ref->offset, get->offset);
-}
-
-void validate(const BrigOperandArgumentList* ref, const BrigOperandArgumentList* get,
-    BrigSections* RefOutput, BrigSections* GetOutput){
-  EXPECT_EQ(ref->size, get->size);
-  EXPECT_EQ(ref->kind, get->kind);
-  EXPECT_EQ(ref->elementCount, get->elementCount);
-  if(get->kind==BrigEOperandArgumentList){
-    for(unsigned int i=0; i<ref->elementCount; i++){
-      oper_iterator refoper(RefOutput->operands + ref->o_args[i]);
-      oper_iterator getoper(GetOutput->operands + get->o_args[i]);
-      if(getoper->kind == BrigEOperandArgumentRef)
-        validate_brig::validate((cast<BrigOperandArgumentRef>(refoper)), (cast<BrigOperandArgumentRef>(getoper)),
-        RefOutput, GetOutput); 
-      else{
-        printf("Offset to invalid operand");
-        exit(1);
-      }
-    }
-  } else if(get->kind==BrigEOperandFunctionList){
-    for(unsigned int i=0; i<ref->elementCount; i++){
-      oper_iterator refoper(RefOutput->operands + ref->o_args[i]);
-      oper_iterator getoper(GetOutput->operands + get->o_args[i]);
-      switch(getoper->kind){
-      caseOperBrig(OperandFunctionRef);
-      default:
-        printf("Offset to invalid operand");
-        exit(1);
-      }
-    }
-  }
-}
-
-void validate(const BrigOperandArgumentRef* ref, const BrigOperandArgumentRef* get,
-    BrigSections* RefOutput, BrigSections* GetOutput){
-  EXPECT_EQ(ref->size, get->size);
-  EXPECT_EQ(ref->kind, get->kind);
-  if (get->arg != 0) {
-    dir_iterator refdir(RefOutput->directives + ref->arg);
-    dir_iterator getdir(GetOutput->directives + get->arg);
-    switch(getdir->kind){
-     caseDirBrig(DirectiveSymbol);
-      caseDirBrig(DirectiveImage);
-      caseDirBrig(DirectiveSampler);
-      default:
-        printf("Offset to invalid directive");
-        exit(1);
-    }
-  }
-}
-
-void validate(const BrigOperandWaveSz* ref, const BrigOperandWaveSz* get, 
-    BrigSections* RefOutput, BrigSections* GetOutput){
-  EXPECT_EQ(ref->size, get->size);
-  EXPECT_EQ(ref->kind, get->kind);
-}
-
-void validate(const BrigOperandFunctionRef* ref, const BrigOperandFunctionRef* get,
-    BrigSections* RefOutput, BrigSections* GetOutput){
-  EXPECT_EQ(ref->size, get->size);
-  EXPECT_EQ(ref->kind, get->kind);
-  if (get->fn != 0) {
-    dir_iterator refdir(RefOutput->directives + ref->fn);
-    dir_iterator getdir(GetOutput->directives + get->fn);
-    switch(getdir->kind){
-      caseDirBrig(DirectiveFunction);
-      caseDirBrig(DirectiveSignature);
-      default:
-        printf("Offset to invalid directive");
-        exit(1);
-    }
-  }
-}
-
-void validate(const BrigOperandOpaque* ref, const BrigOperandOpaque* get,
-    BrigSections* RefOutput, BrigSections* GetOutput){
-
-  EXPECT_EQ(ref->size, get->size);
-  EXPECT_EQ(ref->kind, get->kind);
-  dir_iterator refdir(RefOutput->directives + ref->directive);
-  dir_iterator getdir(GetOutput->directives + get->directive);
-  if (refdir != NULL) {
-    switch(getdir->kind){
-      caseDirBrig(DirectiveSymbol);
-      default:
-        printf("Offset to invalid directive");
-        exit(1);
-    }
-  }
-  if((ref->reg!=0) && (get->reg!=0)){
-    oper_iterator refoper(RefOutput->operands + ref->reg);
-    oper_iterator getoper(GetOutput->operands + get->reg);
-    if(getoper->kind == BrigEOperandReg)
-      validate_brig::validate((cast<BrigOperandReg>(refoper)), (cast<BrigOperandReg>(getoper)),
-      RefOutput, GetOutput); 
-    else{
-      printf("Offset to invalid operand");
-      exit(1);
-    }
-  }
-    EXPECT_EQ(ref->offset, get->offset);
-}
-
-
-/********************************************** Directives ********************************************/
-void validate_CODE_OFFSET(BrigcOffset32_t refoffset, BrigcOffset32_t getoffset, BrigSections* RefOutput, BrigSections* GetOutput){
-  inst_iterator refinst(RefOutput->code + refoffset); 
-  inst_iterator getinst(GetOutput->code + getoffset); 
-  bool validOffset = (getoffset>=CODEBUFFER_OFFSET) && refoffset<RefOutput->directivesSize && getoffset<GetOutput->directivesSize;
-  if(refinst!=NULL && getinst!=NULL && validOffset){
-    switch(getinst->kind){ 
-      caseInstBrig(InstBase); 
-      caseInstBrig(InstMod) ;
-      caseInstBrig(InstCvt) ;
-      caseInstBrig(InstRead);
-      caseInstBrig(InstBar) ;
-      caseInstBrig(InstLdSt);
-      caseInstBrig(InstCmp);
-      caseInstBrig(InstMem);
-      caseInstBrig(InstAtomic);
-      caseInstBrig(InstAtomicImage);
-      caseInstBrig(InstImage);
-      default:
-          printf("Invalid instruction\n");
-          exit(1);
-    }
-  }  
-}  
-  
-void validate_DIR_OFFSET(BrigdOffset32_t refoffset, BrigdOffset32_t getoffset, BrigSections* RefOutput, BrigSections* GetOutput){
-  dir_iterator refdir(RefOutput->directives + refoffset);
-  dir_iterator getdir(GetOutput->directives + getoffset);
-  bool validOffset = (getoffset>=DIRECTIVESBUFFER_OFFSET) && refoffset<RefOutput->directivesSize && getoffset<GetOutput->directivesSize;
-  if(refdir!= NULL && getdir!=NULL && validOffset){
-    switch(getdir->kind){
-      caseDirBrig(DirectivePad);        
-          caseDirBrig(DirectiveFunction) ;        
-          caseDirBrig(DirectiveKernel);        
-          caseDirBrig(DirectiveSymbol);        
-          caseDirBrig(DirectiveImage) ;        
-          caseDirBrig(DirectiveSampler);        
-          caseDirBrig(DirectiveLabel) ;       
-          caseDirBrig(DirectiveLabelList) ;        
-          caseDirBrig(DirectiveVersion);         
-          caseDirBrig(DirectiveSignature);          
-          caseDirBrig(DirectiveFile) ;        
-          caseDirBrig(DirectiveComment);        
-          caseDirBrig(DirectiveLoc);        
-          caseDirBrig(DirectiveInit);        
-          caseDirBrig(DirectiveLabelInit);        
-          caseDirBrig(DirectiveControl);        
-          caseDirBrig(DirectivePragma);       
-          caseDirBrig(DirectiveExtension);        
-          case(BrigEDirectiveArgStart):        
-          case(BrigEDirectiveArgEnd): /*validate_brig::validate((reinterpret_cast<BrigDirectiveScope>(refdir)), (reinterpret_cast<BrigDirectiveScope>(getdir)), 
-                                        RefOutput, GetOutput);*/
-                                      break;
-          caseDirBrig(DirectiveBlockStart);        
-          caseDirBrig(DirectiveBlockNumeric);       
-          caseDirBrig(DirectiveBlockString);        
-          caseDirBrig(DirectiveBlockEnd);
-          default:
-              printf("Invalid instruction\n");
-              exit(1);
-    }
-  }  
-}
-
-void validate(const BrigDirectiveBase* ref, const BrigDirectiveBase* get,
-    BrigSections* RefOutput, BrigSections* GetOutput){
-  EXPECT_EQ(ref->size, get->size);
-  EXPECT_EQ(ref->kind, get->kind);
-}    
-
-void validate(const BrigDirectiveComment* ref, const BrigDirectiveComment* get,
-    BrigSections* RefOutput, BrigSections* GetOutput){
-  EXPECT_EQ(ref->size, get->size);
-  EXPECT_EQ(ref->kind, get->kind);
-  validate_CODE_OFFSET(ref->c_code, get->c_code, RefOutput, GetOutput);
-  EXPECT_STREQ(&(RefOutput->strings[ref->s_name]), &(GetOutput->strings[get->s_name]));
-}    
-
-void validate(const BrigDirectiveControl* ref, const BrigDirectiveControl* get,
-    BrigSections* RefOutput, BrigSections* GetOutput){
-  EXPECT_EQ(ref->size, get->size);
-  EXPECT_EQ(ref->kind, get->kind);
-  validate_CODE_OFFSET(ref->c_code, get->c_code, RefOutput, GetOutput);
-  EXPECT_EQ(ref->controlType, get->controlType);
-  EXPECT_EQ(ref->values[0], get->values[0]);
-  EXPECT_EQ(ref->values[1], get->values[1]);
-  EXPECT_EQ(ref->values[2], get->values[2]);
-}
-
-void validate(const BrigDirectiveExtension* ref, const BrigDirectiveExtension* get, 
-    BrigSections* RefOutput, BrigSections* GetOutput){
-  EXPECT_EQ(ref->size, get->size);
-  EXPECT_EQ(ref->kind, get->kind);
-  validate_CODE_OFFSET(ref->c_code, get->c_code, RefOutput, GetOutput);
-  EXPECT_STREQ(&(RefOutput->strings[ref->s_name]), &(GetOutput->strings[get->s_name]));
-}
-
-void validate(const BrigDirectiveFile* ref, const BrigDirectiveFile* get,
-    BrigSections* RefOutput, BrigSections* GetOutput){
-  EXPECT_EQ(ref->size, get->size);
-  EXPECT_EQ(ref->kind, get->kind);
-  validate_CODE_OFFSET(ref->c_code, get->c_code, RefOutput, GetOutput);
-  EXPECT_EQ(ref->fileid, get->fileid);
-  EXPECT_STREQ(&(RefOutput->strings[ref->s_filename]), &(GetOutput->strings[get->s_filename]));
-}
-
-void validate(const BrigDirectiveFunction* ref, const BrigDirectiveFunction* get,
-    BrigSections* RefOutput, BrigSections* GetOutput){
-  EXPECT_EQ(ref->size, get->size);
-  EXPECT_EQ(ref->kind, get->kind);
-  validate_CODE_OFFSET(ref->c_code, get->c_code, RefOutput, GetOutput);
-  EXPECT_STREQ(&(RefOutput->strings[ref->s_name]), &(GetOutput->strings[get->s_name]));
-  EXPECT_EQ(ref->inParamCount, get->inParamCount);
-  if (get->d_firstScopedDirective != GetOutput->directivesSize) {
-    validate_DIR_OFFSET(ref->d_firstScopedDirective, get->d_firstScopedDirective, RefOutput, GetOutput);
-  }
-  EXPECT_EQ(ref->operationCount, get->operationCount);
-  if (get->d_nextDirective != GetOutput->directivesSize) {
-    validate_DIR_OFFSET(ref->d_nextDirective, get->d_nextDirective, RefOutput, GetOutput);
-  }
-  EXPECT_EQ(ref->attribute, get->attribute);
-  EXPECT_EQ(ref->reserved, get->reserved);
-  EXPECT_EQ(ref->outParamCount, get->outParamCount);
-  if((ref->d_firstInParam!=0) && (get->d_firstInParam !=0)){
-    validate_DIR_OFFSET(ref->d_firstInParam, get->d_firstInParam, RefOutput, GetOutput);
-  }    
-}
-
-void validate(const BrigDirectiveImage* ref, const BrigDirectiveImage* get, 
-    BrigSections* RefOutput, BrigSections* GetOutput){
-  EXPECT_EQ(ref->size, get->size);
-  EXPECT_EQ(ref->kind, get->kind);
-  validate_CODE_OFFSET(ref->s.c_code, get->s.c_code, RefOutput, GetOutput);
-  EXPECT_EQ(ref->s.storageClass, get->s.storageClass);
-  EXPECT_EQ(ref->s.attribute, get->s.attribute);
-  EXPECT_EQ(ref->s.reserved, get->s.reserved);
-  EXPECT_EQ(ref->s.symbolModifier, get->s.symbolModifier);
-  EXPECT_EQ(ref->s.dim, get->s.dim);
-  EXPECT_STREQ(&(RefOutput->strings[ref->s.s_name]), &(GetOutput->strings[get->s.s_name]));
-  EXPECT_EQ(ref->s.type, get->s.type);
-  EXPECT_EQ(ref->s.align, get->s.align);
-  EXPECT_EQ(ref->width, get->width);
-  EXPECT_EQ(ref->height, get->height);
-  EXPECT_EQ(ref->depth, get->depth);
-  EXPECT_EQ(ref->array, get->array);
-  EXPECT_EQ(ref->order, get->order);
-  EXPECT_EQ(ref->format, get->format);
-}
-
-void validate(const BrigDirectiveInit* ref, const BrigDirectiveInit* get,
-    BrigSections* RefOutput, BrigSections* GetOutput){
-  EXPECT_EQ(ref->size, get->size);
-  EXPECT_EQ(ref->kind, get->kind);
-  validate_CODE_OFFSET(ref->c_code, get->c_code, RefOutput, GetOutput);
-  EXPECT_EQ(ref->elementCount, get->elementCount);
-  EXPECT_EQ(ref->type, get->type);
-  EXPECT_EQ(ref->reserved, get->reserved);
-  int no_init_bytes = ref->size - sizeof(BrigDirectiveInit) + sizeof(uint64_t);
-  for(int i=0; i < no_init_bytes; i++)
-    EXPECT_EQ(ref->initializationData.u8[i], get->initializationData.u8[i]);
-}
-
-void validate(const BrigDirectiveLabel* ref, const BrigDirectiveLabel* get,
-    BrigSections* RefOutput, BrigSections* GetOutput){
-    
-}
-
-void validate(const BrigDirectiveLabelList* ref, const BrigDirectiveLabelList* get,
-    BrigSections* RefOutput, BrigSections* GetOutput){
-    
-}
-
-void validate(const BrigDirectiveLabelInit* ref, const BrigDirectiveLabelInit* get,
-    BrigSections* RefOutput, BrigSections* GetOutput){
-    
-}
-
-void validate(const BrigDirectiveKernel* ref, const BrigDirectiveKernel* get,
-    BrigSections* RefOutput, BrigSections* GetOutput){
-  EXPECT_EQ(ref->size, get->size);
-  EXPECT_EQ(ref->kind, get->kind);
-  validate_CODE_OFFSET(ref->c_code, get->c_code, RefOutput, GetOutput);
-  EXPECT_STREQ(&(RefOutput->strings[ref->s_name]), &(GetOutput->strings[get->s_name]));
-  EXPECT_EQ(ref->inParamCount, get->inParamCount);
-  if (get->d_firstScopedDirective != GetOutput->directivesSize) { 
-    validate_DIR_OFFSET(ref->d_firstScopedDirective, get->d_firstScopedDirective, RefOutput, GetOutput);
-  }
-  EXPECT_EQ(ref->operationCount, get->operationCount);
-  if (get->d_nextDirective != GetOutput->directivesSize) {
-    validate_DIR_OFFSET(ref->d_nextDirective, get->d_nextDirective, RefOutput, GetOutput);
-  }
-  EXPECT_EQ(ref->attribute, get->attribute);
-  EXPECT_EQ(ref->reserved, get->reserved);
-  EXPECT_EQ(ref->outParamCount, get->outParamCount);
-  if((ref->d_firstInParam!=0) && (get->d_firstInParam !=0)){
-    validate_DIR_OFFSET(ref->d_firstInParam, get->d_firstInParam, RefOutput, GetOutput);
-  }    
-}
-
-void validate(const BrigDirectiveLoc* ref, const BrigDirectiveLoc* get,
-    BrigSections* RefOutput, BrigSections* GetOutput){
-  EXPECT_EQ(ref->size, get->size);
-  EXPECT_EQ(ref->kind, get->kind);
-  validate_CODE_OFFSET(ref->c_code, get->c_code, RefOutput, GetOutput);
-  EXPECT_EQ(ref->sourceFile, get->sourceFile);
-  EXPECT_EQ(ref->sourceLine, get->sourceLine);
-  EXPECT_EQ(ref->sourceColumn, get->sourceColumn);
-}
-
-void validate(const  BrigDirectivePad* ref, const BrigDirectivePad* get, 
-    BrigSections* RefOutput, BrigSections* GetOutput){
-  EXPECT_EQ(ref->size, get->size);
-  EXPECT_EQ(ref->kind, get->kind);
-}
-
-void validate(const BrigDirectivePragma* ref, const BrigDirectivePragma* get, 
-    BrigSections* RefOutput, BrigSections* GetOutput){
-  EXPECT_EQ(ref->size, get->size);
-  EXPECT_EQ(ref->kind, get->kind);
-  validate_CODE_OFFSET(ref->c_code, get->c_code, RefOutput, GetOutput);
-  EXPECT_STREQ(&(RefOutput->strings[ref->s_name]), &(GetOutput->strings[get->s_name]));
-}
-
-void validate(const BrigDirectiveSignature* ref, const BrigDirectiveSignature* get,
-    BrigSections* RefOutput, BrigSections* GetOutput){
-  EXPECT_EQ(ref->size, get->size);
-  EXPECT_EQ(ref->kind, get->kind);
-  validate_CODE_OFFSET(ref->c_code, get->c_code, RefOutput, GetOutput);
-  EXPECT_STREQ(&(RefOutput->strings[ref->s_name]), &(GetOutput->strings[get->s_name]));
-  EXPECT_EQ(ref->outCount, get->outCount);
-  EXPECT_EQ(ref->inCount, get->inCount);
-}
-
-void validate(const BrigDirectiveSampler* ref, const BrigDirectiveSampler* get,
-    BrigSections* RefOutput, BrigSections* GetOutput){
-  EXPECT_EQ(ref->size, get->size);
-  EXPECT_EQ(ref->kind, get->kind);
-  validate_CODE_OFFSET(ref->s.c_code, get->s.c_code, RefOutput, GetOutput);
-  EXPECT_EQ(ref->s.storageClass, get->s.storageClass);
-  EXPECT_EQ(ref->s.attribute, get->s.attribute);
-  EXPECT_EQ(ref->s.reserved, get->s.reserved);
-  EXPECT_EQ(ref->s.symbolModifier, get->s.symbolModifier);
-  EXPECT_EQ(ref->s.dim, get->s.dim);
-  EXPECT_STREQ(&(RefOutput->strings[ref->s.s_name]), &(GetOutput->strings[get->s.s_name]));
-  EXPECT_EQ(ref->s.type, get->s.type);
-  EXPECT_EQ(ref->s.align, get->s.align);
-  EXPECT_EQ(ref->valid, get->valid);
-  EXPECT_EQ(ref->normalized, get->normalized);
-  EXPECT_EQ(ref->filter, get->filter);
-  EXPECT_EQ(ref->boundaryU, get->boundaryU);
-  EXPECT_EQ(ref->boundaryV, get->boundaryV);
-  EXPECT_EQ(ref->boundaryW, get->boundaryW);
-  EXPECT_EQ(ref->reserved, get->reserved);
-}
-
-void validate(const BrigDirectiveScope* ref, const BrigDirectiveScope* get,
-    BrigSections* RefOutput, BrigSections* GetOutput){
-    
-}    
-
-void validate(const BrigDirectiveSymbol* ref, const BrigDirectiveSymbol* get,
-    BrigSections* RefOutput, BrigSections* GetOutput){
-  EXPECT_EQ(ref->size, get->size);
-  EXPECT_EQ(ref->kind, get->kind);
-  validate_CODE_OFFSET(ref->s.c_code, get->s.c_code, RefOutput, GetOutput);
-  EXPECT_EQ(ref->s.storageClass, get->s.storageClass);
-  EXPECT_EQ(ref->s.attribute, get->s.attribute);
-  EXPECT_EQ(ref->s.reserved, get->s.reserved);
-  EXPECT_EQ(ref->s.symbolModifier, get->s.symbolModifier);
-  EXPECT_EQ(ref->s.dim, get->s.dim);
-  EXPECT_STREQ(&(RefOutput->strings[ref->s.s_name]), &(GetOutput->strings[get->s.s_name]));
-  EXPECT_EQ(ref->s.type, get->s.type);
-  EXPECT_EQ(ref->s.align, get->s.align);
-  if(ref->d_init!=0 && get->d_init!=0){
-    validate_DIR_OFFSET(ref->d_init, get->d_init, RefOutput, GetOutput);
-  }    
-  EXPECT_EQ(ref->reserved, get->reserved);
-}
-
-void validate(const BrigDirectiveVersion* ref, const BrigDirectiveVersion* get,
-    BrigSections* RefOutput, BrigSections* GetOutput){
-  EXPECT_EQ(ref->size, get->size);
-  EXPECT_EQ(ref->kind, get->kind);
-  validate_CODE_OFFSET(ref->c_code, get->c_code, RefOutput, GetOutput);
-  EXPECT_EQ(ref->major, get->major);
-  EXPECT_EQ(ref->minor, get->minor); 
-  EXPECT_EQ(ref->machine, get->machine);
-  EXPECT_EQ(ref->profile, get->profile);
-  EXPECT_EQ(ref->ftz, get->ftz);
-  EXPECT_EQ(ref->reserved, get->reserved);
-}
-
-void validate(const BrigBlockStart* ref, const BrigBlockStart* get,
-    BrigSections* RefOutput, BrigSections* GetOutput){
-  EXPECT_EQ(ref->size, get->size);
-  EXPECT_EQ(ref->kind, get->kind);
-  validate_CODE_OFFSET(ref->c_code, get->c_code, RefOutput, GetOutput);  
-  EXPECT_STREQ(&(RefOutput->strings[ref->s_name]), &(GetOutput->strings[get->s_name]));
-}
-
-void validate(const BrigBlockString* ref, const BrigBlockString* get,
-    BrigSections* RefOutput, BrigSections* GetOutput){
-  EXPECT_EQ(ref->size, get->size);
-  EXPECT_EQ(ref->kind, get->kind);
-  EXPECT_STREQ(&(RefOutput->strings[ref->s_name]), &(GetOutput->strings[get->s_name]));
-}    
-
-void validate(const BrigBlockNumeric* ref, const BrigBlockNumeric* get,
-    BrigSections* RefOutput, BrigSections* GetOutput){
-  EXPECT_EQ(ref->size, get->size);
-  EXPECT_EQ(ref->kind, get->kind);
-  EXPECT_EQ(ref->type, get->type);
-  EXPECT_EQ(ref->elementCount, get->elementCount);  
-  EXPECT_EQ(ref->u64[0], get->u64[0]);
-}
-
-void validate(const BrigBlockEnd* ref, const BrigBlockEnd* get,
-    BrigSections* RefOutput, BrigSections* GetOutput){
-  EXPECT_EQ(ref->size, get->size);
-  EXPECT_EQ(ref->kind, get->kind);  
-}
-
-}//validate_brig
-}//brig
-}//hsa    
+        caseOperBrig(OperandLabelRef);
+        caseOperBrig(OperandFunctionRef);
+        caseOperBrig(OperandRegV2);
+        caseOperBrig(OperandRegV4);
+        default:
+          printf("Offset to invalid operand");
+          exit(1);
+      }
+    }
+  }
+  EXPECT_EQ(ref->storageClass, get->storageClass);
+  EXPECT_EQ(ref->memorySemantic, get->memorySemantic);
+  EXPECT_EQ(ref->equivClass, get->equivClass);
+}
+
+void validate(const BrigInstCmp* ref, const BrigInstCmp* get, 
+      BrigSections* RefOutput, BrigSections* GetOutput){
+  EXPECT_EQ(ref->size, get->size);
+  EXPECT_EQ(ref->kind, get->kind);
+  EXPECT_EQ(ref->opcode, get->opcode);
+  EXPECT_EQ(ref->type, get->type);
+  EXPECT_EQ(ref->packing, get->packing);
+  for(int i=0; i<5; i++){
+     bool validOffset = (get->o_operands[i] >= OPERANDSBUFFER_OFFSET)
+      && get->o_operands[i]<GetOutput->operandsSize
+      && ref->o_operands[i]<RefOutput->operandsSize;
+    if(validOffset){
+      oper_iterator refoper(RefOutput->operands + ref->o_operands[i]);
+      oper_iterator getoper(GetOutput->operands + get->o_operands[i]);
+      ASSERT_EQ(refoper->size, getoper->size);
+      ASSERT_EQ(refoper->kind, getoper->kind);
+      switch(getoper->kind){
+        caseOperBrig(OperandReg);
+        caseOperBrig(OperandImmed);
+        caseOperBrig(OperandWaveSz);
+        default:
+          printf("Offset to invalid operand");
+          exit(1);
+      }
+    }
+  }
+  const uint32_t* ref1 = reinterpret_cast<const uint32_t* > (&(ref->aluModifier));
+  const uint32_t* get1 = reinterpret_cast<const uint32_t* > (&(get->aluModifier));
+  EXPECT_EQ(*ref1, *get1);
+  EXPECT_EQ(ref->comparisonOperator, get->comparisonOperator);
+  EXPECT_EQ(ref->sourceType, get->sourceType);
+  EXPECT_EQ(ref->reserved, get->reserved);
+
+}
+
+void validate(const BrigInstMem* ref, const BrigInstMem* get, 
+      BrigSections* RefOutput, BrigSections* GetOutput){
+  EXPECT_EQ(ref->size, get->size);
+  EXPECT_EQ(ref->kind, get->kind);
+  EXPECT_EQ(ref->opcode, get->opcode);
+  EXPECT_EQ(ref->type, get->type);
+  EXPECT_EQ(ref->packing, get->packing);
+  for(int i=0; i<5; i++){
+     bool validOffset = (get->o_operands[i] >= OPERANDSBUFFER_OFFSET)
+      && get->o_operands[i]<GetOutput->operandsSize
+      && ref->o_operands[i]<RefOutput->operandsSize;
+    if(validOffset){
+      oper_iterator refoper(RefOutput->operands + ref->o_operands[i]);
+      oper_iterator getoper(GetOutput->operands + get->o_operands[i]);
+      ASSERT_EQ(refoper->size, getoper->size);
+      ASSERT_EQ(refoper->kind, getoper->kind);
+      switch(getoper->kind){
+        caseOperBrig(OperandReg);
+        caseOperBrig(OperandImmed);
+        caseOperBrig(OperandWaveSz);
+        default:
+          printf("Offset to invalid operand");
+          exit(1);
+      }
+    }
+  }
+  EXPECT_EQ(ref->storageClass, get->storageClass);
+}
+
+void validate(const BrigInstAtomic* ref, const BrigInstAtomic* get, 
+      BrigSections* RefOutput, BrigSections* GetOutput){
+
+  EXPECT_EQ(ref->size, get->size);
+  EXPECT_EQ(ref->kind, get->kind);
+  EXPECT_EQ(ref->opcode, get->opcode);
+  EXPECT_EQ(ref->type, get->type);
+  EXPECT_EQ(ref->packing, get->packing);
+  for(int i=0; i<5; i++){
+     bool validOffset = (get->o_operands[i] >= OPERANDSBUFFER_OFFSET)
+      && get->o_operands[i]<GetOutput->operandsSize
+      && ref->o_operands[i]<RefOutput->operandsSize;
+    if(validOffset){
+      oper_iterator refoper(RefOutput->operands + ref->o_operands[i]);
+      oper_iterator getoper(GetOutput->operands + get->o_operands[i]);
+      ASSERT_EQ(refoper->size, getoper->size);
+      ASSERT_EQ(refoper->kind, getoper->kind);
+      switch(getoper->kind){
+        caseOperBrig(OperandReg);
+        caseOperBrig(OperandAddress);
+        caseOperBrig(OperandIndirect);
+        caseOperBrig(OperandCompound);
+        caseOperBrig(OperandImmed);
+        caseOperBrig(OperandWaveSz);
+        default:
+          printf("Offset to invalid operand");
+          exit(1);
+      }
+    }
+  }
+  EXPECT_EQ(ref->atomicOperation, get->atomicOperation);
+  EXPECT_EQ(ref->storageClass, get->storageClass);
+  EXPECT_EQ(ref->memorySemantic, get->memorySemantic);
+}
+
+void validate(const BrigInstAtomicImage* ref, const BrigInstAtomicImage* get, 
+      BrigSections* RefOutput, BrigSections* GetOutput){
+  EXPECT_EQ(ref->size, get->size);
+  EXPECT_EQ(ref->kind, get->kind);
+  EXPECT_EQ(ref->opcode, get->opcode);
+  EXPECT_EQ(ref->type, get->type);
+  EXPECT_EQ(ref->packing, get->packing);
+  for(int i=0; i<5; i++){
+     bool validOffset = (get->o_operands[i] >= OPERANDSBUFFER_OFFSET)
+      && get->o_operands[i]<GetOutput->operandsSize
+      && ref->o_operands[i]<RefOutput->operandsSize;
+    if(validOffset){
+      oper_iterator refoper(RefOutput->operands + ref->o_operands[i]);
+      oper_iterator getoper(GetOutput->operands + get->o_operands[i]);
+      ASSERT_EQ(refoper->size, getoper->size);
+      ASSERT_EQ(refoper->kind, getoper->kind);
+      switch(getoper->kind){
+        caseOperBrig(OperandReg);
+        caseOperBrig(OperandImmed);
+        caseOperBrig(OperandOpaque);
+        caseOperBrig(OperandWaveSz);
+        caseOperBrig(OperandRegV4);
+        caseOperBrig(OperandRegV2);
+        default:
+          printf("Offset to invalid operand");
+          exit(1);
+      }
+    }
+  }
+  EXPECT_EQ(ref->atomicOperation, get->atomicOperation);
+  EXPECT_EQ(ref->storageClass, get->storageClass);
+  EXPECT_EQ(ref->memorySemantic, get->memorySemantic);
+  EXPECT_EQ(ref->geom, get->geom);
+
+}
+
+void validate(const BrigInstImage* ref, const BrigInstImage* get, 
+      BrigSections* RefOutput, BrigSections* GetOutput){
+  EXPECT_EQ(ref->size, get->size);
+  EXPECT_EQ(ref->kind, get->kind);
+  EXPECT_EQ(ref->opcode, get->opcode);
+  EXPECT_EQ(ref->type, get->type);
+  EXPECT_EQ(ref->stype, get->stype);
+  EXPECT_EQ(ref->packing, get->packing);
+  EXPECT_EQ(ref->reserved, get->reserved);      
+  for(int i=0; i<5; i++){
+     bool validOffset = (get->o_operands[i] >= OPERANDSBUFFER_OFFSET)
+      && get->o_operands[i]<GetOutput->operandsSize
+      && ref->o_operands[i]<RefOutput->operandsSize;
+    if(validOffset){
+      oper_iterator refoper(RefOutput->operands + ref->o_operands[i]);
+      oper_iterator getoper(GetOutput->operands + get->o_operands[i]);
+      ASSERT_EQ(refoper->size, getoper->size);
+      ASSERT_EQ(refoper->kind, getoper->kind);
+      switch(getoper->kind){
+        caseOperBrig(OperandReg);
+        caseOperBrig(OperandRegV2);
+        caseOperBrig(OperandRegV4);
+        caseOperBrig(OperandOpaque);
+        caseOperBrig(OperandImmed);
+        caseOperBrig(OperandWaveSz);
+        default:
+          printf("Offset to invalid operand");
+          exit(1);
+      }
+    }
+  }
+  EXPECT_EQ(ref->geom, get->geom);  
+}
+
+/********************************************* Operands ***********************************************************/
+
+void validate(const BrigOperandBase* ref, const BrigOperandBase* get, 
+    BrigSections* RefOutput, BrigSections* GetOutput){
+  EXPECT_EQ(ref->size, get->size);
+  EXPECT_EQ(ref->kind, get->kind);
+}
+
+void validate(const BrigOperandReg* ref, const BrigOperandReg* get, 
+    BrigSections* RefOutput, BrigSections* GetOutput){
+  EXPECT_EQ(ref->size, get->size);
+  EXPECT_EQ(ref->kind, get->kind);
+  EXPECT_EQ(ref->type, get->type);
+  EXPECT_EQ(ref->reserved, get->reserved);
+  EXPECT_STREQ(&(RefOutput->strings[ref->s_name]), &(GetOutput->strings[get->s_name]));
+}
+
+void validate(const BrigOperandImmed* ref, const BrigOperandImmed* get,
+    BrigSections* RefOutput, BrigSections* GetOutput){
+  EXPECT_EQ(ref->size, get->size);
+  EXPECT_EQ(ref->kind, get->kind);
+  EXPECT_EQ(ref->type, get->type);
+  EXPECT_EQ(ref->reserved, get->reserved);
+  EXPECT_EQ(ref->bits.l[0], get->bits.l[0]);
+  EXPECT_EQ(ref->bits.l[1], get->bits.l[1]);
+}
+
+void validate(const BrigOperandRegV2* ref, const BrigOperandRegV2* get,
+    BrigSections* RefOutput, BrigSections* GetOutput){
+  EXPECT_EQ(ref->size, get->size);
+  EXPECT_EQ(ref->kind, get->kind);
+  EXPECT_EQ(ref->type, get->type);
+  EXPECT_EQ(ref->reserved, get->reserved);
+  for(int i=0; i<2; i++){
+    oper_iterator refoper(RefOutput->operands + ref->regs[i]);
+    oper_iterator getoper(GetOutput->operands + get->regs[i]);
+    switch(getoper->kind){
+      caseOperBrig(OperandReg);
+      default:
+        printf("Offset to invalid operand");
+        exit(1);
+    }
+  }
+}
+
+void validate(const BrigOperandRegV4* ref, const BrigOperandRegV4* get,
+    BrigSections* RefOutput, BrigSections* GetOutput){
+  EXPECT_EQ(ref->size, get->size);
+  EXPECT_EQ(ref->kind, get->kind);
+  EXPECT_EQ(ref->type, get->type);
+  EXPECT_EQ(ref->reserved, get->reserved);
+  for(int i=0; i<4; i++){
+    oper_iterator refoper(RefOutput->operands + ref->regs[i]);
+    oper_iterator getoper(GetOutput->operands + get->regs[i]);
+    switch(getoper->kind){
+      caseOperBrig(OperandReg);
+      default:
+        printf("Offset to invalid operand");
+        exit(1);
+    }
+  }
+}
+
+void validate(const BrigOperandAddress* ref, const BrigOperandAddress* get,
+    BrigSections* RefOutput, BrigSections* GetOutput){
+  EXPECT_EQ(ref->size, get->size);
+  EXPECT_EQ(ref->kind, get->kind);
+  EXPECT_EQ(ref->type, get->type);
+  EXPECT_EQ(ref->reserved, get->reserved);
+  if (get->directive != 0) {
+    dir_iterator refdir(RefOutput->directives + ref->directive);
+    dir_iterator getdir(GetOutput->directives + get->directive);
+    switch(getdir->kind){
+      caseDirBrig(DirectiveSymbol);
+      default:
+        printf("Offset to invalid directive");
+        exit(1);
+    }
+  }
+}
+
+void validate(const BrigOperandLabelRef* ref, const BrigOperandLabelRef* get,
+    BrigSections* RefOutput, BrigSections* GetOutput){
+  EXPECT_EQ(ref->size, get->size);
+  EXPECT_EQ(ref->kind, get->kind);
+  if (get->labeldirective) {
+    dir_iterator refdir(RefOutput->directives + ref->labeldirective);
+    dir_iterator getdir(GetOutput->directives + get->labeldirective);
+    switch(getdir->kind){
+      caseDirBrig(DirectiveLabel);
+      caseDirBrig(DirectiveLabelList);
+      default:
+        printf("Offset to invalid directive");
+        exit(1);
+    }
+  }
+}
+
+
+void validate(const BrigOperandIndirect* ref, const BrigOperandIndirect* get,
+    BrigSections* RefOutput, BrigSections* GetOutput){
+  EXPECT_EQ(ref->size, get->size);
+  EXPECT_EQ(ref->kind, get->kind);
+  if((ref->reg!=0) && (get->reg!=0)){
+    oper_iterator refoper(RefOutput->operands + ref->reg);
+    oper_iterator getoper(GetOutput->operands + get->reg);
+    if(getoper->kind == BrigEOperandReg)
+      validate_brig::validate((cast<BrigOperandReg>(refoper)), (cast<BrigOperandReg>(getoper)),
+      RefOutput, GetOutput); 
+    else{
+      printf("Offset to invalid operand");
+      exit(1);
+    }
+  }
+  EXPECT_EQ(ref->type, get->type);
+  EXPECT_EQ(ref->reserved, get->reserved);
+  EXPECT_EQ(ref->offset, get->offset);
+}
+
+void validate(const BrigOperandCompound* ref, const BrigOperandCompound* get,
+    BrigSections* RefOutput, BrigSections* GetOutput){
+  EXPECT_EQ(ref->size, get->size);
+  EXPECT_EQ(ref->kind, get->kind);
+  EXPECT_EQ(ref->type, get->type);
+  EXPECT_EQ(ref->reserved, get->reserved);
+  oper_iterator refoper(RefOutput->operands + ref->name);
+  oper_iterator getoper(GetOutput->operands + get->name);
+  if(getoper->kind == BrigEOperandAddress)
+    validate_brig::validate((cast<BrigOperandAddress>(refoper)), (cast<BrigOperandAddress>(getoper)),
+      RefOutput, GetOutput); 
+  else{
+    printf("Offset to invalid operand");
+    exit(1);
+  }
+  if((ref->reg!=0) && (get->reg!=0)){
+    oper_iterator refoper1(RefOutput->operands + ref->reg);
+    oper_iterator getoper1(GetOutput->operands + get->reg);
+    if(getoper1->kind == BrigEOperandReg)
+      validate_brig::validate((cast<BrigOperandReg>(refoper1)), (cast<BrigOperandReg>(getoper1)),
+      RefOutput, GetOutput); 
+    else{
+      printf("Offset to invalid operand");
+      exit(1);
+    }
+  }
+  EXPECT_EQ(ref->offset, get->offset);
+}
+
+void validate(const BrigOperandArgumentList* ref, const BrigOperandArgumentList* get,
+    BrigSections* RefOutput, BrigSections* GetOutput){
+  EXPECT_EQ(ref->size, get->size);
+  EXPECT_EQ(ref->kind, get->kind);
+  EXPECT_EQ(ref->elementCount, get->elementCount);
+  if(get->kind==BrigEOperandArgumentList){
+    for(unsigned int i=0; i<ref->elementCount; i++){
+      oper_iterator refoper(RefOutput->operands + ref->o_args[i]);
+      oper_iterator getoper(GetOutput->operands + get->o_args[i]);
+      if(getoper->kind == BrigEOperandArgumentRef)
+        validate_brig::validate((cast<BrigOperandArgumentRef>(refoper)), (cast<BrigOperandArgumentRef>(getoper)),
+        RefOutput, GetOutput); 
+      else{
+        printf("Offset to invalid operand");
+        exit(1);
+      }
+    }
+  } else if(get->kind==BrigEOperandFunctionList){
+    for(unsigned int i=0; i<ref->elementCount; i++){
+      oper_iterator refoper(RefOutput->operands + ref->o_args[i]);
+      oper_iterator getoper(GetOutput->operands + get->o_args[i]);
+      switch(getoper->kind){
+      caseOperBrig(OperandFunctionRef);
+      default:
+        printf("Offset to invalid operand");
+        exit(1);
+      }
+    }
+  }
+}
+
+void validate(const BrigOperandArgumentRef* ref, const BrigOperandArgumentRef* get,
+    BrigSections* RefOutput, BrigSections* GetOutput){
+  EXPECT_EQ(ref->size, get->size);
+  EXPECT_EQ(ref->kind, get->kind);
+  if (get->arg != 0) {
+    dir_iterator refdir(RefOutput->directives + ref->arg);
+    dir_iterator getdir(GetOutput->directives + get->arg);
+    switch(getdir->kind){
+     caseDirBrig(DirectiveSymbol);
+      caseDirBrig(DirectiveImage);
+      caseDirBrig(DirectiveSampler);
+      default:
+        printf("Offset to invalid directive");
+        exit(1);
+    }
+  }
+}
+
+void validate(const BrigOperandWaveSz* ref, const BrigOperandWaveSz* get, 
+    BrigSections* RefOutput, BrigSections* GetOutput){
+  EXPECT_EQ(ref->size, get->size);
+  EXPECT_EQ(ref->kind, get->kind);
+}
+
+void validate(const BrigOperandFunctionRef* ref, const BrigOperandFunctionRef* get,
+    BrigSections* RefOutput, BrigSections* GetOutput){
+  EXPECT_EQ(ref->size, get->size);
+  EXPECT_EQ(ref->kind, get->kind);
+  if (get->fn != 0) {
+    dir_iterator refdir(RefOutput->directives + ref->fn);
+    dir_iterator getdir(GetOutput->directives + get->fn);
+    switch(getdir->kind){
+      caseDirBrig(DirectiveFunction);
+      caseDirBrig(DirectiveSignature);
+      default:
+        printf("Offset to invalid directive");
+        exit(1);
+    }
+  }
+}
+
+void validate(const BrigOperandOpaque* ref, const BrigOperandOpaque* get,
+    BrigSections* RefOutput, BrigSections* GetOutput){
+
+  EXPECT_EQ(ref->size, get->size);
+  EXPECT_EQ(ref->kind, get->kind);
+  dir_iterator refdir(RefOutput->directives + ref->directive);
+  dir_iterator getdir(GetOutput->directives + get->directive);
+  if (refdir != NULL) {
+    switch(getdir->kind){
+      caseDirBrig(DirectiveSymbol);
+      default:
+        printf("Offset to invalid directive");
+        exit(1);
+    }
+  }
+  if((ref->reg!=0) && (get->reg!=0)){
+    oper_iterator refoper(RefOutput->operands + ref->reg);
+    oper_iterator getoper(GetOutput->operands + get->reg);
+    if(getoper->kind == BrigEOperandReg)
+      validate_brig::validate((cast<BrigOperandReg>(refoper)), (cast<BrigOperandReg>(getoper)),
+      RefOutput, GetOutput); 
+    else{
+      printf("Offset to invalid operand");
+      exit(1);
+    }
+  }
+    EXPECT_EQ(ref->offset, get->offset);
+}
+
+
+/********************************************** Directives ********************************************/
+void validate_CODE_OFFSET(BrigcOffset32_t refoffset, BrigcOffset32_t getoffset, BrigSections* RefOutput, BrigSections* GetOutput){
+  inst_iterator refinst(RefOutput->code + refoffset); 
+  inst_iterator getinst(GetOutput->code + getoffset); 
+  bool validOffset = (getoffset>=CODEBUFFER_OFFSET) && refoffset<RefOutput->directivesSize && getoffset<GetOutput->directivesSize;
+  if(refinst!=NULL && getinst!=NULL && validOffset){
+    switch(getinst->kind){ 
+      caseInstBrig(InstBase); 
+      caseInstBrig(InstMod) ;
+      caseInstBrig(InstCvt) ;
+      caseInstBrig(InstRead);
+      caseInstBrig(InstBar) ;
+      caseInstBrig(InstLdSt);
+      caseInstBrig(InstCmp);
+      caseInstBrig(InstMem);
+      caseInstBrig(InstAtomic);
+      caseInstBrig(InstAtomicImage);
+      caseInstBrig(InstImage);
+      default:
+          printf("Invalid instruction\n");
+          exit(1);
+    }
+  }  
+}  
+  
+void validate_DIR_OFFSET(BrigdOffset32_t refoffset, BrigdOffset32_t getoffset, BrigSections* RefOutput, BrigSections* GetOutput){
+  dir_iterator refdir(RefOutput->directives + refoffset);
+  dir_iterator getdir(GetOutput->directives + getoffset);
+  bool validOffset = (getoffset>=DIRECTIVESBUFFER_OFFSET) && refoffset<RefOutput->directivesSize && getoffset<GetOutput->directivesSize;
+  if(refdir!= NULL && getdir!=NULL && validOffset){
+    switch(getdir->kind){
+      caseDirBrig(DirectivePad);        
+          caseDirBrig(DirectiveFunction) ;        
+          caseDirBrig(DirectiveKernel);        
+          caseDirBrig(DirectiveSymbol);        
+          caseDirBrig(DirectiveImage) ;        
+          caseDirBrig(DirectiveSampler);        
+          caseDirBrig(DirectiveLabel) ;       
+          caseDirBrig(DirectiveLabelList) ;        
+          caseDirBrig(DirectiveVersion);         
+          caseDirBrig(DirectiveSignature);          
+          caseDirBrig(DirectiveFile) ;        
+          caseDirBrig(DirectiveComment);        
+          caseDirBrig(DirectiveLoc);        
+          caseDirBrig(DirectiveInit);        
+          caseDirBrig(DirectiveLabelInit);        
+          caseDirBrig(DirectiveControl);        
+          caseDirBrig(DirectivePragma);       
+          caseDirBrig(DirectiveExtension);        
+          case(BrigEDirectiveArgStart):        
+          case(BrigEDirectiveArgEnd): /*validate_brig::validate((reinterpret_cast<BrigDirectiveScope>(refdir)), (reinterpret_cast<BrigDirectiveScope>(getdir)), 
+                                        RefOutput, GetOutput);*/
+                                      break;
+          caseDirBrig(DirectiveBlockStart);        
+          caseDirBrig(DirectiveBlockNumeric);       
+          caseDirBrig(DirectiveBlockString);        
+          caseDirBrig(DirectiveBlockEnd);
+          default:
+              printf("Invalid instruction\n");
+              exit(1);
+    }
+  }  
+}
+
+void validate(const BrigDirectiveBase* ref, const BrigDirectiveBase* get,
+    BrigSections* RefOutput, BrigSections* GetOutput){
+  EXPECT_EQ(ref->size, get->size);
+  EXPECT_EQ(ref->kind, get->kind);
+}    
+
+void validate(const BrigDirectiveComment* ref, const BrigDirectiveComment* get,
+    BrigSections* RefOutput, BrigSections* GetOutput){
+  EXPECT_EQ(ref->size, get->size);
+  EXPECT_EQ(ref->kind, get->kind);
+  validate_CODE_OFFSET(ref->c_code, get->c_code, RefOutput, GetOutput);
+  EXPECT_STREQ(&(RefOutput->strings[ref->s_name]), &(GetOutput->strings[get->s_name]));
+}    
+
+void validate(const BrigDirectiveControl* ref, const BrigDirectiveControl* get,
+    BrigSections* RefOutput, BrigSections* GetOutput){
+  EXPECT_EQ(ref->size, get->size);
+  EXPECT_EQ(ref->kind, get->kind);
+  validate_CODE_OFFSET(ref->c_code, get->c_code, RefOutput, GetOutput);
+  EXPECT_EQ(ref->controlType, get->controlType);
+  EXPECT_EQ(ref->values[0], get->values[0]);
+  EXPECT_EQ(ref->values[1], get->values[1]);
+  EXPECT_EQ(ref->values[2], get->values[2]);
+}
+
+void validate(const BrigDirectiveExtension* ref, const BrigDirectiveExtension* get, 
+    BrigSections* RefOutput, BrigSections* GetOutput){
+  EXPECT_EQ(ref->size, get->size);
+  EXPECT_EQ(ref->kind, get->kind);
+  validate_CODE_OFFSET(ref->c_code, get->c_code, RefOutput, GetOutput);
+  EXPECT_STREQ(&(RefOutput->strings[ref->s_name]), &(GetOutput->strings[get->s_name]));
+}
+
+void validate(const BrigDirectiveFile* ref, const BrigDirectiveFile* get,
+    BrigSections* RefOutput, BrigSections* GetOutput){
+  EXPECT_EQ(ref->size, get->size);
+  EXPECT_EQ(ref->kind, get->kind);
+  validate_CODE_OFFSET(ref->c_code, get->c_code, RefOutput, GetOutput);
+  EXPECT_EQ(ref->fileid, get->fileid);
+  EXPECT_STREQ(&(RefOutput->strings[ref->s_filename]), &(GetOutput->strings[get->s_filename]));
+}
+
+void validate(const BrigDirectiveFunction* ref, const BrigDirectiveFunction* get,
+    BrigSections* RefOutput, BrigSections* GetOutput){
+  EXPECT_EQ(ref->size, get->size);
+  EXPECT_EQ(ref->kind, get->kind);
+  validate_CODE_OFFSET(ref->c_code, get->c_code, RefOutput, GetOutput);
+  EXPECT_STREQ(&(RefOutput->strings[ref->s_name]), &(GetOutput->strings[get->s_name]));
+  EXPECT_EQ(ref->inParamCount, get->inParamCount);
+  if (get->d_firstScopedDirective != GetOutput->directivesSize) {
+    validate_DIR_OFFSET(ref->d_firstScopedDirective, get->d_firstScopedDirective, RefOutput, GetOutput);
+  }
+  EXPECT_EQ(ref->operationCount, get->operationCount);
+  if (get->d_nextDirective != GetOutput->directivesSize) {
+    validate_DIR_OFFSET(ref->d_nextDirective, get->d_nextDirective, RefOutput, GetOutput);
+  }
+  EXPECT_EQ(ref->attribute, get->attribute);
+  EXPECT_EQ(ref->reserved, get->reserved);
+  EXPECT_EQ(ref->outParamCount, get->outParamCount);
+  if((ref->d_firstInParam!=0) && (get->d_firstInParam !=0)){
+    validate_DIR_OFFSET(ref->d_firstInParam, get->d_firstInParam, RefOutput, GetOutput);
+  }    
+}
+
+void validate(const BrigDirectiveImage* ref, const BrigDirectiveImage* get, 
+    BrigSections* RefOutput, BrigSections* GetOutput){
+  EXPECT_EQ(ref->size, get->size);
+  EXPECT_EQ(ref->kind, get->kind);
+  validate_CODE_OFFSET(ref->s.c_code, get->s.c_code, RefOutput, GetOutput);
+  EXPECT_EQ(ref->s.storageClass, get->s.storageClass);
+  EXPECT_EQ(ref->s.attribute, get->s.attribute);
+  EXPECT_EQ(ref->s.reserved, get->s.reserved);
+  EXPECT_EQ(ref->s.symbolModifier, get->s.symbolModifier);
+  EXPECT_EQ(ref->s.dim, get->s.dim);
+  EXPECT_STREQ(&(RefOutput->strings[ref->s.s_name]), &(GetOutput->strings[get->s.s_name]));
+  EXPECT_EQ(ref->s.type, get->s.type);
+  EXPECT_EQ(ref->s.align, get->s.align);
+  EXPECT_EQ(ref->width, get->width);
+  EXPECT_EQ(ref->height, get->height);
+  EXPECT_EQ(ref->depth, get->depth);
+  EXPECT_EQ(ref->array, get->array);
+  EXPECT_EQ(ref->order, get->order);
+  EXPECT_EQ(ref->format, get->format);
+}
+
+void validate(const BrigDirectiveInit* ref, const BrigDirectiveInit* get,
+    BrigSections* RefOutput, BrigSections* GetOutput){
+  EXPECT_EQ(ref->size, get->size);
+  EXPECT_EQ(ref->kind, get->kind);
+  validate_CODE_OFFSET(ref->c_code, get->c_code, RefOutput, GetOutput);
+  EXPECT_EQ(ref->elementCount, get->elementCount);
+  EXPECT_EQ(ref->type, get->type);
+  EXPECT_EQ(ref->reserved, get->reserved);
+  int no_init_bytes = ref->size - sizeof(BrigDirectiveInit) + sizeof(uint64_t);
+  for(int i=0; i < no_init_bytes; i++)
+    EXPECT_EQ(ref->initializationData.u8[i], get->initializationData.u8[i]);
+}
+
+void validate(const BrigDirectiveLabel* ref, const BrigDirectiveLabel* get,
+    BrigSections* RefOutput, BrigSections* GetOutput){
+    
+}
+
+void validate(const BrigDirectiveLabelList* ref, const BrigDirectiveLabelList* get,
+    BrigSections* RefOutput, BrigSections* GetOutput){
+    
+}
+
+void validate(const BrigDirectiveLabelInit* ref, const BrigDirectiveLabelInit* get,
+    BrigSections* RefOutput, BrigSections* GetOutput){
+    
+}
+
+void validate(const BrigDirectiveKernel* ref, const BrigDirectiveKernel* get,
+    BrigSections* RefOutput, BrigSections* GetOutput){
+  EXPECT_EQ(ref->size, get->size);
+  EXPECT_EQ(ref->kind, get->kind);
+  validate_CODE_OFFSET(ref->c_code, get->c_code, RefOutput, GetOutput);
+  EXPECT_STREQ(&(RefOutput->strings[ref->s_name]), &(GetOutput->strings[get->s_name]));
+  EXPECT_EQ(ref->inParamCount, get->inParamCount);
+  if (get->d_firstScopedDirective != GetOutput->directivesSize) { 
+    validate_DIR_OFFSET(ref->d_firstScopedDirective, get->d_firstScopedDirective, RefOutput, GetOutput);
+  }
+  EXPECT_EQ(ref->operationCount, get->operationCount);
+  if (get->d_nextDirective != GetOutput->directivesSize) {
+    validate_DIR_OFFSET(ref->d_nextDirective, get->d_nextDirective, RefOutput, GetOutput);
+  }
+  EXPECT_EQ(ref->attribute, get->attribute);
+  EXPECT_EQ(ref->reserved, get->reserved);
+  EXPECT_EQ(ref->outParamCount, get->outParamCount);
+  if((ref->d_firstInParam!=0) && (get->d_firstInParam !=0)){
+    validate_DIR_OFFSET(ref->d_firstInParam, get->d_firstInParam, RefOutput, GetOutput);
+  }    
+}
+
+void validate(const BrigDirectiveLoc* ref, const BrigDirectiveLoc* get,
+    BrigSections* RefOutput, BrigSections* GetOutput){
+  EXPECT_EQ(ref->size, get->size);
+  EXPECT_EQ(ref->kind, get->kind);
+  validate_CODE_OFFSET(ref->c_code, get->c_code, RefOutput, GetOutput);
+  EXPECT_EQ(ref->sourceFile, get->sourceFile);
+  EXPECT_EQ(ref->sourceLine, get->sourceLine);
+  EXPECT_EQ(ref->sourceColumn, get->sourceColumn);
+}
+
+void validate(const  BrigDirectivePad* ref, const BrigDirectivePad* get, 
+    BrigSections* RefOutput, BrigSections* GetOutput){
+  EXPECT_EQ(ref->size, get->size);
+  EXPECT_EQ(ref->kind, get->kind);
+}
+
+void validate(const BrigDirectivePragma* ref, const BrigDirectivePragma* get, 
+    BrigSections* RefOutput, BrigSections* GetOutput){
+  EXPECT_EQ(ref->size, get->size);
+  EXPECT_EQ(ref->kind, get->kind);
+  validate_CODE_OFFSET(ref->c_code, get->c_code, RefOutput, GetOutput);
+  EXPECT_STREQ(&(RefOutput->strings[ref->s_name]), &(GetOutput->strings[get->s_name]));
+}
+
+void validate(const BrigDirectiveSignature* ref, const BrigDirectiveSignature* get,
+    BrigSections* RefOutput, BrigSections* GetOutput){
+  EXPECT_EQ(ref->size, get->size);
+  EXPECT_EQ(ref->kind, get->kind);
+  validate_CODE_OFFSET(ref->c_code, get->c_code, RefOutput, GetOutput);
+  EXPECT_STREQ(&(RefOutput->strings[ref->s_name]), &(GetOutput->strings[get->s_name]));
+  EXPECT_EQ(ref->outCount, get->outCount);
+  EXPECT_EQ(ref->inCount, get->inCount);
+}
+
+void validate(const BrigDirectiveSampler* ref, const BrigDirectiveSampler* get,
+    BrigSections* RefOutput, BrigSections* GetOutput){
+  EXPECT_EQ(ref->size, get->size);
+  EXPECT_EQ(ref->kind, get->kind);
+  validate_CODE_OFFSET(ref->s.c_code, get->s.c_code, RefOutput, GetOutput);
+  EXPECT_EQ(ref->s.storageClass, get->s.storageClass);
+  EXPECT_EQ(ref->s.attribute, get->s.attribute);
+  EXPECT_EQ(ref->s.reserved, get->s.reserved);
+  EXPECT_EQ(ref->s.symbolModifier, get->s.symbolModifier);
+  EXPECT_EQ(ref->s.dim, get->s.dim);
+  EXPECT_STREQ(&(RefOutput->strings[ref->s.s_name]), &(GetOutput->strings[get->s.s_name]));
+  EXPECT_EQ(ref->s.type, get->s.type);
+  EXPECT_EQ(ref->s.align, get->s.align);
+  EXPECT_EQ(ref->valid, get->valid);
+  EXPECT_EQ(ref->normalized, get->normalized);
+  EXPECT_EQ(ref->filter, get->filter);
+  EXPECT_EQ(ref->boundaryU, get->boundaryU);
+  EXPECT_EQ(ref->boundaryV, get->boundaryV);
+  EXPECT_EQ(ref->boundaryW, get->boundaryW);
+  EXPECT_EQ(ref->reserved, get->reserved);
+}
+
+void validate(const BrigDirectiveScope* ref, const BrigDirectiveScope* get,
+    BrigSections* RefOutput, BrigSections* GetOutput){
+    
+}    
+
+void validate(const BrigDirectiveSymbol* ref, const BrigDirectiveSymbol* get,
+    BrigSections* RefOutput, BrigSections* GetOutput){
+  EXPECT_EQ(ref->size, get->size);
+  EXPECT_EQ(ref->kind, get->kind);
+  validate_CODE_OFFSET(ref->s.c_code, get->s.c_code, RefOutput, GetOutput);
+  EXPECT_EQ(ref->s.storageClass, get->s.storageClass);
+  EXPECT_EQ(ref->s.attribute, get->s.attribute);
+  EXPECT_EQ(ref->s.reserved, get->s.reserved);
+  EXPECT_EQ(ref->s.symbolModifier, get->s.symbolModifier);
+  EXPECT_EQ(ref->s.dim, get->s.dim);
+  EXPECT_STREQ(&(RefOutput->strings[ref->s.s_name]), &(GetOutput->strings[get->s.s_name]));
+  EXPECT_EQ(ref->s.type, get->s.type);
+  EXPECT_EQ(ref->s.align, get->s.align);
+  if(ref->d_init!=0 && get->d_init!=0){
+    validate_DIR_OFFSET(ref->d_init, get->d_init, RefOutput, GetOutput);
+  }    
+  EXPECT_EQ(ref->reserved, get->reserved);
+}
+
+void validate(const BrigDirectiveVersion* ref, const BrigDirectiveVersion* get,
+    BrigSections* RefOutput, BrigSections* GetOutput){
+  EXPECT_EQ(ref->size, get->size);
+  EXPECT_EQ(ref->kind, get->kind);
+  validate_CODE_OFFSET(ref->c_code, get->c_code, RefOutput, GetOutput);
+  EXPECT_EQ(ref->major, get->major);
+  EXPECT_EQ(ref->minor, get->minor); 
+  EXPECT_EQ(ref->machine, get->machine);
+  EXPECT_EQ(ref->profile, get->profile);
+  EXPECT_EQ(ref->ftz, get->ftz);
+  EXPECT_EQ(ref->reserved, get->reserved);
+}
+
+void validate(const BrigBlockStart* ref, const BrigBlockStart* get,
+    BrigSections* RefOutput, BrigSections* GetOutput){
+  EXPECT_EQ(ref->size, get->size);
+  EXPECT_EQ(ref->kind, get->kind);
+  validate_CODE_OFFSET(ref->c_code, get->c_code, RefOutput, GetOutput);  
+  EXPECT_STREQ(&(RefOutput->strings[ref->s_name]), &(GetOutput->strings[get->s_name]));
+}
+
+void validate(const BrigBlockString* ref, const BrigBlockString* get,
+    BrigSections* RefOutput, BrigSections* GetOutput){
+  EXPECT_EQ(ref->size, get->size);
+  EXPECT_EQ(ref->kind, get->kind);
+  EXPECT_STREQ(&(RefOutput->strings[ref->s_name]), &(GetOutput->strings[get->s_name]));
+}    
+
+void validate(const BrigBlockNumeric* ref, const BrigBlockNumeric* get,
+    BrigSections* RefOutput, BrigSections* GetOutput){
+  EXPECT_EQ(ref->size, get->size);
+  EXPECT_EQ(ref->kind, get->kind);
+  EXPECT_EQ(ref->type, get->type);
+  EXPECT_EQ(ref->elementCount, get->elementCount);  
+  EXPECT_EQ(ref->u64[0], get->u64[0]);
+}
+
+void validate(const BrigBlockEnd* ref, const BrigBlockEnd* get,
+    BrigSections* RefOutput, BrigSections* GetOutput){
+  EXPECT_EQ(ref->size, get->size);
+  EXPECT_EQ(ref->kind, get->kind);  
+}
+
+}//validate_brig
+}//brig
+}//hsa    