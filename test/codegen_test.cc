--- conflicted
+++ resolved
@@ -26,19 +26,6 @@
 //#include "Atom_test.h"
 //#include "Call_test.h"
 #include "Mul_test.h"
-<<<<<<< HEAD
-#include "Mov_test.h"
-#include "AtomicImage_test.h"
-#include "Cvt_test.h"
-#include "Version_test.h"
-#include "FileDecl_test.h"
-#include "Location_test.h"
-#include "Pragma_test.h"
-#include "Extension_test.h"
-#include "Branch_test.h"
-#include "Block_test.h"
-#include "ImageInstruction_test.h"
-=======
 //#include "Mov_test.h"
 //#include "AtomicImage_test.h"
 //#include "Cvt_test.h"
@@ -48,7 +35,8 @@
 //#include "Pragma_test.h"
 //#include "Extension_test.h"
 //#include "Branch_test.h"
->>>>>>> 11de107c
+#include "Block_test.h"
+#include "ImageInstruction_test.h"
 
 namespace hsa {
 namespace brig {
@@ -1356,744 +1344,6 @@
 	delete lexer;
 }
 
-<<<<<<< HEAD
-=======
-TEST(CodegenTest, ImageStore_CodeGen_Test) {
-  context->set_error_reporter(main_reporter);
-  context->clear_context();
-
-  BrigInstImage ref2da = {
-    40,                    // size
-    BrigEInstImage,        // kind
-    BrigStImage,           // opcode
-    Brigf32,               // type
-    Brigu32,               // stype
-    BrigNoPacking,         // packing
-    0,                      // reserved
-    {56, 80, 108, 0, 0},   // o_operands[5]
-    Briggeom_2da          // geom
-  };
-
-  BrigInstImage ref1da = {
-    40,                    // size
-    BrigEInstImage,        // kind
-    BrigStImage,           // opcode
-    Brigf32,               // type
-    Brigu32,               // stype
-    BrigNoPacking,         // packing
-    0,                      // reserved
-    {132, 156, 172, 0, 0},   // o_operands[5]
-    Briggeom_1da          // geom
-  };
-
-  BrigInstImage ref1db = {
-    40,                    // size
-    BrigEInstImage,        // kind
-    BrigStImage,           // opcode
-    Brigf32,               // type
-    Brigu32,               // stype
-    BrigNoPacking,         // packing
-    0,                      // reserved
-    {188, 212, 44, 0, 0},   // o_operands[5]
-    Briggeom_1db          // geom
-  };
-
-  BrigInstImage get;
-  BrigOperandReg getReg;
-  BrigOperandRegV2 getRegV2;
-  BrigOperandRegV4 getRegV4;
-  BrigOperandOpaque getImage;
-
-  std::string input("st_image_v4_2da_f32_u32 ($s1,$s2,$s3,$s4), [%RWImg3], ($s2,$s3,$s4,$s5);\n");
-  input.append("st_image_v4_1da_f32_u32 ($s1,$s2,$s3,$s4), [%RWImg3], ($s4,$s5);\n");
-  input.append("st_image_v4_1db_f32_u32 ($s1,$s2,$s3,$s4), [%RWImg3], ($s4);\n");
-
-  Lexer* lexer = new Lexer(input);
-
-  context->token_to_scan = lexer->get_next_token();
-
-  context->symbol_map["%RWImg3"] = 30;
-
-  EXPECT_EQ(0, ImageStore(context));
-  EXPECT_EQ(0, ImageStore(context));
-  EXPECT_EQ(0, ImageStore(context));
-
-  context->get_code(8, &get);
-
-  EXPECT_EQ(ref2da.size, get.size);
-  EXPECT_EQ(ref2da.kind, get.kind);
-  EXPECT_EQ(ref2da.opcode, get.opcode);
-  EXPECT_EQ(ref2da.o_operands[0], get.o_operands[0]);
-  EXPECT_EQ(ref2da.o_operands[1], get.o_operands[1]);
-  EXPECT_EQ(ref2da.o_operands[2], get.o_operands[2]);
-  EXPECT_EQ(ref2da.o_operands[3], get.o_operands[3]);
-  EXPECT_EQ(ref2da.o_operands[4], get.o_operands[4]);
-  EXPECT_EQ(ref2da.geom, get.geom);
-  EXPECT_EQ(ref2da.type, get.type);
-  EXPECT_EQ(ref2da.stype, get.stype);
-  EXPECT_EQ(ref2da.packing, get.packing);
-  EXPECT_EQ(ref2da.reserved, get.reserved);
-
-  context->get_code(48, &get);
-
-  EXPECT_EQ(ref1da.size, get.size);
-  EXPECT_EQ(ref1da.kind, get.kind);
-  EXPECT_EQ(ref1da.opcode, get.opcode);
-  EXPECT_EQ(ref1da.o_operands[0], get.o_operands[0]);
-  EXPECT_EQ(ref1da.o_operands[1], get.o_operands[1]);
-  EXPECT_EQ(ref1da.o_operands[2], get.o_operands[2]);
-  EXPECT_EQ(ref1da.o_operands[3], get.o_operands[3]);
-  EXPECT_EQ(ref1da.o_operands[4], get.o_operands[4]);
-  EXPECT_EQ(ref1da.geom, get.geom);
-  EXPECT_EQ(ref1da.type, get.type);
-  EXPECT_EQ(ref1da.stype, get.stype);
-  EXPECT_EQ(ref1da.packing, get.packing);
-  EXPECT_EQ(ref1da.reserved, get.reserved);
-
-  context->get_code(88, &get);
-
-  EXPECT_EQ(ref1db.size, get.size);
-  EXPECT_EQ(ref1db.kind, get.kind);
-  EXPECT_EQ(ref1db.opcode, get.opcode);
-  EXPECT_EQ(ref1db.o_operands[0], get.o_operands[0]);
-  EXPECT_EQ(ref1db.o_operands[1], get.o_operands[1]);
-  EXPECT_EQ(ref1db.o_operands[2], get.o_operands[2]);
-  EXPECT_EQ(ref1db.o_operands[3], get.o_operands[3]);
-  EXPECT_EQ(ref1db.o_operands[4], get.o_operands[4]);
-  EXPECT_EQ(ref1db.geom, get.geom);
-  EXPECT_EQ(ref1db.type, get.type);
-  EXPECT_EQ(ref1db.stype, get.stype);
-  EXPECT_EQ(ref1db.packing, get.packing);
-  EXPECT_EQ(ref1db.reserved, get.reserved);
-
-
-  context->get_operand(8, &getReg);
-  // BrigOperandReg
-  EXPECT_EQ(12, getReg.size);
-  EXPECT_EQ(BrigEOperandReg, getReg.kind);
-  EXPECT_EQ(Brigb32, getReg.type);
-  EXPECT_EQ(0, getReg.reserved);
-  EXPECT_EQ(8, getReg.s_name);
-
-  context->get_operand(20, &getReg);
-  // BrigOperandReg
-  EXPECT_EQ(12, getReg.size);
-  EXPECT_EQ(BrigEOperandReg, getReg.kind);
-  EXPECT_EQ(Brigb32, getReg.type);
-  EXPECT_EQ(0, getReg.reserved);
-  EXPECT_EQ(12, getReg.s_name);
-
-  context->get_operand(32, &getReg);
-  // BrigOperandReg
-  EXPECT_EQ(12, getReg.size);
-  EXPECT_EQ(BrigEOperandReg, getReg.kind);
-  EXPECT_EQ(Brigb32, getReg.type);
-  EXPECT_EQ(0, getReg.reserved);
-  EXPECT_EQ(16, getReg.s_name);
-
-  context->get_operand(44, &getReg);
-  // BrigOperandReg
-  EXPECT_EQ(12, getReg.size);
-  EXPECT_EQ(BrigEOperandReg, getReg.kind);
-  EXPECT_EQ(Brigb32, getReg.type);
-  EXPECT_EQ(0, getReg.reserved);
-  EXPECT_EQ(20, getReg.s_name);
-
-  context->get_operand(96, &getReg);
-  // BrigOperandReg
-  EXPECT_EQ(12, getReg.size);
-  EXPECT_EQ(BrigEOperandReg, getReg.kind);
-  EXPECT_EQ(Brigb32, getReg.type);
-  EXPECT_EQ(0, getReg.reserved);
-  EXPECT_EQ(24, getReg.s_name);
-
-  context->get_operand(80, &getImage);
-  // BrigOperandOpaque
-  EXPECT_EQ(16, getImage.size);
-  EXPECT_EQ(BrigEOperandOpaque, getImage.kind);
-  EXPECT_EQ(30, getImage.directive);
-  EXPECT_EQ(0, getImage.reg);
-  EXPECT_EQ(0, getImage.offset);
-
-  context->get_operand(156, &getImage);
-  // BrigOperandOpaque
-  EXPECT_EQ(16, getImage.size);
-  EXPECT_EQ(BrigEOperandOpaque, getImage.kind);
-  EXPECT_EQ(30, getImage.directive);
-  EXPECT_EQ(0, getImage.reg);
-  EXPECT_EQ(0, getImage.offset);
-
-  context->get_operand(212, &getImage);
-  // BrigOperandOpaque
-  EXPECT_EQ(16, getImage.size);
-  EXPECT_EQ(BrigEOperandOpaque, getImage.kind);
-  EXPECT_EQ(30, getImage.directive);
-  EXPECT_EQ(0, getImage.reg);
-  EXPECT_EQ(0, getImage.offset);
-
-
-  context->get_operand(172, &getRegV2);
-  // BrigOperandRegV2
-  EXPECT_EQ(16, getRegV2.size);
-  EXPECT_EQ(BrigEOperandRegV2, getRegV2.kind);
-  EXPECT_EQ(Brigb32, getRegV2.type);
-  EXPECT_EQ(0, getRegV2.reserved);
-  EXPECT_EQ(44, getRegV2.regs[0]);
-  EXPECT_EQ(96, getRegV2.regs[1]);
-
-  context->get_operand(56, &getRegV4);
-  // BrigOperandRegV4
-  EXPECT_EQ(24, getRegV4.size);
-  EXPECT_EQ(BrigEOperandRegV4, getRegV4.kind);
-  EXPECT_EQ(Brigb32, getRegV4.type);
-  EXPECT_EQ(0, getRegV4.reserved);
-  EXPECT_EQ(8, getRegV4.regs[0]);
-  EXPECT_EQ(20, getRegV4.regs[1]);
-  EXPECT_EQ(32, getRegV4.regs[2]);
-  EXPECT_EQ(44, getRegV4.regs[3]);
-
-  context->get_operand(108, &getRegV4);
-  // BrigOperandRegV4
-  EXPECT_EQ(24, getRegV4.size);
-  EXPECT_EQ(BrigEOperandRegV4, getRegV4.kind);
-  EXPECT_EQ(Brigb32, getRegV4.type);
-  EXPECT_EQ(0, getRegV4.reserved);
-  EXPECT_EQ(20, getRegV4.regs[0]);
-  EXPECT_EQ(32, getRegV4.regs[1]);
-  EXPECT_EQ(44, getRegV4.regs[2]);
-  EXPECT_EQ(96, getRegV4.regs[3]);
-
-  context->get_operand(132, &getRegV4);
-  // BrigOperandRegV4
-  EXPECT_EQ(24, getRegV4.size);
-  EXPECT_EQ(BrigEOperandRegV4, getRegV4.kind);
-  EXPECT_EQ(Brigb32, getRegV4.type);
-  EXPECT_EQ(0, getRegV4.reserved);
-  EXPECT_EQ(8, getRegV4.regs[0]);
-  EXPECT_EQ(20, getRegV4.regs[1]);
-  EXPECT_EQ(32, getRegV4.regs[2]);
-  EXPECT_EQ(44, getRegV4.regs[3]);
-
-  context->get_operand(188, &getRegV4);
-  // BrigOperandRegV4
-  EXPECT_EQ(24, getRegV4.size);
-  EXPECT_EQ(BrigEOperandRegV4, getRegV4.kind);
-  EXPECT_EQ(Brigb32, getRegV4.type);
-  EXPECT_EQ(0, getRegV4.reserved);
-  EXPECT_EQ(8, getRegV4.regs[0]);
-  EXPECT_EQ(20, getRegV4.regs[1]);
-  EXPECT_EQ(32, getRegV4.regs[2]);
-  EXPECT_EQ(44, getRegV4.regs[3]);
-
-
-  delete lexer;
-}
-
-TEST(CodegenTest, ImageLoad_CodeGen_Test) {
-  context->set_error_reporter(main_reporter);
-  context->clear_context();
-
-  BrigInstImage ref2da = {
-    40,                    // size
-    BrigEInstImage,        // kind
-    BrigLdImage,           // opcode
-    Brigf32,               // type
-    Brigu32,               // stype
-    BrigNoPacking,         // packing
-    0,                      // reserved
-    {56, 80, 108, 0, 0},   // o_operands[5]
-    Briggeom_2da          // geom
-  };
-
-  BrigInstImage ref1da = {
-    40,                    // size
-    BrigEInstImage,        // kind
-    BrigLdImage,           // opcode
-    Brigf32,               // type
-    Brigu32,               // stype
-    BrigNoPacking,         // packing
-    0,                      // reserved
-    {132, 156, 172, 0, 0},   // o_operands[5]
-    Briggeom_1da          // geom
-  };
-
-  BrigInstImage ref1db = {
-    40,                    // size
-    BrigEInstImage,        // kind
-    BrigLdImage,           // opcode
-    Brigf32,               // type
-    Brigu32,               // stype
-    BrigNoPacking,         // packing
-    0,                      // reserved
-    {188, 212, 44, 0, 0},   // o_operands[5]
-    Briggeom_1db          // geom
-  };
-
-  BrigInstImage get;
-  BrigOperandReg getReg;
-  BrigOperandRegV2 getRegV2;
-  BrigOperandRegV4 getRegV4;
-  BrigOperandOpaque getImage;
-
-  std::string input("ld_image_v4_2da_f32_u32 ($s1,$s2,$s3,$s4), [%RWImg3], ($s4,$s5,$s2,$s3);\n");
-  input.append("ld_image_v4_1da_f32_u32 ($s1,$s2,$s3,$s4), [%RWImg3], ($s4,$s5);\n");
-  input.append("ld_image_v4_1db_f32_u32 ($s1,$s2,$s3,$s4), [%RWImg3], ($s4);\n");
-
-  Lexer* lexer = new Lexer(input);
-
-  context->token_to_scan = lexer->get_next_token();
-
-  context->symbol_map["%RWImg3"] = 30;
-
-  EXPECT_EQ(0, ImageLoad(context));
-  EXPECT_EQ(0, ImageLoad(context));
-  EXPECT_EQ(0, ImageLoad(context));
-
-  context->get_code(8, &get);
-
-  EXPECT_EQ(ref2da.size, get.size);
-  EXPECT_EQ(ref2da.kind, get.kind);
-  EXPECT_EQ(ref2da.opcode, get.opcode);
-  EXPECT_EQ(ref2da.o_operands[0], get.o_operands[0]);
-  EXPECT_EQ(ref2da.o_operands[1], get.o_operands[1]);
-  EXPECT_EQ(ref2da.o_operands[2], get.o_operands[2]);
-  EXPECT_EQ(ref2da.o_operands[3], get.o_operands[3]);
-  EXPECT_EQ(ref2da.o_operands[4], get.o_operands[4]);
-  EXPECT_EQ(ref2da.geom, get.geom);
-  EXPECT_EQ(ref2da.type, get.type);
-  EXPECT_EQ(ref2da.stype, get.stype);
-  EXPECT_EQ(ref2da.packing, get.packing);
-  EXPECT_EQ(ref2da.reserved, get.reserved);
-
-  context->get_code(48, &get);
-
-  EXPECT_EQ(ref1da.size, get.size);
-  EXPECT_EQ(ref1da.kind, get.kind);
-  EXPECT_EQ(ref1da.opcode, get.opcode);
-  EXPECT_EQ(ref1da.o_operands[0], get.o_operands[0]);
-  EXPECT_EQ(ref1da.o_operands[1], get.o_operands[1]);
-  EXPECT_EQ(ref1da.o_operands[2], get.o_operands[2]);
-  EXPECT_EQ(ref1da.o_operands[3], get.o_operands[3]);
-  EXPECT_EQ(ref1da.o_operands[4], get.o_operands[4]);
-  EXPECT_EQ(ref1da.geom, get.geom);
-  EXPECT_EQ(ref1da.type, get.type);
-  EXPECT_EQ(ref1da.stype, get.stype);
-  EXPECT_EQ(ref1da.packing, get.packing);
-  EXPECT_EQ(ref1da.reserved, get.reserved);
-
-  context->get_code(88, &get);
-
-  EXPECT_EQ(ref1db.size, get.size);
-  EXPECT_EQ(ref1db.kind, get.kind);
-  EXPECT_EQ(ref1db.opcode, get.opcode);
-  EXPECT_EQ(ref1db.o_operands[0], get.o_operands[0]);
-  EXPECT_EQ(ref1db.o_operands[1], get.o_operands[1]);
-  EXPECT_EQ(ref1db.o_operands[2], get.o_operands[2]);
-  EXPECT_EQ(ref1db.o_operands[3], get.o_operands[3]);
-  EXPECT_EQ(ref1db.o_operands[4], get.o_operands[4]);
-  EXPECT_EQ(ref1db.geom, get.geom);
-  EXPECT_EQ(ref1db.type, get.type);
-  EXPECT_EQ(ref1db.stype, get.stype);
-  EXPECT_EQ(ref1db.packing, get.packing);
-  EXPECT_EQ(ref1db.reserved, get.reserved);
-
-
-  context->get_operand(8, &getReg);
-  // BrigOperandReg
-  EXPECT_EQ(12, getReg.size);
-  EXPECT_EQ(BrigEOperandReg, getReg.kind);
-  EXPECT_EQ(Brigb32, getReg.type);
-  EXPECT_EQ(0, getReg.reserved);
-  EXPECT_EQ(8, getReg.s_name);
-
-  context->get_operand(20, &getReg);
-  // BrigOperandReg
-  EXPECT_EQ(12, getReg.size);
-  EXPECT_EQ(BrigEOperandReg, getReg.kind);
-  EXPECT_EQ(Brigb32, getReg.type);
-  EXPECT_EQ(0, getReg.reserved);
-  EXPECT_EQ(12, getReg.s_name);
-
-  context->get_operand(32, &getReg);
-  // BrigOperandReg
-  EXPECT_EQ(12, getReg.size);
-  EXPECT_EQ(BrigEOperandReg, getReg.kind);
-  EXPECT_EQ(Brigb32, getReg.type);
-  EXPECT_EQ(0, getReg.reserved);
-  EXPECT_EQ(16, getReg.s_name);
-
-  context->get_operand(44, &getReg);
-  // BrigOperandReg
-  EXPECT_EQ(12, getReg.size);
-  EXPECT_EQ(BrigEOperandReg, getReg.kind);
-  EXPECT_EQ(Brigb32, getReg.type);
-  EXPECT_EQ(0, getReg.reserved);
-  EXPECT_EQ(20, getReg.s_name);
-
-  context->get_operand(96, &getReg);
-  // BrigOperandReg
-  EXPECT_EQ(12, getReg.size);
-  EXPECT_EQ(BrigEOperandReg, getReg.kind);
-  EXPECT_EQ(Brigb32, getReg.type);
-  EXPECT_EQ(0, getReg.reserved);
-  EXPECT_EQ(24, getReg.s_name);
-
-  context->get_operand(80, &getImage);
-  // BrigOperandOpaque
-  EXPECT_EQ(16, getImage.size);
-  EXPECT_EQ(BrigEOperandOpaque, getImage.kind);
-  EXPECT_EQ(30, getImage.directive);
-  EXPECT_EQ(0, getImage.reg);
-  EXPECT_EQ(0, getImage.offset);
-
-  context->get_operand(156, &getImage);
-  // BrigOperandOpaque
-  EXPECT_EQ(16, getImage.size);
-  EXPECT_EQ(BrigEOperandOpaque, getImage.kind);
-  EXPECT_EQ(30, getImage.directive);
-  EXPECT_EQ(0, getImage.reg);
-  EXPECT_EQ(0, getImage.offset);
-
-  context->get_operand(212, &getImage);
-  // BrigOperandOpaque
-  EXPECT_EQ(16, getImage.size);
-  EXPECT_EQ(BrigEOperandOpaque, getImage.kind);
-  EXPECT_EQ(30, getImage.directive);
-  EXPECT_EQ(0, getImage.reg);
-  EXPECT_EQ(0, getImage.offset);
-
-
-  context->get_operand(172, &getRegV2);
-  // BrigOperandRegV2
-  EXPECT_EQ(16, getRegV2.size);
-  EXPECT_EQ(BrigEOperandRegV2, getRegV2.kind);
-  EXPECT_EQ(Brigb32, getRegV2.type);
-  EXPECT_EQ(0, getRegV2.reserved);
-  EXPECT_EQ(44, getRegV2.regs[0]);
-  EXPECT_EQ(96, getRegV2.regs[1]);
-
-  context->get_operand(56, &getRegV4);
-  // BrigOperandRegV4
-  EXPECT_EQ(24, getRegV4.size);
-  EXPECT_EQ(BrigEOperandRegV4, getRegV4.kind);
-  EXPECT_EQ(Brigb32, getRegV4.type);
-  EXPECT_EQ(0, getRegV4.reserved);
-  EXPECT_EQ(8, getRegV4.regs[0]);
-  EXPECT_EQ(20, getRegV4.regs[1]);
-  EXPECT_EQ(32, getRegV4.regs[2]);
-  EXPECT_EQ(44, getRegV4.regs[3]);
-
-  context->get_operand(108, &getRegV4);
-  // BrigOperandRegV4
-  EXPECT_EQ(24, getRegV4.size);
-  EXPECT_EQ(BrigEOperandRegV4, getRegV4.kind);
-  EXPECT_EQ(Brigb32, getRegV4.type);
-  EXPECT_EQ(0, getRegV4.reserved);
-  EXPECT_EQ(44, getRegV4.regs[0]);
-  EXPECT_EQ(96, getRegV4.regs[1]);
-  EXPECT_EQ(20, getRegV4.regs[2]);
-  EXPECT_EQ(32, getRegV4.regs[3]);
-
-  context->get_operand(132, &getRegV4);
-  // BrigOperandRegV4
-  EXPECT_EQ(24, getRegV4.size);
-  EXPECT_EQ(BrigEOperandRegV4, getRegV4.kind);
-  EXPECT_EQ(Brigb32, getRegV4.type);
-  EXPECT_EQ(0, getRegV4.reserved);
-  EXPECT_EQ(8, getRegV4.regs[0]);
-  EXPECT_EQ(20, getRegV4.regs[1]);
-  EXPECT_EQ(32, getRegV4.regs[2]);
-  EXPECT_EQ(44, getRegV4.regs[3]);
-
-  context->get_operand(188, &getRegV4);
-  // BrigOperandRegV4
-  EXPECT_EQ(24, getRegV4.size);
-  EXPECT_EQ(BrigEOperandRegV4, getRegV4.kind);
-  EXPECT_EQ(Brigb32, getRegV4.type);
-  EXPECT_EQ(0, getRegV4.reserved);
-  EXPECT_EQ(8, getRegV4.regs[0]);
-  EXPECT_EQ(20, getRegV4.regs[1]);
-  EXPECT_EQ(32, getRegV4.regs[2]);
-  EXPECT_EQ(44, getRegV4.regs[3]);
-
-
-  delete lexer;
-}
-
-TEST(CodegenTest, ImageRead_CodeGen_Test) {
-  context->set_error_reporter(main_reporter);
-  context->clear_context();
-
-  BrigInstRead ref1d = {
-    sizeof(BrigInstRead),                    // size
-    BrigEInstRead,        // kind
-    BrigRdImage,           // opcode
-    Brigs32,               // type
-    Brigf32,               // stype
-    BrigNoPacking,         // packing
-    {56, 80, 96, 112, 0},   // o_operands[5]
-    Briggeom_1d,           // geom
-    0                      // reserved
-  };
-
-  BrigInstRead ref1da = {
-    sizeof(BrigInstRead),                    // size
-    BrigEInstRead,        // kind
-    BrigRdImage,           // opcode
-    Brigs32,               // type
-    Brigf32,               // stype
-    BrigNoPacking,         // packing
-    {136, 160, 176, 192, 0}, // o_operands[5]
-    Briggeom_1da,          // geom
-    0                      // reserved
-  };
-
-  BrigInstRead ref2da = {
-    sizeof(BrigInstRead),                    // size
-    BrigEInstRead,        // kind
-    BrigRdImage,           // opcode
-    Brigs32,               // type
-    Brigf32,               // stype
-    BrigNoPacking,         // packing
-    {220, 244, 260, 276, 0},  // o_operands[5]
-    Briggeom_2da,          // geom
-    0                      // reserved
-  };
-
-  BrigInstRead get;
-  BrigOperandReg getReg;
-  BrigOperandRegV2 getRegV2;
-  BrigOperandRegV4 getRegV4;
-  BrigOperandOpaque getImage;
-
-  std::string input("rd_image_v4_1d_s32_f32 ($s0,$s1,$s5,$s3), ");
-  input.append("[%RWImg3], [%Samp3], ($s6);\n");
-  input.append("rd_image_v4_1da_s32_f32 ($s0,$s1,$s2,$s3), [%RWImg3],");
-  input.append("[%Samp3],($s6, $s5);\n");
-  input.append("rd_image_v4_2da_s32_f32 ($s0,$s1,$s3,$s4), [%RWImg3],");
-  input.append("[%Samp3],($s5, $s6, $s4, $s3);\n");
-
-  Lexer* lexer = new Lexer(input);
-
-  context->token_to_scan = lexer->get_next_token();
-
-  context->symbol_map["%RWImg3"] = 0xf7;
-  context->symbol_map["%Samp3"] = 0xf1;
-
-  EXPECT_EQ(0, ImageRead(context));
-  EXPECT_EQ(0, ImageRead(context));
-  EXPECT_EQ(0, ImageRead(context));
-
-  context->get_code(8, &get);
-
-  EXPECT_EQ(ref1d.size, get.size);
-  EXPECT_EQ(ref1d.kind, get.kind);
-  EXPECT_EQ(ref1d.opcode, get.opcode);
-  EXPECT_EQ(ref1d.o_operands[0], get.o_operands[0]);
-  EXPECT_EQ(ref1d.o_operands[1], get.o_operands[1]);
-  EXPECT_EQ(ref1d.o_operands[2], get.o_operands[2]);
-  EXPECT_EQ(ref1d.o_operands[3], get.o_operands[3]);
-  EXPECT_EQ(ref1d.o_operands[4], get.o_operands[4]);
-  EXPECT_EQ(ref1d.geom, get.geom);
-  EXPECT_EQ(ref1d.type, get.type);
-  EXPECT_EQ(ref1d.stype, get.stype);
-  EXPECT_EQ(ref1d.packing, get.packing);
-  EXPECT_EQ(ref1d.reserved, get.reserved);
-  context->get_code(8 + sizeof(BrigInstRead), &get);
-
-  EXPECT_EQ(ref1da.size, get.size);
-  EXPECT_EQ(ref1da.kind, get.kind);
-  EXPECT_EQ(ref1da.opcode, get.opcode);
-  EXPECT_EQ(ref1da.o_operands[0], get.o_operands[0]);
-  EXPECT_EQ(ref1da.o_operands[1], get.o_operands[1]);
-  EXPECT_EQ(ref1da.o_operands[2], get.o_operands[2]);
-  EXPECT_EQ(ref1da.o_operands[3], get.o_operands[3]);
-  EXPECT_EQ(ref1da.o_operands[4], get.o_operands[4]);
-  EXPECT_EQ(ref1da.geom, get.geom);
-  EXPECT_EQ(ref1da.type, get.type);
-  EXPECT_EQ(ref1da.stype, get.stype);
-  EXPECT_EQ(ref1da.packing, get.packing);
-  EXPECT_EQ(ref1da.reserved, get.reserved);
-
-  context->get_code(8 + sizeof(BrigInstRead) * 2, &get);
-
-  EXPECT_EQ(ref2da.size, get.size);
-  EXPECT_EQ(ref2da.kind, get.kind);
-  EXPECT_EQ(ref2da.opcode, get.opcode);
-  EXPECT_EQ(ref2da.o_operands[0], get.o_operands[0]);
-  EXPECT_EQ(ref2da.o_operands[1], get.o_operands[1]);
-  EXPECT_EQ(ref2da.o_operands[2], get.o_operands[2]);
-  EXPECT_EQ(ref2da.o_operands[3], get.o_operands[3]);
-  EXPECT_EQ(ref2da.o_operands[4], get.o_operands[4]);
-  EXPECT_EQ(ref2da.geom, get.geom);
-  EXPECT_EQ(ref2da.type, get.type);
-  EXPECT_EQ(ref2da.stype, get.stype);
-  EXPECT_EQ(ref2da.packing, get.packing);
-  EXPECT_EQ(ref2da.reserved, get.reserved);
-
-
-  context->get_operand(8, &getReg);
-  // BrigOperandReg
-  EXPECT_EQ(12, getReg.size);
-  EXPECT_EQ(BrigEOperandReg, getReg.kind);
-  EXPECT_EQ(Brigb32, getReg.type);
-  EXPECT_EQ(0, getReg.reserved);
-  EXPECT_EQ(8, getReg.s_name);
-
-  context->get_operand(20, &getReg);
-  // BrigOperandReg
-  EXPECT_EQ(12, getReg.size);
-  EXPECT_EQ(BrigEOperandReg, getReg.kind);
-  EXPECT_EQ(Brigb32, getReg.type);
-  EXPECT_EQ(0, getReg.reserved);
-  EXPECT_EQ(12, getReg.s_name);
-
-  context->get_operand(32, &getReg);
-  // BrigOperandReg
-  EXPECT_EQ(12, getReg.size);
-  EXPECT_EQ(BrigEOperandReg, getReg.kind);
-  EXPECT_EQ(Brigb32, getReg.type);
-  EXPECT_EQ(0, getReg.reserved);
-  EXPECT_EQ(16, getReg.s_name);
-
-  context->get_operand(44, &getReg);
-  // BrigOperandReg
-  EXPECT_EQ(12, getReg.size);
-  EXPECT_EQ(BrigEOperandReg, getReg.kind);
-  EXPECT_EQ(Brigb32, getReg.type);
-  EXPECT_EQ(0, getReg.reserved);
-  EXPECT_EQ(20, getReg.s_name);
-
-  context->get_operand(112, &getReg);
-  // BrigOperandReg
-  EXPECT_EQ(12, getReg.size);
-  EXPECT_EQ(BrigEOperandReg, getReg.kind);
-  EXPECT_EQ(Brigb32, getReg.type);
-  EXPECT_EQ(0, getReg.reserved);
-  EXPECT_EQ(24, getReg.s_name);
-
-  context->get_operand(124, &getReg);
-  // BrigOperandReg
-  EXPECT_EQ(12, getReg.size);
-  EXPECT_EQ(BrigEOperandReg, getReg.kind);
-  EXPECT_EQ(Brigb32, getReg.type);
-  EXPECT_EQ(0, getReg.reserved);
-  EXPECT_EQ(28, getReg.s_name);
-
-  context->get_operand(208, &getReg);
-  // BrigOperandReg
-  EXPECT_EQ(12, getReg.size);
-  EXPECT_EQ(BrigEOperandReg, getReg.kind);
-  EXPECT_EQ(Brigb32, getReg.type);
-  EXPECT_EQ(0, getReg.reserved);
-  EXPECT_EQ(32, getReg.s_name);
-
-  context->get_operand(80, &getImage);
-  // BrigOperandOpaque
-  EXPECT_EQ(16, getImage.size);
-  EXPECT_EQ(BrigEOperandOpaque, getImage.kind);
-  EXPECT_EQ(0xf7, getImage.directive);
-  EXPECT_EQ(0, getImage.reg);
-  EXPECT_EQ(0, getImage.offset);
-
-  context->get_operand(96, &getImage);
-  // BrigOperandOpaque
-  EXPECT_EQ(16, getImage.size);
-  EXPECT_EQ(BrigEOperandOpaque, getImage.kind);
-  EXPECT_EQ(0xf1, getImage.directive);
-  EXPECT_EQ(0, getImage.reg);
-  EXPECT_EQ(0, getImage.offset);
-
-  context->get_operand(160, &getImage);
-  // BrigOperandOpaque
-  EXPECT_EQ(16, getImage.size);
-  EXPECT_EQ(BrigEOperandOpaque, getImage.kind);
-  EXPECT_EQ(0xf7, getImage.directive);
-  EXPECT_EQ(0, getImage.reg);
-  EXPECT_EQ(0, getImage.offset);
-
-  context->get_operand(176, &getImage);
-  // BrigOperandOpaque
-  EXPECT_EQ(16, getImage.size);
-  EXPECT_EQ(BrigEOperandOpaque, getImage.kind);
-  EXPECT_EQ(0xf1, getImage.directive);
-  EXPECT_EQ(0, getImage.reg);
-  EXPECT_EQ(0, getImage.offset);
-
-  context->get_operand(244, &getImage);
-  // BrigOperandOpaque
-  EXPECT_EQ(16, getImage.size);
-  EXPECT_EQ(BrigEOperandOpaque, getImage.kind);
-  EXPECT_EQ(0xf7, getImage.directive);
-  EXPECT_EQ(0, getImage.reg);
-  EXPECT_EQ(0, getImage.offset);
-
-  context->get_operand(260, &getImage);
-  // BrigOperandOpaque
-  EXPECT_EQ(16, getImage.size);
-  EXPECT_EQ(BrigEOperandOpaque, getImage.kind);
-  EXPECT_EQ(0xf1, getImage.directive);
-  EXPECT_EQ(0, getImage.reg);
-  EXPECT_EQ(0, getImage.offset);
-
-  context->get_operand(192, &getRegV2);
-  // BrigOperandRegV2
-  EXPECT_EQ(16, getRegV2.size);
-  EXPECT_EQ(BrigEOperandRegV2, getRegV2.kind);
-  EXPECT_EQ(Brigb32, getRegV2.type);
-  EXPECT_EQ(0, getRegV2.reserved);
-  EXPECT_EQ(112, getRegV2.regs[0]);
-  EXPECT_EQ(32, getRegV2.regs[1]);
-
-  context->get_operand(56, &getRegV4);
-  // BrigOperandRegV4
-  EXPECT_EQ(24, getRegV4.size);
-  EXPECT_EQ(BrigEOperandRegV4, getRegV4.kind);
-  EXPECT_EQ(Brigb32, getRegV4.type);
-  EXPECT_EQ(0, getRegV4.reserved);
-  EXPECT_EQ(8, getRegV4.regs[0]);
-  EXPECT_EQ(20, getRegV4.regs[1]);
-  EXPECT_EQ(32, getRegV4.regs[2]);
-  EXPECT_EQ(44, getRegV4.regs[3]);
-
-  context->get_operand(136, &getRegV4);
-  // BrigOperandRegV4
-  EXPECT_EQ(24, getRegV4.size);
-  EXPECT_EQ(BrigEOperandRegV4, getRegV4.kind);
-  EXPECT_EQ(Brigb32, getRegV4.type);
-  EXPECT_EQ(0, getRegV4.reserved);
-  EXPECT_EQ(8, getRegV4.regs[0]);
-  EXPECT_EQ(20, getRegV4.regs[1]);
-  EXPECT_EQ(124, getRegV4.regs[2]);
-  EXPECT_EQ(44, getRegV4.regs[3]);
-
-  context->get_operand(220, &getRegV4);
-  // BrigOperandRegV4
-  EXPECT_EQ(24, getRegV4.size);
-  EXPECT_EQ(BrigEOperandRegV4, getRegV4.kind);
-  EXPECT_EQ(Brigb32, getRegV4.type);
-  EXPECT_EQ(0, getRegV4.reserved);
-  EXPECT_EQ(8, getRegV4.regs[0]);
-  EXPECT_EQ(20, getRegV4.regs[1]);
-  EXPECT_EQ(44, getRegV4.regs[2]);
-  EXPECT_EQ(208, getRegV4.regs[3]);
-
-  context->get_operand(276, &getRegV4);
-  // BrigOperandRegV4
-  EXPECT_EQ(24, getRegV4.size);
-  EXPECT_EQ(BrigEOperandRegV4, getRegV4.kind);
-  EXPECT_EQ(Brigb32, getRegV4.type);
-  EXPECT_EQ(0, getRegV4.reserved);
-  EXPECT_EQ(32, getRegV4.regs[0]);
-  EXPECT_EQ(112, getRegV4.regs[1]);
-  EXPECT_EQ(208, getRegV4.regs[2]);
-  EXPECT_EQ(44, getRegV4.regs[3]);
-
-
-  delete lexer;
-}
-
->>>>>>> 11de107c
 TEST(CodegenTest,ControlCodegen){
   context->set_error_reporter(main_reporter);
   context->clear_context();
