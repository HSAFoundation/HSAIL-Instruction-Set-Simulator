--- conflicted
+++ resolved
@@ -14,25 +14,14 @@
 TEST(CodegenTest, SimplestFunction_CodeGen) {
   Context* context1 = new Context();
   BrigDirectiveFunction ref = {
-<<<<<<< HEAD
     40,                       // size
     BrigEDirectiveFunction,   // kind
-    0,
-    0,
-    0,
-    40,                       // d_firstScopedDirective
-    0,
-    40,                       // d_nextDirective
-=======
-    40, //size
-    BrigEDirectiveFunction, //kind
     0,   // c_code
     0,   // s_name
     0,   // inParamCount
     96,  // d_firstScopedDirective
     1,   // operationCount
     96,  // d_nextDirective
->>>>>>> 39b47b29
     BrigNone,
     0,
     1,   // outParamCount
@@ -56,11 +45,7 @@
 
   // test the .directive section size
   BrigdOffset32_t dsize = context1->get_directive_offset();
-<<<<<<< HEAD
-  EXPECT_EQ(40, dsize);
-=======
   EXPECT_EQ(96,dsize);
->>>>>>> 39b47b29
 
   // test the offset to the .string section
   BrigDirectiveFunction get;
@@ -76,11 +61,7 @@
 
   // test the .string size
   BrigsOffset32_t size = context1->get_string_offset();
-<<<<<<< HEAD
-  EXPECT_EQ(13, size);
-=======
   EXPECT_EQ(22,size);
->>>>>>> 39b47b29
 
   // find the string.
   std::string func_name("&return_true");
