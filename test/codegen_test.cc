// Copyright 2012 MulticoreWare Inc.

#include <iostream>
#include "gtest/gtest.h"
#include "tokens.h"
#include "lexer.h"
#include "parser.h"
#include "brig.h"
#include "error_reporter.h"
#include "context.h"
#include "parser_wrapper.h"

namespace hsa {
namespace brig {

extern ErrorReporter* main_reporter;
extern Context* context;
TEST(CodegenTest, ExampleWithKernel) {
  context->set_error_reporter(main_reporter);
  context->clear_context();

  std::string input("version 1:0:$large; \n");
  input.append("kernel &demo(kernarg_f32 %x) { \n");
  input.append("private_u32 %z; \n");
  input.append("ret; \n");
  input.append("};\n");

  Lexer* lexer = new Lexer(input);
  context->token_to_scan = lexer->get_next_token();

  EXPECT_EQ(0, Version(context));
  EXPECT_EQ(0, Kernel(context));

  // test the size of each section
  BrigdOffset32_t dsize = context->get_directive_offset();
  EXPECT_EQ(144U, dsize);
  BrigdOffset32_t csize = context->get_code_offset();
  EXPECT_EQ(32U, csize);

  BrigDirectiveKernel ref = {
    40,                       // size
    BrigEDirectiveKernel,   // kind
    0,                       // c_code
    0,                       // s_name
    1,                        // inParamCount
    140,                      // d_firstScopedDirective
    1,                        // operationCount
    140,                      // d_nextDirective
    BrigNone,                  // attribute
    0,                         // fbar
    0,                        // outParamCount
    60,                        // d_firstInParam
  };

  // test BrigDirectiveFunction, the caller function
  BrigDirectiveKernel get;
  context->get_directive(context->current_bdf_offset, &get);
  EXPECT_EQ(ref.s_name, get.s_name);
  EXPECT_EQ(ref.c_code, get.c_code);
  EXPECT_EQ(ref.outParamCount, get.outParamCount);
  EXPECT_EQ(ref.inParamCount, get.inParamCount);
  EXPECT_EQ(ref.operationCount, get.operationCount);
  EXPECT_EQ(ref.d_nextDirective, get.d_nextDirective);
  EXPECT_EQ(ref.d_firstScopedDirective, get.d_firstScopedDirective);

  BrigDirectiveSymbol kernarg = {
  40,                       // size
  BrigEDirectiveSymbol ,    // kind
  {
    0,                         // c_code
    BrigKernargSpace,         // storag class kernarg
    BrigNone ,                // attribut
    0,                        // reserved
    0,                        // symbolModifier
    0,                        // dim
    6,                        // s_name
    Brigf32,                  // type
    1,                        // align
  },
  0,                        // d_init
  0,                         // reserved
  };

  BrigDirectiveSymbol get_sym;
  context->get_directive(64, &get_sym);
  EXPECT_EQ(kernarg.size, get_sym.size);
  EXPECT_EQ(kernarg.kind, get_sym.kind);
  EXPECT_EQ(kernarg.s.storageClass, get_sym.s.storageClass);
  EXPECT_EQ(kernarg.s.s_name, get_sym.s.s_name);

  BrigDirectiveSymbol private_var = {
  40,                       // size
  BrigEDirectiveSymbol ,    // kind
  {
    0,                         // c_code
    BrigPrivateSpace,         // storag class kernarg
    BrigNone ,                // attribut
    0,                        // reserved
    0,                        // symbolModifier
    0,                        // dim
    9,                        // s_name
    Brigu32,                  // type
    1,                        // align
  },
  0,                        // d_init
  0,                         // reserved
  };

  context->get_directive(104, &get_sym);
  EXPECT_EQ(private_var.size, get_sym.size);
  EXPECT_EQ(private_var.kind, get_sym.kind);
  EXPECT_EQ(private_var.s.storageClass, get_sym.s.storageClass);
  EXPECT_EQ(private_var.s.s_name, get_sym.s.s_name);

  delete lexer;
}

TEST(CodegenTest, CallwMultiArgs) {
  context->set_error_reporter(main_reporter);
  context->clear_context();

  std::string input("version 1:0:$small; \n");
  input.append("function &callee(arg_f32 %output) ");
  input.append("(arg_f32 %input1, arg_f32 %input2) { \n");
  input.append("ret; \n");
  input.append("};\n");
  input.append("function &caller()(){ \n");
  input.append(" { arg_f32 %an_input; \n");
  input.append("   arg_f32 %an_output; \n");
  input.append("   call &callee(%an_output)(%an_input, %an_input);\n");
  input.append(" } \n");
  input.append("}; \n");

  Lexer* lexer = new Lexer(input);
  context->token_to_scan = lexer->get_next_token();

  EXPECT_EQ(0, Version(context));
  EXPECT_EQ(0, Function(context));
  EXPECT_EQ(0, Function(context));

  // test the size of each section
  BrigdOffset32_t dsize = context->get_directive_offset();
  EXPECT_EQ(320U, dsize);
  BrigdOffset32_t csize = context->get_code_offset();
  EXPECT_EQ(64U, csize);
  BrigdOffset32_t osize = context->get_operand_offset();
  EXPECT_EQ(56U+4U, osize);
  BrigdOffset32_t ssize = context->get_string_offset();
  EXPECT_EQ(61U, ssize);

  BrigDirectiveFunction ref = {
    40,                       // size
    BrigEDirectiveFunction,   // kind
    32,                       // c_code
    32,                       // s_name
    0,                        // inParamCount
    224,                      // d_firstScopedDirective
    1,                        // operationCount
    320,                      // d_nextDirective
    BrigNone,
    0,
    0,                        // outParamCount
    0,
  };

  // test BrigDirectiveFunction, the caller function
  BrigDirectiveFunction get;
  context->get_directive(context->current_bdf_offset, &get);
  EXPECT_EQ(ref.s_name, get.s_name);
  EXPECT_EQ(ref.c_code, get.c_code);
  EXPECT_EQ(ref.outParamCount, get.outParamCount);
  EXPECT_EQ(ref.inParamCount, get.inParamCount);
  EXPECT_EQ(ref.operationCount, get.operationCount);
  EXPECT_EQ(ref.d_nextDirective, get.d_nextDirective);
  EXPECT_EQ(ref.d_firstScopedDirective, get.d_firstScopedDirective);

  // test BrigDirectiveScope
  BrigDirectiveScope arg_scope;
  context->get_directive(224, &arg_scope);
  EXPECT_EQ(8, arg_scope.size);
  EXPECT_EQ(BrigEDirectiveArgStart, arg_scope.kind);
  EXPECT_EQ(32U, arg_scope.c_code);

  context->get_directive(312, &arg_scope);
  EXPECT_EQ(BrigEDirectiveArgEnd, arg_scope.kind);
  EXPECT_EQ(64U, arg_scope.c_code);

  // test BrigCall
  BrigInstBase cbr_op;
  context->get_code(32, &cbr_op);
  EXPECT_EQ(32, cbr_op.size);
  EXPECT_EQ(BrigCall, cbr_op.opcode);
  EXPECT_EQ(0U, cbr_op.o_operands[0]);
  EXPECT_EQ(32U, cbr_op.o_operands[1]);
  EXPECT_EQ(24U, cbr_op.o_operands[2]);
  EXPECT_EQ(44U, cbr_op.o_operands[3]);
  EXPECT_EQ(0U, cbr_op.o_operands[4]);

  // test BrigOperandFunctionRef
  BrigOperandFunctionRef func_o;
  context->get_operand(24, &func_o);
  EXPECT_EQ(8U, func_o.size);
  EXPECT_EQ(BrigEOperandFunctionRef, func_o.kind);
  EXPECT_EQ(20U, func_o.fn);

  // test BrigOperandArgumentRef
  BrigOperandArgumentRef arg_o;
  context->get_operand(8, &arg_o);
  EXPECT_EQ(8U, arg_o.size);
  EXPECT_EQ(BrigEOperandArgumentRef, arg_o.kind);
  EXPECT_EQ(192U+40U, arg_o.arg);

  context->get_operand(16, &arg_o);
  EXPECT_EQ(8, arg_o.size);
  EXPECT_EQ(BrigEOperandArgumentRef, arg_o.kind);
  EXPECT_EQ(232U+40U, arg_o.arg);

  // test BrigOperandArgumentList
  BrigOperandArgumentList arg_l;
  context->get_operand(32, &arg_l);
  EXPECT_EQ(12U, arg_l.size);
  EXPECT_EQ(BrigEOperandArgumentList, arg_l.kind);
  EXPECT_EQ(16U, arg_l.o_args[0]);

  context->get_operand(44, &arg_l);
  EXPECT_EQ(16U, arg_l.size);
  EXPECT_EQ(BrigEOperandArgumentList, arg_l.kind);
  EXPECT_EQ(8U, arg_l.o_args[0]);

  BrigoOffset32_t arg_test = 0;
  context->get_operand(56, &arg_test);
  EXPECT_EQ(8U, arg_test);

  delete lexer;
}

TEST(CodegenTest, Example6_CallwArgs) {
  context->set_error_reporter(main_reporter);
  context->clear_context();

  std::string input("version 1:0:$small; \n");
  input.append("function &callee(arg_f32 %output)(arg_f32 %input) { \n");
  input.append(" ret; \n");
  input.append("}; \n");

  input.append("function &caller()(){ \n");
  input.append(" { arg_f32 %an_input; \n");
  input.append("   arg_f32 %an_output; \n");
  input.append("  call &callee(%an_output)(%an_input); \n");
  input.append(" } \n");
  input.append("}; \n");

  // test the rule
  Lexer* lexer = new Lexer(input);
  context->token_to_scan = lexer->get_next_token();

  EXPECT_EQ(0, Version(context));
  EXPECT_EQ(0, Function(context));
  EXPECT_EQ(0, Function(context));

  // test the sizes of each section
  BrigdOffset32_t dsize = context->get_directive_offset();
  EXPECT_EQ(276U+4U, dsize);
  BrigdOffset32_t csize = context->get_code_offset();
  EXPECT_EQ(64U, csize);
  BrigdOffset32_t osize = context->get_operand_offset();
  EXPECT_EQ(56U, osize);
  BrigdOffset32_t ssize = context->get_string_offset();
  EXPECT_EQ(52U, ssize);

  BrigDirectiveFunction ref = {
    40,                       // size
    BrigEDirectiveFunction,   // kind
    32,                       // c_code
    23,                       // s_name
    0,                        // inParamCount
    180+4,                      // d_firstScopedDirective
    1,                        // operationCount
    276+4,                      // d_nextDirective
    BrigNone,
    0,
    0,                        // outParamCount
    0,
  };

  // test BrigDirectiveFunction, the caller function
  BrigDirectiveFunction get;
  context->get_directive(context->current_bdf_offset, &get);
  EXPECT_EQ(ref.s_name, get.s_name);
  EXPECT_EQ(ref.c_code, get.c_code);
  EXPECT_EQ(ref.outParamCount, get.outParamCount);
  EXPECT_EQ(ref.inParamCount, get.inParamCount);
  EXPECT_EQ(ref.operationCount, get.operationCount);
  EXPECT_EQ(ref.d_nextDirective, get.d_nextDirective);
  EXPECT_EQ(ref.d_firstScopedDirective, get.d_firstScopedDirective);

  // test BrigDirectiveScope
  BrigDirectiveScope arg_scope;
  context->get_directive(184, &arg_scope);
  EXPECT_EQ(8U, arg_scope.size);
  EXPECT_EQ(BrigEDirectiveArgStart, arg_scope.kind);
  EXPECT_EQ(32U, arg_scope.c_code);

  context->get_directive(272, &arg_scope);
  EXPECT_EQ(BrigEDirectiveArgEnd, arg_scope.kind);
  EXPECT_EQ(64U, arg_scope.c_code);

  // test BrigCall
  BrigInstBase cbr_op;
  context->get_code(32, &cbr_op);
  EXPECT_EQ(32U, cbr_op.size);
  EXPECT_EQ(BrigCall, cbr_op.opcode);
  EXPECT_EQ(0U, cbr_op.o_operands[0]);
  EXPECT_EQ(32U, cbr_op.o_operands[1]);
  EXPECT_EQ(24U, cbr_op.o_operands[2]);
  EXPECT_EQ(44U, cbr_op.o_operands[3]);
  EXPECT_EQ(0U, cbr_op.o_operands[4]);

  // test BrigOperandFunctionRef
  BrigOperandFunctionRef func_o;
  context->get_operand(24, &func_o);
  EXPECT_EQ(8U, func_o.size);
  EXPECT_EQ(BrigEOperandFunctionRef, func_o.kind);
  EXPECT_EQ(20U, func_o.fn);

  // test BrigOperandArgumentRef
  BrigOperandArgumentRef arg_o;
  context->get_operand(8, &arg_o);
  EXPECT_EQ(8U, arg_o.size);
  EXPECT_EQ(BrigEOperandArgumentRef, arg_o.kind);
  EXPECT_EQ(188U+4U, arg_o.arg);

  context->get_operand(16, &arg_o);
  EXPECT_EQ(8U, arg_o.size);
  EXPECT_EQ(BrigEOperandArgumentRef, arg_o.kind);
  EXPECT_EQ(228U+4U, arg_o.arg);

  // test BrigOperandArgumentList
  BrigOperandArgumentList arg_l;
  context->get_operand(32, &arg_l);
  EXPECT_EQ(12U, arg_l.size);
  EXPECT_EQ(BrigEOperandArgumentList, arg_l.kind);
  EXPECT_EQ(16U, arg_l.o_args[0]);

  context->get_operand(44, &arg_l);
  EXPECT_EQ(12U, arg_l.size);
  EXPECT_EQ(BrigEOperandArgumentList, arg_l.kind);
  EXPECT_EQ(8U, arg_l.o_args[0]);

  delete lexer;
}

TEST(CodegenTest, Example5_SimpleCall) {
  context->set_error_reporter(main_reporter);
  context->clear_context();

  std::string input("version 1:0:$small; \n");
  input.append("function &callee()(){ \n");
  input.append(" ret; \n");
  input.append("}; \n");
  input.append(" function &caller()(){ \n");
  input.append(" { \n");
  input.append("   call &callee; \n");
  input.append(" } \n");
  input.append("}; \n");

  Lexer* lexer = new Lexer(input);
  context->token_to_scan = lexer->get_next_token();

  EXPECT_EQ(0, Version(context));
  EXPECT_EQ(0, Function(context));
  EXPECT_EQ(0, Function(context));

  // test the sizes of each section
  BrigdOffset32_t dsize = context->get_directive_offset();
  EXPECT_EQ(116U, dsize);
  BrigdOffset32_t csize = context->get_code_offset();
  EXPECT_EQ(64U, csize);
  BrigdOffset32_t osize = context->get_operand_offset();
  EXPECT_EQ(16U, osize);
  BrigdOffset32_t ssize = context->get_string_offset();
  EXPECT_EQ(16U, ssize);

  // test BrigDirectiveFunction, the caller function
  BrigDirectiveFunction ref = {
    40,                       // size
    BrigEDirectiveFunction,   // kind
    32,                       // c_code
    8,                        // s_name
    0,                        // inParamCount
    100,                      // d_firstScopedDirective
    1,                        // operationCount
    116,                      // d_nextDirective
    BrigNone,
    0,
    0,                        // outParamCount
    0,
  };

  BrigDirectiveFunction get;
  context->get_directive(context->current_bdf_offset, &get);
  EXPECT_EQ(ref.s_name, get.s_name);
  EXPECT_EQ(ref.c_code, get.c_code);
  EXPECT_EQ(ref.outParamCount, get.outParamCount);
  EXPECT_EQ(ref.inParamCount, get.inParamCount);
  EXPECT_EQ(ref.operationCount, get.operationCount);
  EXPECT_EQ(ref.d_nextDirective, get.d_nextDirective);
  EXPECT_EQ(ref.d_firstScopedDirective, get.d_firstScopedDirective);

  // test BrigDirectiveScope
  BrigDirectiveScope arg_scope;
  context->get_directive(100, &arg_scope);
  EXPECT_EQ(8U, arg_scope.size);
  EXPECT_EQ(BrigEDirectiveArgStart, arg_scope.kind);
  EXPECT_EQ(32U, arg_scope.c_code);

  context->get_directive(108, &arg_scope);
  EXPECT_EQ(BrigEDirectiveArgEnd, arg_scope.kind);
  EXPECT_EQ(64U, arg_scope.c_code);

  // test BrigCall
  BrigInstBase cbr_op;
  context->get_code(32, &cbr_op);
  EXPECT_EQ(32U, cbr_op.size);
  EXPECT_EQ(BrigCall, cbr_op.opcode);
  EXPECT_EQ(0U, cbr_op.o_operands[0]);
  EXPECT_EQ(0U, cbr_op.o_operands[1]);
  EXPECT_EQ(8U, cbr_op.o_operands[2]);
  EXPECT_EQ(0U, cbr_op.o_operands[3]);
  EXPECT_EQ(0U, cbr_op.o_operands[4]);

  // test BrigOperandFunctionRef
  BrigOperandFunctionRef func_o;
  context->get_operand(8, &func_o);
  EXPECT_EQ(8U, func_o.size);
  EXPECT_EQ(BrigEOperandFunctionRef, func_o.kind);
  EXPECT_EQ(20U, func_o.fn);

  delete lexer;
}

TEST(CodegenTest, Example4_Branch) {
  context->set_error_reporter(main_reporter);
  context->clear_context();

  std::string input("version 1:0:$small;\n");
  input.append("function &branch_ops (arg_u8x4 %x)() { \n");
  input.append("  cbr $c1, @then; \n");
  input.append("  abs_p_s8x4 $s1, $s2; \n");
  input.append("  brn @outof_IF; \n");
  input.append("  @then: \n");
  input.append("  add_pp_sat_u16x2 $s1, $s0, $s3; \n");
  input.append("  @outof_IF: \n");
  input.append("  ret; \n");
  input.append("}; \n");

  // test the rule
  Lexer* lexer = new Lexer(input);
  context->token_to_scan = lexer->get_next_token();
  EXPECT_EQ(0, Version(context));
  EXPECT_EQ(0, Function(context));

  // test the sizes of each section
  BrigdOffset32_t dsize = context->get_directive_offset();
  EXPECT_EQ(124U+4U, dsize);
  BrigdOffset32_t csize = context->get_code_offset();
  EXPECT_EQ(164U, csize);
  BrigdOffset32_t osize = context->get_operand_offset();
  EXPECT_EQ(84U, osize);
  BrigdOffset32_t ssize = context->get_string_offset();
  EXPECT_EQ(51U, ssize);

  // test BrigDirectiveFunction
  BrigDirectiveFunction ref = {
      40,                       // size
      BrigEDirectiveFunction,   // kind
      0,                        // c_code
      0,                        // s_name
      0,                        // inParamCount
      100+4,                      // d_firstScopedDirective
      5,                        // operationCount
      124+4,                      // d_nextDirective
      BrigNone,
      0,
      1,                        // outParamCount
      0,
    };

  BrigDirectiveFunction get;
  context->get_directive(context->current_bdf_offset, &get);
  EXPECT_EQ(ref.s_name, get.s_name);
  EXPECT_EQ(ref.c_code, get.c_code);
  EXPECT_EQ(ref.outParamCount, get.outParamCount);
  EXPECT_EQ(ref.inParamCount, get.inParamCount);
  EXPECT_EQ(ref.operationCount, get.operationCount);
  EXPECT_EQ(ref.d_nextDirective, get.d_nextDirective);
  EXPECT_EQ(ref.d_firstScopedDirective, get.d_firstScopedDirective);

  // test BrigDirectiveLabel
  BrigDirectiveLabel label1;
  context->get_directive(104, &label1);
  EXPECT_EQ(12U, label1.size);
  EXPECT_EQ(100U, label1.c_code);
  EXPECT_EQ(27U, label1.s_name);

  context->get_directive(116, &label1);
  EXPECT_EQ(132U, label1.c_code);
  EXPECT_EQ(41U, label1.s_name);

  // test BrigCbr
  BrigInstBase cbr_op;
  context->get_code(0, &cbr_op);
  EXPECT_EQ(32U, cbr_op.size);
  EXPECT_EQ(BrigCbr, cbr_op.opcode);
  EXPECT_EQ(Brigb1, cbr_op.type);
  EXPECT_EQ(0U, cbr_op.o_operands[0]);
  EXPECT_EQ(8U, cbr_op.o_operands[1]);
  EXPECT_EQ(20U, cbr_op.o_operands[2]);
  EXPECT_EQ(0U, cbr_op.o_operands[3]);
  EXPECT_EQ(0U, cbr_op.o_operands[4]);

  // test BrigBrn
  BrigInstBar br_op;
  context->get_code(64, &br_op);
  EXPECT_EQ(36U, br_op.size);
  EXPECT_EQ(BrigBrn, br_op.opcode);
  EXPECT_EQ(0U, br_op.o_operands[0]);
  EXPECT_EQ(52U, br_op.o_operands[1]);
  EXPECT_EQ(0U, br_op.o_operands[2]);
  EXPECT_EQ(0U, br_op.o_operands[3]);
  EXPECT_EQ(0U, br_op.o_operands[4]);

  delete lexer;
}

TEST(CodegenTest, Example3_CodeGen) {
  context->set_error_reporter(main_reporter);
  context->clear_context();

  std::string input("version 1:0:$small; \n");
  input.append("static function &packed_ops (extern arg_u8x4 %x)() {");
  input.append("  abs_p_s8x4 $s1, $s2; \n");
  input.append("  add_pp_sat_u16x2 $s1, $s0, $s3; \n");
  input.append("}; \n");

  Lexer* lexer = new Lexer(input);
  context->token_to_scan = lexer->get_next_token();

  EXPECT_EQ(0, Version(context));
  EXPECT_EQ(0, Function(context));

  // test the .directive section size
  BrigdOffset32_t dsize = context->get_directive_offset();
  EXPECT_EQ(100U+4U, dsize);

  // test the .directive section
  BrigDirectiveFunction ref = {
    40,                       // size
    BrigEDirectiveFunction,   // kind
    0,                        // c_code
    0,                        // s_name
    0,                        // inParamCount
    96+4,                       // d_firstScopedDirective
    2,                        // operationCount
    96+4,                       // d_nextDirective
    BrigStatic,
    0,
    1,                        // outParamCount
    0,
  };

  BrigDirectiveFunction get;
  context->get_directive(context->current_bdf_offset, &get);
  EXPECT_EQ(ref.s_name, get.s_name);
  EXPECT_EQ(ref.c_code, get.c_code);
  EXPECT_EQ(ref.outParamCount, get.outParamCount);
  EXPECT_EQ(ref.inParamCount, get.inParamCount);
  EXPECT_EQ(ref.operationCount, get.operationCount);
  EXPECT_EQ(ref.d_nextDirective, get.d_nextDirective);
  EXPECT_EQ(ref.d_firstScopedDirective, get.d_firstScopedDirective);
  EXPECT_EQ(ref.attribute, get.attribute);

  // test the .string size
  BrigsOffset32_t size = context->get_string_offset();
  EXPECT_EQ(31U, size);

  // test .code section.
  BrigcOffset32_t csize = context->get_code_offset();
  EXPECT_EQ(64U, csize);

  BrigInstBase get_c;
  context->get_code(32, &get_c);
  EXPECT_EQ(BrigAdd, get_c.opcode);
  EXPECT_EQ(BrigPackPPsat, get_c.packing);
  EXPECT_EQ(Brigu16x2, get_c.type);
  EXPECT_EQ(8U, get_c.o_operands[0]);
  EXPECT_EQ(32U, get_c.o_operands[1]);
  EXPECT_EQ(44U, get_c.o_operands[2]);

  delete lexer;
}

TEST(CodegenTest, Instrustion3Op_CodeGen) {
  context->set_error_reporter(main_reporter);
  context->clear_context();

  std::string input("add_pp_sat_u16x2 $s1, $s0, $s3; \n");

  Lexer* lexer = new Lexer(input);
  context->token_to_scan = lexer->get_next_token();

  EXPECT_EQ(0, Instruction3(context));

  BrigInstBase ref = {
    32,
    BrigEInstBase,
    BrigAdd,
    Brigu16x2,
    BrigPackPPsat,
    {8, 20, 32, 0, 0}
  };

  BrigInstBase get;
  context->get_code(0, &get);
  EXPECT_EQ(ref.opcode, get.opcode);
  EXPECT_EQ(ref.packing, get.packing);
  EXPECT_EQ(ref.type, get.type);
  EXPECT_EQ(ref.o_operands[0], get.o_operands[0]);
  EXPECT_EQ(ref.o_operands[1], get.o_operands[1]);

  delete lexer;
}

TEST(CodegenTest, Instrustion2Op_CodeGen) {
  context->set_error_reporter(main_reporter);
  context->clear_context();

  std::string input("abs_p_s8x4 $s1, $s2; \n");

  Lexer* lexer = new Lexer(input);
  context->token_to_scan = lexer->get_next_token();

  EXPECT_EQ(0, Instruction2(context));

  BrigInstBase ref = {
    32,
    BrigEInstBase,
    BrigAbs,
    Brigs8x4,
    BrigPackP,
    {8, 20, 0, 0, 0}
  };

  BrigInstBase get;
  context->get_code(0, &get);
  EXPECT_EQ(ref.opcode, get.opcode);
  EXPECT_EQ(ref.packing, get.packing);
  EXPECT_EQ(ref.type, get.type);
  EXPECT_EQ(ref.o_operands[0], get.o_operands[0]);
  EXPECT_EQ(ref.o_operands[1], get.o_operands[1]);

  delete lexer;
}

TEST(CodegenTest, Instrustion2Op_FTZ_CodeGen) {
  context->set_error_reporter(main_reporter);
  context->clear_context();

  std::string input("sqrt_s8x4 $s1, $s2; \n");
  Lexer* lexer = new Lexer(input);
  context->token_to_scan = lexer->get_next_token();
  EXPECT_EQ(0, Instruction2(context));

  BrigInstBase ref = {
    32,
    BrigEInstBase,
    BrigSqrt,
    Brigs8x4,
    BrigNoPacking,
    {8, 20, 0, 0, 0}
  };

  BrigInstBase get;
  context->get_code(0, &get);
  EXPECT_EQ(ref.opcode, get.opcode);
  EXPECT_EQ(ref.packing, get.packing);
  EXPECT_EQ(ref.type, get.type);
  EXPECT_EQ(ref.o_operands[0], get.o_operands[0]);
  EXPECT_EQ(ref.o_operands[1], get.o_operands[1]);

  delete lexer;
}

TEST(CodegenTest, Instrustion2Op_FTZ_With_Modifier_CodeGen) {
  context->set_error_reporter(main_reporter);
  context->clear_context();

  std::string input("sqrt_ftz_s8x4 $s1, $s2; \n");

  Lexer* lexer = new Lexer(input);
  context->token_to_scan = lexer->get_next_token();
  EXPECT_EQ(0, Instruction2(context));

  BrigAluModifier bam;
  bam.ftz = 1;

  BrigInstMod ref = {
    sizeof(ref),       // size
    BrigEInstMod,      // kind
    BrigSqrt,          // opcode
    Brigs8x4,          // type
    BrigNoPacking,     // packing
    {8, 20, 0, 0, 0},  // operand
    bam
  };

  BrigInstMod get;
  context->get_code(0, &get);
  EXPECT_EQ(ref.opcode, get.opcode);
  EXPECT_EQ(ref.packing, get.packing);
  EXPECT_EQ(ref.type, get.type);
  EXPECT_EQ(ref.o_operands[0], get.o_operands[0]);
  EXPECT_EQ(ref.o_operands[1], get.o_operands[1]);
  EXPECT_EQ(ref.aluModifier.ftz, get.aluModifier.ftz);

  delete lexer;
}

TEST(CodegenTest, Instrustion2Op_with_Modifier_CodeGen) {
  context->set_error_reporter(main_reporter);
  context->clear_context();

  std::string input("abs_ftz_p_s8x4 $s1, $s2; \n");

  Lexer* lexer = new Lexer(input);
  context->token_to_scan = lexer->get_next_token();

  EXPECT_EQ(0, Instruction2(context));

  BrigAluModifier bam;
  bam.ftz = 1;

  BrigInstMod ref = {
    sizeof(ref),       // size
    BrigEInstMod,      // kind
    BrigAbs,           // opcode
    Brigs8x4,          // type
    BrigPackP,         // packing
    {8, 20, 0, 0, 0},  // operand
    bam
  };

  BrigInstMod get;
  context->get_code(0, &get);
  EXPECT_EQ(ref.opcode, get.opcode);
  EXPECT_EQ(ref.packing, get.packing);
  EXPECT_EQ(ref.type, get.type);
  EXPECT_EQ(ref.o_operands[0], get.o_operands[0]);
  EXPECT_EQ(ref.o_operands[1], get.o_operands[1]);
  EXPECT_EQ(ref.aluModifier.ftz, get.aluModifier.ftz);

  delete lexer;
}

TEST(CodegenTest, SimplestFunction_CodeGen) {
  context->set_error_reporter(main_reporter);
  context->clear_context();

  std::string input("version 1:0:$small; \n");
  input.append("function &return_true(arg_f32 %ret_val)(){ \n");
  input.append(" ret; \n");
  input.append("};");

  // test the rule
  Lexer* lexer = new Lexer(input);
  context->token_to_scan = lexer->get_next_token();
  EXPECT_EQ(0, Version(context));
  EXPECT_EQ(0, Function(context));

  // test the .directive section size
  BrigdOffset32_t dsize = context->get_directive_offset();
  EXPECT_EQ(100U+4U, dsize);

  // test the offset to the .string section
  BrigDirectiveFunction ref = {
    40,                       // size
    BrigEDirectiveFunction,   // kind
    0,                        // c_code
    0,                        // s_name
    0,                        // inParamCount
    96+4,                       // d_firstScopedDirective
    1,                        // operationCount
    96+4,                       // d_nextDirective
    BrigNone,
    0,
    1,                        // outParamCount
    0,
  };

  BrigDirectiveFunction get;
  context->get_directive(context->current_bdf_offset, &get);
  EXPECT_EQ(ref.s_name, get.s_name);
  EXPECT_EQ(ref.c_code, get.c_code);
  EXPECT_EQ(ref.outParamCount, get.outParamCount);
  EXPECT_EQ(ref.inParamCount, get.inParamCount);
  EXPECT_EQ(ref.operationCount, get.operationCount);
  EXPECT_EQ(ref.d_nextDirective, get.d_nextDirective);
  EXPECT_EQ(ref.d_firstScopedDirective, get.d_firstScopedDirective);

  // test the .string size
  BrigsOffset32_t size = context->get_string_offset();
  EXPECT_EQ(22U, size);

  // find the string.
  std::string func_name("&return_true");
  int str_offset = context->lookup_symbol(func_name);
  EXPECT_EQ(0, str_offset);

  BrigcOffset32_t csize = context->get_code_offset();
  EXPECT_EQ(32U, csize);

  delete lexer;
}

TEST(CodegenTest, AlignmentCheck) {
  // Try the situation in PRM 20.2 (pg. 226)

  // use a new context object to ensure the problem happen
  // since if at beginning the offset is a multiple of 4 but not a multiple of 8
  // then appending a 4-byte aligned item will lead to a multiple-of-8 offset
  context->clear_context();

  // First append a 4-byte aligned item BrigBlockStart
  uint32_t curr_offset = context->get_directive_offset();

  BrigBlockStart bbs = {
    12,                        // size
    BrigEDirectiveBlockStart,  // kind
    0,                         // c_code
    0                          // s_name;
  };

  context->append_directive(&bbs);    // append_directiveirective
  curr_offset = context->get_directive_offset();

  EXPECT_EQ(0U, curr_offset%4);
  EXPECT_EQ(BrigEAlignment_4, Context::alignment_check(bbs));

  // Next append a 8-byte aligned item  such as BrigBlockNumeric
  BrigBlockNumeric bbn = {
    16,                          // size
    BrigEDirectiveBlockNumeric,  // kind
    Brigb64,                     // type
    1,                           // elementCount
    { { 0 } },                   // u64
  };
  bbn.u64[0] = 1;

  context->append_directive(&bbn);
  curr_offset = context->get_directive_offset();

  EXPECT_EQ(BrigEAlignment_8, Context::alignment_check(bbn));
  // this is a 8-byte aligned item and has a size of multiple of 8.
  // so the offset after appending this item should be a multiple of 8.
  EXPECT_EQ(0U, curr_offset%8);
}

TEST(CodegenTest, VersionCodeGen) {
  context->set_error_reporter(main_reporter);
  context->clear_context();
  std::string input("\n version 1:0; \n");

  Lexer* lexer = new Lexer(input);
  context->token_to_scan = lexer->get_next_token();
  EXPECT_EQ(0, Version(context));

  uint32_t curr_d_offset = context->get_directive_offset();

  BrigDirectiveVersion ref = {
    sizeof(ref),
    BrigEDirectiveVersion,
    0,            // unknown c_code
    1,            // major
    0,            // minor
    BrigELarge,   // machine
    BrigEFull,    // profile
    BrigENosftz,  // ftz
    0             // reserved
  };


  // get structure back
  BrigDirectiveVersion get;
  context->get_directive(curr_d_offset-sizeof(get), &get);

  // compare two structs
  EXPECT_EQ(ref.kind, get.kind);
  EXPECT_EQ(ref.major, get.major);
  EXPECT_EQ(ref.minor, get.minor);
  EXPECT_EQ(ref.machine, get.machine);
  EXPECT_EQ(ref.profile, get.profile);
  EXPECT_EQ(ref.ftz, get.ftz);

  /* ---------- TEST 2 ---------*/
  context->clear_context();

  input.assign("version 2:0:$large;");

  lexer->set_source_string(input);
  context->token_to_scan = lexer->get_next_token();
  EXPECT_EQ(0, Version(context));

  // reference struct
  ref.major = 2;
  ref.machine = BrigELarge;

  // get structure back
  curr_d_offset = context->get_directive_offset();
  context->get_directive(curr_d_offset-sizeof(get), &get);

  // compare two structs
  EXPECT_EQ(ref.kind, get.kind);
  EXPECT_EQ(ref.major, get.major);
  EXPECT_EQ(ref.minor, get.minor);
  EXPECT_EQ(ref.machine, get.machine);
  EXPECT_EQ(ref.profile, get.profile);
  EXPECT_EQ(ref.ftz, get.ftz);

        /* TEST 3, Multi Target */
  context->clear_context();
  input.assign("version 2:0:$large, $reduced, $sftz;");

  lexer->set_source_string(input);
  context->token_to_scan = lexer->get_next_token();
  EXPECT_EQ(0, Version(context));

  // reference struct
  ref.major = 2;
  ref.machine = BrigELarge;
  ref.profile = BrigEReduced;
  ref.ftz = BrigESftz;

  // get structure back
  curr_d_offset = context->get_directive_offset();
  context->get_directive(curr_d_offset-sizeof(get), &get);

  // compare two structs
  EXPECT_EQ(ref.kind, get.kind);
  EXPECT_EQ(ref.major, get.major);
  EXPECT_EQ(ref.minor, get.minor);
  EXPECT_EQ(ref.machine, get.machine);
  EXPECT_EQ(ref.profile, get.profile);
  EXPECT_EQ(ref.ftz, get.ftz);
  context->clear_context();

  delete lexer;
}

TEST(CodegenTest, RegisterOperandCodeGen) {
  std::string name;
  std::string input("$d7");  // register

  Lexer* lexer = new Lexer();
  Parser* parser = new Parser(context);
  parser->set_source_string(input);
  parser->clear_context();
  // scan symbols
  parser->scan_symbols();

  // rescan
  lexer->set_source_string(input);
  context->token_to_scan = lexer->get_next_token();

  EXPECT_EQ(0, Operand(context));

  // reference struct
  BrigOperandReg ref = {
    sizeof(ref),      // size
    BrigEOperandReg,  // kind
    Brigb64,          // type
    0,                // reserved
    0                 // name
  };

  name.assign("$d7");
  ref.name = context->lookup_symbol(name);
  EXPECT_EQ(0U, ref.name);

  // get structure from context and compare
  BrigOperandReg get;
  uint32_t curr_o_offset = context->get_operand_offset();
  context->get_operand(curr_o_offset-sizeof(get), &get);

  EXPECT_EQ(ref.size, get.size);
  EXPECT_EQ(ref.kind, get.kind);
  EXPECT_EQ(ref.type, get.type);
  EXPECT_EQ(ref.name, get.name);

  // second register
  input.assign("$q7");
  parser->set_source_string(input);
  // scan symbols
  parser->scan_symbols();

  // rescan
  lexer->set_source_string(input);
  context->token_to_scan = lexer->get_next_token();
  EXPECT_EQ(0, Operand(context));

  name.assign("$q7");
  ref.name = context->lookup_symbol(name);
  ref.type = Brigb128;
  curr_o_offset = context->get_operand_offset();
  context->get_operand(curr_o_offset-sizeof(get), &get);

  EXPECT_EQ(ref.size, get.size);
  EXPECT_EQ(ref.kind, get.kind);
  EXPECT_EQ(ref.type, get.type);
  EXPECT_EQ(ref.name, get.name);

  delete lexer;
  delete parser;
}

TEST(CodegenTest, NumericValueOperandCodeGen) {
  /* Integer */
  std::string input("5");
  Lexer* lexer = new Lexer(input);
  context->token_to_scan = lexer->get_next_token();
  EXPECT_EQ(0, Operand(context));

  // reference struct
  BrigOperandImmed ref = {
    sizeof(ref),        // size
    BrigEOperandImmed,  // kind
    Brigb32,            // type
    0,                  // reserved
    { 0 }
  };

  ref.bits.u = 5;
  // get structure from context and compare
  BrigOperandImmed get;
  uint32_t curr_o_offset = context->get_operand_offset();
  // to overcome padding
  context->get_operand<BrigOperandImmed>(curr_o_offset-sizeof(get), &get);

  EXPECT_EQ(ref.size, get.size);
  EXPECT_EQ(ref.kind, get.kind);
  EXPECT_EQ(ref.type, get.type);
  EXPECT_EQ(ref.bits.u, get.bits.u);

    /* Negative Integer */
  input.assign("-5");
  lexer->set_source_string(input);
  context->token_to_scan = lexer->get_next_token();
  EXPECT_EQ(0, Operand(context));

  // reference struct
  ref.type = Brigb32;
  ref.bits.u = (unsigned int) (-5);
  // get structure from context and compare
  curr_o_offset = context->get_operand_offset();
  context->get_operand(curr_o_offset-sizeof(get), &get);

  EXPECT_EQ(ref.size, get.size);
  EXPECT_EQ(ref.kind, get.kind);
  EXPECT_EQ(ref.type, get.type);
  EXPECT_EQ(ref.bits.u, get.bits.u);

  /* float single */
  input.assign("5.0f");
  lexer->set_source_string(input);
  context->token_to_scan = lexer->get_next_token();
  EXPECT_EQ(0, Operand(context));

  // reference struct
  ref.type = Brigb32;
  ref.bits.f = 5;
  // get structure from context and compare
  curr_o_offset = context->get_operand_offset();
  context->get_operand(curr_o_offset-sizeof(get), &get);

  EXPECT_EQ(ref.size, get.size);
  EXPECT_EQ(ref.kind, get.kind);
  EXPECT_EQ(ref.type, get.type);
  EXPECT_EQ(ref.bits.f, get.bits.f);

  /* double */
  input.assign("5.0l");
  lexer->set_source_string(input);
  context->token_to_scan = lexer->get_next_token();
  EXPECT_EQ(0, Operand(context));

  // reference struct
  ref.bits.d = 5;
  ref.type = Brigb64;
  // get structure from context and compare
  curr_o_offset = context->get_operand_offset();
  context->get_operand(curr_o_offset-sizeof(get), &get);

  EXPECT_EQ(ref.size, get.size);
  EXPECT_EQ(ref.kind, get.kind);
  EXPECT_EQ(ref.type, get.type);
  EXPECT_EQ(ref.bits.d, get.bits.d);

  /* Integer List */
  input.assign("_b32(5,6,8)");
  lexer->set_source_string(input);
  context->token_to_scan = lexer->get_next_token();
  EXPECT_EQ(0, Operand(context));

  // reference struct
  ref.type = Brigb32;
  ref.bits.u = 8;
  // get last structure from context and compare
  curr_o_offset = context->get_operand_offset();
  context->get_operand(curr_o_offset-sizeof(get), &get);

  EXPECT_EQ(ref.size, get.size);
  EXPECT_EQ(ref.kind, get.kind);
  EXPECT_EQ(ref.type, get.type);
  EXPECT_EQ(ref.bits.u, get.bits.u);

  delete lexer;
}

TEST(CodegenTest, LookupStringTest) {
  std::string input("&test_string1");

  StringBuffer* strBuf = new StringBuffer();

  strBuf->append(input);

  uint32_t offset = strBuf->size();
  input.assign("&test_string2");
  strBuf->append(input);

  // lookup first string
  input.assign("&test_string1");
  uint32_t loc = strBuf->lookup(input);
  EXPECT_EQ(0U, loc);

  input.assign("&test_string2");
  loc = strBuf->lookup(input);
  EXPECT_EQ(offset, loc);

  delete strBuf;
}

TEST(CodegenTest, AddSymbolTest) {
  std::string symbol("&symbol1");
  uint32_t offset = context->get_string_offset();

  // add symbol
  uint32_t sym1_offset = context->add_symbol(symbol);
  EXPECT_EQ(offset, sym1_offset);

  offset = context->get_string_offset();
  symbol.assign("%symbol2");
  uint32_t sym2_offset = context->add_symbol(symbol);
  EXPECT_EQ(offset, sym2_offset);

  // try to add symbol 1 again
  symbol.assign("&symbol1");
  uint32_t sym1b_offset = context->add_symbol(symbol);
  EXPECT_EQ(sym1_offset, sym1b_offset);

  // lookup
  symbol.assign("%symbol2");
  uint32_t lookup_sym2 = context->lookup_symbol(symbol);

  EXPECT_EQ(sym2_offset, lookup_sym2);
}

TEST(CodegenTest, LookupStringBugTest) {
  std::string input("&previous_test_string1");

  StringBuffer* strBuf = new StringBuffer();

  strBuf->append(input);

  uint32_t offset = strBuf->size();
  input.assign("test_string1");
  strBuf->append(input);


  // lookup second string
  input.assign("test_string1");
  uint32_t loc = strBuf->lookup(input);
  EXPECT_EQ(offset, loc);

  delete strBuf;
}

TEST(CodegenTest, BrigOperandAddressGeneration) {
  std::string name;
  std::string input("[&test]");  // [name]

  Lexer* lexer = new Lexer();
  Parser* parser = new Parser(context);
  parser->set_source_string(input);
  // scan symbols
  parser->scan_symbols();

  // rescan

  lexer->set_source_string(input);
  // get 2 tokens pass '['
  context->token_to_scan = lexer->get_next_token();
  context->token_to_scan = lexer->get_next_token();
  BrigoOffset32_t opOffset;
  EXPECT_EQ(0, AddressableOperandPart2(context, &opOffset, false));

  name.assign(input.c_str());
  BrigOperandAddress ref = {
    sizeof(ref),          // size
    BrigEOperandAddress,  // kind
    Brigb32,              // Data Type
    0,                    // reserved
    context->symbol_map[name]                    // directive
  };

  if (context->get_machine() == BrigELarge)
    ref.type = Brigb64;

    // get structure from context and compare
  BrigOperandAddress get;
  uint32_t curr_o_offset = context->get_operand_offset();
  context->get_operand(curr_o_offset-sizeof(get), &get);

  EXPECT_EQ(ref.size, get.size);
  EXPECT_EQ(ref.kind, get.kind);
  EXPECT_EQ(ref.type, get.type);
  EXPECT_EQ(ref.directive, get.directive);

  delete lexer;
  delete parser;
}


TEST(CodegenTest, Instruction2Op_CodeGen_abs_s32) {
  context->set_error_reporter(main_reporter);
  context->clear_context();

  BrigInstBase ref = {
    32,
    BrigEInstBase,
    BrigAbs,
    Brigs32,
    BrigNoPacking,
    {8, 20, 0, 0, 0}
  };

  std::string input("abs_s32 $s1, $s2;");
  Lexer* lexer = new Lexer(input);

  context->token_to_scan = lexer->get_next_token();
  EXPECT_EQ(0, Instruction2(context));

  BrigInstBase get;
  context->get_code(0, &get);

  EXPECT_EQ(ref.size, get.size);
  EXPECT_EQ(ref.kind, get.kind);
  EXPECT_EQ(ref.opcode, get.opcode);
  EXPECT_EQ(ref.packing, get.packing);
  EXPECT_EQ(ref.type, get.type);
  EXPECT_EQ(ref.o_operands[0], get.o_operands[0]);
  EXPECT_EQ(ref.o_operands[1], get.o_operands[1]);

  delete lexer;
}

TEST(CodegenTest, Instruction2Op_CodeGen_abs_s64) {
  context->set_error_reporter(main_reporter);
  context->clear_context();

  BrigInstBase ref = {
    32,
    BrigEInstBase,
    BrigAbs,
    Brigs64,
    BrigNoPacking,
    {8, 20, 0, 0, 0}
  };

  std::string input("abs_s64 $d1, $d2;");
  Lexer* lexer = new Lexer(input);

  context->token_to_scan = lexer->get_next_token();
  EXPECT_EQ(0, Instruction2(context));

  BrigInstBase get;
  context->get_code(0, &get);

  EXPECT_EQ(ref.size, get.size);
  EXPECT_EQ(ref.kind, get.kind);
  EXPECT_EQ(ref.opcode, get.opcode);
  EXPECT_EQ(ref.packing, get.packing);
  EXPECT_EQ(ref.type, get.type);
  EXPECT_EQ(ref.o_operands[0], get.o_operands[0]);
  EXPECT_EQ(ref.o_operands[1], get.o_operands[1]);

  delete lexer;
}

TEST(CodegenTest, Instruction2Op_CodeGen_abs_p_s8x4) {
  context->set_error_reporter(main_reporter);
  context->clear_context();

  BrigInstBase ref = {
    32,
    BrigEInstBase,
    BrigAbs,
    Brigs8x4,
    BrigPackP,
    {8, 20, 0, 0, 0}
  };

  std::string input("abs_p_s8x4 $s1, $s2;");
  Lexer* lexer = new Lexer(input);

  context->token_to_scan = lexer->get_next_token();
  EXPECT_EQ(0, Instruction2(context));

  BrigInstBase get;
  context->get_code(0, &get);

  EXPECT_EQ(ref.size, get.size);
  EXPECT_EQ(ref.kind, get.kind);
  EXPECT_EQ(ref.opcode, get.opcode);
  EXPECT_EQ(ref.packing, get.packing);
  EXPECT_EQ(ref.type, get.type);
  EXPECT_EQ(ref.o_operands[0], get.o_operands[0]);
  EXPECT_EQ(ref.o_operands[1], get.o_operands[1]);

  delete lexer;
}


TEST(CodegenTest, Instruction2Op_CodeGen_abs_p_s16x2) {
  context->set_error_reporter(main_reporter);
  context->clear_context();

  BrigInstBase ref = {
    32,
    BrigEInstBase,
    BrigAbs,
    Brigs16x2,
    BrigPackP,
    {8, 20, 0, 0, 0}
  };

  std::string input("abs_p_s16x2 $s1, $s2;");
  Lexer* lexer = new Lexer(input);

  context->token_to_scan = lexer->get_next_token();
  EXPECT_EQ(0, Instruction2(context));

  BrigInstBase get;
  context->get_code(0, &get);

  EXPECT_EQ(ref.size, get.size);
  EXPECT_EQ(ref.kind, get.kind);
  EXPECT_EQ(ref.opcode, get.opcode);
  EXPECT_EQ(ref.packing, get.packing);
  EXPECT_EQ(ref.type, get.type);
  EXPECT_EQ(ref.o_operands[0], get.o_operands[0]);
  EXPECT_EQ(ref.o_operands[1], get.o_operands[1]);

  delete lexer;
}

TEST(CodegenTest, Instruction2Op_CodeGen_abs_p_s8x8) {
  Lexer* lexer = new Lexer();

  context->set_error_reporter(main_reporter);
  context->clear_context();

  BrigInstBase ref = {
    32,
    BrigEInstBase,
    BrigAbs,
    Brigs8x8,
    BrigPackP,
    {8, 20, 0, 0, 0}
  };

  std::string input("abs_p_s8x8 $d1, $d2;");
  lexer->set_source_string(input);

  context->token_to_scan = lexer->get_next_token();
  EXPECT_EQ(0, Instruction2(context));

  BrigInstBase get;
  context->get_code(0, &get);

  EXPECT_EQ(ref.size, get.size);
  EXPECT_EQ(ref.kind, get.kind);
  EXPECT_EQ(ref.opcode, get.opcode);
  EXPECT_EQ(ref.packing, get.packing);
  EXPECT_EQ(ref.type, get.type);
  EXPECT_EQ(ref.o_operands[0], get.o_operands[0]);
  EXPECT_EQ(ref.o_operands[1], get.o_operands[1]);

  delete lexer;
}

TEST(CodegenTest, Instruction2Op_CodeGen_abs_p_s16x4) {
  Lexer* lexer = new Lexer();
  context->set_error_reporter(main_reporter);
  context->clear_context();

  BrigInstBase ref = {
    32,
    BrigEInstBase,
    BrigAbs,
    Brigs16x4,
    BrigPackP,
    {8, 20, 0, 0, 0}
  };

  std::string input("abs_p_s16x4 $d1, $d2;");
  lexer->set_source_string(input);

  context->token_to_scan = lexer->get_next_token();
  EXPECT_EQ(0, Instruction2(context));

  BrigInstBase get;
  context->get_code(0, &get);

  EXPECT_EQ(ref.size, get.size);
  EXPECT_EQ(ref.kind, get.kind);
  EXPECT_EQ(ref.opcode, get.opcode);
  EXPECT_EQ(ref.packing, get.packing);
  EXPECT_EQ(ref.type, get.type);
  EXPECT_EQ(ref.o_operands[0], get.o_operands[0]);
  EXPECT_EQ(ref.o_operands[1], get.o_operands[1]);

  delete lexer;
}

TEST(CodegenTest, Instruction2Op_CodeGen_abs_s_s8x4) {
  Lexer* lexer = new Lexer();
  context->set_error_reporter(main_reporter);
  context->clear_context();

  BrigInstBase ref = {
    32,
    BrigEInstBase,
    BrigAbs,
    Brigs8x4,
    BrigPackS,
    {8, 20, 0, 0, 0}
  };

  std::string input("abs_s_s8x4 $s1, $s2;");
  lexer->set_source_string(input);

  context->token_to_scan = lexer->get_next_token();

  EXPECT_EQ(0, Instruction2(context));

  BrigInstBase get;
  context->get_code(0, &get);

  EXPECT_EQ(ref.size, get.size);
  EXPECT_EQ(ref.kind, get.kind);
  EXPECT_EQ(ref.opcode, get.opcode);
  EXPECT_EQ(ref.packing, get.packing);
  EXPECT_EQ(ref.type, get.type);
  EXPECT_EQ(ref.o_operands[0], get.o_operands[0]);
  EXPECT_EQ(ref.o_operands[1], get.o_operands[1]);

  delete lexer;
}

TEST(CodegenTest, Instruction2Op_CodeGen_abs_s_s16x2) {
  context->set_error_reporter(main_reporter);
  context->clear_context();

  BrigInstBase ref = {
    32,
    BrigEInstBase,
    BrigAbs,
    Brigs16x2,
    BrigPackS,
    {8, 20, 0, 0, 0}
  };

  std::string input("abs_s_s16x2 $s1, $s2;");
  Lexer* lexer = new Lexer(input);

  context->token_to_scan = lexer->get_next_token();
  EXPECT_EQ(0, Instruction2(context));

  BrigInstBase get;
  context->get_code(0, &get);

  EXPECT_EQ(ref.size, get.size);
  EXPECT_EQ(ref.kind, get.kind);
  EXPECT_EQ(ref.opcode, get.opcode);
  EXPECT_EQ(ref.packing, get.packing);
  EXPECT_EQ(ref.type, get.type);
  EXPECT_EQ(ref.o_operands[0], get.o_operands[0]);
  EXPECT_EQ(ref.o_operands[1], get.o_operands[1]);

  delete lexer;
}

TEST(CodegenTest, Instruction2Op_CodeGen_abs_s_s8x8) {
  context->set_error_reporter(main_reporter);
  context->clear_context();

  BrigInstBase ref = {
    32,
    BrigEInstBase,
    BrigAbs,
    Brigs8x8,
    BrigPackS,
    {8, 20, 0, 0, 0}
  };

  std::string input("abs_s_s8x8 $d1, $d2;");
  Lexer* lexer = new Lexer(input);

  context->token_to_scan = lexer->get_next_token();
  EXPECT_EQ(0, Instruction2(context));

  BrigInstBase get;
  context->get_code(0, &get);

  EXPECT_EQ(ref.size, get.size);
  EXPECT_EQ(ref.kind, get.kind);
  EXPECT_EQ(ref.opcode, get.opcode);
  EXPECT_EQ(ref.packing, get.packing);
  EXPECT_EQ(ref.type, get.type);
  EXPECT_EQ(ref.o_operands[0], get.o_operands[0]);
  EXPECT_EQ(ref.o_operands[1], get.o_operands[1]);

  delete lexer;
}

TEST(CodegenTest, Instruction2Op_CodeGen_abs_s_s16x4) {
  context->set_error_reporter(main_reporter);
  context->clear_context();

  BrigInstBase ref = {
    32,
    BrigEInstBase,
    BrigAbs,
    Brigs16x4,
    BrigPackS,
    {8, 20, 0, 0, 0}
  };

  std::string input("abs_s_s16x4 $d1, $d2;");
  Lexer* lexer = new Lexer(input);

  context->token_to_scan = lexer->get_next_token();
  EXPECT_EQ(0, Instruction2(context));

  BrigInstBase get;
  context->get_code(0, &get);

  EXPECT_EQ(ref.size, get.size);
  EXPECT_EQ(ref.kind, get.kind);
  EXPECT_EQ(ref.opcode, get.opcode);
  EXPECT_EQ(ref.packing, get.packing);
  EXPECT_EQ(ref.type, get.type);
  EXPECT_EQ(ref.o_operands[0], get.o_operands[0]);
  EXPECT_EQ(ref.o_operands[1], get.o_operands[1]);

  delete lexer;
}

TEST(CodegenTest, Instruction2Op_CodeGen_neg_s32) {
  context->set_error_reporter(main_reporter);
  context->clear_context();

  BrigInstBase ref = {
    32,
    BrigEInstBase,
    BrigNeg,
    Brigs32,
    BrigNoPacking,
    {8, 20, 0, 0, 0}
  };

  std::string input("neg_s32 $s1, $s2;");
  Lexer* lexer = new Lexer(input);

  context->token_to_scan = lexer->get_next_token();
  EXPECT_EQ(0, Instruction2(context));

  BrigInstBase get;
  context->get_code(0, &get);

  EXPECT_EQ(ref.size, get.size);
  EXPECT_EQ(ref.kind, get.kind);
  EXPECT_EQ(ref.opcode, get.opcode);
  EXPECT_EQ(ref.packing, get.packing);
  EXPECT_EQ(ref.type, get.type);
  EXPECT_EQ(ref.o_operands[0], get.o_operands[0]);
  EXPECT_EQ(ref.o_operands[1], get.o_operands[1]);

  delete lexer;
}

TEST(CodegenTest, Instruction2Op_CodeGen_neg_s64) {
  context->set_error_reporter(main_reporter);
  context->clear_context();

  BrigInstBase ref = {
    32,
    BrigEInstBase,
    BrigNeg,
    Brigs64,
    BrigNoPacking,
    {8, 20, 0, 0, 0}
  };

  std::string input("neg_s64 $d1, $d2;");
  Lexer* lexer = new Lexer(input);

  context->token_to_scan = lexer->get_next_token();
  EXPECT_EQ(0, Instruction2(context));

  BrigInstBase get;
  context->get_code(0, &get);

  EXPECT_EQ(ref.size, get.size);
  EXPECT_EQ(ref.kind, get.kind);
  EXPECT_EQ(ref.opcode, get.opcode);
  EXPECT_EQ(ref.packing, get.packing);
  EXPECT_EQ(ref.type, get.type);
  EXPECT_EQ(ref.o_operands[0], get.o_operands[0]);
  EXPECT_EQ(ref.o_operands[1], get.o_operands[1]);

  delete lexer;
}

TEST(CodegenTest, Instruction2Op_CodeGen_neg_p_s8x4) {
  context->set_error_reporter(main_reporter);
  context->clear_context();

  BrigInstBase ref = {
    32,
    BrigEInstBase,
    BrigNeg,
    Brigs8x4,
    BrigPackP,
    {8, 20, 0, 0, 0}
  };

  std::string input("neg_p_s8x4 $s1, $s2;");
  Lexer* lexer = new Lexer(input);

  context->token_to_scan = lexer->get_next_token();
  EXPECT_EQ(0, Instruction2(context));

  BrigInstBase get;
  context->get_code(0, &get);

  EXPECT_EQ(ref.size, get.size);
  EXPECT_EQ(ref.kind, get.kind);
  EXPECT_EQ(ref.opcode, get.opcode);
  EXPECT_EQ(ref.packing, get.packing);
  EXPECT_EQ(ref.type, get.type);
  EXPECT_EQ(ref.o_operands[0], get.o_operands[0]);
  EXPECT_EQ(ref.o_operands[1], get.o_operands[1]);

  delete lexer;
}


TEST(CodegenTest, Instruction2Op_CodeGen_neg_p_s16x2) {
  context->set_error_reporter(main_reporter);
  context->clear_context();

  BrigInstBase ref = {
    32,
    BrigEInstBase,
    BrigNeg,
    Brigs16x2,
    BrigPackP,
    {8, 20, 0, 0, 0}
  };

  std::string input("neg_p_s16x2 $s1, $s2;");
  Lexer* lexer = new Lexer(input);

  context->token_to_scan = lexer->get_next_token();
  EXPECT_EQ(0, Instruction2(context));

  BrigInstBase get;
  context->get_code(0, &get);

  EXPECT_EQ(ref.size, get.size);
  EXPECT_EQ(ref.kind, get.kind);
  EXPECT_EQ(ref.opcode, get.opcode);
  EXPECT_EQ(ref.packing, get.packing);
  EXPECT_EQ(ref.type, get.type);
  EXPECT_EQ(ref.o_operands[0], get.o_operands[0]);
  EXPECT_EQ(ref.o_operands[1], get.o_operands[1]);

  delete lexer;
}

TEST(CodegenTest, Instruction2Op_CodeGen_neg_p_s8x8) {
  context->set_error_reporter(main_reporter);
  context->clear_context();

  BrigInstBase ref = {
    32,
    BrigEInstBase,
    BrigNeg,
    Brigs8x8,
    BrigPackP,
    {8, 20, 0, 0, 0}
  };

  std::string input("neg_p_s8x8 $d1, $d2;");
  Lexer* lexer = new Lexer(input);

  context->token_to_scan = lexer->get_next_token();
  EXPECT_EQ(0, Instruction2(context));

  BrigInstBase get;
  context->get_code(0, &get);

  EXPECT_EQ(ref.size, get.size);
  EXPECT_EQ(ref.kind, get.kind);
  EXPECT_EQ(ref.opcode, get.opcode);
  EXPECT_EQ(ref.packing, get.packing);
  EXPECT_EQ(ref.type, get.type);
  EXPECT_EQ(ref.o_operands[0], get.o_operands[0]);
  EXPECT_EQ(ref.o_operands[1], get.o_operands[1]);

  delete lexer;
}

TEST(CodegenTest, Instruction2Op_CodeGen_neg_p_s16x4) {
  context->set_error_reporter(main_reporter);
  context->clear_context();

  BrigInstBase ref = {
    32,
    BrigEInstBase,
    BrigNeg,
    Brigs16x4,
    BrigPackP,
    {8, 20, 0, 0, 0}
  };

  std::string input("neg_p_s16x4 $d1, $d2;");
  Lexer* lexer = new Lexer(input);

  context->token_to_scan = lexer->get_next_token();
  EXPECT_EQ(0, Instruction2(context));

  BrigInstBase get;
  context->get_code(0, &get);

  EXPECT_EQ(ref.size, get.size);
  EXPECT_EQ(ref.kind, get.kind);
  EXPECT_EQ(ref.opcode, get.opcode);
  EXPECT_EQ(ref.packing, get.packing);
  EXPECT_EQ(ref.type, get.type);
  EXPECT_EQ(ref.o_operands[0], get.o_operands[0]);
  EXPECT_EQ(ref.o_operands[1], get.o_operands[1]);

  delete lexer;
}

TEST(CodegenTest, Instruction2Op_CodeGen_neg_s_s8x4) {
  context->set_error_reporter(main_reporter);
  context->clear_context();

  BrigInstBase ref = {
    32,
    BrigEInstBase,
    BrigNeg,
    Brigs8x4,
    BrigPackS,
    {8, 20, 0, 0, 0}
  };

  std::string input("neg_s_s8x4 $s1, $s2;");
  Lexer* lexer = new Lexer(input);

  context->token_to_scan = lexer->get_next_token();
  EXPECT_EQ(0, Instruction2(context));

  BrigInstBase get;
  context->get_code(0, &get);

  EXPECT_EQ(ref.size, get.size);
  EXPECT_EQ(ref.kind, get.kind);
  EXPECT_EQ(ref.opcode, get.opcode);
  EXPECT_EQ(ref.packing, get.packing);
  EXPECT_EQ(ref.type, get.type);
  EXPECT_EQ(ref.o_operands[0], get.o_operands[0]);
  EXPECT_EQ(ref.o_operands[1], get.o_operands[1]);

  delete lexer;
}

TEST(CodegenTest, Instruction2Op_CodeGen_neg_s_s16x2) {
  context->set_error_reporter(main_reporter);
  context->clear_context();

  BrigInstBase ref = {
    32,
    BrigEInstBase,
    BrigNeg,
    Brigs16x2,
    BrigPackS,
    {8, 20, 0, 0, 0}
  };

  std::string input("neg_s_s16x2 $s1, $s2;");
  Lexer* lexer = new Lexer(input);

  context->token_to_scan = lexer->get_next_token();
  EXPECT_EQ(0, Instruction2(context));

  BrigInstBase get;
  context->get_code(0, &get);
  EXPECT_EQ(ref.size, get.size);
  EXPECT_EQ(ref.kind, get.kind);
  EXPECT_EQ(ref.opcode, get.opcode);
  EXPECT_EQ(ref.packing, get.packing);
  EXPECT_EQ(ref.type, get.type);
  EXPECT_EQ(ref.o_operands[0], get.o_operands[0]);
  EXPECT_EQ(ref.o_operands[1], get.o_operands[1]);

  delete lexer;
}

TEST(CodegenTest, Instruction2Op_CodeGen_neg_s_s8x8) {
  context->set_error_reporter(main_reporter);
  context->clear_context();

  BrigInstBase ref = {
    32,
    BrigEInstBase,
    BrigNeg,
    Brigs8x8,
    BrigPackS,
    {8, 20, 0, 0, 0}
  };

  std::string input("neg_s_s8x8 $d1, $d2;");
  Lexer* lexer = new Lexer(input);

  context->token_to_scan = lexer->get_next_token();
  EXPECT_EQ(0, Instruction2(context));

  BrigInstBase get;
  context->get_code(0, &get);

  EXPECT_EQ(ref.size, get.size);
  EXPECT_EQ(ref.kind, get.kind);
  EXPECT_EQ(ref.opcode, get.opcode);
  EXPECT_EQ(ref.packing, get.packing);
  EXPECT_EQ(ref.type, get.type);
  EXPECT_EQ(ref.o_operands[0], get.o_operands[0]);
  EXPECT_EQ(ref.o_operands[1], get.o_operands[1]);

  delete lexer;
}

TEST(CodegenTest, Instruction2Op_CodeGen_neg_s_s16x4) {
  context->set_error_reporter(main_reporter);
  context->clear_context();

  BrigInstBase ref = {
    32,
    BrigEInstBase,
    BrigNeg,
    Brigs16x4,
    BrigPackS,
    {8, 20, 0, 0, 0}
  };

  std::string input("neg_s_s16x4 $d1, $d2;");
  Lexer* lexer = new Lexer(input);

  context->token_to_scan = lexer->get_next_token();
  EXPECT_EQ(0, Instruction2(context));

  BrigInstBase get;
  context->get_code(0, &get);

  EXPECT_EQ(ref.size, get.size);
  EXPECT_EQ(ref.kind, get.kind);
  EXPECT_EQ(ref.opcode, get.opcode);
  EXPECT_EQ(ref.packing, get.packing);
  EXPECT_EQ(ref.type, get.type);
  EXPECT_EQ(ref.o_operands[0], get.o_operands[0]);
  EXPECT_EQ(ref.o_operands[1], get.o_operands[1]);

  delete lexer;
}

TEST(CodegenTest, Instruction2Op_CodeGen_not_b1) {
  context->set_error_reporter(main_reporter);
  context->clear_context();

  BrigInstBase ref = {
    32,
    BrigEInstBase,
    BrigNot,
    Brigb1,
    BrigNoPacking,
    {8, 20, 0, 0, 0}
  };

  std::string input("not_b1 $c1, $c2;");
  Lexer* lexer = new Lexer(input);

  context->token_to_scan = lexer->get_next_token();
  EXPECT_EQ(0, Instruction2(context));

  BrigInstBase get;
  context->get_code(0, &get);

  EXPECT_EQ(ref.size, get.size);
  EXPECT_EQ(ref.kind, get.kind);
  EXPECT_EQ(ref.opcode, get.opcode);
  EXPECT_EQ(ref.packing, get.packing);
  EXPECT_EQ(ref.type, get.type);
  EXPECT_EQ(ref.o_operands[0], get.o_operands[0]);
  EXPECT_EQ(ref.o_operands[1], get.o_operands[1]);

  delete lexer;
}

TEST(CodegenTest, Instruction2Op_CodeGen_not_b32) {
  context->set_error_reporter(main_reporter);
  context->clear_context();

  BrigInstBase ref = {
    32,
    BrigEInstBase,
    BrigNot,
    Brigb32,
    BrigNoPacking,
    {8, 20, 0, 0, 0}
  };

  std::string input("not_b32 $s1, $s2;");
  Lexer* lexer = new Lexer(input);

  context->token_to_scan = lexer->get_next_token();
  EXPECT_EQ(0, Instruction2(context));

  BrigInstBase get;
  context->get_code(0, &get);

  EXPECT_EQ(ref.size, get.size);
  EXPECT_EQ(ref.kind, get.kind);
  EXPECT_EQ(ref.opcode, get.opcode);
  EXPECT_EQ(ref.packing, get.packing);
  EXPECT_EQ(ref.type, get.type);
  EXPECT_EQ(ref.o_operands[0], get.o_operands[0]);
  EXPECT_EQ(ref.o_operands[1], get.o_operands[1]);

  delete lexer;
}

TEST(CodegenTest, Instruction2Op_CodeGen_not_b64) {
  context->set_error_reporter(main_reporter);
  context->clear_context();

  BrigInstBase ref = {
    32,
    BrigEInstBase,
    BrigNot,
    Brigb64,
    BrigNoPacking,
    {8, 20, 0, 0, 0}
  };

  std::string input("not_b64 $d1, $d2;");
  Lexer* lexer = new Lexer(input);

  context->token_to_scan = lexer->get_next_token();
  EXPECT_EQ(0, Instruction2(context));

  BrigInstBase get;
  context->get_code(0, &get);

  EXPECT_EQ(ref.size, get.size);
  EXPECT_EQ(ref.kind, get.kind);
  EXPECT_EQ(ref.opcode, get.opcode);
  EXPECT_EQ(ref.packing, get.packing);
  EXPECT_EQ(ref.type, get.type);
  EXPECT_EQ(ref.o_operands[0], get.o_operands[0]);
  EXPECT_EQ(ref.o_operands[1], get.o_operands[1]);

  delete lexer;
}


TEST(CodegenTest, Instruction2Op_CodeGen_popcount_b32) {
  context->set_error_reporter(main_reporter);
  context->clear_context();

  BrigInstBase ref = {
    32,
    BrigEInstBase,
    BrigPopcount,
    Brigb32,
    BrigNoPacking,
    {8, 20, 0, 0, 0}
  };

  std::string input("popcount_b32 $s1, $s2;");
  Lexer* lexer = new Lexer(input);

  context->token_to_scan = lexer->get_next_token();
  EXPECT_EQ(0, Instruction2(context));

  BrigInstBase get;
  context->get_code(0, &get);

  EXPECT_EQ(ref.size, get.size);
  EXPECT_EQ(ref.kind, get.kind);
  EXPECT_EQ(ref.opcode, get.opcode);
  EXPECT_EQ(ref.packing, get.packing);
  EXPECT_EQ(ref.type, get.type);
  EXPECT_EQ(ref.o_operands[0], get.o_operands[0]);
  EXPECT_EQ(ref.o_operands[1], get.o_operands[1]);

  delete lexer;
}

TEST(CodegenTest, Instruction2Op_CodeGen_popcount_b64) {
  context->set_error_reporter(main_reporter);
  context->clear_context();

  BrigInstBase ref = {
    32,
    BrigEInstBase,
    BrigPopcount,
    Brigb64,
    BrigNoPacking,
    {8, 20, 0, 0, 0}
  };

  std::string input("popcount_b64 $s1, $d2;");
  Lexer* lexer = new Lexer(input);

  context->token_to_scan = lexer->get_next_token();
  EXPECT_EQ(0, Instruction2(context));

  BrigInstBase get;
  context->get_code(0, &get);

  EXPECT_EQ(ref.size, get.size);
  EXPECT_EQ(ref.kind, get.kind);
  EXPECT_EQ(ref.opcode, get.opcode);
  EXPECT_EQ(ref.packing, get.packing);
  EXPECT_EQ(ref.type, get.type);
  EXPECT_EQ(ref.o_operands[0], get.o_operands[0]);
  EXPECT_EQ(ref.o_operands[1], get.o_operands[1]);

  delete lexer;
}

TEST(CodegenTest, Instruction2Op_CodeGen_bitrev_s32) {
  context->set_error_reporter(main_reporter);
  context->clear_context();

  BrigInstBase ref = {
    32,
    BrigEInstBase,
    BrigBitRev,
    Brigs32,
    BrigNoPacking,
    {8, 20, 0, 0, 0}
  };

  std::string input("bitrev_s32 $s1, $s2;");
  Lexer* lexer = new Lexer(input);

  context->token_to_scan = lexer->get_next_token();
  EXPECT_EQ(0, Instruction2(context));

  BrigInstBase get;
  context->get_code(0, &get);

  EXPECT_EQ(ref.size, get.size);
  EXPECT_EQ(ref.kind, get.kind);
  EXPECT_EQ(ref.opcode, get.opcode);
  EXPECT_EQ(ref.packing, get.packing);
  EXPECT_EQ(ref.type, get.type);
  EXPECT_EQ(ref.o_operands[0], get.o_operands[0]);
  EXPECT_EQ(ref.o_operands[1], get.o_operands[1]);

  delete lexer;
}

TEST(CodegenTest, Instruction2Op_CodeGen_bitrev_s64) {
  context->set_error_reporter(main_reporter);
  context->clear_context();

  BrigInstBase ref = {
    32,
    BrigEInstBase,
    BrigBitRev,
    Brigs64,
    BrigNoPacking,
    {8, 20, 0, 0, 0}
  };

  std::string input("bitrev_s64 $d1, $d2;");
  Lexer* lexer = new Lexer(input);

  context->token_to_scan = lexer->get_next_token();
  EXPECT_EQ(0, Instruction2(context));

  BrigInstBase get;
  context->get_code(0, &get);

  EXPECT_EQ(ref.size, get.size);
  EXPECT_EQ(ref.kind, get.kind);
  EXPECT_EQ(ref.opcode, get.opcode);
  EXPECT_EQ(ref.packing, get.packing);
  EXPECT_EQ(ref.type, get.type);
  EXPECT_EQ(ref.o_operands[0], get.o_operands[0]);
  EXPECT_EQ(ref.o_operands[1], get.o_operands[1]);

  delete lexer;
}

TEST(CodegenTest, Instruction2Op_CodeGen_bitrev_u32) {
  context->set_error_reporter(main_reporter);
  context->clear_context();

  BrigInstBase ref = {
    32,
    BrigEInstBase,
    BrigBitRev,
    Brigu32,
    BrigNoPacking,
    {8, 20, 0, 0, 0}
  };

  std::string input("bitrev_u32 $s1, $s2;");
  Lexer* lexer = new Lexer(input);

  context->token_to_scan = lexer->get_next_token();
  EXPECT_EQ(0, Instruction2(context));

  BrigInstBase get;
  context->get_code(0, &get);

  EXPECT_EQ(ref.size, get.size);
  EXPECT_EQ(ref.kind, get.kind);
  EXPECT_EQ(ref.opcode, get.opcode);
  EXPECT_EQ(ref.packing, get.packing);
  EXPECT_EQ(ref.type, get.type);
  EXPECT_EQ(ref.o_operands[0], get.o_operands[0]);
  EXPECT_EQ(ref.o_operands[1], get.o_operands[1]);

  delete lexer;
}

TEST(CodegenTest, Instruction2Op_CodeGen_bitrev_u64) {
  context->set_error_reporter(main_reporter);
  context->clear_context();

  BrigInstBase ref = {
    32,
    BrigEInstBase,
    BrigBitRev,
    Brigu64,
    BrigNoPacking,
    {8, 20, 0, 0, 0}
  };

  std::string input("bitrev_u64 $d1, $d2;");
  Lexer* lexer = new Lexer(input);

  context->token_to_scan = lexer->get_next_token();
  EXPECT_EQ(0, Instruction2(context));

  BrigInstBase get;
  context->get_code(0, &get);

  EXPECT_EQ(ref.size, get.size);
  EXPECT_EQ(ref.kind, get.kind);
  EXPECT_EQ(ref.opcode, get.opcode);
  EXPECT_EQ(ref.packing, get.packing);
  EXPECT_EQ(ref.type, get.type);
  EXPECT_EQ(ref.o_operands[0], get.o_operands[0]);
  EXPECT_EQ(ref.o_operands[1], get.o_operands[1]);

  delete lexer;
}

TEST(CodegenTest, Instruction2Op_CodeGen_mask_b64) {
  context->set_error_reporter(main_reporter);
  context->clear_context();

  BrigInstBase ref = {
    32,
    BrigEInstBase,
    BrigMask,
    Brigb64,
    BrigNoPacking,
    {8, 20, 0, 0, 0}
  };

  std::string input("mask_b64 $d1, $d2;");
  Lexer* lexer = new Lexer(input);

  context->token_to_scan = lexer->get_next_token();
  EXPECT_EQ(0, Instruction2(context));

  BrigInstBase get;
  context->get_code(0, &get);

  EXPECT_EQ(ref.size, get.size);
  EXPECT_EQ(ref.kind, get.kind);
  EXPECT_EQ(ref.opcode, get.opcode);
  EXPECT_EQ(ref.packing, get.packing);
  EXPECT_EQ(ref.type, get.type);
  EXPECT_EQ(ref.o_operands[0], get.o_operands[0]);
  EXPECT_EQ(ref.o_operands[1], get.o_operands[1]);

  delete lexer;
}

TEST(CodegenTest, Instruction2Op_CodeGen_firstbit_s32) {
  context->set_error_reporter(main_reporter);
  context->clear_context();

  BrigInstBase ref = {
    32,
    BrigEInstBase,
    BrigFirstbit,
    Brigs32,
    BrigNoPacking,
    {8, 20, 0, 0, 0}
  };

  std::string input("firstbit_s32 $s1, $s2;");
  Lexer* lexer = new Lexer(input);

  context->token_to_scan = lexer->get_next_token();
  EXPECT_EQ(0, Instruction2(context));

  BrigInstBase get;
  context->get_code(0, &get);

  EXPECT_EQ(ref.size, get.size);
  EXPECT_EQ(ref.kind, get.kind);
  EXPECT_EQ(ref.opcode, get.opcode);
  EXPECT_EQ(ref.packing, get.packing);
  EXPECT_EQ(ref.type, get.type);
  EXPECT_EQ(ref.o_operands[0], get.o_operands[0]);
  EXPECT_EQ(ref.o_operands[1], get.o_operands[1]);

  delete lexer;
}

TEST(CodegenTest, Instruction2Op_CodeGen_firstbit_s64) {
  context->set_error_reporter(main_reporter);
  context->clear_context();

  BrigInstBase ref = {
    32,
    BrigEInstBase,
    BrigFirstbit,
    Brigs64,
    BrigNoPacking,
    {8, 20, 0, 0, 0}
  };

  std::string input("firstbit_s64 $s1, $d2;");
  Lexer* lexer = new Lexer(input);

  context->token_to_scan = lexer->get_next_token();
  EXPECT_EQ(0, Instruction2(context));

  BrigInstBase get;
  context->get_code(0, &get);

  EXPECT_EQ(ref.size, get.size);
  EXPECT_EQ(ref.kind, get.kind);
  EXPECT_EQ(ref.opcode, get.opcode);
  EXPECT_EQ(ref.packing, get.packing);
  EXPECT_EQ(ref.type, get.type);
  EXPECT_EQ(ref.o_operands[0], get.o_operands[0]);
  EXPECT_EQ(ref.o_operands[1], get.o_operands[1]);

  delete lexer;
}

TEST(CodegenTest, Instruction2Op_CodeGen_firstbit_u32) {
  context->set_error_reporter(main_reporter);
  context->clear_context();

  BrigInstBase ref = {
    32,
    BrigEInstBase,
    BrigFirstbit,
    Brigu32,
    BrigNoPacking,
    {8, 20, 0, 0, 0}
  };

  std::string input("firstbit_u32 $s1, $s2;");
  Lexer* lexer = new Lexer(input);

  context->token_to_scan = lexer->get_next_token();
  EXPECT_EQ(0, Instruction2(context));

  BrigInstBase get;
  context->get_code(0, &get);

  EXPECT_EQ(ref.size, get.size);
  EXPECT_EQ(ref.kind, get.kind);
  EXPECT_EQ(ref.opcode, get.opcode);
  EXPECT_EQ(ref.packing, get.packing);
  EXPECT_EQ(ref.type, get.type);
  EXPECT_EQ(ref.o_operands[0], get.o_operands[0]);
  EXPECT_EQ(ref.o_operands[1], get.o_operands[1]);

  delete lexer;
}

TEST(CodegenTest, Instruction2Op_CodeGen_firstbit_u64) {
  context->set_error_reporter(main_reporter);
  context->clear_context();

  BrigInstBase ref = {
    32,
    BrigEInstBase,
    BrigFirstbit,
    Brigu64,
    BrigNoPacking,
    {8, 20, 0, 0, 0}
  };

  std::string input("firstbit_u64 $s1, $d2;");
  Lexer* lexer = new Lexer(input);

  context->token_to_scan = lexer->get_next_token();
  EXPECT_EQ(0, Instruction2(context));

  BrigInstBase get;
  context->get_code(0, &get);

  EXPECT_EQ(ref.size, get.size);
  EXPECT_EQ(ref.kind, get.kind);
  EXPECT_EQ(ref.opcode, get.opcode);
  EXPECT_EQ(ref.packing, get.packing);
  EXPECT_EQ(ref.type, get.type);
  EXPECT_EQ(ref.o_operands[0], get.o_operands[0]);
  EXPECT_EQ(ref.o_operands[1], get.o_operands[1]);

  delete lexer;
}

TEST(CodegenTest, Instruction2Op_CodeGen_lastbit_s32) {
  context->set_error_reporter(main_reporter);
  context->clear_context();

  BrigInstBase ref = {
    32,
    BrigEInstBase,
    BrigLastbit,
    Brigs32,
    BrigNoPacking,
    {8, 20, 0, 0, 0}
  };

  std::string input("lastbit_s32 $s1, $s2;");
  Lexer* lexer = new Lexer(input);

  context->token_to_scan = lexer->get_next_token();
  EXPECT_EQ(0, Instruction2(context));

  BrigInstBase get;
  context->get_code(0, &get);

  EXPECT_EQ(ref.size, get.size);
  EXPECT_EQ(ref.kind, get.kind);
  EXPECT_EQ(ref.opcode, get.opcode);
  EXPECT_EQ(ref.packing, get.packing);
  EXPECT_EQ(ref.type, get.type);
  EXPECT_EQ(ref.o_operands[0], get.o_operands[0]);
  EXPECT_EQ(ref.o_operands[1], get.o_operands[1]);

  delete lexer;
}

TEST(CodegenTest, Instruction2Op_CodeGen_lastbit_s64) {
  context->set_error_reporter(main_reporter);
  context->clear_context();

  BrigInstBase ref = {
    32,
    BrigEInstBase,
    BrigLastbit,
    Brigs64,
    BrigNoPacking,
    {8, 20, 0, 0, 0}
  };

  std::string input("lastbit_s64 $s1, $d2;");
  Lexer* lexer = new Lexer(input);

  context->token_to_scan = lexer->get_next_token();
  EXPECT_EQ(0, Instruction2(context));

  BrigInstBase get;
  context->get_code(0, &get);

  EXPECT_EQ(ref.size, get.size);
  EXPECT_EQ(ref.kind, get.kind);
  EXPECT_EQ(ref.opcode, get.opcode);
  EXPECT_EQ(ref.packing, get.packing);
  EXPECT_EQ(ref.type, get.type);
  EXPECT_EQ(ref.o_operands[0], get.o_operands[0]);
  EXPECT_EQ(ref.o_operands[1], get.o_operands[1]);

  delete lexer;
}

TEST(CodegenTest, Instruction2Op_CodeGen_lastbit_u32) {
  context->set_error_reporter(main_reporter);
  context->clear_context();

  BrigInstBase ref = {
    32,
    BrigEInstBase,
    BrigLastbit,
    Brigu32,
    BrigNoPacking,
    {8, 20, 0, 0, 0}
  };

  std::string input("lastbit_u32 $s1, $s2;");
  Lexer* lexer = new Lexer(input);

  context->token_to_scan = lexer->get_next_token();
  EXPECT_EQ(0, Instruction2(context));

  BrigInstBase get;
  context->get_code(0, &get);

  EXPECT_EQ(ref.size, get.size);
  EXPECT_EQ(ref.kind, get.kind);
  EXPECT_EQ(ref.opcode, get.opcode);
  EXPECT_EQ(ref.packing, get.packing);
  EXPECT_EQ(ref.type, get.type);
  EXPECT_EQ(ref.o_operands[0], get.o_operands[0]);
  EXPECT_EQ(ref.o_operands[1], get.o_operands[1]);

  delete lexer;
}

TEST(CodegenTest, Instruction2Op_CodeGen_lastbit_u64) {
  context->set_error_reporter(main_reporter);
  context->clear_context();

  BrigInstBase ref = {
    32,
    BrigEInstBase,
    BrigLastbit,
    Brigu64,
    BrigNoPacking,
    {8, 20, 0, 0, 0}
  };

  std::string input("lastbit_u64 $s1, $d2;");
  Lexer* lexer = new Lexer(input);

  context->token_to_scan = lexer->get_next_token();
  EXPECT_EQ(0, Instruction2(context));

  BrigInstBase get;
  context->get_code(0, &get);

  EXPECT_EQ(ref.size, get.size);
  EXPECT_EQ(ref.kind, get.kind);
  EXPECT_EQ(ref.opcode, get.opcode);
  EXPECT_EQ(ref.packing, get.packing);
  EXPECT_EQ(ref.type, get.type);
  EXPECT_EQ(ref.o_operands[0], get.o_operands[0]);
  EXPECT_EQ(ref.o_operands[1], get.o_operands[1]);

  delete lexer;
}

TEST(CodegenTest, Instruction2Op_CodeGen_count_u32) {
  context->set_error_reporter(main_reporter);

  context->clear_context();

  BrigInstBase ref = {
    32,
    BrigEInstBase,
    BrigCount,
    Brigu32,
    BrigNoPacking,
    {8, 20, 0, 0, 0}
  };

  std::string input("count_u32 $s1, $s2;");
  Lexer* lexer = new Lexer(input);

  context->token_to_scan = lexer->get_next_token();
  EXPECT_EQ(0, Instruction2(context));

  BrigInstBase get;
  context->get_code(0, &get);

  EXPECT_EQ(ref.size, get.size);
  EXPECT_EQ(ref.kind, get.kind);
  EXPECT_EQ(ref.opcode, get.opcode);
  EXPECT_EQ(ref.packing, get.packing);
  EXPECT_EQ(ref.type, get.type);
  EXPECT_EQ(ref.o_operands[0], get.o_operands[0]);
  EXPECT_EQ(ref.o_operands[1], get.o_operands[1]);

  delete lexer;
}

TEST(CodegenTest, Instruction2Op_CodeGen_movs_lo_b32) {
  context->set_error_reporter(main_reporter);
  context->clear_context();

  BrigInstBase ref = {
    32,
    BrigEInstBase,
    Brigmovslo,
    Brigb32,
    BrigNoPacking,
    {8, 20, 0, 0, 0}
  };

  std::string input("movs_lo_b32 $s1, $d2;");
  Lexer* lexer = new Lexer(input);

  context->token_to_scan = lexer->get_next_token();
  EXPECT_EQ(0, Instruction2(context));

  BrigInstBase get;
  context->get_code(0, &get);

  EXPECT_EQ(ref.size, get.size);
  EXPECT_EQ(ref.kind, get.kind);
  EXPECT_EQ(ref.opcode, get.opcode);
  EXPECT_EQ(ref.packing, get.packing);
  EXPECT_EQ(ref.type, get.type);
  EXPECT_EQ(ref.o_operands[0], get.o_operands[0]);
  EXPECT_EQ(ref.o_operands[1], get.o_operands[1]);

  delete lexer;
}

TEST(CodegenTest, Instruction2Op_CodeGen_movs_hi_b32) {
  context->set_error_reporter(main_reporter);
  context->clear_context();

  BrigInstBase ref = {
    32,
    BrigEInstBase,
    Brigmovshi,
    Brigb32,
    BrigNoPacking,
    {8, 20, 0, 0, 0}
  };

  std::string input("movs_hi_b32 $s1, $d2;");
  Lexer* lexer = new Lexer(input);

  context->token_to_scan = lexer->get_next_token();
  EXPECT_EQ(0, Instruction2(context));

  BrigInstBase get;
  context->get_code(0, &get);

  EXPECT_EQ(ref.size, get.size);
  EXPECT_EQ(ref.kind, get.kind);
  EXPECT_EQ(ref.opcode, get.opcode);
  EXPECT_EQ(ref.packing, get.packing);
  EXPECT_EQ(ref.type, get.type);
  EXPECT_EQ(ref.o_operands[0], get.o_operands[0]);
  EXPECT_EQ(ref.o_operands[1], get.o_operands[1]);

  delete lexer;
}
TEST(CodegenTest, Instrustion2Op_NODT_CodeGen_unpack3) {
  context->set_error_reporter(main_reporter);
  context->clear_context();

  BrigInstBase ref = {
    32,
    BrigEInstBase,
    BrigUnpack3,
    Brigb32,
    BrigNoPacking,
    {8, 20, 0, 0, 0}
  };

  std::string input("unpack3 $s1,$s2;");
  Lexer* lexer = new Lexer(input);

  context->token_to_scan = lexer->get_next_token();
  EXPECT_EQ(0, Instruction2(context));

  BrigInstBase get;
  context->get_code(0, &get);

  EXPECT_EQ(ref.size,get.size);
  EXPECT_EQ(ref.kind,get.kind);
  EXPECT_EQ(ref.opcode, get.opcode);
  EXPECT_EQ(ref.packing, get.packing);
  EXPECT_EQ(ref.type, get.type);
  EXPECT_EQ(ref.o_operands[0], get.o_operands[0]);
  EXPECT_EQ(ref.o_operands[1], get.o_operands[1]);
  EXPECT_EQ(ref.o_operands[2], get.o_operands[2]);
  EXPECT_EQ(ref.o_operands[3], get.o_operands[3]);
  EXPECT_EQ(ref.o_operands[4], get.o_operands[4]);

  delete lexer;
}

TEST(CodegenTest, Instrustion2Op_NODT_CodeGen_unpack2) {
  context->set_error_reporter(main_reporter);
  context->clear_context();

  BrigInstBase ref = {
     32,
    BrigEInstBase,
    BrigUnpack2,
    Brigb32,
    BrigNoPacking,
    {8, 20, 0, 0, 0}
  };

  std::string input("unpack2 $s1,$s2;");
  Lexer* lexer = new Lexer(input);

  context->token_to_scan = lexer->get_next_token();
  EXPECT_EQ(0, Instruction2(context));

  BrigInstBase get;
  context->get_code(0, &get);

  EXPECT_EQ(ref.size,get.size);
  EXPECT_EQ(ref.kind,get.kind);
  EXPECT_EQ(ref.opcode, get.opcode);
  EXPECT_EQ(ref.packing, get.packing);
  EXPECT_EQ(ref.type, get.type);
  EXPECT_EQ(ref.o_operands[0], get.o_operands[0]);
  EXPECT_EQ(ref.o_operands[1], get.o_operands[1]);
  EXPECT_EQ(ref.o_operands[2], get.o_operands[2]);
  EXPECT_EQ(ref.o_operands[3], get.o_operands[3]);
  EXPECT_EQ(ref.o_operands[4], get.o_operands[4]);

  delete lexer;
}
TEST(CodegenTest, Instrustion2Op_NODT_CodeGen_unpack1) {
  context->set_error_reporter(main_reporter);
  context->clear_context();

  BrigInstBase ref = {
     32,
    BrigEInstBase,
    BrigUnpack1,
    Brigb32,
    BrigNoPacking,
    {8, 20, 0, 0, 0}
  };

  std::string input("unpack1 $s1,$s2;");
  Lexer* lexer = new Lexer(input);

  context->token_to_scan = lexer->get_next_token();
  EXPECT_EQ(0, Instruction2(context));

  BrigInstBase get;
  context->get_code(0, &get);

  EXPECT_EQ(ref.size,get.size);
  EXPECT_EQ(ref.kind,get.kind);
  EXPECT_EQ(ref.opcode, get.opcode);
  EXPECT_EQ(ref.packing, get.packing);
  EXPECT_EQ(ref.type, get.type);
  EXPECT_EQ(ref.o_operands[0], get.o_operands[0]);
  EXPECT_EQ(ref.o_operands[1], get.o_operands[1]);
  EXPECT_EQ(ref.o_operands[2], get.o_operands[2]);
  EXPECT_EQ(ref.o_operands[3], get.o_operands[3]);
  EXPECT_EQ(ref.o_operands[4], get.o_operands[4]);

  delete lexer;
}
TEST(CodegenTest, Instrustion2Op_NODT_CodeGen_unpack0) {
  context->set_error_reporter(main_reporter);
  context->clear_context();

  BrigInstBase ref = {
     32,
    BrigEInstBase,
    BrigUnpack0,
    Brigb32,
    BrigNoPacking,
    {8, 20, 0, 0, 0}
  };

  std::string input("unpack0 $s1,$s2;");
  Lexer* lexer = new Lexer(input);

  context->token_to_scan = lexer->get_next_token();
  EXPECT_EQ(0, Instruction2(context));

  BrigInstBase get;
  context->get_code(0, &get);

  EXPECT_EQ(ref.size,get.size);
  EXPECT_EQ(ref.kind,get.kind);
  EXPECT_EQ(ref.opcode, get.opcode);
  EXPECT_EQ(ref.packing, get.packing);
  EXPECT_EQ(ref.type, get.type);
  EXPECT_EQ(ref.o_operands[0], get.o_operands[0]);
  EXPECT_EQ(ref.o_operands[1], get.o_operands[1]);
  EXPECT_EQ(ref.o_operands[2], get.o_operands[2]);
  EXPECT_EQ(ref.o_operands[3], get.o_operands[3]);
  EXPECT_EQ(ref.o_operands[4], get.o_operands[4]);

  delete lexer;
}

TEST(CodegenTest, Instrustion2Op_NODT_CodeGen_alloca) {
  context->set_error_reporter(main_reporter);
  context->clear_context();

  BrigInstBase ref = {
     32,
    BrigEInstBase,
    BrigAlloca,
    Brigb32,
    BrigNoPacking,
    {8, 20, 0, 0, 0}
  };

  std::string input("alloca $s1,$s2;");
  Lexer* lexer = new Lexer(input);

  context->token_to_scan = lexer->get_next_token();
  EXPECT_EQ(0, Instruction2(context));

  BrigInstBase get;
  context->get_code(0, &get);

  EXPECT_EQ(ref.size,get.size);
  EXPECT_EQ(ref.kind,get.kind);
  EXPECT_EQ(ref.opcode, get.opcode);
  EXPECT_EQ(ref.packing, get.packing);
  EXPECT_EQ(ref.type, get.type);
  EXPECT_EQ(ref.o_operands[0], get.o_operands[0]);
  EXPECT_EQ(ref.o_operands[1], get.o_operands[1]);
  EXPECT_EQ(ref.o_operands[2], get.o_operands[2]);
  EXPECT_EQ(ref.o_operands[3], get.o_operands[3]);
  EXPECT_EQ(ref.o_operands[4], get.o_operands[4]);

  delete lexer;
}

TEST(CodegenTest, Instrustion2Op_NODT_CodeGen_workitemid) {
  context->set_error_reporter(main_reporter);
  context->clear_context();

  BrigInstBase ref = {
    32,
    BrigEInstBase,
    BrigWorkItemId,
    Brigb32,
    BrigNoPacking,
    {8, 20, 0, 0, 0}
  };

  std::string input("workitemid $s1,$s2;");
  Lexer* lexer = new Lexer(input);

  context->token_to_scan = lexer->get_next_token();
  EXPECT_EQ(0, Instruction2(context));

  BrigInstBase get;
  context->get_code(0, &get);

  EXPECT_EQ(ref.size,get.size);
  EXPECT_EQ(ref.kind,get.kind);
  EXPECT_EQ(ref.opcode, get.opcode);
  EXPECT_EQ(ref.packing, get.packing);
  EXPECT_EQ(ref.type, get.type);
  EXPECT_EQ(ref.o_operands[0], get.o_operands[0]);
  EXPECT_EQ(ref.o_operands[1], get.o_operands[1]);
  EXPECT_EQ(ref.o_operands[2], get.o_operands[2]);
  EXPECT_EQ(ref.o_operands[3], get.o_operands[3]);
  EXPECT_EQ(ref.o_operands[4], get.o_operands[4]);

  delete lexer;
}

TEST(CodegenTest, Instrustion2Op_NODT_CodeGen_workitemaid) {
  context->set_error_reporter(main_reporter);
  context->clear_context();

  BrigInstBase ref = {
    32,
    BrigEInstBase,
    BrigWorkItemAId,
    Brigb32,
    BrigNoPacking,
    {8, 20, 0, 0, 0}
  };

  std::string input("workitemaid $s1,$s2;");
  Lexer* lexer = new Lexer(input);

  context->token_to_scan = lexer->get_next_token();
  EXPECT_EQ(0, Instruction2(context));

  BrigInstBase get;
  context->get_code(0, &get);

  EXPECT_EQ(ref.size,get.size);
  EXPECT_EQ(ref.kind,get.kind);
  EXPECT_EQ(ref.opcode, get.opcode);
  EXPECT_EQ(ref.packing, get.packing);
  EXPECT_EQ(ref.type, get.type);
  EXPECT_EQ(ref.o_operands[0], get.o_operands[0]);
  EXPECT_EQ(ref.o_operands[1], get.o_operands[1]);
  EXPECT_EQ(ref.o_operands[2], get.o_operands[2]);
  EXPECT_EQ(ref.o_operands[3], get.o_operands[3]);
  EXPECT_EQ(ref.o_operands[4], get.o_operands[4]);

  delete lexer;
}

TEST(CodegenTest, Instrustion2Op_NODT_CodeGen_workgroupid) {
  context->set_error_reporter(main_reporter);
  context->clear_context();

  BrigInstBase ref = {
    32,
    BrigEInstBase,
    BrigWorkGroupId,
    Brigb32,
    BrigNoPacking,
    {8, 20, 0, 0, 0}
  };

  std::string input("workgroupid $s1,$s2;");
  Lexer* lexer = new Lexer(input);

  context->token_to_scan = lexer->get_next_token();
  EXPECT_EQ(0, Instruction2(context));

  BrigInstBase get;
  context->get_code(0, &get);

  EXPECT_EQ(ref.size,get.size);
  EXPECT_EQ(ref.kind,get.kind);
  EXPECT_EQ(ref.opcode, get.opcode);
  EXPECT_EQ(ref.packing, get.packing);
  EXPECT_EQ(ref.type, get.type);
  EXPECT_EQ(ref.o_operands[0], get.o_operands[0]);
  EXPECT_EQ(ref.o_operands[1], get.o_operands[1]);
  EXPECT_EQ(ref.o_operands[2], get.o_operands[2]);
  EXPECT_EQ(ref.o_operands[3], get.o_operands[3]);
  EXPECT_EQ(ref.o_operands[4], get.o_operands[4]);

  delete lexer;
}

TEST(CodegenTest, Instrustion2Op_NODT_CodeGen_workgroupsize) {
  context->set_error_reporter(main_reporter);
  context->clear_context();

  BrigInstBase ref = {
    32,
    BrigEInstBase,
    BrigWorkGroupSize,
    Brigb32,
    BrigNoPacking,
    {8, 20, 0, 0, 0}
  };

  std::string input("workgroupsize $s1,$s2;");
  Lexer* lexer = new Lexer(input);

  context->token_to_scan = lexer->get_next_token();
  EXPECT_EQ(0, Instruction2(context));

  BrigInstBase get;
  context->get_code(0, &get);

  EXPECT_EQ(ref.size,get.size);
  EXPECT_EQ(ref.kind,get.kind);
  EXPECT_EQ(ref.opcode, get.opcode);
  EXPECT_EQ(ref.packing, get.packing);
  EXPECT_EQ(ref.type, get.type);
  EXPECT_EQ(ref.o_operands[0], get.o_operands[0]);
  EXPECT_EQ(ref.o_operands[1], get.o_operands[1]);
  EXPECT_EQ(ref.o_operands[2], get.o_operands[2]);
  EXPECT_EQ(ref.o_operands[3], get.o_operands[3]);
  EXPECT_EQ(ref.o_operands[4], get.o_operands[4]);

  delete lexer;
}

TEST(CodegenTest, Instrustion2Op_NODT_CodeGen_NDRangesize) {
  context->set_error_reporter(main_reporter);
  context->clear_context();

  BrigInstBase ref = {
    32,
    BrigEInstBase,
    BrigNDRangesize,
    Brigb32,
    BrigNoPacking,
    {8, 20, 0, 0, 0}
  };

  std::string input("NDRangesize $s1,$s2;");
  Lexer* lexer = new Lexer(input);

  context->token_to_scan = lexer->get_next_token();
  EXPECT_EQ(0, Instruction2(context));

  BrigInstBase get;
  context->get_code(0, &get);

  EXPECT_EQ(ref.size,get.size);
  EXPECT_EQ(ref.kind,get.kind);
  EXPECT_EQ(ref.opcode, get.opcode);
  EXPECT_EQ(ref.packing, get.packing);
  EXPECT_EQ(ref.type, get.type);
  EXPECT_EQ(ref.o_operands[0], get.o_operands[0]);
  EXPECT_EQ(ref.o_operands[1], get.o_operands[1]);
  EXPECT_EQ(ref.o_operands[2], get.o_operands[2]);
  EXPECT_EQ(ref.o_operands[3], get.o_operands[3]);
  EXPECT_EQ(ref.o_operands[4], get.o_operands[4]);

  delete lexer;
}

TEST(CodegenTest, Instrustion2Op_NODT_CodeGen_NDRangegroups) {
  context->set_error_reporter(main_reporter);
  context->clear_context();

  BrigInstBase ref = {
    32,
    BrigEInstBase,
    BrigNDRangegroups,
    Brigb32,
    BrigNoPacking,
    {8, 20, 0, 0, 0}
  };

  std::string input("NDRangegroups $s1,$s2;");
  Lexer* lexer = new Lexer(input);

  context->token_to_scan = lexer->get_next_token();
  EXPECT_EQ(0, Instruction2(context));

  BrigInstBase get;
  context->get_code(0, &get);

  EXPECT_EQ(ref.size,get.size);
  EXPECT_EQ(ref.kind,get.kind);
  EXPECT_EQ(ref.opcode, get.opcode);
  EXPECT_EQ(ref.packing, get.packing);
  EXPECT_EQ(ref.type, get.type);
  EXPECT_EQ(ref.o_operands[0], get.o_operands[0]);
  EXPECT_EQ(ref.o_operands[1], get.o_operands[1]);
  EXPECT_EQ(ref.o_operands[2], get.o_operands[2]);
  EXPECT_EQ(ref.o_operands[3], get.o_operands[3]);
  EXPECT_EQ(ref.o_operands[4], get.o_operands[4]);

  delete lexer;
}

TEST(CodegenTest, RetCodeGen) {
  context->set_error_reporter(main_reporter);
  context->clear_context();

  BrigInstBase ref = {
    32,
    BrigEInstBase,
    BrigRet,
    Brigb32,
    BrigNoPacking,
    {0, 0, 0, 0, 0}
  };

  std::string input("ret ;");
  Lexer* lexer = new Lexer(input);

  context->token_to_scan = lexer->get_next_token();
  EXPECT_EQ(0, Ret(context));

  BrigInstBase get;
  context->get_code(0, &get);

  EXPECT_EQ(ref.size,get.size);
  EXPECT_EQ(ref.kind,get.kind);
  EXPECT_EQ(ref.opcode, get.opcode);
  EXPECT_EQ(ref.packing, get.packing);
  EXPECT_EQ(ref.type, get.type);
  EXPECT_EQ(ref.o_operands[0], get.o_operands[0]);
  EXPECT_EQ(ref.o_operands[1], get.o_operands[1]);
  EXPECT_EQ(ref.o_operands[2], get.o_operands[2]);
  EXPECT_EQ(ref.o_operands[3], get.o_operands[3]);
  EXPECT_EQ(ref.o_operands[4], get.o_operands[4]);

  delete lexer;
}

TEST(CodegenTest, SyncCodeGen) {
  context->set_error_reporter(main_reporter);
  context->clear_context();

  BrigInstBar ref = {
    36,
    BrigEInstBar,
    BrigSync,
    Brigb32,
    BrigNoPacking,
    {0, 0, 0, 0, 0},
    BrigGlobalLevel
  };

  std::string input("sync_global ;");
  Lexer* lexer = new Lexer(input);

  context->token_to_scan = lexer->get_next_token();
  EXPECT_EQ(0, Sync(context));

  BrigInstBar get;
  context->get_code(0, &get);

  EXPECT_EQ(ref.size,get.size);
  EXPECT_EQ(ref.kind,get.kind);
  EXPECT_EQ(ref.opcode, get.opcode);
  EXPECT_EQ(ref.packing, get.packing);
  EXPECT_EQ(ref.type, get.type);
  EXPECT_EQ(ref.o_operands[0], get.o_operands[0]);
  EXPECT_EQ(ref.o_operands[1], get.o_operands[1]);
  EXPECT_EQ(ref.o_operands[2], get.o_operands[2]);
  EXPECT_EQ(ref.o_operands[3], get.o_operands[3]);
  EXPECT_EQ(ref.o_operands[4], get.o_operands[4]);
  EXPECT_EQ(ref.syncFlags, get.syncFlags);

  delete lexer;
}

TEST(CodegenTest, BarCodeGen) {
  context->set_error_reporter(main_reporter);
  context->clear_context();

  BrigInstBar ref = {
    36,
    BrigEInstBar,
    BrigBarrier,
    Brigb32,
    BrigNoPacking,
    {0, 0, 0, 0, 0},
    BrigGroupLevel
  };

  std::string input("barrier_group ;");
  Lexer* lexer = new Lexer(input);

  context->token_to_scan = lexer->get_next_token();
  EXPECT_EQ(0, Bar(context));

  BrigInstBar get;
  context->get_code(0, &get);

  EXPECT_EQ(ref.size,get.size);
  EXPECT_EQ(ref.kind,get.kind);
  EXPECT_EQ(ref.opcode, get.opcode);
  EXPECT_EQ(ref.packing, get.packing);
  EXPECT_EQ(ref.type, get.type);
  EXPECT_EQ(ref.o_operands[0], get.o_operands[0]);
  EXPECT_EQ(ref.o_operands[1], get.o_operands[1]);
  EXPECT_EQ(ref.o_operands[2], get.o_operands[2]);
  EXPECT_EQ(ref.o_operands[3], get.o_operands[3]);
  EXPECT_EQ(ref.o_operands[4], get.o_operands[4]);
  EXPECT_EQ(ref.syncFlags, get.syncFlags);

  //case 2
  context->clear_context();
  input.assign("barrier_width(all)_group ;");

  lexer->set_source_string(input);
  context->token_to_scan = lexer->get_next_token();
  EXPECT_EQ(0, Bar(context));

  ref.o_operands[0] = 8 ;//update

  BrigInstBar get_bib;
  context->get_code(0, &get_bib);

  EXPECT_EQ(ref.size,get_bib.size);
  EXPECT_EQ(ref.kind,get_bib.kind);
  EXPECT_EQ(ref.opcode, get_bib.opcode);
  EXPECT_EQ(ref.packing, get_bib.packing);
  EXPECT_EQ(ref.type, get_bib.type);
  EXPECT_EQ(ref.o_operands[0], get_bib.o_operands[0]);
  EXPECT_EQ(ref.o_operands[1], get_bib.o_operands[1]);
  EXPECT_EQ(ref.o_operands[2], get_bib.o_operands[2]);
  EXPECT_EQ(ref.o_operands[3], get_bib.o_operands[3]);
  EXPECT_EQ(ref.o_operands[4], get_bib.o_operands[4]);
  EXPECT_EQ(ref.syncFlags, get_bib.syncFlags);

  BrigOperandImmed boi = {
    24,
    BrigEOperandImmed,
    Brigb32,
    0,
    { 0 }
  };

  BrigOperandImmed get_boi;
  context->get_operand(8, &get_boi);

  EXPECT_EQ(boi.size,get_boi.size);
  EXPECT_EQ(boi.kind,get_boi.kind);
  EXPECT_EQ(boi.type, get_boi.type);
  EXPECT_EQ(boi.reserved, get_boi.reserved);
  EXPECT_EQ(boi.bits.u, get_boi.bits.u);

  delete lexer;
}

TEST(CodegenTest, OptionalWidthCodeGen) {
  context->set_error_reporter(main_reporter);
  context->clear_context();

  BrigOperandImmed ref = {
    24,
    BrigEOperandImmed,
    Brigb32,
    0,
    { 2 }
  };

  std::string input("_width(2);");
  Lexer* lexer = new Lexer(input);

  context->token_to_scan = lexer->get_next_token();
  EXPECT_EQ(0, OptionalWidth(context));

  BrigOperandImmed get;
  context->get_operand(8, &get);

  EXPECT_EQ(ref.size,get.size);
  EXPECT_EQ(ref.kind,get.kind);
  EXPECT_EQ(ref.type, get.type);
  EXPECT_EQ(ref.reserved, get.reserved);
  EXPECT_EQ(ref.bits.u, get.bits.u);

  delete lexer;
}

TEST(CodegenTest, LdSt_CodeGen_SimpleTest) {
  context->set_error_reporter(main_reporter);
  context->clear_context();

  BrigInstLdSt ref = {
    44,                // size
    BrigEInstLdSt,     // kind
    BrigLd,            // opcode
    Brigf32,           // type
    BrigNoPacking,     // packing
    {0, 8, 20, 0, 0},  // operand[5]
    BrigArgSpace,      // storageClass
    BrigRegular,       // memorySemantic
    0                  // equivClass
  };
  BrigInstLdSt get;

  std::string input("ld_arg_f32 $s0, [%input];\n");
  input.append("st_arg_f32 $s0, [%output][$s2-4];\n");
  Lexer* lexer = new Lexer(input);

  context->add_symbol("%input");
  context->add_symbol("%output");

  context->token_to_scan = lexer->get_next_token();
  EXPECT_EQ(0, Ld(context));
  EXPECT_EQ(0, St(context));
  context->get_code(0, &get);

  EXPECT_EQ(ref.size, get.size);
  EXPECT_EQ(ref.kind, get.kind);
  EXPECT_EQ(ref.opcode, get.opcode);
  EXPECT_EQ(ref.type, get.type);
  EXPECT_EQ(ref.packing, get.packing);
  EXPECT_EQ(ref.o_operands[0], get.o_operands[0]);
  EXPECT_EQ(ref.o_operands[1], get.o_operands[1]);
  EXPECT_EQ(ref.o_operands[2], get.o_operands[2]);
  EXPECT_EQ(ref.o_operands[3], get.o_operands[3]);
  EXPECT_EQ(ref.o_operands[4], get.o_operands[4]);
  EXPECT_EQ(ref.storageClass, get.storageClass);
  EXPECT_EQ(ref.memorySemantic, get.memorySemantic);
  EXPECT_EQ(ref.equivClass, get.equivClass);

  BrigInstLdSt tmp = {
    44,                // size
    BrigEInstLdSt,     // kind
    BrigSt,            // opcode
    Brigf32,           // type
    BrigNoPacking,     // packing
    {8, 32, 0, 0, 0},  // operand[5]
    BrigArgSpace,      // storageClass
    BrigRegular,       // memorySemantic
    0                  // equivClass
  };
  ref = tmp;

  context->get_code(44, &get);
  EXPECT_EQ(ref.size, get.size);
  EXPECT_EQ(ref.kind, get.kind);
  EXPECT_EQ(ref.opcode, get.opcode);
  EXPECT_EQ(ref.type, get.type);
  EXPECT_EQ(ref.packing, get.packing);
  EXPECT_EQ(ref.o_operands[0], get.o_operands[0]);
  EXPECT_EQ(ref.o_operands[1], get.o_operands[1]);
  EXPECT_EQ(ref.o_operands[2], get.o_operands[2]);
  EXPECT_EQ(ref.o_operands[3], get.o_operands[3]);
  EXPECT_EQ(ref.o_operands[4], get.o_operands[4]);
  EXPECT_EQ(ref.storageClass, get.storageClass);
  EXPECT_EQ(ref.memorySemantic, get.memorySemantic);
  EXPECT_EQ(ref.equivClass, get.equivClass);

  BrigOperandReg getReg;
  BrigOperandAddress getAddr;
  BrigOperandCompound getComp;

  BrigOperandCompound refComp = {
    20,                    // size
    BrigEOperandCompound,  // kind
    Brigb64,               // type
    0,                     // reserved
    32,                    // name
    44,                    // reg
    -4                     // offset
  };

  context->get_operand(8, &getReg);
  // BrigOperandReg
  EXPECT_EQ(12, getReg.size);
  EXPECT_EQ(BrigEOperandReg, getReg.kind);
  EXPECT_EQ(Brigb32, getReg.type);
  EXPECT_EQ(0, getReg.reserved);
  EXPECT_EQ(15, getReg.name);

  context->get_operand(20, &getAddr);
  // BrigOperandAddress
  EXPECT_EQ(12, getAddr.size);
  EXPECT_EQ(BrigEOperandAddress, getAddr.kind);
  EXPECT_EQ(Brigb64, getAddr.type);
  EXPECT_EQ(0, getAddr.reserved);
  EXPECT_EQ(0, getAddr.directive);
  //EXPECT_EQ(0, getAddr.offset);

  context->get_operand(32, &getAddr);
  // BrigOperandAddress
  EXPECT_EQ(12, getAddr.size);
  EXPECT_EQ(BrigEOperandAddress, getAddr.kind);
  EXPECT_EQ(Brigb64, getAddr.type);
  EXPECT_EQ(0, getAddr.reserved);
  EXPECT_EQ(0, getAddr.directive);
  //EXPECT_EQ(0, getAddr.offset);

  context->get_operand(44, &getReg);
  // BrigOperandReg
  EXPECT_EQ(12, getReg.size);
  EXPECT_EQ(BrigEOperandReg, getReg.kind);
  EXPECT_EQ(Brigb32, getReg.type);
  EXPECT_EQ(0, getReg.reserved);
  EXPECT_EQ(19, getReg.name);

  context->get_operand(56, &getComp);
  // BrigOperandCompoud
  EXPECT_EQ(refComp.size, getComp.size);
  EXPECT_EQ(refComp.kind, getComp.kind);
  EXPECT_EQ(refComp.type, getComp.type);
  EXPECT_EQ(refComp.reserved, getComp.reserved);
  EXPECT_EQ(refComp.name, getComp.name);
  EXPECT_EQ(refComp.reg, getComp.reg);
  EXPECT_EQ(refComp.offset, getComp.offset);

  delete lexer;
}

TEST(CodegenTest, MemoryOperand_CodeGen_SimpleTest) {
  context->set_error_reporter(main_reporter);
  context->clear_context();

  BrigOperandIndirect ref = {
    16,                    // size
    BrigEOperandIndirect,  // kind
    8,                     // reg
    Brigb64,               // type
    0,                     // reserved
    8                      // offset
  };
  BrigOperandIndirect get;
  BrigOperandReg getReg;
  BrigOperandAddress getAddr;
  std::string input("[$s1+8]\n");

  Lexer* lexer = new Lexer(input);

  context->token_to_scan = lexer->get_next_token();
  EXPECT_EQ(0, MemoryOperand(context));
  context->get_operand(8, &getReg);
  // BrigOperandReg
  EXPECT_EQ(12, getReg.size);
  EXPECT_EQ(BrigEOperandReg, getReg.kind);
  EXPECT_EQ(Brigb32, getReg.type);
  EXPECT_EQ(0, getReg.reserved);
  EXPECT_EQ(0, getReg.name);

  context->get_operand(20, &get);
  // BrigOperandIndirect
  EXPECT_EQ(ref.size, get.size);
  EXPECT_EQ(ref.kind, get.kind);
  EXPECT_EQ(ref.reg, get.reg);
  EXPECT_EQ(ref.type, get.type);
  EXPECT_EQ(ref.reserved, get.reserved);
  EXPECT_EQ(ref.offset, get.offset);

  context->clear_context();
  input.assign("[0x7f]\n");
  lexer->set_source_string(input);
  context->token_to_scan = lexer->get_next_token();
  EXPECT_EQ(0, MemoryOperand(context));
  context->get_operand(8, &get);

  ref.reg = 0;
  ref.offset = 0x7f;

  EXPECT_EQ(ref.size, get.size);
  EXPECT_EQ(ref.kind, get.kind);
  EXPECT_EQ(ref.reg, get.reg);
  EXPECT_EQ(ref.type, get.type);
  EXPECT_EQ(ref.reserved, get.reserved);
  EXPECT_EQ(ref.offset, get.offset);

  BrigOperandCompound ref2 = {
    20,                    // size
    BrigEOperandCompound,  // kind
    Brigb64,               // type
    0,                     // reserved
    8,                     // name
    20,                    // reg
    -16                    // offset
  };

  BrigOperandCompound get2;
  memset(&getAddr, 0, sizeof(getAddr));
  memset(&getReg, 0, sizeof(getReg));

  context->clear_context();
  input.assign("[&array][$s1-16]\n");
  lexer->set_source_string(input);
  context->token_to_scan = lexer->get_next_token();
  context->add_symbol("&array");
  EXPECT_EQ(0, MemoryOperand(context));

  context->get_operand(8, &getAddr);
  context->get_operand(20, &getReg);
  context->get_operand(32, &get2);

  // BrigOperandAddress
  EXPECT_EQ(12, getAddr.size);
  EXPECT_EQ(BrigEOperandAddress, getAddr.kind);
  EXPECT_EQ(Brigb64, getAddr.type);
  EXPECT_EQ(0, getAddr.reserved);
  EXPECT_EQ(0, getAddr.directive);
  //EXPECT_EQ(0, getAddr.offset);
  // BrigOperandReg
  EXPECT_EQ(12, getReg.size);
  EXPECT_EQ(BrigEOperandReg, getReg.kind);
  EXPECT_EQ(Brigb32, getReg.type);
  EXPECT_EQ(0, getReg.reserved);
  EXPECT_EQ(7, getReg.name);
  // BrigOperandCompoud
  EXPECT_EQ(ref2.size, get2.size);
  EXPECT_EQ(ref2.kind, get2.kind);
  EXPECT_EQ(ref2.type, get2.type);
  EXPECT_EQ(ref2.reserved, get2.reserved);
  EXPECT_EQ(ref2.name, get2.name);
  EXPECT_EQ(ref2.reg, get2.reg);
  EXPECT_EQ(ref2.offset, get2.offset);

  BrigOperandCompound ref3 = {
    20,                    // size
    BrigEOperandCompound,  // kind
    Brigb64,               // type
    0,                     // reserved
    20,                    // name
    32,                    // reg
    0                      // offset
  };
  BrigOperandCompound get3;

  context->clear_context();
  input.assign("[%loc],\n");
  input.append("[&array][$s1]\n");
  input.append("[$d3-5]");
  lexer->set_source_string(input);

  context->token_to_scan = lexer->get_next_token();

  context->add_symbol("&array");
  context->add_symbol("%loc");

  EXPECT_EQ(0, MemoryOperand(context));
  EXPECT_EQ(',', context->token_to_scan);
  context->token_to_scan = lexer->get_next_token();
  EXPECT_EQ(0, MemoryOperand(context));
  EXPECT_EQ(0, MemoryOperand(context));

  context->get_operand(8, &getAddr);
  // BrigOperandAddress
  EXPECT_EQ(12, getAddr.size);
  EXPECT_EQ(BrigEOperandAddress, getAddr.kind);
  EXPECT_EQ(Brigb64, getAddr.type);
  EXPECT_EQ(0, getAddr.reserved);
  EXPECT_EQ(0, getAddr.directive);
//  EXPECT_EQ(0, getAddr.offset);

  context->get_operand(20, &getAddr);
  // BrigOperandAddress
  EXPECT_EQ(12, getAddr.size);
  EXPECT_EQ(BrigEOperandAddress, getAddr.kind);
  EXPECT_EQ(Brigb64, getAddr.type);
  EXPECT_EQ(0, getAddr.reserved);
  EXPECT_EQ(0, getAddr.directive);
//  EXPECT_EQ(0, getAddr.offset);


  context->get_operand(32, &getReg);
  // BrigOperandReg
  EXPECT_EQ(12, getReg.size);
  EXPECT_EQ(BrigEOperandReg, getReg.kind);
  EXPECT_EQ(Brigb32, getReg.type);
  EXPECT_EQ(0, getReg.reserved);
  EXPECT_EQ(12, getReg.name);

  context->get_operand(44, &get3);
  // BrigOperandCompoud
  EXPECT_EQ(ref3.size, get3.size);
  EXPECT_EQ(ref3.kind, get3.kind);
  EXPECT_EQ(ref3.type, get3.type);
  EXPECT_EQ(ref3.reserved, get3.reserved);
  EXPECT_EQ(ref3.name, get3.name);
  EXPECT_EQ(ref3.reg, get3.reg);
  EXPECT_EQ(ref3.offset, get3.offset);

  BrigOperandIndirect refInd = {
    16,                    // size
    BrigEOperandIndirect,  // kind
    64,                    // reg
    Brigb64,               // type
    0,                     // reserved
    -5                     // offset
  };
  BrigOperandIndirect getInd;

  context->get_operand(76, &getInd);
  // BrigOperandIndirect
  EXPECT_EQ(refInd.size, getInd.size);
  EXPECT_EQ(refInd.kind, getInd.kind);
  EXPECT_EQ(refInd.reg, getInd.reg);
  EXPECT_EQ(refInd.type, getInd.type);
  EXPECT_EQ(refInd.reserved, getInd.reserved);
  EXPECT_EQ(refInd.offset, getInd.offset);


  delete lexer;
}

TEST(CodegenTest, ArrayOperandList_CodeGen_SimpleTest) {
  context->set_error_reporter(main_reporter);
  context->clear_context();

  BrigOperandRegV4 refV4 = {
    24,                    // size
    BrigEOperandRegV4,     // kind
    Brigb32,               // type
    0,                     // reserved
    {8, 20, 32, 8}         // regs
  };

  BrigOperandRegV4 getRegV4;
  BrigOperandRegV2 getRegV2;
  BrigOperandReg getReg;

  std::string input("( $s1,$s2, $s3 , $s1)\n");
  Lexer* lexer = new Lexer(input);

  context->token_to_scan = lexer->get_next_token();
  EXPECT_EQ(0, ArrayOperandList(context));
  context->get_operand(44, &getRegV4);
  // BrigOperandRegV4
  EXPECT_EQ(refV4.size, getRegV4.size);
  EXPECT_EQ(refV4.kind, getRegV4.kind);
  EXPECT_EQ(refV4.type, getRegV4.type);
  EXPECT_EQ(refV4.reserved, getRegV4.reserved);
  EXPECT_EQ(refV4.regs[0], getRegV4.regs[0]);
  EXPECT_EQ(refV4.regs[1], getRegV4.regs[1]);
  EXPECT_EQ(refV4.regs[2], getRegV4.regs[2]);
  EXPECT_EQ(refV4.regs[3], getRegV4.regs[3]);

  BrigOperandRegV2 refV2 = {
    16,                    // size
    BrigEOperandRegV2,     // kind
    Brigb1,                // type
    0,                     // reserved
    {68, 68}               // regs
  };

  input.assign("($c2, $c2)\n");
  lexer->set_source_string(input);
  context->token_to_scan = lexer->get_next_token();
  EXPECT_EQ(0, ArrayOperandList(context));
  context->get_operand(80, &getRegV2);
  // BrigOperandRegV2
  EXPECT_EQ(refV2.size, getRegV2.size);
  EXPECT_EQ(refV2.kind, getRegV2.kind);
  EXPECT_EQ(refV2.type, getRegV2.type);
  EXPECT_EQ(refV2.reserved, getRegV2.reserved);
  EXPECT_EQ(refV2.regs[0], getRegV2.regs[0]);
  EXPECT_EQ(refV2.regs[1], getRegV2.regs[1]);

  input.assign("($d1)\n");
  lexer->set_source_string(input);
  context->token_to_scan = lexer->get_next_token();
  EXPECT_EQ(0, ArrayOperandList(context));
  context->get_operand(96, &getReg);

  BrigOperandReg ref = {
    12,                    // size
    BrigEOperandReg,       // kind
    Brigb64,               // type
    0,                     // reserved
    16                     // name
  };

  EXPECT_EQ(ref.size, getReg.size);
  EXPECT_EQ(ref.kind, getReg.kind);
  EXPECT_EQ(ref.type, getReg.type);
  EXPECT_EQ(ref.reserved, getReg.reserved);
  EXPECT_EQ(ref.name, getReg.name);

  delete lexer;
}

TEST(CodegenTest, PairAddressableOperand_CodeGen_SimpleTest) {
  context->set_error_reporter(main_reporter);
  context->clear_context();

  std::string input("[&array][$s1-16]\n");

  Lexer* lexer = new Lexer(input);

  BrigOperandCompound ref = {
    20,                    // size
    BrigEOperandCompound,  // kind
    Brigb64,               // type
    0,                     // reserved
    8,                     // name
    20,                    // reg
    -16                    // offset
  };

  BrigOperandReg getReg;
  BrigOperandAddress getAddr;
  BrigOperandCompound getComp;

  context->add_symbol("&array");

  context->token_to_scan = lexer->get_next_token();

  EXPECT_EQ(0, PairAddressableOperand(context));

  context->get_operand(8, &getAddr);
  context->get_operand(20, &getReg);
  context->get_operand(32, &getComp);

  // BrigOperandAddress
  EXPECT_EQ(12, getAddr.size);
  EXPECT_EQ(BrigEOperandAddress, getAddr.kind);
  EXPECT_EQ(Brigb64, getAddr.type);
  EXPECT_EQ(0, getAddr.reserved);
  EXPECT_EQ(0, getAddr.directive);
 // EXPECT_EQ(0, getAddr.offset);
  // BrigOperandReg
  EXPECT_EQ(12, getReg.size);
  EXPECT_EQ(BrigEOperandReg, getReg.kind);
  EXPECT_EQ(Brigb32, getReg.type);
  EXPECT_EQ(0, getReg.reserved);
  EXPECT_EQ(7, getReg.name);
  // BrigOperandCompoud
  EXPECT_EQ(ref.size, getComp.size);
  EXPECT_EQ(ref.kind, getComp.kind);
  EXPECT_EQ(ref.type, getComp.type);
  EXPECT_EQ(ref.reserved, getComp.reserved);
  EXPECT_EQ(ref.name, getComp.name);
  EXPECT_EQ(ref.reg, getComp.reg);
  EXPECT_EQ(ref.offset, getComp.offset);

  delete lexer;
}

TEST(CodegenTest, Lda_CodeGen_SimpleTest) {
  context->set_error_reporter(main_reporter);
  context->clear_context();

  std::string input("lda_group_b32 $s1, [%loc];\n");

  Lexer* lexer = new Lexer(input);

  BrigInstMem ref = {
    36,                    // size
    BrigEInstMem,           // kind
    BrigLda,               // opcode
    Brigb32,               // type
    BrigNoPacking,         // packing
    {8, 20, 0, 0, 0},      // o_operands[5]
    BrigGroupSpace         // storageClass
  };
  BrigInstMem getMem;
  BrigOperandReg getReg;
  BrigOperandAddress getAddr;

  lexer->set_source_string(input);
  context->token_to_scan = lexer->get_next_token();
  context->add_symbol("%loc");

  EXPECT_EQ(0, Lda(context));

  context->get_operand(8, &getReg);
  context->get_operand(20, &getAddr);
  context->get_code(0, &getMem);

  // BrigOperandReg
  EXPECT_EQ(12, getReg.size);
  EXPECT_EQ(BrigEOperandReg, getReg.kind);
  EXPECT_EQ(Brigb32, getReg.type);
  EXPECT_EQ(0, getReg.reserved);
  EXPECT_EQ(5, getReg.name);
  // BrigOperandAddress
  EXPECT_EQ(12, getAddr.size);
  EXPECT_EQ(BrigEOperandAddress, getAddr.kind);
  EXPECT_EQ(Brigb64, getAddr.type);
  EXPECT_EQ(0, getAddr.reserved);
  EXPECT_EQ(0, getAddr.directive);
//  EXPECT_EQ(0, getAddr.offset);

  // BrigInstMem
  EXPECT_EQ(ref.size, getMem.size);
  EXPECT_EQ(ref.kind, getMem.kind);
  EXPECT_EQ(ref.opcode, getMem.opcode);
  EXPECT_EQ(ref.type, getMem.type);
  EXPECT_EQ(ref.packing, getMem.packing);

  EXPECT_EQ(ref.o_operands[0], getMem.o_operands[0]);
  EXPECT_EQ(ref.o_operands[1], getMem.o_operands[1]);
  EXPECT_EQ(ref.o_operands[2], getMem.o_operands[2]);
  EXPECT_EQ(ref.o_operands[3], getMem.o_operands[3]);
  EXPECT_EQ(ref.o_operands[4], getMem.o_operands[4]);
  EXPECT_EQ(ref.storageClass, getMem.storageClass);

  delete lexer;
}

TEST(CodegenTest, Segp_CodeGen_SimpleTest) {
  context->set_error_reporter(main_reporter);
  context->clear_context();

  std::string input("stof_private_u64 $d2, $d1;\n");
  input.append("segmentp_group_b1 $c1, $d0;\n");

  Lexer* lexer = new Lexer(input);

  BrigInstMem ref1 = {
    36,                    // size
    BrigEInstMem,          // kind
    BrigStoF,              // opcode
    Brigu64,               // type
    BrigNoPacking,         // packing
    {8, 20, 0, 0, 0},      // o_operands[5]
    BrigPrivateSpace       // storageClass
  };

  BrigInstMem ref2 = {
    36,                    // size
    BrigEInstMem,          // kind
    BrigSegmentp,          // opcode
    Brigb1,                // type
    BrigNoPacking,         // packing
    {32, 44, 0, 0, 0},     // o_operands[5]
    BrigGroupSpace         // storageClass
  };

  BrigInstMem getMem;
  BrigOperandReg getReg1, getReg2;

  lexer->set_source_string(input);
  context->token_to_scan = lexer->get_next_token();

  EXPECT_EQ(0, Segp(context));
  EXPECT_EQ(0, Segp(context));

  context->get_operand(8, &getReg1);
  context->get_operand(20, &getReg2);
  context->get_code(0, &getMem);

  // BrigOperandReg
  EXPECT_EQ(12, getReg1.size);
  EXPECT_EQ(BrigEOperandReg, getReg1.kind);
  EXPECT_EQ(Brigb64, getReg1.type);
  EXPECT_EQ(0, getReg1.reserved);
  EXPECT_EQ(0, getReg1.name);
  // BrigOperandReg
  EXPECT_EQ(12, getReg2.size);
  EXPECT_EQ(BrigEOperandReg, getReg2.kind);
  EXPECT_EQ(Brigb64, getReg2.type);
  EXPECT_EQ(0, getReg2.reserved);
  EXPECT_EQ(4, getReg2.name);

  // BrigInstMem
  EXPECT_EQ(ref1.size, getMem.size);
  EXPECT_EQ(ref1.kind, getMem.kind);
  EXPECT_EQ(ref1.opcode, getMem.opcode);
  EXPECT_EQ(ref1.type, getMem.type);
  EXPECT_EQ(ref1.packing, getMem.packing);

  EXPECT_EQ(ref1.o_operands[0], getMem.o_operands[0]);
  EXPECT_EQ(ref1.o_operands[1], getMem.o_operands[1]);
  EXPECT_EQ(ref1.o_operands[2], getMem.o_operands[2]);
  EXPECT_EQ(ref1.o_operands[3], getMem.o_operands[3]);
  EXPECT_EQ(ref1.o_operands[4], getMem.o_operands[4]);
  EXPECT_EQ(ref1.storageClass, getMem.storageClass);


  context->get_operand(32, &getReg1);
  context->get_operand(44, &getReg2);
  context->get_code(36, &getMem);

  // BrigOperandReg
  EXPECT_EQ(12, getReg1.size);
  EXPECT_EQ(BrigEOperandReg, getReg1.kind);
  EXPECT_EQ(Brigb1, getReg1.type);
  EXPECT_EQ(0, getReg1.reserved);
  EXPECT_EQ(8, getReg1.name);
  // BrigOperandReg
  EXPECT_EQ(12, getReg2.size);
  EXPECT_EQ(BrigEOperandReg, getReg2.kind);
  EXPECT_EQ(Brigb64, getReg2.type);
  EXPECT_EQ(0, getReg2.reserved);
  EXPECT_EQ(12, getReg2.name);

  // BrigInstMem
  EXPECT_EQ(ref2.size, getMem.size);
  EXPECT_EQ(ref2.kind, getMem.kind);
  EXPECT_EQ(ref2.opcode, getMem.opcode);
  EXPECT_EQ(ref2.type, getMem.type);
  EXPECT_EQ(ref2.packing, getMem.packing);

  EXPECT_EQ(ref2.o_operands[0], getMem.o_operands[0]);
  EXPECT_EQ(ref2.o_operands[1], getMem.o_operands[1]);
  EXPECT_EQ(ref2.o_operands[2], getMem.o_operands[2]);
  EXPECT_EQ(ref2.o_operands[3], getMem.o_operands[3]);
  EXPECT_EQ(ref2.o_operands[4], getMem.o_operands[4]);
  EXPECT_EQ(ref2.storageClass, getMem.storageClass);

  delete lexer;
}

TEST(CodegenTest, Instruction1_CodeGen_SimpleTest) {
  context->set_error_reporter(main_reporter);
  context->clear_context();

  std::string input("laneid $s1;\n");
  input.append("clock $d6;\n");
  input.append("fbar_wait_b64 $d1;\n");

  Lexer* lexer = new Lexer(input);

  BrigInstBase ref1 = {
    32,                    // size
    BrigEInstBase,         // kind
    BrigLaneId,            // opcode
    Brigb32,               // type
    BrigNoPacking,         // packing
    {8, 0, 0, 0, 0}        // o_operands[5]
  };

  BrigInstBase ref2 = {
    32,                    // size
    BrigEInstBase,         // kind
    BrigClock,             // opcode
    Brigb32,               // type
    BrigNoPacking,         // packing
    {20, 0, 0, 0, 0},      // o_operands[5]
  };

  BrigInstBase ref3 = {
    32,                    // size
    BrigEInstBase,         // kind
    BrigFbarWait,          // opcode
    Brigb64,               // type
    BrigNoPacking,         // packing
    {32, 0, 0, 0, 0},      // o_operands[5]
  };

  BrigInstBase getMem;
  BrigOperandReg getReg;

  lexer->set_source_string(input);
  context->token_to_scan = lexer->get_next_token();

  EXPECT_EQ(0, Instruction1(context));
  EXPECT_EQ(0, Instruction1(context));
  EXPECT_EQ(0, Instruction1(context));

  context->get_operand(8, &getReg);
  context->get_code(0, &getMem);

  // BrigOperandReg
  EXPECT_EQ(12, getReg.size);
  EXPECT_EQ(BrigEOperandReg, getReg.kind);
  EXPECT_EQ(Brigb32, getReg.type);
  EXPECT_EQ(0, getReg.reserved);
  EXPECT_EQ(0, getReg.name);

  // BrigInstMem
  EXPECT_EQ(ref1.size, getMem.size);
  EXPECT_EQ(ref1.kind, getMem.kind);
  EXPECT_EQ(ref1.opcode, getMem.opcode);
  EXPECT_EQ(ref1.type, getMem.type);
  EXPECT_EQ(ref1.packing, getMem.packing);

  EXPECT_EQ(ref1.o_operands[0], getMem.o_operands[0]);
  EXPECT_EQ(ref1.o_operands[1], getMem.o_operands[1]);
  EXPECT_EQ(ref1.o_operands[2], getMem.o_operands[2]);
  EXPECT_EQ(ref1.o_operands[3], getMem.o_operands[3]);
  EXPECT_EQ(ref1.o_operands[4], getMem.o_operands[4]);

  context->get_operand(20, &getReg);
  context->get_code(32, &getMem);

  // BrigOperandReg
  EXPECT_EQ(12, getReg.size);
  EXPECT_EQ(BrigEOperandReg, getReg.kind);
  EXPECT_EQ(Brigb64, getReg.type);
  EXPECT_EQ(0, getReg.reserved);
  EXPECT_EQ(4, getReg.name);

  // BrigInstMem
  EXPECT_EQ(ref2.size, getMem.size);
  EXPECT_EQ(ref2.kind, getMem.kind);
  EXPECT_EQ(ref2.opcode, getMem.opcode);
  EXPECT_EQ(ref2.type, getMem.type);
  EXPECT_EQ(ref2.packing, getMem.packing);

  EXPECT_EQ(ref2.o_operands[0], getMem.o_operands[0]);
  EXPECT_EQ(ref2.o_operands[1], getMem.o_operands[1]);
  EXPECT_EQ(ref2.o_operands[2], getMem.o_operands[2]);
  EXPECT_EQ(ref2.o_operands[3], getMem.o_operands[3]);
  EXPECT_EQ(ref2.o_operands[4], getMem.o_operands[4]);

  context->get_operand(32, &getReg);
  context->get_code(64, &getMem);

  // BrigOperandReg
  EXPECT_EQ(12, getReg.size);
  EXPECT_EQ(BrigEOperandReg, getReg.kind);
  EXPECT_EQ(Brigb64, getReg.type);
  EXPECT_EQ(0, getReg.reserved);
  EXPECT_EQ(8, getReg.name);

  // BrigInstMem
  EXPECT_EQ(ref3.size, getMem.size);
  EXPECT_EQ(ref3.kind, getMem.kind);
  EXPECT_EQ(ref3.opcode, getMem.opcode);
  EXPECT_EQ(ref3.type, getMem.type);
  EXPECT_EQ(ref3.packing, getMem.packing);

  EXPECT_EQ(ref3.o_operands[0], getMem.o_operands[0]);
  EXPECT_EQ(ref3.o_operands[1], getMem.o_operands[1]);
  EXPECT_EQ(ref3.o_operands[2], getMem.o_operands[2]);
  EXPECT_EQ(ref3.o_operands[3], getMem.o_operands[3]);
  EXPECT_EQ(ref3.o_operands[4], getMem.o_operands[4]);

  delete lexer;
}

TEST(CodegenTest, Ldc_CodeGen_SimpleTest) {
  context->set_error_reporter(main_reporter);
  context->clear_context();

  std::string input("ldc_b64 $s1, &foo;\n");
  input.append("ldc_b32 $s2, @lab;\n");

  Lexer* lexer = new Lexer(input);

  BrigInstBase ref1 = {
    32,                    // size
    BrigEInstBase,         // kind
    BrigLdc,               // opcode
    Brigb64,               // type
    BrigNoPacking,         // packing
    {24, 8, 0, 0, 0}       // o_operands[5]
  };
  BrigInstBase ref2 = {
    32,                    // size
    BrigEInstBase,         // kind
    BrigLdc,               // opcode
    Brigb32,               // type
    BrigNoPacking,         // packing
    {36, 16, 0, 0, 0}       // o_operands[5]
  };

  BrigInstBase getBase;
  BrigOperandReg getReg;

  lexer->set_source_string(input);
  context->token_to_scan = lexer->get_next_token();
  BrigOperandFunctionRef fn_pad_op = {
    8,                        // size
    BrigEOperandFunctionRef,  // kind
    0                         // fn
  };
  BrigOperandLabelRef lab_pad_op = {
    8,                     // size
    BrigEOperandLabelRef,  // kind
    0                      // labeldirective
  };

  context->add_symbol("&foo");
  context->add_symbol("@lab");
  context->operand_map["&foo"] = context->get_operand_offset();
  context->append_operand(&fn_pad_op);
  context->operand_map["@lab"] = context->get_operand_offset();
  context->append_operand(&lab_pad_op);


  EXPECT_EQ(0, Ldc(context));
  EXPECT_EQ(0, Ldc(context));

  context->get_operand(24, &getReg);
  // BrigOperandReg
  EXPECT_EQ(12, getReg.size);
  EXPECT_EQ(BrigEOperandReg, getReg.kind);
  EXPECT_EQ(Brigb32, getReg.type);
  EXPECT_EQ(0, getReg.reserved);
  EXPECT_EQ(10, getReg.name);

  context->get_operand(36, &getReg);
  // BrigOperandReg
  EXPECT_EQ(12, getReg.size);
  EXPECT_EQ(BrigEOperandReg, getReg.kind);
  EXPECT_EQ(Brigb32, getReg.type);
  EXPECT_EQ(0, getReg.reserved);
  EXPECT_EQ(14, getReg.name);

  context->get_code(0, &getBase);
  // BrigInstBase
  EXPECT_EQ(ref1.size, getBase.size);
  EXPECT_EQ(ref1.kind, getBase.kind);
  EXPECT_EQ(ref1.opcode, getBase.opcode);
  EXPECT_EQ(ref1.type, getBase.type);
  EXPECT_EQ(ref1.packing, getBase.packing);

  EXPECT_EQ(ref1.o_operands[0], getBase.o_operands[0]);
  EXPECT_EQ(ref1.o_operands[1], getBase.o_operands[1]);
  EXPECT_EQ(ref1.o_operands[2], getBase.o_operands[2]);
  EXPECT_EQ(ref1.o_operands[3], getBase.o_operands[3]);
  EXPECT_EQ(ref1.o_operands[4], getBase.o_operands[4]);

  context->get_code(32, &getBase);
  // BrigInstBase
  EXPECT_EQ(ref2.size, getBase.size);
  EXPECT_EQ(ref2.kind, getBase.kind);
  EXPECT_EQ(ref2.opcode, getBase.opcode);
  EXPECT_EQ(ref2.type, getBase.type);
  EXPECT_EQ(ref2.packing, getBase.packing);
  EXPECT_EQ(ref2.o_operands[0], getBase.o_operands[0]);
  EXPECT_EQ(ref2.o_operands[1], getBase.o_operands[1]);
  EXPECT_EQ(ref2.o_operands[2], getBase.o_operands[2]);
  EXPECT_EQ(ref2.o_operands[3], getBase.o_operands[3]);
  EXPECT_EQ(ref2.o_operands[4], getBase.o_operands[4]);

  delete lexer;
}
TEST(CodegenTest, Atom_CodeGen_SimpleTest) {
  context->set_error_reporter(main_reporter);
  context->clear_context();

  std::string input("atomic_cas_global_ar_b64 $d1, [&x1], 23, 12;\n");
  input.append("atomic_and_global_ar_u32 $s1, [&x2], 24;\n");

  Lexer* lexer = new Lexer(input);

  BrigInstAtomic ref1 = {
    44,                    // size
    BrigEInstAtomic,       // kind
    BrigAtomic,            // opcode
    Brigb64,               // type
    BrigNoPacking,         // packing
    {8, 20, 32, 56, 0},    // o_operands[5]
    BrigAtomicCas,         // atomicOperation;
    BrigGlobalSpace,       // storageClass;
    BrigAcquireRelease     // memorySemantic;
  };

  BrigInstAtomic ref2 = {
    44,                    // size
    BrigEInstAtomic,       // kind
    BrigAtomic,            // opcode
    Brigu32,               // type
    BrigNoPacking,         // packing
    {80, 92, 104, 0, 0},   // o_operands[5]
    BrigAtomicAnd,         // atomicOperation;
    BrigGlobalSpace,       // storageClass;
    BrigAcquireRelease     // memorySemantic;
  };

  BrigInstAtomic getAtom;
  BrigOperandReg getReg;
  BrigOperandAddress getAddr;
  BrigOperandImmed getImm;

  lexer->set_source_string(input);
  context->token_to_scan = lexer->get_next_token();

  context->add_symbol("&x1");
  context->add_symbol("&x2");

  EXPECT_EQ(0, Atom(context));
  EXPECT_EQ(0, Atom(context));

  context->get_operand(8, &getReg);
  // BrigOperandReg
  EXPECT_EQ(12, getReg.size);
  EXPECT_EQ(BrigEOperandReg, getReg.kind);
  EXPECT_EQ(Brigb64, getReg.type);
  EXPECT_EQ(0, getReg.reserved);
  EXPECT_EQ(8, getReg.name);

  context->get_operand(20, &getAddr);
  // BrigOperandAddress
  EXPECT_EQ(12, getAddr.size);
  EXPECT_EQ(BrigEOperandAddress, getAddr.kind);
  EXPECT_EQ(Brigb64, getAddr.type);
  EXPECT_EQ(0, getAddr.reserved);
  EXPECT_EQ(0, getAddr.directive);
 // EXPECT_EQ(0, getAddr.offset);

  context->get_operand(32, &getImm);
  // BrigOperandImmed
  EXPECT_EQ(24, getImm.size);
  EXPECT_EQ(BrigEOperandImmed, getImm.kind);
  EXPECT_EQ(Brigb32, getImm.type);
  EXPECT_EQ(23, getImm.bits.u);

  context->get_operand(56, &getImm);
  // BrigOperandImmed
  EXPECT_EQ(24, getImm.size);
  EXPECT_EQ(BrigEOperandImmed, getImm.kind);
  EXPECT_EQ(Brigb32, getImm.type);
  EXPECT_EQ(12, getImm.bits.u);

  context->get_code(0, &getAtom);
  // BrigInstAtomic
  EXPECT_EQ(ref1.size, getAtom.size);
  EXPECT_EQ(ref1.kind, getAtom.kind);
  EXPECT_EQ(ref1.opcode, getAtom.opcode);
  EXPECT_EQ(ref1.type, getAtom.type);
  EXPECT_EQ(ref1.packing, getAtom.packing);

  EXPECT_EQ(ref1.o_operands[0], getAtom.o_operands[0]);
  EXPECT_EQ(ref1.o_operands[1], getAtom.o_operands[1]);
  EXPECT_EQ(ref1.o_operands[2], getAtom.o_operands[2]);
  EXPECT_EQ(ref1.o_operands[3], getAtom.o_operands[3]);
  EXPECT_EQ(ref1.o_operands[4], getAtom.o_operands[4]);
  EXPECT_EQ(ref1.atomicOperation, getAtom.atomicOperation);
  EXPECT_EQ(ref1.storageClass, getAtom.storageClass);
  EXPECT_EQ(ref1.memorySemantic, getAtom.memorySemantic);

  context->get_operand(80, &getReg);
  // BrigOperandReg
  EXPECT_EQ(12, getReg.size);
  EXPECT_EQ(BrigEOperandReg, getReg.kind);
  EXPECT_EQ(Brigb32, getReg.type);
  EXPECT_EQ(0, getReg.reserved);
  EXPECT_EQ(12, getReg.name);

  context->get_operand(92, &getAddr);
  // BrigOperandAddress
  EXPECT_EQ(12, getAddr.size);
  EXPECT_EQ(BrigEOperandAddress, getAddr.kind);
  EXPECT_EQ(Brigb64, getAddr.type);
  EXPECT_EQ(0, getAddr.reserved);
  EXPECT_EQ(0, getAddr.directive);
 // EXPECT_EQ(0, getAddr.offset);

  context->get_operand(104, &getImm);
  // BrigOperandImmed
  EXPECT_EQ(24, getImm.size);
  EXPECT_EQ(BrigEOperandImmed, getImm.kind);
  EXPECT_EQ(Brigb32, getImm.type);
  EXPECT_EQ(24, getImm.bits.u);

  context->get_code(44, &getAtom);
  // BrigInstAtomic
  EXPECT_EQ(ref2.size, getAtom.size);
  EXPECT_EQ(ref2.kind, getAtom.kind);
  EXPECT_EQ(ref2.opcode, getAtom.opcode);
  EXPECT_EQ(ref2.type, getAtom.type);
  EXPECT_EQ(ref2.packing, getAtom.packing);

  EXPECT_EQ(ref2.o_operands[0], getAtom.o_operands[0]);
  EXPECT_EQ(ref2.o_operands[1], getAtom.o_operands[1]);
  EXPECT_EQ(ref2.o_operands[2], getAtom.o_operands[2]);
  EXPECT_EQ(ref2.o_operands[3], getAtom.o_operands[3]);
  EXPECT_EQ(ref2.o_operands[4], getAtom.o_operands[4]);
  EXPECT_EQ(ref2.atomicOperation, getAtom.atomicOperation);
  EXPECT_EQ(ref2.storageClass, getAtom.storageClass);
  EXPECT_EQ(ref2.memorySemantic, getAtom.memorySemantic);

  delete lexer;
}

TEST(CodegenTest,GlobalReadOnlyImageDeclCodegen){
  context->set_error_reporter(main_reporter);
  context->clear_context();

  std::string input("global_ROImg &demo={format = signed_int32 ,order = r,width = 4,height = 5,depth = 6 } ;");

  Lexer *lexer = new Lexer(input);
  lexer->set_source_string(input);
  context->token_to_scan = lexer->get_next_token();

  BrigDirectiveImage ref = {
    56,                     //size
    BrigEDirectiveImage,    //kind
    {
      0,                        // c_code
      BrigGlobalSpace,          // storag class
      BrigNone ,                // attribut
      0,                        // reserved
      0,                        // symbolModifier
      0,                        // dim
      0,                        // s_name
      BrigROImg,                // type
      1,                        // align
    },
    4,                      //width
    5,                      //height
    6,                      //depth
    1,                      //array
    BrigImageOrderUnknown,  //order
    BrigImageFormatUnknown  //format
  };
  EXPECT_EQ(0,GlobalReadOnlyImageDecl(context));

  BrigDirectiveImage get ;
  context->get_directive(0,&get);

  EXPECT_EQ(ref.size,get.size);
  EXPECT_EQ(ref.kind,get.kind);
  EXPECT_EQ(ref.width, get.width);
  EXPECT_EQ(ref.height, get.height);
  EXPECT_EQ(ref.depth, get.depth);
  EXPECT_EQ(ref.s.storageClass, get.s.storageClass);
  EXPECT_EQ(ref.s.s_name, get.s.s_name);
  EXPECT_EQ(ref.s.type, get.s.type);

  delete lexer ;
}

TEST(CodegenTest,GlobalImageDeclCodegen){
  context->set_error_reporter(main_reporter);
  context->clear_context();

  std::string input("global_RWImg &demo={format = signed_int32 ,order = r,width = 2,height = 3,depth = 4 } ;");

  Lexer *lexer = new Lexer(input);
  lexer->set_source_string(input);
  context->token_to_scan = lexer->get_next_token();

  BrigDirectiveImage ref = {
    56,                     //size
    BrigEDirectiveImage,    //kind
    {
      0,                         // c_code
      BrigGlobalSpace,          // storag class
      BrigNone ,                // attribut
      0,                        // reserved
      0,                        // symbolModifier
      0,                        // dim
      0,                        // s_name
      BrigRWImg,                  // type
      1,                        // align
    },
    2,                      //width
    3,                      //height
    4,                      //depth
    1,                      //array
    BrigImageOrderUnknown,  //order
    BrigImageFormatUnknown  //format
  };
  EXPECT_EQ(0,GlobalImageDecl(context));

  BrigDirectiveImage get ;
  context->get_directive(0,&get);

  EXPECT_EQ(ref.size,get.size);
  EXPECT_EQ(ref.kind,get.kind);
  EXPECT_EQ(ref.width, get.width);
  EXPECT_EQ(ref.height, get.height);
  EXPECT_EQ(ref.depth, get.depth);
  EXPECT_EQ(ref.s.storageClass, get.s.storageClass);
  EXPECT_EQ(ref.s.s_name, get.s.s_name);
  EXPECT_EQ(ref.s.type, get.s.type);

  delete lexer ;
}

TEST(CodegenTest,GlobalSamplerDeclCodegen){
  context->set_error_reporter(main_reporter);
  context->clear_context();

  std::string input("global_Samp &demo={coord = normalized, filter = linear, ");
  input.append("boundaryU = clamp, boundaryV = wrap, boundaryW = mirror } ;");

  Lexer *lexer = new Lexer(input);
  lexer->set_source_string(input);
  context->token_to_scan = lexer->get_next_token();

  BrigDirectiveSampler ref = {
    40,                     //size
    BrigEDirectiveSampler,    //kind
    {
      0,                        // c_code
      BrigGlobalSpace,          // storag class
      BrigNone ,                // attribut
      0,                        // reserved
      2,                        // symbolModifier
      0,                        // dim
      0,                        // s_name
      BrigSamp,                 // type
      1,                        // align
    },
    1,                      //valid
    1,                      //normalized
    BrigSamplerFilterLinear,//filter
    BrigSamplerClamp,       //boundaryU
    BrigSamplerWrap,        //boundaryV
    BrigSamplerMirror,      //boundaryW
    0                       //reserved1
  };
  EXPECT_EQ(0,GlobalSamplerDecl(context));

  BrigDirectiveSampler get ;
  context->get_directive(0,&get);

  EXPECT_EQ(ref.size,get.size);
  EXPECT_EQ(ref.kind,get.kind);
  EXPECT_EQ(ref.s.c_code, get.s.c_code);
  EXPECT_EQ(ref.s.storageClass, get.s.storageClass);
  EXPECT_EQ(ref.s.attribute, get.s.attribute);
  EXPECT_EQ(ref.s.reserved, get.s.reserved);
  EXPECT_EQ(ref.s.symbolModifier, get.s.symbolModifier);
  EXPECT_EQ(ref.s.dim, get.s.dim);
  EXPECT_EQ(ref.s.s_name, get.s.s_name);
  EXPECT_EQ(ref.s.type, get.s.type);
  EXPECT_EQ(ref.s.align, get.s.align);
  EXPECT_EQ(ref.valid, get.valid);
  EXPECT_EQ(ref.normalized, get.normalized);
  EXPECT_EQ(ref.filter, get.filter);
  EXPECT_EQ(ref.boundaryU, get.boundaryU);
  EXPECT_EQ(ref.boundaryV, get.boundaryV);
  EXPECT_EQ(ref.boundaryW, get.boundaryW);
  EXPECT_EQ(ref.reserved1, get.reserved1);


  context->set_error_reporter(main_reporter);
  context->clear_context();
  input.assign("global_Samp &demo={coord = unnormalized, filter = nearest, ");
  input.append("boundaryU = mirroronce, boundaryV = border, boundaryW = clamp } ;");

  lexer->set_source_string(input);
  context->token_to_scan = lexer->get_next_token();

  EXPECT_EQ(0,GlobalSamplerDecl(context));

  context->get_directive(0,&get);
  ref.normalized=0;
  ref.filter=BrigSamplerFilterNearest;
  ref.boundaryU=BrigSamplerMirrorOnce;
  ref.boundaryV=BrigSamplerBorder;
  ref.boundaryW=BrigSamplerClamp;

  EXPECT_EQ(ref.size,get.size);
  EXPECT_EQ(ref.kind,get.kind);
  EXPECT_EQ(ref.s.storageClass, get.s.storageClass);
  EXPECT_EQ(ref.s.attribute, get.s.attribute);
  EXPECT_EQ(ref.s.s_name, get.s.s_name);
  EXPECT_EQ(ref.valid, get.valid);
  EXPECT_EQ(ref.normalized, get.normalized);
  EXPECT_EQ(ref.filter, get.filter);
  EXPECT_EQ(ref.boundaryU, get.boundaryU);
  EXPECT_EQ(ref.boundaryV, get.boundaryV);
  EXPECT_EQ(ref.boundaryW, get.boundaryW);

  context->set_error_reporter(main_reporter);
  context->clear_context();
  input.assign("global_Samp &demo={coord = unnormalized, filter = nearest, ");
  input.append("boundaryU = wrap, boundaryV = clamp, boundaryW = wrap } ;");

  lexer->set_source_string(input);
  context->token_to_scan = lexer->get_next_token();

  EXPECT_EQ(0,GlobalSamplerDecl(context));

  context->get_directive(0,&get);
  ref.normalized=0;
  ref.filter=BrigSamplerFilterNearest;
  ref.boundaryU=BrigSamplerWrap;
  ref.boundaryV=BrigSamplerClamp;
  ref.boundaryW=BrigSamplerWrap;

  EXPECT_EQ(ref.size,get.size);
  EXPECT_EQ(ref.kind,get.kind);
  EXPECT_EQ(ref.s.storageClass, get.s.storageClass);
  EXPECT_EQ(ref.s.attribute, get.s.attribute);
  EXPECT_EQ(ref.s.s_name, get.s.s_name);
  EXPECT_EQ(ref.valid, get.valid);
  EXPECT_EQ(ref.normalized, get.normalized);
  EXPECT_EQ(ref.filter, get.filter);
  EXPECT_EQ(ref.boundaryU, get.boundaryU);
  EXPECT_EQ(ref.boundaryV, get.boundaryV);
  EXPECT_EQ(ref.boundaryW, get.boundaryW);

  context->set_error_reporter(main_reporter);
  context->clear_context();
  input.assign("global_Samp &demo={coord = unnormalized, filter = nearest, ");
  input.append("boundaryU = mirror, boundaryV = mirror, boundaryW = border } ;");

  lexer->set_source_string(input);
  context->token_to_scan = lexer->get_next_token();

  EXPECT_EQ(0,GlobalSamplerDecl(context));

  context->get_directive(0,&get);
  ref.normalized=0;
  ref.filter=BrigSamplerFilterNearest;
  ref.boundaryU=BrigSamplerMirror;
  ref.boundaryV=BrigSamplerMirror;
  ref.boundaryW=BrigSamplerBorder;

  EXPECT_EQ(ref.size,get.size);
  EXPECT_EQ(ref.kind,get.kind);
  EXPECT_EQ(ref.s.storageClass, get.s.storageClass);
  EXPECT_EQ(ref.s.s_name, get.s.s_name);
  EXPECT_EQ(ref.valid, get.valid);
  EXPECT_EQ(ref.normalized, get.normalized);
  EXPECT_EQ(ref.filter, get.filter);
  EXPECT_EQ(ref.boundaryU, get.boundaryU);
  EXPECT_EQ(ref.boundaryV, get.boundaryV);
  EXPECT_EQ(ref.boundaryW, get.boundaryW);

  context->set_error_reporter(main_reporter);
  context->clear_context();
  input.assign("global_Samp &demo={coord = unnormalized, filter = nearest, ");
  input.append("boundaryU = border, boundaryV = mirroronce, boundaryW = mirroronce } ;");

  lexer->set_source_string(input);
  context->token_to_scan = lexer->get_next_token();

  EXPECT_EQ(0,GlobalSamplerDecl(context));

  context->get_directive(0,&get);
  ref.normalized=0;
  ref.filter=BrigSamplerFilterNearest;
  ref.boundaryU=BrigSamplerBorder;
  ref.boundaryV=BrigSamplerMirrorOnce;
  ref.boundaryW=BrigSamplerMirrorOnce;

  EXPECT_EQ(ref.size,get.size);
  EXPECT_EQ(ref.kind,get.kind);
  EXPECT_EQ(ref.s.storageClass, get.s.storageClass);
  EXPECT_EQ(ref.s.s_name, get.s.s_name);
  EXPECT_EQ(ref.valid, get.valid);
  EXPECT_EQ(ref.normalized, get.normalized);
  EXPECT_EQ(ref.filter, get.filter);
  EXPECT_EQ(ref.boundaryU, get.boundaryU);
  EXPECT_EQ(ref.boundaryV, get.boundaryV);
  EXPECT_EQ(ref.boundaryW, get.boundaryW);


  delete lexer ;
}



TEST(CodegenTest, OffsetAddressableOperand_CodeGen_Test) {
  context->set_error_reporter(main_reporter);
  context->clear_context();

  BrigOperandIndirect ref1 = {
    16,                     // size
    BrigEOperandIndirect,   // kind
    8,                      // reg
    Brigb64,               // type
    0,                      // reserved
    11                      // offset
  };
  BrigOperandIndirect ref2 = {
    16,                     // size
    BrigEOperandIndirect,   // kind
    36,                     // reg
    Brigb64,                // type
    0,                      // reserved
    -5                      // offset
  };
  BrigOperandIndirect ref3 = {
    16,                     // size
    BrigEOperandIndirect,   // kind
    0,                      // reg
    Brigb64,                // type
    0,                      // reserved
    77                      // offset
  };
  BrigOperandIndirect ref4 = {
    16,                     // size
    BrigEOperandIndirect,   // kind
    80,                     // reg
    Brigb64,                // type
    0,                      // reserved
    0                       // offset
  };

  BrigOperandIndirect get1, get2, get3, get4;
  // The register must be an s or d register (c registers are not allowed).
  std::string input("[$s2+11]\n");
  input.append("[$d2-5]\n");
  input.append("[77]\n");
  input.append("[$d5]\n");

  Lexer* lexer = new Lexer(input);

  context->token_to_scan = lexer->get_next_token();
  // pass the first '['
  if (context->token_to_scan == '[') {
    context->token_to_scan = lexer->get_next_token();
  }

  EXPECT_EQ(0, OffsetAddressableOperand(context));
  if (context->token_to_scan == '[') {
    context->token_to_scan = lexer->get_next_token();
    EXPECT_EQ(0, OffsetAddressableOperand(context));
  }

  if (context->token_to_scan == '[') {
    context->token_to_scan = lexer->get_next_token();
    EXPECT_EQ(0, OffsetAddressableOperand(context));
  }

  if (context->token_to_scan == '[') {
    context->token_to_scan = lexer->get_next_token();
    context->set_machine(BrigELarge);
    EXPECT_EQ(0, OffsetAddressableOperand(context));
  }

  context->get_operand(20, &get1);

  // BrigOperandIndirect
  EXPECT_EQ(ref1.size, get1.size);
  EXPECT_EQ(ref1.kind, get1.kind);
  EXPECT_EQ(ref1.reg, get1.reg);
  EXPECT_EQ(ref1.type, get1.type);
  EXPECT_EQ(ref1.reserved, get1.reserved);
  EXPECT_EQ(ref1.offset, get1.offset);

  context->get_operand(48, &get2);

  // BrigOperandIndirect
  EXPECT_EQ(ref2.size, get2.size);
  EXPECT_EQ(ref2.kind, get2.kind);
  EXPECT_EQ(ref2.reg, get2.reg);
  EXPECT_EQ(ref2.type, get2.type);
  EXPECT_EQ(ref2.reserved, get2.reserved);
  EXPECT_EQ(ref2.offset, get2.offset);

  context->get_operand(64, &get3);

  // BrigOperandIndirect
  EXPECT_EQ(ref3.size, get3.size);
  EXPECT_EQ(ref3.kind, get3.kind);
  EXPECT_EQ(ref3.reg, get3.reg);
  EXPECT_EQ(ref3.type, get3.type);
  EXPECT_EQ(ref3.reserved, get3.reserved);
  EXPECT_EQ(ref3.offset, get3.offset);

  context->get_operand(92, &get4);

  // BrigOperandIndirect
  EXPECT_EQ(ref4.size, get4.size);
  EXPECT_EQ(ref4.kind, get4.kind);
  EXPECT_EQ(ref4.reg, get4.reg);
  EXPECT_EQ(ref4.type, get4.type);
  EXPECT_EQ(ref4.reserved, get4.reserved);
  EXPECT_EQ(ref4.offset, get4.offset);

  delete lexer;
}

TEST(CodegenTest, GlobalPrivateDeclCodeGen) {
  context->set_error_reporter(main_reporter);
  context->clear_context();

  std::string input("private_f32  &demo; ");

  Lexer* lexer = new Lexer(input);
  context->token_to_scan = lexer->get_next_token();

  BrigDirectiveSymbol ref = {
  40,                       // size
  BrigEDirectiveSymbol ,    // kind
  {
    0,                         // c_code
    BrigPrivateSpace,         // storag class
    BrigNone ,                // attribut
    0,                        // reserved
    0,                        // symbolModifier
    0,                        // dim
    0,                        // s_name
    Brigf32,                  // type
    1,                        // align
  },
  0,                        // d_init
  0,                         // reserved
  };
  EXPECT_EQ(0,GlobalPrivateDecl(context));
  BrigDirectiveSymbol get ;

  context->get_directive(0, &get);
  EXPECT_EQ(ref.size, get.size);
  EXPECT_EQ(ref.kind, get.kind);
  EXPECT_EQ(ref.s.storageClass, get.s.storageClass);
  EXPECT_EQ(ref.s.s_name, get.s.s_name);
  EXPECT_EQ(ref.s.type, get.s.type);
  EXPECT_EQ(ref.d_init, get.d_init);

  delete lexer;
}

TEST(CodegenTest, GlobalGroupDeclCodeGen) {
  context->set_error_reporter(main_reporter);
  context->clear_context();

  std::string input("group_f32  &demo; ");

  Lexer* lexer = new Lexer(input);
  context->token_to_scan = lexer->get_next_token();

  BrigDirectiveSymbol ref = {
  40,                       // size
  BrigEDirectiveSymbol ,    // kind
  {
    0,                         // c_code
    BrigGroupSpace,         // storag class
    BrigNone ,                // attribut
    0,                        // reserved
    0,                        // symbolModifier
    0,                        // dim
    0,                        // s_name
    Brigf32,                  // type
    1,                        // align
  },
  0,                        // d_init
  0,                         // reserved
  };
  EXPECT_EQ(0,GlobalGroupDecl(context));
  BrigDirectiveSymbol get ;

  context->get_directive(0, &get);
  EXPECT_EQ(ref.size, get.size);
  EXPECT_EQ(ref.kind, get.kind);
  EXPECT_EQ(ref.s.storageClass, get.s.storageClass);
  EXPECT_EQ(ref.s.s_name, get.s.s_name);
  EXPECT_EQ(ref.s.type, get.s.type);
  EXPECT_EQ(ref.d_init, get.d_init);

  delete lexer;
}

TEST(CodegenTest, Label_CodeGen_Test) {
  context->set_error_reporter(main_reporter);
  context->clear_context();
  // TODO(Chuang) set the type to Brn and Cbr
  BrigInstBase refCbrLab3 = {
    32,                    // size
    BrigEInstBase,         // kind
    BrigCbr,               // opcode
    Brigb1,               // type
    BrigNoPacking,         // packing
    {0, 16, 28, 0, 0}        // o_operands[5]
  };

  BrigInstBar refBrnLab1 = {
    36,                  // size
    BrigEInstBar,        // kind
    BrigBrn,             // opcode
    0,             // type
    BrigNoPacking,       // packing
    {0, 8, 0, 0, 0},     // o_operands[5]
    0                    // syncFlags
  };
  BrigInstBase refCbrLab1 = {
    32,                    // size
    BrigEInstBase,         // kind
    BrigCbr,               // opcode
    Brigb1,               // type
    BrigNoPacking,         // packing
    {0, 16, 8, 0, 0}        // o_operands[5]
  };
  BrigInstBar refBrnLab2 = {
    36,                  // size
    BrigEInstBar,        // kind
    BrigBrn,             // opcode
    0,             // type
    BrigNoPacking,       // packing
    {0, 36, 0, 0, 0},     // o_operands[5]
    0                    // syncFlags
  };

  BrigDirectiveLabel ref1 = {
    12,                     // size
    BrigEDirectiveLabel,    // kind
    36,                     // c_code
    0                       // s_name
  };
  BrigDirectiveLabel ref2 = {
    12,                     // size
    BrigEDirectiveLabel,    // kind
    68,                     // c_code
    10                      // s_name
  };
  BrigDirectiveLabel ref3 = {
    12,                     // size
    BrigEDirectiveLabel,    // kind
    68,                     // c_code
    16                      // s_name
  };
  BrigDirectiveLabel ref4 = {
    12,                     // size
    BrigEDirectiveLabel,    // kind
    104,                    // c_code
    22                      // s_name
  };

  BrigDirectiveLabel get1, get2, get3, get4;
  BrigOperandLabelRef getLabRef;
  BrigInstBase getCbrCode;
  BrigInstBar getBrnCode;

  std::string input("brn @lab1;\n");  // brn lab1
  input.append("@lab1:\n");
  input.append("cbr $c1, @lab3;\n");  // cbr lab3
  input.append("@lab2:");
  input.append("@lab3:");
  input.append("brn @lab2;\n");       // brn lab2
  input.append("@lab4:\n");
  input.append("cbr $c1, @lab1;\n");  // cbr lab1

  Lexer* lexer = new Lexer(input);

  context->token_to_scan = lexer->get_next_token();
  // brn lab1
  EXPECT_EQ(0, Branch(context));
  context->get_code(0, &getBrnCode);
  context->get_operand(8, &getLabRef);

  EXPECT_EQ(refBrnLab1.size, getBrnCode.size);
  EXPECT_EQ(refBrnLab1.kind, getBrnCode.kind);
  EXPECT_EQ(refBrnLab1.opcode, getBrnCode.opcode);
  EXPECT_EQ(refBrnLab1.type, getBrnCode.type);
  EXPECT_EQ(refBrnLab1.packing, getBrnCode.packing);
  EXPECT_EQ(refBrnLab1.o_operands[0], getBrnCode.o_operands[0]);
  EXPECT_EQ(refBrnLab1.o_operands[1], getBrnCode.o_operands[1]);
  EXPECT_EQ(refBrnLab1.o_operands[2], getBrnCode.o_operands[2]);
  EXPECT_EQ(refBrnLab1.o_operands[3], getBrnCode.o_operands[3]);
  EXPECT_EQ(refBrnLab1.o_operands[4], getBrnCode.o_operands[4]);
  // TODO(Chuang) set the value of .syncFlags
  // EXPECT_EQ(refBrn.syncFlags, getBrnCode.syncFlags);

  EXPECT_EQ(8, getLabRef.size);
  EXPECT_EQ(BrigEOperandLabelRef, getLabRef.kind);
  // When the label isn't declared.
  // the value of labeldirective is -1 now.
  EXPECT_EQ(-1, getLabRef.labeldirective);

  // lab1
  EXPECT_EQ(0, Label(context));
  context->get_operand(8, &getLabRef);
  EXPECT_EQ(0, getLabRef.labeldirective);

  // cbr lab3
  EXPECT_EQ(0, Branch(context));

  context->get_code(36, &getCbrCode);

  EXPECT_EQ(refCbrLab3.size, getCbrCode.size);
  EXPECT_EQ(refCbrLab3.kind, getCbrCode.kind);
  EXPECT_EQ(refCbrLab3.opcode, getCbrCode.opcode);
  EXPECT_EQ(refCbrLab3.type, getCbrCode.type);
  EXPECT_EQ(refCbrLab3.packing, getCbrCode.packing);
  EXPECT_EQ(refCbrLab3.o_operands[0], getCbrCode.o_operands[0]);
  EXPECT_EQ(refCbrLab3.o_operands[1], getCbrCode.o_operands[1]);
  EXPECT_EQ(refCbrLab3.o_operands[2], getCbrCode.o_operands[2]);
  EXPECT_EQ(refCbrLab3.o_operands[3], getCbrCode.o_operands[3]);
  EXPECT_EQ(refCbrLab3.o_operands[4], getCbrCode.o_operands[4]);

  context->get_operand(28, &getLabRef);
  EXPECT_EQ(8, getLabRef.size);
  EXPECT_EQ(BrigEOperandLabelRef, getLabRef.kind);
  // When the label isn't declared.
  // the value of labeldirective is -1 now.
  EXPECT_EQ(-1, getLabRef.labeldirective);

  // lab2
  EXPECT_EQ(0, Label(context));

  // lab3
  EXPECT_EQ(0, Label(context));
  context->get_operand(28, &getLabRef);
  EXPECT_EQ(24, getLabRef.labeldirective);

  // brn lab2
  EXPECT_EQ(0, Branch(context));

  context->get_code(68, &getBrnCode);
  context->get_operand(36, &getLabRef);

  EXPECT_EQ(refBrnLab2.size, getBrnCode.size);
  EXPECT_EQ(refBrnLab2.kind, getBrnCode.kind);
  EXPECT_EQ(refBrnLab2.opcode, getBrnCode.opcode);
  EXPECT_EQ(refBrnLab2.type, getBrnCode.type);
  EXPECT_EQ(refBrnLab2.packing, getBrnCode.packing);
  EXPECT_EQ(refBrnLab2.o_operands[0], getBrnCode.o_operands[0]);
  EXPECT_EQ(refBrnLab2.o_operands[1], getBrnCode.o_operands[1]);
  EXPECT_EQ(refBrnLab2.o_operands[2], getBrnCode.o_operands[2]);
  EXPECT_EQ(refBrnLab2.o_operands[3], getBrnCode.o_operands[3]);
  EXPECT_EQ(refBrnLab2.o_operands[4], getBrnCode.o_operands[4]);
  // TODO(Chuang) set the value of .syncFlags
  // EXPECT_EQ(refBrn.syncFlags, getBrnCode.syncFlags);

  EXPECT_EQ(8, getLabRef.size);
  EXPECT_EQ(BrigEOperandLabelRef, getLabRef.kind);
  EXPECT_EQ(12, getLabRef.labeldirective);

  // lab4
  EXPECT_EQ(0, Label(context));

  // cbr lab1
  EXPECT_EQ(0, Branch(context));

  context->get_code(104, &getCbrCode);

  EXPECT_EQ(refCbrLab1.size, getCbrCode.size);
  EXPECT_EQ(refCbrLab1.kind, getCbrCode.kind);
  EXPECT_EQ(refCbrLab1.opcode, getCbrCode.opcode);
  EXPECT_EQ(refCbrLab1.type, getCbrCode.type);
  EXPECT_EQ(refCbrLab1.packing, getCbrCode.packing);
  EXPECT_EQ(refCbrLab1.o_operands[0], getCbrCode.o_operands[0]);
  EXPECT_EQ(refCbrLab1.o_operands[1], getCbrCode.o_operands[1]);
  EXPECT_EQ(refCbrLab1.o_operands[2], getCbrCode.o_operands[2]);
  EXPECT_EQ(refCbrLab1.o_operands[3], getCbrCode.o_operands[3]);
  EXPECT_EQ(refCbrLab1.o_operands[4], getCbrCode.o_operands[4]);

  context->get_operand(8, &getLabRef);
  EXPECT_EQ(8, getLabRef.size);
  EXPECT_EQ(BrigEOperandLabelRef, getLabRef.kind);
  EXPECT_EQ(0, getLabRef.labeldirective);


  context->get_directive(0, &get1);

  // lab1
  EXPECT_EQ(ref1.size, get1.size);
  EXPECT_EQ(ref1.kind, get1.kind);
  EXPECT_EQ(ref1.c_code, get1.c_code);
  EXPECT_EQ(ref1.s_name, get1.s_name);

  context->get_directive(12, &get2);

  // lab2
  EXPECT_EQ(ref2.size, get2.size);
  EXPECT_EQ(ref2.kind, get2.kind);
  EXPECT_EQ(ref2.c_code, get2.c_code);
  EXPECT_EQ(ref2.s_name, get2.s_name);

  context->get_directive(24, &get3);

  // lab3
  EXPECT_EQ(ref3.size, get3.size);
  EXPECT_EQ(ref3.kind, get3.kind);
  EXPECT_EQ(ref3.c_code, get3.c_code);
  EXPECT_EQ(ref3.s_name, get3.s_name);

  context->get_directive(36, &get4);

  // lab4
  EXPECT_EQ(ref4.size, get4.size);
  EXPECT_EQ(ref4.kind, get4.kind);
  EXPECT_EQ(ref4.c_code, get4.c_code);
  EXPECT_EQ(ref4.s_name, get4.s_name);

  delete lexer;
}

TEST(CodegenTest, ImageRet_CodeGen_Test) {
  context->set_error_reporter(main_reporter);
  context->clear_context();

  BrigInstAtomicImage ref1 = {
    48,                     // size
    BrigEInstAtomicImage,   // kind
    BrigAtomicImage,        // opcode
    Brigb32,                    // type
    BrigNoPacking,          // packing
    {8, 20, 36, 48, 0},         // o_operands[5]
    BrigAtomicXor,          // atomicOperation
    BrigGlobalSpace,        // storageClass
    BrigRegular,            // memorySemantic
    Briggeom_1d             // geom

  };

  BrigInstAtomicImage ref2 = {
    48,                     // size
    BrigEInstAtomicImage,   // kind
    BrigAtomicImage,        // opcode
    Brigb32,                    // type
    BrigNoPacking,          // packing
    {60, 72, 36, 48, 88},         // o_operands[5]
    BrigAtomicCas,          // atomicOperation
    BrigGlobalSpace,        // storageClass
    BrigRegular,            // memorySemantic
    Briggeom_1d             // geom
  };

  BrigInstAtomicImage get1, get2;
  BrigOperandReg getReg;
  BrigOperandOpaque getImg;

  // The register must be an s or d register (c registers are not allowed).
  std::string input("atomic_image_xor_1d_b32 $s0, [&namedRWImg1], $s1, $s3;\n");
  input.append("atomic_image_cas_1d_b32 $s10, [&namedRWImg2], $s1, $s3, $s4;\n");

  Lexer* lexer = new Lexer(input);

  context->token_to_scan = lexer->get_next_token();

  EXPECT_EQ(0, ImageRet(context));
  EXPECT_EQ(0, ImageRet(context));

  context->get_code(0, &get1);

  EXPECT_EQ(ref1.size, get1.size);
  EXPECT_EQ(ref1.kind, get1.kind);
  EXPECT_EQ(ref1.opcode, get1.opcode);
  EXPECT_EQ(ref1.type, get1.type);
  EXPECT_EQ(ref1.packing, get1.packing);
  EXPECT_EQ(ref1.o_operands[0], get1.o_operands[0]);
  EXPECT_EQ(ref1.o_operands[1], get1.o_operands[1]);
  EXPECT_EQ(ref1.o_operands[2], get1.o_operands[2]);
  EXPECT_EQ(ref1.o_operands[3], get1.o_operands[3]);
  EXPECT_EQ(ref1.o_operands[4], get1.o_operands[4]);

  EXPECT_EQ(ref1.atomicOperation, get1.atomicOperation);
  EXPECT_EQ(ref1.storageClass, get1.storageClass);
  EXPECT_EQ(ref1.memorySemantic, get1.memorySemantic);
  EXPECT_EQ(ref1.geom, get1.geom);

  context->get_code(48, &get2);

  EXPECT_EQ(ref2.size, get2.size);
  EXPECT_EQ(ref2.kind, get2.kind);
  EXPECT_EQ(ref2.opcode, get2.opcode);
  EXPECT_EQ(ref2.type, get2.type);
  EXPECT_EQ(ref2.packing, get2.packing);
  EXPECT_EQ(ref2.o_operands[0], get2.o_operands[0]);
  EXPECT_EQ(ref2.o_operands[1], get2.o_operands[1]);
  EXPECT_EQ(ref2.o_operands[2], get2.o_operands[2]);
  EXPECT_EQ(ref2.o_operands[3], get2.o_operands[3]);
  EXPECT_EQ(ref2.o_operands[4], get2.o_operands[4]);

  EXPECT_EQ(ref2.atomicOperation, get2.atomicOperation);
  EXPECT_EQ(ref2.storageClass, get2.storageClass);
  EXPECT_EQ(ref2.memorySemantic, get2.memorySemantic);
  EXPECT_EQ(ref2.geom, get2.geom);

  context->get_operand(8, &getReg);
  // BrigOperandReg
  EXPECT_EQ(12, getReg.size);
  EXPECT_EQ(BrigEOperandReg, getReg.kind);
  EXPECT_EQ(Brigb32, getReg.type);
  EXPECT_EQ(0, getReg.reserved);
  EXPECT_EQ(0, getReg.name);

  context->get_operand(36, &getReg);
  // BrigOperandReg
  EXPECT_EQ(12, getReg.size);
  EXPECT_EQ(BrigEOperandReg, getReg.kind);
  EXPECT_EQ(Brigb32, getReg.type);
  EXPECT_EQ(0, getReg.reserved);
  EXPECT_EQ(4, getReg.name);
  context->get_operand(48, &getReg);
  // BrigOperandReg
  EXPECT_EQ(12, getReg.size);
  EXPECT_EQ(BrigEOperandReg, getReg.kind);
  EXPECT_EQ(Brigb32, getReg.type);
  EXPECT_EQ(0, getReg.reserved);
  EXPECT_EQ(8, getReg.name);
  context->get_operand(60, &getReg);
  // BrigOperandReg
  EXPECT_EQ(12, getReg.size);
  EXPECT_EQ(BrigEOperandReg, getReg.kind);
  EXPECT_EQ(Brigb32, getReg.type);
  EXPECT_EQ(0, getReg.reserved);
  EXPECT_EQ(12, getReg.name);
  context->get_operand(88, &getReg);
  // BrigOperandReg
  EXPECT_EQ(12, getReg.size);
  EXPECT_EQ(BrigEOperandReg, getReg.kind);
  EXPECT_EQ(Brigb32, getReg.type);
  EXPECT_EQ(0, getReg.reserved);
  EXPECT_EQ(17, getReg.name);


  context->get_operand(20, &getImg);
  // BrigOperandOpaque
  EXPECT_EQ(16, getImg.size);
  EXPECT_EQ(BrigEOperandOpaque, getImg.kind);
  EXPECT_EQ(0, getImg.name);
  EXPECT_EQ(0, getImg.reg);
  EXPECT_EQ(0, getImg.offset);

  context->get_operand(72, &getImg);
  // BrigOperandOpaque
  EXPECT_EQ(16, getImg.size);
  EXPECT_EQ(BrigEOperandOpaque, getImg.kind);
  EXPECT_EQ(0, getImg.name);
  EXPECT_EQ(0, getImg.reg);
  EXPECT_EQ(0, getImg.offset);

  delete lexer;
}

TEST(CodegenTest, ArrayOperand_CodeGen_Test) {
  context->set_error_reporter(main_reporter);
  context->clear_context();

  BrigOperandRegV4 refV4 = {
    24,                    // size
    BrigEOperandRegV4,     // kind
    Brigb32,               // type
    0,                     // reserved
    {8, 20, 32, 8}         // regs
  };

  BrigOperandRegV4 getRegV4;
  BrigOperandRegV2 getRegV2;
  BrigOperandReg getReg;

  std::string input("( $s1,$s2, $s3 , $s1)\n");
  Lexer* lexer = new Lexer(input);
  BrigoOffset32_t getoOffset;
  context->token_to_scan = lexer->get_next_token();
  EXPECT_EQ(0, ArrayOperandPart2(context, &getoOffset));
  context->get_operand(getoOffset, &getRegV4);
  // BrigOperandRegV4
  EXPECT_EQ(refV4.size, getRegV4.size);
  EXPECT_EQ(refV4.kind, getRegV4.kind);
  EXPECT_EQ(refV4.type, getRegV4.type);
  EXPECT_EQ(refV4.reserved, getRegV4.reserved);
  EXPECT_EQ(refV4.regs[0], getRegV4.regs[0]);
  EXPECT_EQ(refV4.regs[1], getRegV4.regs[1]);
  EXPECT_EQ(refV4.regs[2], getRegV4.regs[2]);
  EXPECT_EQ(refV4.regs[3], getRegV4.regs[3]);

  BrigOperandRegV2 refV2 = {
    16,                    // size
    BrigEOperandRegV2,     // kind
    Brigb1,                // type
    0,                     // reserved
    {68, 68}               // regs
  };

  input.assign("($c2, $c2)\n");
  lexer->set_source_string(input);
  context->token_to_scan = lexer->get_next_token();
  EXPECT_EQ(0, ArrayOperandPart2(context, &getoOffset));
  context->get_operand(getoOffset, &getRegV2);
  // BrigOperandRegV2
  EXPECT_EQ(refV2.size, getRegV2.size);
  EXPECT_EQ(refV2.kind, getRegV2.kind);
  EXPECT_EQ(refV2.type, getRegV2.type);
  EXPECT_EQ(refV2.reserved, getRegV2.reserved);
  EXPECT_EQ(refV2.regs[0], getRegV2.regs[0]);
  EXPECT_EQ(refV2.regs[1], getRegV2.regs[1]);

  input.assign("($d1)\n");
  lexer->set_source_string(input);
  context->token_to_scan = lexer->get_next_token();
  EXPECT_EQ(0, ArrayOperandPart2(context, &getoOffset));
  context->get_operand(getoOffset, &getReg);

  BrigOperandReg refRegD1 = {
    12,                    // size
    BrigEOperandReg,       // kind
    Brigb64,               // type
    0,                     // reserved
    16                     // name
  };

  EXPECT_EQ(refRegD1.size, getReg.size);
  EXPECT_EQ(refRegD1.kind, getReg.kind);
  EXPECT_EQ(refRegD1.type, getReg.type);
  EXPECT_EQ(refRegD1.reserved, getReg.reserved);
  EXPECT_EQ(refRegD1.name, getReg.name);

  EXPECT_EQ(108, context->get_operand_offset());

  input.assign("($s3)\n");
  lexer->set_source_string(input);
  context->token_to_scan = lexer->get_next_token();
  EXPECT_EQ(0, ArrayOperandPart2(context, &getoOffset));
  context->get_operand(getoOffset, &getReg);

  BrigOperandReg refRegS3 = {
    12,                    // size
    BrigEOperandReg,       // kind
    Brigb32,               // type
    0,                     // reserved
    8                      // name
  };

  EXPECT_EQ(refRegS3.size, getReg.size);
  EXPECT_EQ(refRegS3.kind, getReg.kind);
  EXPECT_EQ(refRegS3.type, getReg.type);
  EXPECT_EQ(refRegS3.reserved, getReg.reserved);
  EXPECT_EQ(refRegS3.name, getReg.name);

  input.assign("$s2\n");
  lexer->set_source_string(input);
  context->token_to_scan = lexer->get_next_token();
  EXPECT_EQ(0, ArrayOperandPart2(context, &getoOffset));
  context->get_operand(getoOffset, &getReg);

  BrigOperandReg refRegS2 = {
    12,                    // size
    BrigEOperandReg,       // kind
    Brigb32,               // type
    0,                     // reserved
    4                      // name
  };

  EXPECT_EQ(refRegS2.size, getReg.size);
  EXPECT_EQ(refRegS2.kind, getReg.kind);
  EXPECT_EQ(refRegS2.type, getReg.type);
  EXPECT_EQ(refRegS2.reserved, getReg.reserved);
  EXPECT_EQ(refRegS2.name, getReg.name);

  EXPECT_EQ(108, context->get_operand_offset());

  delete lexer;
}

TEST(CodegenTest, ImageNoRet_CodeGen_Test) {
  context->set_error_reporter(main_reporter);
  context->clear_context();

  BrigInstAtomicImage ref1 = {
    48,                     // size
    BrigEInstAtomicImage,   // kind
    BrigAtomicNoRetImage,   // opcode
    Brigb32,                // type
    BrigNoPacking,          // packing
    {8, 24, 36, 48, 0},     // o_operands[5]
    BrigAtomicCas,          // atomicOperation
    BrigGlobalSpace,        // storageClass
    BrigRegular,            // memorySemantic
    Briggeom_1d             // geom
  };

  BrigInstAtomicImage ref2 = {
    48,                     // size
    BrigEInstAtomicImage,   // kind
    BrigAtomicNoRetImage,   // opcode
    Brigs32,                // type
    BrigNoPacking,          // packing
    {60, 88, 104, 0, 0},    // o_operands[5]
    BrigAtomicAnd,          // atomicOperation
    BrigGlobalSpace,        // storageClass
    BrigAcquireRelease,     // memorySemantic
    Briggeom_2d             // geom
  };

  BrigInstAtomicImage get1, get2;
  BrigOperandReg getReg;
  BrigOperandOpaque getImg;

  // The register must be an s or d register (c registers are not allowed).
  std::string input("atomicNoRet_image_cas_1d_b32 [&namedRWImg], $s1, $s3, $s4;\n");
  input.append("atomicNoRet_image_and_ar_2d_s32 [&namedRWImg], ($s0,$s3), $s2;\n");

  Lexer* lexer = new Lexer(input);

  context->token_to_scan = lexer->get_next_token();

  EXPECT_EQ(0, ImageNoRet(context));
  EXPECT_EQ(0, ImageNoRet(context));

  context->get_code(0, &get1);

  EXPECT_EQ(ref1.size, get1.size);
  EXPECT_EQ(ref1.kind, get1.kind);
  EXPECT_EQ(ref1.opcode, get1.opcode);
  EXPECT_EQ(ref1.type, get1.type);
  EXPECT_EQ(ref1.packing, get1.packing);
  EXPECT_EQ(ref1.o_operands[0], get1.o_operands[0]);
  EXPECT_EQ(ref1.o_operands[1], get1.o_operands[1]);
  EXPECT_EQ(ref1.o_operands[2], get1.o_operands[2]);
  EXPECT_EQ(ref1.o_operands[3], get1.o_operands[3]);
  EXPECT_EQ(ref1.o_operands[4], get1.o_operands[4]);

  EXPECT_EQ(ref1.atomicOperation, get1.atomicOperation);
  EXPECT_EQ(ref1.storageClass, get1.storageClass);
  EXPECT_EQ(ref1.memorySemantic, get1.memorySemantic);
  EXPECT_EQ(ref1.geom, get1.geom);

  context->get_code(48, &get2);

  EXPECT_EQ(ref2.size, get2.size);
  EXPECT_EQ(ref2.kind, get2.kind);
  EXPECT_EQ(ref2.opcode, get2.opcode);
  EXPECT_EQ(ref2.type, get2.type);
  EXPECT_EQ(ref2.packing, get2.packing);
  EXPECT_EQ(ref2.o_operands[0], get2.o_operands[0]);
  EXPECT_EQ(ref2.o_operands[1], get2.o_operands[1]);
  EXPECT_EQ(ref2.o_operands[2], get2.o_operands[2]);
  EXPECT_EQ(ref2.o_operands[3], get2.o_operands[3]);
  EXPECT_EQ(ref2.o_operands[4], get2.o_operands[4]);

  EXPECT_EQ(ref2.atomicOperation, get2.atomicOperation);
  EXPECT_EQ(ref2.storageClass, get2.storageClass);
  EXPECT_EQ(ref2.memorySemantic, get2.memorySemantic);
  EXPECT_EQ(ref2.geom, get2.geom);

  context->get_operand(24, &getReg);
  // BrigOperandReg
  EXPECT_EQ(12, getReg.size);
  EXPECT_EQ(BrigEOperandReg, getReg.kind);
  EXPECT_EQ(Brigb32, getReg.type);
  EXPECT_EQ(0, getReg.reserved);
  EXPECT_EQ(0, getReg.name);

  context->get_operand(36, &getReg);
  // BrigOperandReg
  EXPECT_EQ(12, getReg.size);
  EXPECT_EQ(BrigEOperandReg, getReg.kind);
  EXPECT_EQ(Brigb32, getReg.type);
  EXPECT_EQ(0, getReg.reserved);
  EXPECT_EQ(4, getReg.name);
  context->get_operand(48, &getReg);
  // BrigOperandReg
  EXPECT_EQ(12, getReg.size);
  EXPECT_EQ(BrigEOperandReg, getReg.kind);
  EXPECT_EQ(Brigb32, getReg.type);
  EXPECT_EQ(0, getReg.reserved);
  EXPECT_EQ(8, getReg.name);
  context->get_operand(76, &getReg);
  // BrigOperandReg
  EXPECT_EQ(12, getReg.size);
  EXPECT_EQ(BrigEOperandReg, getReg.kind);
  EXPECT_EQ(Brigb32, getReg.type);
  EXPECT_EQ(0, getReg.reserved);
  EXPECT_EQ(12, getReg.name);
  BrigOperandRegV2 getRegV2;
  context->get_operand(88, &getRegV2);
  // BrigOperandRegV2
  EXPECT_EQ(16, getRegV2.size);
  EXPECT_EQ(BrigEOperandRegV2, getRegV2.kind);
  EXPECT_EQ(Brigb32, getRegV2.type);
  EXPECT_EQ(0, getRegV2.reserved);
  EXPECT_EQ(76, getRegV2.regs[0]);
  EXPECT_EQ(36, getRegV2.regs[1]);


  context->get_operand(8, &getImg);
  // BrigOperandOpaque
  EXPECT_EQ(16, getImg.size);
  EXPECT_EQ(BrigEOperandOpaque, getImg.kind);
  EXPECT_EQ(0, getImg.name);
  EXPECT_EQ(0, getImg.reg);
  EXPECT_EQ(0, getImg.offset);

  context->get_operand(60, &getImg);
  // BrigOperandOpaque
  EXPECT_EQ(16, getImg.size);
  EXPECT_EQ(BrigEOperandOpaque, getImg.kind);
  EXPECT_EQ(0, getImg.name);
  EXPECT_EQ(0, getImg.reg);
  EXPECT_EQ(0, getImg.offset);

  delete lexer;
}


TEST(CodegenTest, Query_CodeGen_Test) {
  context->set_error_reporter(main_reporter);
  context->clear_context();

  BrigInstBase refOrder = {
    32,                    // size
    BrigEInstBase,         // kind
    BrigQueryOrder,        // opcode
    Brigb32,               // type
    BrigNoPacking,         // packing
    {8, 20, 0, 0, 0}       // o_operands[5]
  };

  BrigInstBase refData = {
    32,                    // size
    BrigEInstBase,         // kind
    BrigQueryData,         // opcode
    Brigb32,               // type
    BrigNoPacking,         // packing
    {36, 60, 0, 0, 0}      // o_operands[5]
  };

  BrigInstBase refWidth = {
    32,                    // size
    BrigEInstBase,         // kind
    BrigQueryWidth,        // opcode
    Brigu32,               // type
    BrigNoPacking,         // packing
    {8, 76, 0, 0, 0}       // o_operands[5]
  };

  BrigInstBase get;
  BrigOperandReg getReg;
  BrigOperandOpaque getImage;

  std::string input("query_order_b32 $s0, [&namedRWImg1];\n");
  input.append("query_data_b32 $s1, [&namedRWImg1<$s2 - 4>];\n");
  input.append("query_width_u32 $s0, [&namedSamp<10>];\n");

  Lexer* lexer = new Lexer(input);

  context->token_to_scan = lexer->get_next_token();

  context->symbol_map["&namedRWImg1"] = 30;
  context->symbol_map["&namedSamp"] = 0;

  EXPECT_EQ(0, Query(context));
  EXPECT_EQ(0, Query(context));
  EXPECT_EQ(0, Query(context));

  context->get_code(0, &get);

  EXPECT_EQ(refOrder.size, get.size);
  EXPECT_EQ(refOrder.kind, get.kind);
  EXPECT_EQ(refOrder.opcode, get.opcode);
  EXPECT_EQ(refOrder.type, get.type);
  EXPECT_EQ(refOrder.packing, get.packing);
  EXPECT_EQ(refOrder.o_operands[0], get.o_operands[0]);
  EXPECT_EQ(refOrder.o_operands[1], get.o_operands[1]);
  EXPECT_EQ(refOrder.o_operands[2], get.o_operands[2]);
  EXPECT_EQ(refOrder.o_operands[3], get.o_operands[3]);
  EXPECT_EQ(refOrder.o_operands[4], get.o_operands[4]);

  context->get_code(32, &get);

  EXPECT_EQ(refData.size, get.size);
  EXPECT_EQ(refData.kind, get.kind);
  EXPECT_EQ(refData.opcode, get.opcode);
  EXPECT_EQ(refData.type, get.type);
  EXPECT_EQ(refData.packing, get.packing);
  EXPECT_EQ(refData.o_operands[0], get.o_operands[0]);
  EXPECT_EQ(refData.o_operands[1], get.o_operands[1]);
  EXPECT_EQ(refData.o_operands[2], get.o_operands[2]);
  EXPECT_EQ(refData.o_operands[3], get.o_operands[3]);
  EXPECT_EQ(refData.o_operands[4], get.o_operands[4]);

  context->get_code(64, &get);

  EXPECT_EQ(refWidth.size, get.size);
  EXPECT_EQ(refWidth.kind, get.kind);
  EXPECT_EQ(refWidth.opcode, get.opcode);
  EXPECT_EQ(refWidth.type, get.type);
  EXPECT_EQ(refWidth.packing, get.packing);
  EXPECT_EQ(refWidth.o_operands[0], get.o_operands[0]);
  EXPECT_EQ(refWidth.o_operands[1], get.o_operands[1]);
  EXPECT_EQ(refWidth.o_operands[2], get.o_operands[2]);
  EXPECT_EQ(refWidth.o_operands[3], get.o_operands[3]);
  EXPECT_EQ(refWidth.o_operands[4], get.o_operands[4]);


  context->get_operand(8, &getReg);
  // BrigOperandReg
  EXPECT_EQ(12, getReg.size);
  EXPECT_EQ(BrigEOperandReg, getReg.kind);
  EXPECT_EQ(Brigb32, getReg.type);
  EXPECT_EQ(0, getReg.reserved);
  EXPECT_EQ(0, getReg.name);

  context->get_operand(36, &getReg);
  // BrigOperandReg
  EXPECT_EQ(12, getReg.size);
  EXPECT_EQ(BrigEOperandReg, getReg.kind);
  EXPECT_EQ(Brigb32, getReg.type);
  EXPECT_EQ(0, getReg.reserved);
  EXPECT_EQ(4, getReg.name);
  context->get_operand(48, &getReg);

  // BrigOperandReg
  EXPECT_EQ(12, getReg.size);
  EXPECT_EQ(BrigEOperandReg, getReg.kind);
  EXPECT_EQ(Brigb32, getReg.type);
  EXPECT_EQ(0, getReg.reserved);
  EXPECT_EQ(8, getReg.name);

  context->get_operand(20, &getImage);
  // BrigOperandOpaque
  EXPECT_EQ(16, getImage.size);
  EXPECT_EQ(BrigEOperandOpaque, getImage.kind);
  EXPECT_EQ(30, getImage.name);
  EXPECT_EQ(0, getImage.reg);
  EXPECT_EQ(0, getImage.offset);

  context->get_operand(60, &getImage);
  // BrigOperandOpaque
  EXPECT_EQ(16, getImage.size);
  EXPECT_EQ(BrigEOperandOpaque, getImage.kind);
  EXPECT_EQ(30, getImage.name);
  EXPECT_EQ(48, getImage.reg);
  EXPECT_EQ(-4, getImage.offset);

  context->get_operand(76, &getImage);
  // BrigOperandOpaque
  EXPECT_EQ(16, getImage.size);
  EXPECT_EQ(BrigEOperandOpaque, getImage.kind);
  EXPECT_EQ(0, getImage.name);
  EXPECT_EQ(0, getImage.reg);
  EXPECT_EQ(10, getImage.offset);

  delete lexer;
}

TEST(CodegenTest, Instruction1Op_CodeGen_fbar_Wait_b64) {

  context->set_error_reporter(main_reporter);
  context->clear_context();

  BrigInstBase ref = {
    32,
    BrigEInstBase,
    BrigFbarWait,
    Brigb64,
    BrigNoPacking,
    {8, 0, 0, 0, 0}
  };

  std::string input("fbar_wait_b64 $d0;");
  Lexer* lexer = new Lexer(input);

  context->token_to_scan = lexer->get_next_token();
  EXPECT_EQ(0, Instruction1(context));

  BrigInstBase getBase;
  BrigOperandReg getReg;
  context->get_operand(8, &getReg);
  context->get_code(0, &getBase);

  // BrigOperandReg
  EXPECT_EQ(12, getReg.size);
  EXPECT_EQ(BrigEOperandReg, getReg.kind);
  EXPECT_EQ(Brigb64, getReg.type);
  EXPECT_EQ(0, getReg.reserved);
  EXPECT_EQ(0, getReg.name);

  // BrigInstBase
  EXPECT_EQ(ref.size, getBase.size);
  EXPECT_EQ(ref.kind, getBase.kind);
  EXPECT_EQ(ref.opcode, getBase.opcode);
  EXPECT_EQ(ref.type, getBase.type);
  EXPECT_EQ(ref.packing, getBase.packing);

  EXPECT_EQ(ref.o_operands[0], getBase.o_operands[0]);
  EXPECT_EQ(ref.o_operands[1], getBase.o_operands[1]);
  EXPECT_EQ(ref.o_operands[2], getBase.o_operands[2]);
  EXPECT_EQ(ref.o_operands[3], getBase.o_operands[3]);
  EXPECT_EQ(ref.o_operands[4], getBase.o_operands[4]);

  delete lexer;
}

TEST(CodegenTest, Instruction1Op_CodeGen_fbar_Arrive_b64) {
  context->set_error_reporter(main_reporter);
  context->clear_context();

  BrigInstBase ref = {
    32,
    BrigEInstBase,
    BrigFbarArrive,
    Brigb64,
    BrigNoPacking,
    {8, 0, 0, 0, 0}
  };

  std::string input("fbar_arrive_b64 $d0;");
  Lexer* lexer = new Lexer(input);

  context->token_to_scan = lexer->get_next_token();
  EXPECT_EQ(0, Instruction1(context));

  BrigInstBase getBase;
  BrigOperandReg getReg;
  context->get_operand(8, &getReg);
  context->get_code(0, &getBase);

  // BrigOperandReg
  EXPECT_EQ(12, getReg.size);
  EXPECT_EQ(BrigEOperandReg, getReg.kind);
  EXPECT_EQ(Brigb64, getReg.type);
  EXPECT_EQ(0, getReg.reserved);
  EXPECT_EQ(0, getReg.name);

  // BrigInstBase
  EXPECT_EQ(ref.size, getBase.size);
  EXPECT_EQ(ref.kind, getBase.kind);
  EXPECT_EQ(ref.opcode, getBase.opcode);
  EXPECT_EQ(ref.type, getBase.type);
  EXPECT_EQ(ref.packing, getBase.packing);

  EXPECT_EQ(ref.o_operands[0], getBase.o_operands[0]);
  EXPECT_EQ(ref.o_operands[1], getBase.o_operands[1]);
  EXPECT_EQ(ref.o_operands[2], getBase.o_operands[2]);
  EXPECT_EQ(ref.o_operands[3], getBase.o_operands[3]);
  EXPECT_EQ(ref.o_operands[4], getBase.o_operands[4]);

  delete lexer;
}

TEST(CodegenTest, Instruction1Op_CodeGen_fbar_skip_b64) {
  context->set_error_reporter(main_reporter);
  context->clear_context();

  BrigInstBase ref = {
    32,
    BrigEInstBase,
    BrigFbarSkip,
    Brigb64,
    BrigNoPacking,
    {8, 0, 0, 0, 0}
  };

  std::string input("fbar_skip_b64 $d0;");
  Lexer* lexer = new Lexer(input);

  context->token_to_scan = lexer->get_next_token();
  EXPECT_EQ(0, Instruction1(context));

  BrigInstBase getBase;
  BrigOperandReg getReg;
  context->get_operand(8, &getReg);
  context->get_code(0, &getBase);

  // BrigOperandReg
  EXPECT_EQ(12, getReg.size);
  EXPECT_EQ(BrigEOperandReg, getReg.kind);
  EXPECT_EQ(Brigb64, getReg.type);
  EXPECT_EQ(0, getReg.reserved);
  EXPECT_EQ(0, getReg.name);

  // BrigInstBase
  EXPECT_EQ(ref.size, getBase.size);
  EXPECT_EQ(ref.kind, getBase.kind);
  EXPECT_EQ(ref.opcode, getBase.opcode);
  EXPECT_EQ(ref.type, getBase.type);
  EXPECT_EQ(ref.packing, getBase.packing);

  EXPECT_EQ(ref.o_operands[0], getBase.o_operands[0]);
  EXPECT_EQ(ref.o_operands[1], getBase.o_operands[1]);
  EXPECT_EQ(ref.o_operands[2], getBase.o_operands[2]);
  EXPECT_EQ(ref.o_operands[3], getBase.o_operands[3]);
  EXPECT_EQ(ref.o_operands[4], getBase.o_operands[4]);

  delete lexer;
}

TEST(CodegenTest, Instruction1Op_CodeGen_Countup_u32) {
  context->set_error_reporter(main_reporter);
  context->clear_context();

  BrigInstBase ref = {
    32,
    BrigEInstBase,
    BrigCountup,
    Brigu32,
    BrigNoPacking,
    {8, 0, 0, 0, 0}
  };

  std::string input("countup_u32 $s1;");
  Lexer* lexer = new Lexer(input);

  context->token_to_scan = lexer->get_next_token();
  EXPECT_EQ(0, Instruction1(context));

  BrigInstBase getBase;
  BrigOperandReg getReg;
  context->get_operand(8, &getReg);
  context->get_code(0, &getBase);

  // BrigOperandReg
  EXPECT_EQ(12, getReg.size);
  EXPECT_EQ(BrigEOperandReg, getReg.kind);
  EXPECT_EQ(Brigb32, getReg.type);
  EXPECT_EQ(0, getReg.reserved);
  EXPECT_EQ(0, getReg.name);

  // BrigInstBase
  EXPECT_EQ(ref.size, getBase.size);
  EXPECT_EQ(ref.kind, getBase.kind);
  EXPECT_EQ(ref.opcode, getBase.opcode);
  EXPECT_EQ(ref.type, getBase.type);
  EXPECT_EQ(ref.packing, getBase.packing);

  EXPECT_EQ(ref.o_operands[0], getBase.o_operands[0]);
  EXPECT_EQ(ref.o_operands[1], getBase.o_operands[1]);
  EXPECT_EQ(ref.o_operands[2], getBase.o_operands[2]);
  EXPECT_EQ(ref.o_operands[3], getBase.o_operands[3]);
  EXPECT_EQ(ref.o_operands[4], getBase.o_operands[4]);

  delete lexer;
}

TEST(CodegenTest, Instruction1op_CodeGen_fbar_Release) {
  context->set_error_reporter(main_reporter);
  context->clear_context();

  std::string input("fbar_release_b64 $d0;");
  input.append("fbar_release_b64 $d0,$d1;");

  Lexer* lexer = new Lexer(input);

  BrigInstBase ref1={
    32,
    BrigEInstBase,
    BrigFbarRelease,
    Brigb64,
    BrigNoPacking,
    {8, 0, 0, 0, 0}
  };
  BrigInstBase ref2={
    32,
    BrigEInstBase,
    BrigFbarRelease,
    Brigb64,
    BrigNoPacking,
    {8, 20, 0, 0, 0}
  };

  BrigInstBase getBase;
  BrigOperandReg getReg1,getReg2;
  //BrigOperandImmed getImm;

  lexer->set_source_string(input);
  context->token_to_scan = lexer->get_next_token();

  EXPECT_EQ(0, Instruction1(context));
  EXPECT_EQ(0, Instruction1(context));

  context->get_code(0, &getBase);
  context->get_operand(8, &getReg1);

  // BrigOperandReg
  EXPECT_EQ(12, getReg1.size);
  EXPECT_EQ(BrigEOperandReg, getReg1.kind);
  EXPECT_EQ(Brigb64, getReg1.type);
  EXPECT_EQ(0, getReg1.reserved);
  EXPECT_EQ(0, getReg1.name);

  // BrigInstBase
  EXPECT_EQ(ref1.size, getBase.size);
  EXPECT_EQ(ref1.kind, getBase.kind);
  EXPECT_EQ(ref1.opcode, getBase.opcode);
  EXPECT_EQ(ref1.type, getBase.type);
  EXPECT_EQ(ref1.packing, getBase.packing);

  EXPECT_EQ(ref1.o_operands[0], getBase.o_operands[0]);
  EXPECT_EQ(ref1.o_operands[1], getBase.o_operands[1]);
  EXPECT_EQ(ref1.o_operands[2], getBase.o_operands[2]);
  EXPECT_EQ(ref1.o_operands[3], getBase.o_operands[3]);
  EXPECT_EQ(ref1.o_operands[4], getBase.o_operands[4]);

  context->get_operand(8, &getReg1);
  context->get_operand(20, &getReg2);
  context->get_code(32, &getBase);

  // BrigOperandReg1
  EXPECT_EQ(12, getReg1.size);
  EXPECT_EQ(BrigEOperandReg, getReg1.kind);
  EXPECT_EQ(Brigb64, getReg1.type);
  EXPECT_EQ(0, getReg1.reserved);
  EXPECT_EQ(0, getReg1.name);

 // BrigOperandReg2
  EXPECT_EQ(12, getReg2.size);
  EXPECT_EQ(BrigEOperandReg, getReg2.kind);
  EXPECT_EQ(Brigb64, getReg2.type);
  EXPECT_EQ(0, getReg2.reserved);
  EXPECT_EQ(4, getReg2.name);

  // BrigInstBase
  EXPECT_EQ(ref2.size, getBase.size);
  EXPECT_EQ(ref2.kind, getBase.kind);
  EXPECT_EQ(ref2.opcode, getBase.opcode);
  EXPECT_EQ(ref2.type, getBase.type);
  EXPECT_EQ(ref2.packing, getBase.packing);

  EXPECT_EQ(ref2.o_operands[0], getBase.o_operands[0]);
  EXPECT_EQ(ref2.o_operands[1], getBase.o_operands[1]);
  EXPECT_EQ(ref2.o_operands[2], getBase.o_operands[2]);
  EXPECT_EQ(ref2.o_operands[3], getBase.o_operands[3]);
  EXPECT_EQ(ref2.o_operands[4], getBase.o_operands[4]);

  delete lexer;
}


TEST(CodegenTest, InitializableDeclCodeGen) {
  context->set_error_reporter(main_reporter);
  context->clear_context();

  // case for decimal
  std::string input("global_b8 &x[9] = { 1,2,3,4,5,6,7,8,9 }; ");

  Lexer* lexer = new Lexer(input);
  context->token_to_scan = lexer->get_next_token();

  BrigDirectiveSymbol ref = {
  40,                       // size
  BrigEDirectiveSymbol ,    // kind
  {
    0,                         // c_code
    BrigGlobalSpace,         // storag class
    BrigNone ,                // attribut
    0,                        // reserved
    0,                        // symbolModifier
    16,                        // dim
    0,                        // s_name
    Brigb8,                  // type
    1,                        // align
  },
  40,                        // d_init
  0,                         // reserved
  };

  size_t arraySize = sizeof(BrigDirectiveInit) + sizeof(uint64_t);
  uint8_t *array = new uint8_t[arraySize];

  BrigDirectiveInit *bdi = reinterpret_cast<BrigDirectiveInit *>(array);

  bdi->size = arraySize;           //size
  bdi->kind = BrigEDirectiveInit;  //kind
  bdi->c_code = 0;                 //c_code
  bdi->elementCount = 9;           //elementCount
  bdi->type = Brigb8;              //type
  bdi->reserved = 0;               //reserved
  bdi->initializationData.u8[0] = 1;    //initializationData
  bdi->initializationData.u8[1] = 2;
  bdi->initializationData.u8[2] = 3;
  bdi->initializationData.u8[3] = 4;
  bdi->initializationData.u8[4] = 5;
  bdi->initializationData.u8[5] = 6;
  bdi->initializationData.u8[6] = 7;
  bdi->initializationData.u8[7] = 8;

  bdi->initializationData.u8[8] = 9;    //initializationData
  bdi->initializationData.u8[9] = 0;
  bdi->initializationData.u8[10] = 0;
  bdi->initializationData.u8[11] = 0;
  bdi->initializationData.u8[12] = 0;
  bdi->initializationData.u8[13] = 0;
  bdi->initializationData.u8[14] = 0;
  bdi->initializationData.u8[15] = 0;

  EXPECT_EQ(0,InitializableDecl(context));

  BrigDirectiveSymbol get ;
  context->get_directive(0, &get);
  EXPECT_EQ(ref.size, get.size);
  EXPECT_EQ(ref.kind, get.kind);
  EXPECT_EQ(ref.s.storageClass, get.s.storageClass);
  EXPECT_EQ(ref.s.dim, get.s.dim);
  EXPECT_EQ(ref.s.s_name, get.s.s_name);
  EXPECT_EQ(ref.s.type, get.s.type);
  EXPECT_EQ(ref.d_init, get.d_init);


  Buffer *dbuf = context->get_directive();

  BrigDirectiveInit *get1 =
    reinterpret_cast<BrigDirectiveInit*>(&dbuf->get()[40]);


  EXPECT_EQ(bdi->size, get1->size);
  EXPECT_EQ(bdi->kind, get1->kind);
  EXPECT_EQ(bdi->c_code, get1->c_code);
  EXPECT_EQ(bdi->elementCount, get1->elementCount);
  EXPECT_EQ(bdi->type, get1->type);
  EXPECT_EQ(bdi->reserved, get1->reserved);
  EXPECT_EQ(bdi->initializationData.u8[0],get1->initializationData.u8[0]);
  EXPECT_EQ(bdi->initializationData.u8[1],get1->initializationData.u8[1]);
  EXPECT_EQ(bdi->initializationData.u8[2],get1->initializationData.u8[2]);
  EXPECT_EQ(bdi->initializationData.u8[3],get1->initializationData.u8[3]);
  EXPECT_EQ(bdi->initializationData.u8[4],get1->initializationData.u8[4]);
  EXPECT_EQ(bdi->initializationData.u8[5],get1->initializationData.u8[5]);
  EXPECT_EQ(bdi->initializationData.u8[6],get1->initializationData.u8[6]);
  EXPECT_EQ(bdi->initializationData.u8[7],get1->initializationData.u8[7]);
  EXPECT_EQ(bdi->initializationData.u8[8],get1->initializationData.u8[8]);
  EXPECT_EQ(bdi->initializationData.u8[9],get1->initializationData.u8[9]);
  EXPECT_EQ(bdi->initializationData.u8[10],get1->initializationData.u8[10]);
  EXPECT_EQ(bdi->initializationData.u8[11],get1->initializationData.u8[11]);
  EXPECT_EQ(bdi->initializationData.u8[12],get1->initializationData.u8[12]);
  EXPECT_EQ(bdi->initializationData.u8[13],get1->initializationData.u8[13]);
  EXPECT_EQ(bdi->initializationData.u8[14],get1->initializationData.u8[14]);
  EXPECT_EQ(bdi->initializationData.u8[15],get1->initializationData.u8[15]);
  delete bdi;

  // case for single
  context->clear_context();
  input.assign("global_f32 &x[9] = { 1.1f,2.2f,3.3f,4.4f,5.5f,6.6f,7.7f,8.8f,9.9f }; ");

  lexer->set_source_string(input);
  context->token_to_scan = lexer->get_next_token();

  BrigDirectiveSymbol ref1 = {
  40,                       // size
  BrigEDirectiveSymbol ,    // kind
  {
    0,                         // c_code
    BrigGlobalSpace,         // storag class
    BrigNone ,                // attribut
    0,                        // reserved
    0,                        // symbolModifier
    10,                        // dim
    0,                        // s_name
    Brigf32,                  // type
    1,                        // align
  },
  40,                        // d_init
  0,                         // reserved
  };

  arraySize = sizeof(BrigDirectiveInit) + 4 * sizeof(uint64_t);
  array = new uint8_t[arraySize];

  bdi = reinterpret_cast<BrigDirectiveInit *>(array);

  bdi->size = arraySize;           //size
  bdi->kind = BrigEDirectiveInit;  //kind
  bdi->c_code = 0;                 //c_code
  bdi->elementCount = 9;           //elementCount
  bdi->type = Brigb32;              //type
  bdi->reserved = 0;               //reserved

  float fvalue = 1.1;
  memmove(&bdi->initializationData.u32[0], &fvalue, sizeof(uint32_t));    //initializationData
  fvalue = 2.2;
  memmove(&bdi->initializationData.u32[1], &fvalue, sizeof(uint32_t));
  fvalue = 3.3;
  memmove(&bdi->initializationData.u32[2], &fvalue, sizeof(uint32_t));
  fvalue = 4.4;
  memmove(&bdi->initializationData.u32[3], &fvalue, sizeof(uint32_t));
  fvalue = 5.5;
  memmove(&bdi->initializationData.u32[4], &fvalue, sizeof(uint32_t));
  fvalue = 6.6;
  memmove(&bdi->initializationData.u32[5], &fvalue, sizeof(uint32_t));
  fvalue = 7.7;
  memmove(&bdi->initializationData.u32[6], &fvalue, sizeof(uint32_t));
  fvalue = 8.8;
  memmove(&bdi->initializationData.u32[7], &fvalue, sizeof(uint32_t));
  fvalue = 9.9;
  memmove(&bdi->initializationData.u32[8], &fvalue, sizeof(uint32_t));
  fvalue = 0.0;
  memmove(&bdi->initializationData.u32[9], &fvalue, sizeof(uint32_t));

  EXPECT_EQ(0,InitializableDecl(context));

  context->get_directive(0, &get);
  EXPECT_EQ(ref1.size, get.size);
  EXPECT_EQ(ref1.kind, get.kind);
  EXPECT_EQ(ref1.s.storageClass, get.s.storageClass);
  EXPECT_EQ(ref1.s.dim, get.s.dim);
  EXPECT_EQ(ref1.s.s_name, get.s.s_name);
  EXPECT_EQ(ref1.s.type, get.s.type);
  EXPECT_EQ(ref1.d_init, get.d_init);

  get1 =
    reinterpret_cast<BrigDirectiveInit*>(&dbuf->get()[40]);


  EXPECT_EQ(bdi->size, get1->size);
  EXPECT_EQ(bdi->kind, get1->kind);
  EXPECT_EQ(bdi->c_code, get1->c_code);
  EXPECT_EQ(bdi->elementCount, get1->elementCount);
  EXPECT_EQ(bdi->type, get1->type);
  EXPECT_EQ(bdi->reserved, get1->reserved);
  EXPECT_EQ(bdi->initializationData.u32[0],get1->initializationData.u32[0]);
  EXPECT_EQ(bdi->initializationData.u32[1],get1->initializationData.u32[1]);
  EXPECT_EQ(bdi->initializationData.u32[2],get1->initializationData.u32[2]);
  EXPECT_EQ(bdi->initializationData.u32[3],get1->initializationData.u32[3]);
  EXPECT_EQ(bdi->initializationData.u32[4],get1->initializationData.u32[4]);
  EXPECT_EQ(bdi->initializationData.u32[5],get1->initializationData.u32[5]);
  EXPECT_EQ(bdi->initializationData.u32[6],get1->initializationData.u32[6]);
  EXPECT_EQ(bdi->initializationData.u32[7],get1->initializationData.u32[7]);
  EXPECT_EQ(bdi->initializationData.u32[8],get1->initializationData.u32[8]);
  EXPECT_EQ(bdi->initializationData.u32[9],get1->initializationData.u32[9]);
  delete bdi;


  // case for float
  context->clear_context();
  input.assign("global_f64 &x[9] = { 1.1l,2.2l,3.3l,4.4l,5.5l,6.6l,7.7l,8.8l,9.9l }; ");

  lexer->set_source_string(input);
  context->token_to_scan = lexer->get_next_token();

  BrigDirectiveSymbol ref2 = {
  40,                       // size
  BrigEDirectiveSymbol ,    // kind
  {
    0,                         // c_code
    BrigGlobalSpace,         // storag class
    BrigNone ,                // attribut
    0,                        // reserved
    0,                        // symbolModifier
    9,                        // dim
    0,                        // s_name
    Brigf64,                  // type
    1,                        // align
  },
  40,                        // d_init
  0,                         // reserved
  };

  arraySize = sizeof(BrigDirectiveInit) + 8 * sizeof(uint64_t);
  array = new uint8_t[arraySize];

  bdi = reinterpret_cast<BrigDirectiveInit *>(array);

  bdi->size = arraySize;           //size
  bdi->kind = BrigEDirectiveInit;  //kind
  bdi->c_code = 0;                 //c_code
  bdi->elementCount = 9;           //elementCount
  bdi->type = Brigb64;              //type
  bdi->reserved = 0;               //reserved

  double dvalue = 1.1 ;
  memmove(&bdi->initializationData.u64[0], &dvalue, sizeof(uint64_t));    //initializationData
  dvalue = 2.2;
  memmove(&bdi->initializationData.u64[1], &dvalue, sizeof(uint64_t));
  dvalue = 3.3;
  memmove(&bdi->initializationData.u64[2], &dvalue, sizeof(uint64_t));
  dvalue = 4.4;
  memmove(&bdi->initializationData.u64[3], &dvalue, sizeof(uint64_t));
  dvalue = 5.5;
  memmove(&bdi->initializationData.u64[4], &dvalue, sizeof(uint64_t));
  dvalue = 6.6;
  memmove(&bdi->initializationData.u64[5], &dvalue, sizeof(uint64_t));
  dvalue = 7.7;
  memmove(&bdi->initializationData.u64[6], &dvalue, sizeof(uint64_t));
  dvalue = 8.8;
  memmove(&bdi->initializationData.u64[7], &dvalue, sizeof(uint64_t));
  dvalue = 9.9;
  memmove(&bdi->initializationData.u64[8], &dvalue, sizeof(uint64_t));

  EXPECT_EQ(0,InitializableDecl(context));

  context->get_directive(0, &get);
  EXPECT_EQ(ref2.size, get.size);
  EXPECT_EQ(ref2.kind, get.kind);
  EXPECT_EQ(ref2.s.storageClass, get.s.storageClass);
  EXPECT_EQ(ref2.s.dim, get.s.dim);
  EXPECT_EQ(ref2.s.s_name, get.s.s_name);
  EXPECT_EQ(ref2.s.type, get.s.type);
  EXPECT_EQ(ref2.d_init, get.d_init);

  get1 =
    reinterpret_cast<BrigDirectiveInit*>(&dbuf->get()[40]);


  EXPECT_EQ(bdi->size, get1->size);
  EXPECT_EQ(bdi->kind, get1->kind);
  EXPECT_EQ(bdi->c_code, get1->c_code);
  EXPECT_EQ(bdi->elementCount, get1->elementCount);
  EXPECT_EQ(bdi->type, get1->type);
  EXPECT_EQ(bdi->reserved, get1->reserved);
  EXPECT_EQ(bdi->initializationData.u64[0],get1->initializationData.u64[0]);
  EXPECT_EQ(bdi->initializationData.u64[1],get1->initializationData.u64[1]);
  EXPECT_EQ(bdi->initializationData.u64[2],get1->initializationData.u64[2]);
  EXPECT_EQ(bdi->initializationData.u64[3],get1->initializationData.u64[3]);
  EXPECT_EQ(bdi->initializationData.u64[4],get1->initializationData.u64[4]);
  EXPECT_EQ(bdi->initializationData.u64[5],get1->initializationData.u64[5]);
  EXPECT_EQ(bdi->initializationData.u64[6],get1->initializationData.u64[6]);
  EXPECT_EQ(bdi->initializationData.u64[7],get1->initializationData.u64[7]);
  EXPECT_EQ(bdi->initializationData.u64[8],get1->initializationData.u64[8]);
  delete bdi;

// case for label
  context->clear_context();
  input.assign("global_f64 &x[3] = {@a, @b, @c}; ");

  lexer->set_source_string(input);
  context->token_to_scan = lexer->get_next_token();

  BrigDirectiveSymbol ref3 = {
  40,                       // size
  BrigEDirectiveSymbol ,    // kind
  {
    0,                        // c_code
    BrigGlobalSpace,          // storag class
    BrigNone ,                // attribut
    0,                        // reserved
    0,                        // symbolModifier
    3,                        // dim
    0,                        // s_name
    Brigf64,                  // type
    1,                        // align
  },
  40,                        // d_init
  0,                         // reserved
  };

  arraySize = sizeof(BrigDirectiveLabelInit) + 2 * sizeof(BrigdOffset32_t);
  array = new uint8_t[arraySize];

  BrigDirectiveLabelInit *bdli = reinterpret_cast<BrigDirectiveLabelInit *>(array);

  bdli->size = arraySize;                //size
  bdli->kind = BrigEDirectiveLabelInit;  //kind
  bdli->c_code = 0;                      //c_code
  bdli->elementCount = 3;                //elementCount
  bdli->d_labels[0] = 64;                //d_labels
  bdli->d_labels[1] = 76;
  bdli->d_labels[2] = 88;

  EXPECT_EQ(0,InitializableDecl(context));

  context->get_directive(0, &get);
  EXPECT_EQ(ref3.size, get.size);
  EXPECT_EQ(ref3.kind, get.kind);
  EXPECT_EQ(ref3.s.storageClass, get.s.storageClass);
  EXPECT_EQ(ref3.s.dim, get.s.dim);
  EXPECT_EQ(ref3.s.s_name, get.s.s_name);
  EXPECT_EQ(ref3.s.type, get.s.type);
  EXPECT_EQ(ref3.d_init, get.d_init);

  BrigDirectiveLabelInit* get2 =
    reinterpret_cast<BrigDirectiveLabelInit*>(&dbuf->get()[40]);


  EXPECT_EQ(bdli->size, get2->size);
  EXPECT_EQ(bdli->kind, get2->kind);
  EXPECT_EQ(bdli->c_code, get2->c_code);
  EXPECT_EQ(bdli->elementCount, get2->elementCount);

  EXPECT_EQ(bdli->d_labels[0],get2->d_labels[0]);
  EXPECT_EQ(bdli->d_labels[1],get2->d_labels[1]);
  EXPECT_EQ(bdli->d_labels[2],get2->d_labels[2]);
  delete bdli;

  delete lexer;
}


TEST(CodegenTest, ArrayDimensionSetCodeGen) {
  context->set_error_reporter(main_reporter);
  context->clear_context();

  // case for decimal
  std::string input("[9][9] ");

  Lexer* lexer = new Lexer(input);
  context->token_to_scan = lexer->get_next_token();

  EXPECT_EQ(0,ArrayDimensionSet(context));

  EXPECT_EQ(81, context->get_dim());
  EXPECT_EQ(BrigArray, context->get_symbol_modifier());


  input.assign("global_u16 &x[] ;");
  lexer->set_source_string(input);
  context->token_to_scan = lexer->get_next_token();

  EXPECT_EQ(0,InitializableDecl(context));
  EXPECT_EQ(BrigFlex,context->get_symbol_modifier());
  EXPECT_EQ(0, context->get_dim());

  input.assign("global_u8 &y[] = {1,2,3,4,5,6,7,8,9};");
  lexer->set_source_string(input);
  context->token_to_scan = lexer->get_next_token();

  EXPECT_EQ(0,InitializableDecl(context));
  EXPECT_EQ(BrigArray,context->get_symbol_modifier());
  EXPECT_EQ(16, context->get_dim());

  delete lexer;
}

TEST(CodegenTest,FileDeclCodegen){
  context->set_error_reporter(main_reporter);
  context->clear_context();

  std::string input("file 1 \"math.c\" ;");

  BrigDirectiveFile ref = {
    16,                   //size
    BrigEDirectiveFile,   //kind
    0,                    //c_code
    1,                    //fileid
    0                     //s_filename
  };

  Lexer *lexer = new Lexer(input);
  context->token_to_scan = lexer->get_next_token();
  EXPECT_EQ(0,FileDecl(context));

  BrigDirectiveFile get;
  context->get_directive(0,&get);

  EXPECT_EQ(ref.size,get.size);
  EXPECT_EQ(ref.kind,get.kind);
  EXPECT_EQ(ref.c_code,get.c_code);
  EXPECT_EQ(ref.fileid,get.fileid);
  EXPECT_EQ(ref.s_filename,get.s_filename);
  delete lexer;
}

TEST(CodegenTest,LocationCodegen){
  context->set_error_reporter(main_reporter);
  context->clear_context();

  std::string input("loc 1 10 5 ;");

  BrigDirectiveLoc ref = {
    20,                   //size
    BrigEDirectiveLoc,    //kind
    0,                    //c_code
    1,                    //sourceFile
    10,                   //sourceLine
    5                     //sourceColumn
  };

  Lexer *lexer = new Lexer(input);
  context->token_to_scan = lexer->get_next_token();
  EXPECT_EQ(0,Location(context));

  BrigDirectiveLoc get;
  context->get_directive(0,&get);

  EXPECT_EQ(ref.size,get.size);
  EXPECT_EQ(ref.kind,get.kind);
  EXPECT_EQ(ref.c_code,get.c_code);
  EXPECT_EQ(ref.sourceFile,get.sourceFile);
  EXPECT_EQ(ref.sourceLine,get.sourceLine);
  EXPECT_EQ(ref.sourceColumn,get.sourceColumn);

  delete lexer;
}

TEST(CodegenTest, ImageStore_CodeGen_Test) {
  context->set_error_reporter(main_reporter);
  context->clear_context();

  BrigInstImage ref2da = {
    40,                    // size
    BrigEInstImage,        // kind
    BrigStImage,           // opcode
    {56, 80, 108, 0, 0},   // o_operands[5]
    Briggeom_2da,          // geom
    Brigf32,               // type
    Brigu32,               // stype
    BrigNoPacking,         // packing
    0                      // reserved
  };

  BrigInstImage ref1da = {
    40,                    // size
    BrigEInstImage,        // kind
    BrigStImage,           // opcode
    {132, 156, 172, 0, 0},   // o_operands[5]
    Briggeom_1da,          // geom
    Brigf32,               // type
    Brigu32,               // stype
    BrigNoPacking,         // packing
    0                      // reserved
  };

  BrigInstImage ref1db = {
    40,                    // size
    BrigEInstImage,        // kind
    BrigStImage,           // opcode
    {188, 212, 44, 0, 0},   // o_operands[5]
    Briggeom_1db,          // geom
    Brigf32,               // type
    Brigu32,               // stype
    BrigNoPacking,         // packing
    0                      // reserved
  };

  BrigInstImage get;
  BrigOperandReg getReg;
  BrigOperandRegV2 getRegV2;
  BrigOperandRegV4 getRegV4;
  BrigOperandOpaque getImage;

  std::string input("st_image_v4_2da_f32_u32 ($s1,$s2,$s3,$s4), [%RWImg3], ($s2,$s3,$s4,$s5);\n");
  input.append("st_image_v4_1da_f32_u32 ($s1,$s2,$s3,$s4), [%RWImg3], ($s4,$s5);\n");
  input.append("st_image_v4_1db_f32_u32 ($s1,$s2,$s3,$s4), [%RWImg3], ($s4);\n");

  Lexer* lexer = new Lexer(input);

  context->token_to_scan = lexer->get_next_token();

  context->symbol_map["%RWImg3"] = 30;

  EXPECT_EQ(0, ImageStore(context));
  EXPECT_EQ(0, ImageStore(context));
  EXPECT_EQ(0, ImageStore(context));

  context->get_code(0, &get);

  EXPECT_EQ(ref2da.size, get.size);
  EXPECT_EQ(ref2da.kind, get.kind);
  EXPECT_EQ(ref2da.opcode, get.opcode);
  EXPECT_EQ(ref2da.o_operands[0], get.o_operands[0]);
  EXPECT_EQ(ref2da.o_operands[1], get.o_operands[1]);
  EXPECT_EQ(ref2da.o_operands[2], get.o_operands[2]);
  EXPECT_EQ(ref2da.o_operands[3], get.o_operands[3]);
  EXPECT_EQ(ref2da.o_operands[4], get.o_operands[4]);
  EXPECT_EQ(ref2da.geom, get.geom);
  EXPECT_EQ(ref2da.type, get.type);
  EXPECT_EQ(ref2da.stype, get.stype);
  EXPECT_EQ(ref2da.packing, get.packing);
  EXPECT_EQ(ref2da.reserved, get.reserved);

  context->get_code(40, &get);

  EXPECT_EQ(ref1da.size, get.size);
  EXPECT_EQ(ref1da.kind, get.kind);
  EXPECT_EQ(ref1da.opcode, get.opcode);
  EXPECT_EQ(ref1da.o_operands[0], get.o_operands[0]);
  EXPECT_EQ(ref1da.o_operands[1], get.o_operands[1]);
  EXPECT_EQ(ref1da.o_operands[2], get.o_operands[2]);
  EXPECT_EQ(ref1da.o_operands[3], get.o_operands[3]);
  EXPECT_EQ(ref1da.o_operands[4], get.o_operands[4]);
  EXPECT_EQ(ref1da.geom, get.geom);
  EXPECT_EQ(ref1da.type, get.type);
  EXPECT_EQ(ref1da.stype, get.stype);
  EXPECT_EQ(ref1da.packing, get.packing);
  EXPECT_EQ(ref1da.reserved, get.reserved);

  context->get_code(80, &get);

  EXPECT_EQ(ref1db.size, get.size);
  EXPECT_EQ(ref1db.kind, get.kind);
  EXPECT_EQ(ref1db.opcode, get.opcode);
  EXPECT_EQ(ref1db.o_operands[0], get.o_operands[0]);
  EXPECT_EQ(ref1db.o_operands[1], get.o_operands[1]);
  EXPECT_EQ(ref1db.o_operands[2], get.o_operands[2]);
  EXPECT_EQ(ref1db.o_operands[3], get.o_operands[3]);
  EXPECT_EQ(ref1db.o_operands[4], get.o_operands[4]);
  EXPECT_EQ(ref1db.geom, get.geom);
  EXPECT_EQ(ref1db.type, get.type);
  EXPECT_EQ(ref1db.stype, get.stype);
  EXPECT_EQ(ref1db.packing, get.packing);
  EXPECT_EQ(ref1db.reserved, get.reserved);


  context->get_operand(8, &getReg);
  // BrigOperandReg
  EXPECT_EQ(12, getReg.size);
  EXPECT_EQ(BrigEOperandReg, getReg.kind);
  EXPECT_EQ(Brigb32, getReg.type);
  EXPECT_EQ(0, getReg.reserved);
  EXPECT_EQ(0, getReg.name);

  context->get_operand(20, &getReg);
  // BrigOperandReg
  EXPECT_EQ(12, getReg.size);
  EXPECT_EQ(BrigEOperandReg, getReg.kind);
  EXPECT_EQ(Brigb32, getReg.type);
  EXPECT_EQ(0, getReg.reserved);
  EXPECT_EQ(4, getReg.name);

  context->get_operand(32, &getReg);
  // BrigOperandReg
  EXPECT_EQ(12, getReg.size);
  EXPECT_EQ(BrigEOperandReg, getReg.kind);
  EXPECT_EQ(Brigb32, getReg.type);
  EXPECT_EQ(0, getReg.reserved);
  EXPECT_EQ(8, getReg.name);

  context->get_operand(44, &getReg);
  // BrigOperandReg
  EXPECT_EQ(12, getReg.size);
  EXPECT_EQ(BrigEOperandReg, getReg.kind);
  EXPECT_EQ(Brigb32, getReg.type);
  EXPECT_EQ(0, getReg.reserved);
  EXPECT_EQ(12, getReg.name);

  context->get_operand(96, &getReg);
  // BrigOperandReg
  EXPECT_EQ(12, getReg.size);
  EXPECT_EQ(BrigEOperandReg, getReg.kind);
  EXPECT_EQ(Brigb32, getReg.type);
  EXPECT_EQ(0, getReg.reserved);
  EXPECT_EQ(16, getReg.name);

  context->get_operand(80, &getImage);
  // BrigOperandOpaque
  EXPECT_EQ(16, getImage.size);
  EXPECT_EQ(BrigEOperandOpaque, getImage.kind);
  EXPECT_EQ(30, getImage.name);
  EXPECT_EQ(0, getImage.reg);
  EXPECT_EQ(0, getImage.offset);

  context->get_operand(156, &getImage);
  // BrigOperandOpaque
  EXPECT_EQ(16, getImage.size);
  EXPECT_EQ(BrigEOperandOpaque, getImage.kind);
  EXPECT_EQ(30, getImage.name);
  EXPECT_EQ(0, getImage.reg);
  EXPECT_EQ(0, getImage.offset);

  context->get_operand(212, &getImage);
  // BrigOperandOpaque
  EXPECT_EQ(16, getImage.size);
  EXPECT_EQ(BrigEOperandOpaque, getImage.kind);
  EXPECT_EQ(30, getImage.name);
  EXPECT_EQ(0, getImage.reg);
  EXPECT_EQ(0, getImage.offset);


  context->get_operand(172, &getRegV2);
  // BrigOperandRegV2
  EXPECT_EQ(16, getRegV2.size);
  EXPECT_EQ(BrigEOperandRegV2, getRegV2.kind);
  EXPECT_EQ(Brigb32, getRegV2.type);
  EXPECT_EQ(0, getRegV2.reserved);
  EXPECT_EQ(44, getRegV2.regs[0]);
  EXPECT_EQ(96, getRegV2.regs[1]);

  context->get_operand(56, &getRegV4);
  // BrigOperandRegV4
  EXPECT_EQ(24, getRegV4.size);
  EXPECT_EQ(BrigEOperandRegV4, getRegV4.kind);
  EXPECT_EQ(Brigb32, getRegV4.type);
  EXPECT_EQ(0, getRegV4.reserved);
  EXPECT_EQ(8, getRegV4.regs[0]);
  EXPECT_EQ(20, getRegV4.regs[1]);
  EXPECT_EQ(32, getRegV4.regs[2]);
  EXPECT_EQ(44, getRegV4.regs[3]);

  context->get_operand(108, &getRegV4);
  // BrigOperandRegV4
  EXPECT_EQ(24, getRegV4.size);
  EXPECT_EQ(BrigEOperandRegV4, getRegV4.kind);
  EXPECT_EQ(Brigb32, getRegV4.type);
  EXPECT_EQ(0, getRegV4.reserved);
  EXPECT_EQ(20, getRegV4.regs[0]);
  EXPECT_EQ(32, getRegV4.regs[1]);
  EXPECT_EQ(44, getRegV4.regs[2]);
  EXPECT_EQ(96, getRegV4.regs[3]);

  context->get_operand(132, &getRegV4);
  // BrigOperandRegV4
  EXPECT_EQ(24, getRegV4.size);
  EXPECT_EQ(BrigEOperandRegV4, getRegV4.kind);
  EXPECT_EQ(Brigb32, getRegV4.type);
  EXPECT_EQ(0, getRegV4.reserved);
  EXPECT_EQ(8, getRegV4.regs[0]);
  EXPECT_EQ(20, getRegV4.regs[1]);
  EXPECT_EQ(32, getRegV4.regs[2]);
  EXPECT_EQ(44, getRegV4.regs[3]);

  context->get_operand(188, &getRegV4);
  // BrigOperandRegV4
  EXPECT_EQ(24, getRegV4.size);
  EXPECT_EQ(BrigEOperandRegV4, getRegV4.kind);
  EXPECT_EQ(Brigb32, getRegV4.type);
  EXPECT_EQ(0, getRegV4.reserved);
  EXPECT_EQ(8, getRegV4.regs[0]);
  EXPECT_EQ(20, getRegV4.regs[1]);
  EXPECT_EQ(32, getRegV4.regs[2]);
  EXPECT_EQ(44, getRegV4.regs[3]);


  delete lexer;
}


TEST(CodegenTest, ImageLoad_CodeGen_Test) {
  context->set_error_reporter(main_reporter);
  context->clear_context();

  BrigInstImage ref2da = {
    40,                    // size
    BrigEInstImage,        // kind
    BrigLdImage,           // opcode
    {56, 80, 108, 0, 0},   // o_operands[5]
    Briggeom_2da,          // geom
    Brigf32,               // type
    Brigu32,               // stype
    BrigNoPacking,         // packing
    0                      // reserved
  };

  BrigInstImage ref1da = {
    40,                    // size
    BrigEInstImage,        // kind
    BrigLdImage,           // opcode
    {132, 156, 172, 0, 0},   // o_operands[5]
    Briggeom_1da,          // geom
    Brigf32,               // type
    Brigu32,               // stype
    BrigNoPacking,         // packing
    0                      // reserved
  };

  BrigInstImage ref1db = {
    40,                    // size
    BrigEInstImage,        // kind
    BrigLdImage,           // opcode
    {188, 212, 44, 0, 0},   // o_operands[5]
    Briggeom_1db,          // geom
    Brigf32,               // type
    Brigu32,               // stype
    BrigNoPacking,         // packing
    0                      // reserved
  };

  BrigInstImage get;
  BrigOperandReg getReg;
  BrigOperandRegV2 getRegV2;
  BrigOperandRegV4 getRegV4;
  BrigOperandOpaque getImage;

  std::string input("ld_image_v4_2da_f32_u32 ($s1,$s2,$s3,$s4), [%RWImg3], ($s4,$s5,$s2,$s3);\n");
  input.append("ld_image_v4_1da_f32_u32 ($s1,$s2,$s3,$s4), [%RWImg3], ($s4,$s5);\n");
  input.append("ld_image_v4_1db_f32_u32 ($s1,$s2,$s3,$s4), [%RWImg3], ($s4);\n");

  Lexer* lexer = new Lexer(input);

  context->token_to_scan = lexer->get_next_token();

  context->symbol_map["%RWImg3"] = 30;

  EXPECT_EQ(0, ImageLoad(context));
  EXPECT_EQ(0, ImageLoad(context));
  EXPECT_EQ(0, ImageLoad(context));

  context->get_code(0, &get);

  EXPECT_EQ(ref2da.size, get.size);
  EXPECT_EQ(ref2da.kind, get.kind);
  EXPECT_EQ(ref2da.opcode, get.opcode);
  EXPECT_EQ(ref2da.o_operands[0], get.o_operands[0]);
  EXPECT_EQ(ref2da.o_operands[1], get.o_operands[1]);
  EXPECT_EQ(ref2da.o_operands[2], get.o_operands[2]);
  EXPECT_EQ(ref2da.o_operands[3], get.o_operands[3]);
  EXPECT_EQ(ref2da.o_operands[4], get.o_operands[4]);
  EXPECT_EQ(ref2da.geom, get.geom);
  EXPECT_EQ(ref2da.type, get.type);
  EXPECT_EQ(ref2da.stype, get.stype);
  EXPECT_EQ(ref2da.packing, get.packing);
  EXPECT_EQ(ref2da.reserved, get.reserved);

  context->get_code(40, &get);

  EXPECT_EQ(ref1da.size, get.size);
  EXPECT_EQ(ref1da.kind, get.kind);
  EXPECT_EQ(ref1da.opcode, get.opcode);
  EXPECT_EQ(ref1da.o_operands[0], get.o_operands[0]);
  EXPECT_EQ(ref1da.o_operands[1], get.o_operands[1]);
  EXPECT_EQ(ref1da.o_operands[2], get.o_operands[2]);
  EXPECT_EQ(ref1da.o_operands[3], get.o_operands[3]);
  EXPECT_EQ(ref1da.o_operands[4], get.o_operands[4]);
  EXPECT_EQ(ref1da.geom, get.geom);
  EXPECT_EQ(ref1da.type, get.type);
  EXPECT_EQ(ref1da.stype, get.stype);
  EXPECT_EQ(ref1da.packing, get.packing);
  EXPECT_EQ(ref1da.reserved, get.reserved);

  context->get_code(80, &get);

  EXPECT_EQ(ref1db.size, get.size);
  EXPECT_EQ(ref1db.kind, get.kind);
  EXPECT_EQ(ref1db.opcode, get.opcode);
  EXPECT_EQ(ref1db.o_operands[0], get.o_operands[0]);
  EXPECT_EQ(ref1db.o_operands[1], get.o_operands[1]);
  EXPECT_EQ(ref1db.o_operands[2], get.o_operands[2]);
  EXPECT_EQ(ref1db.o_operands[3], get.o_operands[3]);
  EXPECT_EQ(ref1db.o_operands[4], get.o_operands[4]);
  EXPECT_EQ(ref1db.geom, get.geom);
  EXPECT_EQ(ref1db.type, get.type);
  EXPECT_EQ(ref1db.stype, get.stype);
  EXPECT_EQ(ref1db.packing, get.packing);
  EXPECT_EQ(ref1db.reserved, get.reserved);


  context->get_operand(8, &getReg);
  // BrigOperandReg
  EXPECT_EQ(12, getReg.size);
  EXPECT_EQ(BrigEOperandReg, getReg.kind);
  EXPECT_EQ(Brigb32, getReg.type);
  EXPECT_EQ(0, getReg.reserved);
  EXPECT_EQ(0, getReg.name);

  context->get_operand(20, &getReg);
  // BrigOperandReg
  EXPECT_EQ(12, getReg.size);
  EXPECT_EQ(BrigEOperandReg, getReg.kind);
  EXPECT_EQ(Brigb32, getReg.type);
  EXPECT_EQ(0, getReg.reserved);
  EXPECT_EQ(4, getReg.name);

  context->get_operand(32, &getReg);
  // BrigOperandReg
  EXPECT_EQ(12, getReg.size);
  EXPECT_EQ(BrigEOperandReg, getReg.kind);
  EXPECT_EQ(Brigb32, getReg.type);
  EXPECT_EQ(0, getReg.reserved);
  EXPECT_EQ(8, getReg.name);

  context->get_operand(44, &getReg);
  // BrigOperandReg
  EXPECT_EQ(12, getReg.size);
  EXPECT_EQ(BrigEOperandReg, getReg.kind);
  EXPECT_EQ(Brigb32, getReg.type);
  EXPECT_EQ(0, getReg.reserved);
  EXPECT_EQ(12, getReg.name);

  context->get_operand(96, &getReg);
  // BrigOperandReg
  EXPECT_EQ(12, getReg.size);
  EXPECT_EQ(BrigEOperandReg, getReg.kind);
  EXPECT_EQ(Brigb32, getReg.type);
  EXPECT_EQ(0, getReg.reserved);
  EXPECT_EQ(16, getReg.name);

  context->get_operand(80, &getImage);
  // BrigOperandOpaque
  EXPECT_EQ(16, getImage.size);
  EXPECT_EQ(BrigEOperandOpaque, getImage.kind);
  EXPECT_EQ(30, getImage.name);
  EXPECT_EQ(0, getImage.reg);
  EXPECT_EQ(0, getImage.offset);

  context->get_operand(156, &getImage);
  // BrigOperandOpaque
  EXPECT_EQ(16, getImage.size);
  EXPECT_EQ(BrigEOperandOpaque, getImage.kind);
  EXPECT_EQ(30, getImage.name);
  EXPECT_EQ(0, getImage.reg);
  EXPECT_EQ(0, getImage.offset);

  context->get_operand(212, &getImage);
  // BrigOperandOpaque
  EXPECT_EQ(16, getImage.size);
  EXPECT_EQ(BrigEOperandOpaque, getImage.kind);
  EXPECT_EQ(30, getImage.name);
  EXPECT_EQ(0, getImage.reg);
  EXPECT_EQ(0, getImage.offset);


  context->get_operand(172, &getRegV2);
  // BrigOperandRegV2
  EXPECT_EQ(16, getRegV2.size);
  EXPECT_EQ(BrigEOperandRegV2, getRegV2.kind);
  EXPECT_EQ(Brigb32, getRegV2.type);
  EXPECT_EQ(0, getRegV2.reserved);
  EXPECT_EQ(44, getRegV2.regs[0]);
  EXPECT_EQ(96, getRegV2.regs[1]);

  context->get_operand(56, &getRegV4);
  // BrigOperandRegV4
  EXPECT_EQ(24, getRegV4.size);
  EXPECT_EQ(BrigEOperandRegV4, getRegV4.kind);
  EXPECT_EQ(Brigb32, getRegV4.type);
  EXPECT_EQ(0, getRegV4.reserved);
  EXPECT_EQ(8, getRegV4.regs[0]);
  EXPECT_EQ(20, getRegV4.regs[1]);
  EXPECT_EQ(32, getRegV4.regs[2]);
  EXPECT_EQ(44, getRegV4.regs[3]);

  context->get_operand(108, &getRegV4);
  // BrigOperandRegV4
  EXPECT_EQ(24, getRegV4.size);
  EXPECT_EQ(BrigEOperandRegV4, getRegV4.kind);
  EXPECT_EQ(Brigb32, getRegV4.type);
  EXPECT_EQ(0, getRegV4.reserved);
  EXPECT_EQ(44, getRegV4.regs[0]);
  EXPECT_EQ(96, getRegV4.regs[1]);
  EXPECT_EQ(20, getRegV4.regs[2]);
  EXPECT_EQ(32, getRegV4.regs[3]);

  context->get_operand(132, &getRegV4);
  // BrigOperandRegV4
  EXPECT_EQ(24, getRegV4.size);
  EXPECT_EQ(BrigEOperandRegV4, getRegV4.kind);
  EXPECT_EQ(Brigb32, getRegV4.type);
  EXPECT_EQ(0, getRegV4.reserved);
  EXPECT_EQ(8, getRegV4.regs[0]);
  EXPECT_EQ(20, getRegV4.regs[1]);
  EXPECT_EQ(32, getRegV4.regs[2]);
  EXPECT_EQ(44, getRegV4.regs[3]);

  context->get_operand(188, &getRegV4);
  // BrigOperandRegV4
  EXPECT_EQ(24, getRegV4.size);
  EXPECT_EQ(BrigEOperandRegV4, getRegV4.kind);
  EXPECT_EQ(Brigb32, getRegV4.type);
  EXPECT_EQ(0, getRegV4.reserved);
  EXPECT_EQ(8, getRegV4.regs[0]);
  EXPECT_EQ(20, getRegV4.regs[1]);
  EXPECT_EQ(32, getRegV4.regs[2]);
  EXPECT_EQ(44, getRegV4.regs[3]);


  delete lexer;
}

TEST(CodegenTest, ImageRead_CodeGen_Test) {
  context->set_error_reporter(main_reporter);
  context->clear_context();

  BrigInstRead ref1d = {
    40,                    // size
    BrigEInstRead,        // kind
    BrigRdImage,           // opcode
    {56, 80, 96, 112, 0},   // o_operands[5]
    Briggeom_1d,           // geom
    Brigf32,               // stype
    Brigs32,               // type
    BrigNoPacking,         // packing
    0                      // reserved
  };

  BrigInstRead ref1da = {
    40,                    // size
    BrigEInstRead,        // kind
    BrigRdImage,           // opcode
    {136, 160, 176, 192, 0}, // o_operands[5]
    Briggeom_1da,          // geom
    Brigf32,               // stype
    Brigs32,               // type
    BrigNoPacking,         // packing
    0                      // reserved
  };

  BrigInstRead ref2da = {
    40,                    // size
    BrigEInstRead,        // kind
    BrigRdImage,           // opcode
    {220, 244, 260, 276, 0},  // o_operands[5]
    Briggeom_2da,          // geom
    Brigf32,               // stype
    Brigs32,               // type
    BrigNoPacking,         // packing
    0                      // reserved
  };

  BrigInstRead get;
  BrigOperandReg getReg;
  BrigOperandRegV2 getRegV2;
  BrigOperandRegV4 getRegV4;
  BrigOperandOpaque getImage;

  std::string input("rd_image_v4_1d_s32_f32 ($s0,$s1,$s5,$s3), ");
  input.append("[%RWImg3], [%Samp3], ($s6);\n");
  input.append("rd_image_v4_1da_s32_f32 ($s0,$s1,$s2,$s3), [%RWImg3],");
  input.append("[%Samp3],($s6, $s5);\n");
  input.append("rd_image_v4_2da_s32_f32 ($s0,$s1,$s3,$s4), [%RWImg3],");
  input.append("[%Samp3],($s5, $s6, $s4, $s3);\n");

  Lexer* lexer = new Lexer(input);

  context->token_to_scan = lexer->get_next_token();

  context->symbol_map["%RWImg3"] = 0xf7;
  context->symbol_map["%Samp3"] = 0xf1;

  EXPECT_EQ(0, ImageRead(context));
  EXPECT_EQ(0, ImageRead(context));
  EXPECT_EQ(0, ImageRead(context));

  context->get_code(0, &get);

  EXPECT_EQ(ref1d.size, get.size);
  EXPECT_EQ(ref1d.kind, get.kind);
  EXPECT_EQ(ref1d.opcode, get.opcode);
  EXPECT_EQ(ref1d.o_operands[0], get.o_operands[0]);
  EXPECT_EQ(ref1d.o_operands[1], get.o_operands[1]);
  EXPECT_EQ(ref1d.o_operands[2], get.o_operands[2]);
  EXPECT_EQ(ref1d.o_operands[3], get.o_operands[3]);
  EXPECT_EQ(ref1d.o_operands[4], get.o_operands[4]);
  EXPECT_EQ(ref1d.geom, get.geom);
  EXPECT_EQ(ref1d.type, get.type);
  EXPECT_EQ(ref1d.stype, get.stype);
  EXPECT_EQ(ref1d.packing, get.packing);
  EXPECT_EQ(ref1d.reserved, get.reserved);
  context->get_code(40, &get);

  EXPECT_EQ(ref1da.size, get.size);
  EXPECT_EQ(ref1da.kind, get.kind);
  EXPECT_EQ(ref1da.opcode, get.opcode);
  EXPECT_EQ(ref1da.o_operands[0], get.o_operands[0]);
  EXPECT_EQ(ref1da.o_operands[1], get.o_operands[1]);
  EXPECT_EQ(ref1da.o_operands[2], get.o_operands[2]);
  EXPECT_EQ(ref1da.o_operands[3], get.o_operands[3]);
  EXPECT_EQ(ref1da.o_operands[4], get.o_operands[4]);
  EXPECT_EQ(ref1da.geom, get.geom);
  EXPECT_EQ(ref1da.type, get.type);
  EXPECT_EQ(ref1da.stype, get.stype);
  EXPECT_EQ(ref1da.packing, get.packing);
  EXPECT_EQ(ref1da.reserved, get.reserved);

  context->get_code(80, &get);

  EXPECT_EQ(ref2da.size, get.size);
  EXPECT_EQ(ref2da.kind, get.kind);
  EXPECT_EQ(ref2da.opcode, get.opcode);
  EXPECT_EQ(ref2da.o_operands[0], get.o_operands[0]);
  EXPECT_EQ(ref2da.o_operands[1], get.o_operands[1]);
  EXPECT_EQ(ref2da.o_operands[2], get.o_operands[2]);
  EXPECT_EQ(ref2da.o_operands[3], get.o_operands[3]);
  EXPECT_EQ(ref2da.o_operands[4], get.o_operands[4]);
  EXPECT_EQ(ref2da.geom, get.geom);
  EXPECT_EQ(ref2da.type, get.type);
  EXPECT_EQ(ref2da.stype, get.stype);
  EXPECT_EQ(ref2da.packing, get.packing);
  EXPECT_EQ(ref2da.reserved, get.reserved);


  context->get_operand(8, &getReg);
  // BrigOperandReg
  EXPECT_EQ(12, getReg.size);
  EXPECT_EQ(BrigEOperandReg, getReg.kind);
  EXPECT_EQ(Brigb32, getReg.type);
  EXPECT_EQ(0, getReg.reserved);
  EXPECT_EQ(0, getReg.name);

  context->get_operand(20, &getReg);
  // BrigOperandReg
  EXPECT_EQ(12, getReg.size);
  EXPECT_EQ(BrigEOperandReg, getReg.kind);
  EXPECT_EQ(Brigb32, getReg.type);
  EXPECT_EQ(0, getReg.reserved);
  EXPECT_EQ(4, getReg.name);

  context->get_operand(32, &getReg);
  // BrigOperandReg
  EXPECT_EQ(12, getReg.size);
  EXPECT_EQ(BrigEOperandReg, getReg.kind);
  EXPECT_EQ(Brigb32, getReg.type);
  EXPECT_EQ(0, getReg.reserved);
  EXPECT_EQ(8, getReg.name);

  context->get_operand(44, &getReg);
  // BrigOperandReg
  EXPECT_EQ(12, getReg.size);
  EXPECT_EQ(BrigEOperandReg, getReg.kind);
  EXPECT_EQ(Brigb32, getReg.type);
  EXPECT_EQ(0, getReg.reserved);
  EXPECT_EQ(12, getReg.name);

  context->get_operand(112, &getReg);
  // BrigOperandReg
  EXPECT_EQ(12, getReg.size);
  EXPECT_EQ(BrigEOperandReg, getReg.kind);
  EXPECT_EQ(Brigb32, getReg.type);
  EXPECT_EQ(0, getReg.reserved);
  EXPECT_EQ(16, getReg.name);

  context->get_operand(124, &getReg);
  // BrigOperandReg
  EXPECT_EQ(12, getReg.size);
  EXPECT_EQ(BrigEOperandReg, getReg.kind);
  EXPECT_EQ(Brigb32, getReg.type);
  EXPECT_EQ(0, getReg.reserved);
  EXPECT_EQ(20, getReg.name);

  context->get_operand(208, &getReg);
  // BrigOperandReg
  EXPECT_EQ(12, getReg.size);
  EXPECT_EQ(BrigEOperandReg, getReg.kind);
  EXPECT_EQ(Brigb32, getReg.type);
  EXPECT_EQ(0, getReg.reserved);
  EXPECT_EQ(24, getReg.name);

  context->get_operand(80, &getImage);
  // BrigOperandOpaque
  EXPECT_EQ(16, getImage.size);
  EXPECT_EQ(BrigEOperandOpaque, getImage.kind);
  EXPECT_EQ(0xf7, getImage.name);
  EXPECT_EQ(0, getImage.reg);
  EXPECT_EQ(0, getImage.offset);

  context->get_operand(96, &getImage);
  // BrigOperandOpaque
  EXPECT_EQ(16, getImage.size);
  EXPECT_EQ(BrigEOperandOpaque, getImage.kind);
  EXPECT_EQ(0xf1, getImage.name);
  EXPECT_EQ(0, getImage.reg);
  EXPECT_EQ(0, getImage.offset);

  context->get_operand(160, &getImage);
  // BrigOperandOpaque
  EXPECT_EQ(16, getImage.size);
  EXPECT_EQ(BrigEOperandOpaque, getImage.kind);
  EXPECT_EQ(0xf7, getImage.name);
  EXPECT_EQ(0, getImage.reg);
  EXPECT_EQ(0, getImage.offset);

  context->get_operand(176, &getImage);
  // BrigOperandOpaque
  EXPECT_EQ(16, getImage.size);
  EXPECT_EQ(BrigEOperandOpaque, getImage.kind);
  EXPECT_EQ(0xf1, getImage.name);
  EXPECT_EQ(0, getImage.reg);
  EXPECT_EQ(0, getImage.offset);

  context->get_operand(244, &getImage);
  // BrigOperandOpaque
  EXPECT_EQ(16, getImage.size);
  EXPECT_EQ(BrigEOperandOpaque, getImage.kind);
  EXPECT_EQ(0xf7, getImage.name);
  EXPECT_EQ(0, getImage.reg);
  EXPECT_EQ(0, getImage.offset);

  context->get_operand(260, &getImage);
  // BrigOperandOpaque
  EXPECT_EQ(16, getImage.size);
  EXPECT_EQ(BrigEOperandOpaque, getImage.kind);
  EXPECT_EQ(0xf1, getImage.name);
  EXPECT_EQ(0, getImage.reg);
  EXPECT_EQ(0, getImage.offset);

  context->get_operand(192, &getRegV2);
  // BrigOperandRegV2
  EXPECT_EQ(16, getRegV2.size);
  EXPECT_EQ(BrigEOperandRegV2, getRegV2.kind);
  EXPECT_EQ(Brigb32, getRegV2.type);
  EXPECT_EQ(0, getRegV2.reserved);
  EXPECT_EQ(112, getRegV2.regs[0]);
  EXPECT_EQ(32, getRegV2.regs[1]);

  context->get_operand(56, &getRegV4);
  // BrigOperandRegV4
  EXPECT_EQ(24, getRegV4.size);
  EXPECT_EQ(BrigEOperandRegV4, getRegV4.kind);
  EXPECT_EQ(Brigb32, getRegV4.type);
  EXPECT_EQ(0, getRegV4.reserved);
  EXPECT_EQ(8, getRegV4.regs[0]);
  EXPECT_EQ(20, getRegV4.regs[1]);
  EXPECT_EQ(32, getRegV4.regs[2]);
  EXPECT_EQ(44, getRegV4.regs[3]);

  context->get_operand(136, &getRegV4);
  // BrigOperandRegV4
  EXPECT_EQ(24, getRegV4.size);
  EXPECT_EQ(BrigEOperandRegV4, getRegV4.kind);
  EXPECT_EQ(Brigb32, getRegV4.type);
  EXPECT_EQ(0, getRegV4.reserved);
  EXPECT_EQ(8, getRegV4.regs[0]);
  EXPECT_EQ(20, getRegV4.regs[1]);
  EXPECT_EQ(124, getRegV4.regs[2]);
  EXPECT_EQ(44, getRegV4.regs[3]);

  context->get_operand(220, &getRegV4);
  // BrigOperandRegV4
  EXPECT_EQ(24, getRegV4.size);
  EXPECT_EQ(BrigEOperandRegV4, getRegV4.kind);
  EXPECT_EQ(Brigb32, getRegV4.type);
  EXPECT_EQ(0, getRegV4.reserved);
  EXPECT_EQ(8, getRegV4.regs[0]);
  EXPECT_EQ(20, getRegV4.regs[1]);
  EXPECT_EQ(44, getRegV4.regs[2]);
  EXPECT_EQ(208, getRegV4.regs[3]);

  context->get_operand(276, &getRegV4);
  // BrigOperandRegV4
  EXPECT_EQ(24, getRegV4.size);
  EXPECT_EQ(BrigEOperandRegV4, getRegV4.kind);
  EXPECT_EQ(Brigb32, getRegV4.type);
  EXPECT_EQ(0, getRegV4.reserved);
  EXPECT_EQ(32, getRegV4.regs[0]);
  EXPECT_EQ(112, getRegV4.regs[1]);
  EXPECT_EQ(208, getRegV4.regs[2]);
  EXPECT_EQ(44, getRegV4.regs[3]);


  delete lexer;
}

TEST(CodegenTest, Cmp_CodeGen_Test) {
  context->set_error_reporter(main_reporter);
  context->clear_context();


  // TODO(Chuang): set a correct value to aluModifier.
  BrigInstCmp cmpNeRef = {
    44,                 // size
    BrigEInstCmp,       // kind
    BrigCmp,            // opcode
    Brigf32,            // type
    BrigNoPacking,      // packing
    {8, 20, 32, 0, 0},  // o_operands[5]
    {0, 0, 0, 0, 0, 0, 0},                  // aluModifier
    BrigNe,             // comparisonOperator
    Brigb1,             // sourceType
    0                   // reserved
  };

  BrigInstCmp cmpGtRef = {
    44,                 // size
    BrigEInstCmp,       // kind
    BrigCmp,            // opcode
    Brigf32,            // type
    BrigNoPacking,      // packing
    {8, 56, 72, 0, 0},  // o_operands[5]
    {0, 0, 0, 0, 0, 0, 0},                  // aluModifier
    BrigGt,             // comparisonOperator
    Brigb32,             // sourceType
    0                   // reserved
  };

  BrigInstCmp cmpEquRef = {
    44,                 // size
    BrigEInstCmp,       // kind
    BrigCmp,            // opcode
    Brigb1,             // type
    BrigNoPacking,      // packing
    {96, 56, 112, 0, 0},  // o_operands[5]
    {0, 0, 0, 0, 0, 0, 0},                  // aluModifier
    BrigEqu,            // comparisonOperator
    Brigf32,            // sourceType
    0                   // reserved
  };

  BrigInstCmp cmpSltuRef = {
    44,                 // size
    BrigEInstCmp,       // kind
    BrigCmp,            // opcode
    Brigb1,             // type
    BrigNoPacking,      // packing
    {96, 136, 148, 0, 0},  // o_operands[5]
    {0, 0, 0, 0, 0, 0, 0},                  // aluModifier
    BrigSltu,           // comparisonOperator
    Brigf64,            // sourceType
    0                   // reserved
  };

  // TODO(Chuang): set a correct value to sourceType.
  BrigInstCmp packedCmpLtRef = {
    44,                 // size
    BrigEInstCmp,       // kind
    BrigPackedCmp,      // opcode
    Brigf32x2,          // type
    BrigNoPacking,      // packing
    {136, 148, 160, 0, 0},  // o_operands[5]
    {0, 0, 0, 0, 0, 0, 0},                  // aluModifier
    BrigLt,             // comparisonOperator
    0,                  // sourceType
    0                   // reserved
  };

  BrigInstCmp get;
  BrigOperandReg getReg;
  BrigOperandImmed getImm;

  std::string input("cmp_ne_f32_b1 $s1, $c2, 0.0f;\n");
  input.append("cmp_gt_f32_b32 $s1, $s2, 0.0f;\n");
  input.append("cmp_equ_b1_f32 $c1, $s2, 0;\n");
  input.append("cmp_sltu_b1_f64 $c1, $d1, $d2;\n");
  input.append("packedcmp_lt_f32x2 $d1, $d2, $d3;\n");

  Lexer* lexer = new Lexer(input);

  context->token_to_scan = lexer->get_next_token();

  EXPECT_EQ(0, Cmp(context));
  EXPECT_EQ(0, Cmp(context));
  EXPECT_EQ(0, Cmp(context));
  EXPECT_EQ(0, Cmp(context));
  EXPECT_EQ(0, Cmp(context));

  context->get_code(0, &get);

  EXPECT_EQ(cmpNeRef.size, get.size);
  EXPECT_EQ(cmpNeRef.kind, get.kind);
  EXPECT_EQ(cmpNeRef.opcode, get.opcode);
  EXPECT_EQ(cmpNeRef.type, get.type);
  EXPECT_EQ(cmpNeRef.packing, get.packing);
  EXPECT_EQ(cmpNeRef.o_operands[0], get.o_operands[0]);
  EXPECT_EQ(cmpNeRef.o_operands[1], get.o_operands[1]);
  EXPECT_EQ(cmpNeRef.o_operands[2], get.o_operands[2]);
  EXPECT_EQ(cmpNeRef.o_operands[3], get.o_operands[3]);
  EXPECT_EQ(cmpNeRef.o_operands[4], get.o_operands[4]);

  // EXPECT_EQ(cmpNeRef.aluModifier, get.aluModifier);
  unsigned int *pAluModRef = reinterpret_cast<unsigned int*>(&cmpNeRef.aluModifier);
  unsigned int *pAluModGet = reinterpret_cast<unsigned int*>(&get.aluModifier);

  EXPECT_EQ(*pAluModRef, *pAluModGet);

  EXPECT_EQ(cmpNeRef.comparisonOperator, get.comparisonOperator);
  EXPECT_EQ(cmpNeRef.sourceType, get.sourceType);
  EXPECT_EQ(cmpNeRef.reserved, get.reserved);

  context->get_code(44, &get);

  EXPECT_EQ(cmpGtRef.size, get.size);
  EXPECT_EQ(cmpGtRef.kind, get.kind);
  EXPECT_EQ(cmpGtRef.opcode, get.opcode);
  EXPECT_EQ(cmpGtRef.type, get.type);
  EXPECT_EQ(cmpGtRef.packing, get.packing);
  EXPECT_EQ(cmpGtRef.o_operands[0], get.o_operands[0]);
  EXPECT_EQ(cmpGtRef.o_operands[1], get.o_operands[1]);
  EXPECT_EQ(cmpGtRef.o_operands[2], get.o_operands[2]);
  EXPECT_EQ(cmpGtRef.o_operands[3], get.o_operands[3]);
  EXPECT_EQ(cmpGtRef.o_operands[4], get.o_operands[4]);

  // EXPECT_EQ(cmpGtRef.aluModifier, get.aluModifier);
  pAluModRef = reinterpret_cast<unsigned int*>(&cmpGtRef.aluModifier);
  pAluModGet = reinterpret_cast<unsigned int*>(&get.aluModifier);

  EXPECT_EQ(*pAluModRef, *pAluModGet);

  EXPECT_EQ(cmpGtRef.comparisonOperator, get.comparisonOperator);
  EXPECT_EQ(cmpGtRef.sourceType, get.sourceType);
  EXPECT_EQ(cmpGtRef.reserved, get.reserved);

  context->get_code(88, &get);

  EXPECT_EQ(cmpEquRef.size, get.size);
  EXPECT_EQ(cmpEquRef.kind, get.kind);
  EXPECT_EQ(cmpEquRef.opcode, get.opcode);
  EXPECT_EQ(cmpEquRef.type, get.type);
  EXPECT_EQ(cmpEquRef.packing, get.packing);
  EXPECT_EQ(cmpEquRef.o_operands[0], get.o_operands[0]);
  EXPECT_EQ(cmpEquRef.o_operands[1], get.o_operands[1]);
  EXPECT_EQ(cmpEquRef.o_operands[2], get.o_operands[2]);
  EXPECT_EQ(cmpEquRef.o_operands[3], get.o_operands[3]);
  EXPECT_EQ(cmpEquRef.o_operands[4], get.o_operands[4]);

  //  EXPECT_EQ(cmpEquRef.aluModifier, get.aluModifier);
  pAluModRef = reinterpret_cast<unsigned int*>(&cmpEquRef.aluModifier);
  pAluModGet = reinterpret_cast<unsigned int*>(&get.aluModifier);

  EXPECT_EQ(*pAluModRef, *pAluModGet);

  EXPECT_EQ(cmpEquRef.comparisonOperator, get.comparisonOperator);
  EXPECT_EQ(cmpEquRef.sourceType, get.sourceType);
  EXPECT_EQ(cmpEquRef.reserved, get.reserved);

  context->get_code(132, &get);

  EXPECT_EQ(cmpSltuRef.size, get.size);
  EXPECT_EQ(cmpSltuRef.kind, get.kind);
  EXPECT_EQ(cmpSltuRef.opcode, get.opcode);
  EXPECT_EQ(cmpSltuRef.type, get.type);
  EXPECT_EQ(cmpSltuRef.packing, get.packing);
  EXPECT_EQ(cmpSltuRef.o_operands[0], get.o_operands[0]);
  EXPECT_EQ(cmpSltuRef.o_operands[1], get.o_operands[1]);
  EXPECT_EQ(cmpSltuRef.o_operands[2], get.o_operands[2]);
  EXPECT_EQ(cmpSltuRef.o_operands[3], get.o_operands[3]);
  EXPECT_EQ(cmpSltuRef.o_operands[4], get.o_operands[4]);

  //  EXPECT_EQ(cmpSltuRef.aluModifier, get.aluModifier);
  pAluModRef = reinterpret_cast<unsigned int*>(&cmpSltuRef.aluModifier);
  pAluModGet = reinterpret_cast<unsigned int*>(&get.aluModifier);

  EXPECT_EQ(*pAluModRef, *pAluModGet);

  EXPECT_EQ(cmpSltuRef.comparisonOperator, get.comparisonOperator);
  EXPECT_EQ(cmpSltuRef.sourceType, get.sourceType);
  EXPECT_EQ(cmpSltuRef.reserved, get.reserved);

  context->get_code(176, &get);

  EXPECT_EQ(packedCmpLtRef.size, get.size);
  EXPECT_EQ(packedCmpLtRef.kind, get.kind);
  EXPECT_EQ(packedCmpLtRef.opcode, get.opcode);
  EXPECT_EQ(packedCmpLtRef.type, get.type);
  EXPECT_EQ(packedCmpLtRef.packing, get.packing);
  EXPECT_EQ(packedCmpLtRef.o_operands[0], get.o_operands[0]);
  EXPECT_EQ(packedCmpLtRef.o_operands[1], get.o_operands[1]);
  EXPECT_EQ(packedCmpLtRef.o_operands[2], get.o_operands[2]);
  EXPECT_EQ(packedCmpLtRef.o_operands[3], get.o_operands[3]);
  EXPECT_EQ(packedCmpLtRef.o_operands[4], get.o_operands[4]);

  //  EXPECT_EQ(packedCmpLtRef.aluModifier, get.aluModifier);
  pAluModRef = reinterpret_cast<unsigned int*>(&packedCmpLtRef.aluModifier);
  pAluModGet = reinterpret_cast<unsigned int*>(&get.aluModifier);

  EXPECT_EQ(*pAluModRef, *pAluModGet);

  EXPECT_EQ(packedCmpLtRef.comparisonOperator, get.comparisonOperator);
  EXPECT_EQ(packedCmpLtRef.sourceType, get.sourceType);
  EXPECT_EQ(packedCmpLtRef.reserved, get.reserved);

  context->get_operand(8, &getReg);
  // BrigOperandReg
  EXPECT_EQ(12, getReg.size);
  EXPECT_EQ(BrigEOperandReg, getReg.kind);
  EXPECT_EQ(Brigb32, getReg.type);
  EXPECT_EQ(0, getReg.reserved);
  EXPECT_EQ(0, getReg.name);

  context->get_operand(20, &getReg);
  // BrigOperandReg
  EXPECT_EQ(12, getReg.size);
  EXPECT_EQ(BrigEOperandReg, getReg.kind);
  EXPECT_EQ(Brigb1, getReg.type);
  EXPECT_EQ(0, getReg.reserved);
  EXPECT_EQ(4, getReg.name);

  context->get_operand(56, &getReg);
  // BrigOperandReg
  EXPECT_EQ(12, getReg.size);
  EXPECT_EQ(BrigEOperandReg, getReg.kind);
  EXPECT_EQ(Brigb32, getReg.type);
  EXPECT_EQ(0, getReg.reserved);
  EXPECT_EQ(8, getReg.name);

  context->get_operand(96, &getReg);
  // BrigOperandReg
  EXPECT_EQ(12, getReg.size);
  EXPECT_EQ(BrigEOperandReg, getReg.kind);
  EXPECT_EQ(Brigb1, getReg.type);
  EXPECT_EQ(0, getReg.reserved);
  EXPECT_EQ(12, getReg.name);

  context->get_operand(136, &getReg);
  // BrigOperandReg
  EXPECT_EQ(12, getReg.size);
  EXPECT_EQ(BrigEOperandReg, getReg.kind);
  EXPECT_EQ(Brigb64, getReg.type);
  EXPECT_EQ(0, getReg.reserved);
  EXPECT_EQ(16, getReg.name);

  context->get_operand(148, &getReg);
  // BrigOperandReg
  EXPECT_EQ(12, getReg.size);
  EXPECT_EQ(BrigEOperandReg, getReg.kind);
  EXPECT_EQ(Brigb64, getReg.type);
  EXPECT_EQ(0, getReg.reserved);
  EXPECT_EQ(20, getReg.name);

  context->get_operand(160, &getReg);
  // BrigOperandReg
  EXPECT_EQ(12, getReg.size);
  EXPECT_EQ(BrigEOperandReg, getReg.kind);
  EXPECT_EQ(Brigb64, getReg.type);
  EXPECT_EQ(0, getReg.reserved);
  EXPECT_EQ(24, getReg.name);

  context->get_operand(32, &getImm);
  // BrigOperandImmed
  EXPECT_EQ(24, getImm.size);
  EXPECT_EQ(BrigEOperandImmed, getImm.kind);
  EXPECT_EQ(Brigb32, getImm.type);
  // TODO(Chuang): confirm the type of Immediate number.
  // EXPECT_EQ(Brigb1, getImm.type);
  EXPECT_EQ(0, getImm.reserved);
  EXPECT_EQ(0, getImm.bits.c);

  context->get_operand(72, &getImm);
  // BrigOperandImmed
  EXPECT_EQ(24, getImm.size);
  EXPECT_EQ(BrigEOperandImmed, getImm.kind);
  EXPECT_EQ(Brigb32, getImm.type);
  EXPECT_EQ(0, getImm.reserved);
  EXPECT_EQ(0, getImm.bits.u);

  context->get_operand(112, &getImm);
  // BrigOperandImmed
  EXPECT_EQ(24, getImm.size);
  EXPECT_EQ(BrigEOperandImmed, getImm.kind);
  EXPECT_EQ(Brigb32, getImm.type);
  EXPECT_EQ(0, getImm.reserved);
  EXPECT_EQ(0.0f, getImm.bits.f);

  delete lexer;
}

TEST(CodegenTest,ControlCodegen){
  context->set_error_reporter(main_reporter);
  context->clear_context();

  std::string input("memopt_on;");
  
  Lexer *lexer = new Lexer(input);
  context->token_to_scan = lexer->get_next_token();

  EXPECT_EQ(0,Control(context));

  BrigDirectiveControl ref = {
    24, 
    BrigEDirectiveControl,
    0,
    BrigEMemOpt,
    {1,0,0}
  };
  BrigDirectiveControl get;
  context->get_directive(0,&get);

  EXPECT_EQ(ref.size,get.size);
  EXPECT_EQ(ref.kind,get.kind);
  EXPECT_EQ(ref.c_code,get.c_code);
  EXPECT_EQ(ref.controlType,get.controlType); 
  EXPECT_EQ(ref.values[0],get.values[0]);
  EXPECT_EQ(ref.values[1],get.values[1]);
  EXPECT_EQ(ref.values[2],get.values[2]);

  input.assign("workgroupspercu 6;");
  context->clear_context();
  lexer->set_source_string(input);
  context->token_to_scan = lexer->get_next_token();
  
  EXPECT_EQ(0,Control(context));

  BrigDirectiveControl ref1 = {
    24, 
    BrigEDirectiveControl,
    0,
    BrigEMaxGperC,
    {6,0,0}
  };
  context->get_directive(0,&get);

  EXPECT_EQ(ref1.size,get.size);
  EXPECT_EQ(ref1.kind,get.kind);
  EXPECT_EQ(ref1.c_code,get.c_code);
  EXPECT_EQ(ref1.controlType,get.controlType); 
  EXPECT_EQ(ref1.values[0],get.values[0]);
  EXPECT_EQ(ref1.values[1],get.values[1]);
  EXPECT_EQ(ref1.values[2],get.values[2]);

  input.assign("itemsperworkgroup 2,3,4;");
  context->clear_context();
  lexer->set_source_string(input);
  context->token_to_scan = lexer->get_next_token();
  
  EXPECT_EQ(0,Control(context));

  BrigDirectiveControl ref2 = {
    24, 
    BrigEDirectiveControl,
    0,
    BrigEMaxTid,
    {2,3,4}
  };
  context->get_directive(0,&get);

  EXPECT_EQ(ref2.size,get.size);
  EXPECT_EQ(ref2.kind,get.kind);
  EXPECT_EQ(ref2.c_code,get.c_code);
  EXPECT_EQ(ref2.controlType,get.controlType); 
  EXPECT_EQ(ref2.values[0],get.values[0]);
  EXPECT_EQ(ref2.values[1],get.values[1]);
  EXPECT_EQ(ref2.values[2],get.values[2]);

  delete lexer;
};

TEST(CodegenTest, Mov_CodeGen_SimpleTest) {
  context->set_error_reporter(main_reporter);
  context->clear_context();

  std::string input("mov_b1 $c1, 0;\n");
  input.append("mov_b32 $s1, 0.0f;\n");
  input.append("mov_b64 $d1, 0.0;\n");
  input.append("mov_b64 $d1, ($s4,$s9);\n");
  input.append("mov_b128 ($s9,$s8,$s4,$s1), $q1;\n");

  Lexer* lexer = new Lexer(input);

  BrigInstBase movB1Ref = {
    32,                    // size
    BrigEInstBase,         // kind
    BrigMov,               // opcode
    Brigb1,               // type
    BrigNoPacking,         // packing
    {8, 24, 0, 0, 0}       // o_operands[5]
  };

  BrigInstBase movB32Ref = {
    32,                    // size
    BrigEInstBase,         // kind
    BrigMov,               // opcode
    Brigb32,               // type
    BrigNoPacking,         // packing
    {48, 64, 0, 0, 0}       // o_operands[5]
  };

  BrigInstBase movB64Ref1 = {
    32,                    // size
    BrigEInstBase,         // kind
    BrigMov,               // opcode
    Brigb64,               // type
    BrigNoPacking,         // packing
    {88, 104, 0, 0, 0}       // o_operands[5]
  };

  BrigInstBase movB64Ref2 = {
    32,                    // size
    BrigEInstBase,         // kind
    BrigMov,               // opcode
    Brigb64,               // type
    BrigNoPacking,         // packing
    {88, 152, 0, 0, 0}       // o_operands[5]
  };

  BrigInstBase movB128Ref = {
    32,                    // size
    BrigEInstBase,         // kind
    BrigMov,               // opcode
    Brigb128,               // type
    BrigNoPacking,         // packing
    {180, 204, 0, 0, 0}       // o_operands[5]
  };


  BrigInstBase getBase;
  BrigOperandReg getReg;
  BrigOperandImmed getImm;

  lexer->set_source_string(input);
  context->token_to_scan = lexer->get_next_token();

  EXPECT_EQ(0, Mov(context));
  EXPECT_EQ(0, Mov(context));
  EXPECT_EQ(0, Mov(context));
  EXPECT_EQ(0, Mov(context));
  EXPECT_EQ(0, Mov(context));

  context->get_code(0, &getBase);
  // BrigInstBase
  EXPECT_EQ(movB1Ref.size, getBase.size);
  EXPECT_EQ(movB1Ref.kind, getBase.kind);
  EXPECT_EQ(movB1Ref.opcode, getBase.opcode);
  EXPECT_EQ(movB1Ref.type, getBase.type);
  EXPECT_EQ(movB1Ref.packing, getBase.packing);

  EXPECT_EQ(movB1Ref.o_operands[0], getBase.o_operands[0]);
  EXPECT_EQ(movB1Ref.o_operands[1], getBase.o_operands[1]);
  EXPECT_EQ(movB1Ref.o_operands[2], getBase.o_operands[2]);
  EXPECT_EQ(movB1Ref.o_operands[3], getBase.o_operands[3]);
  EXPECT_EQ(movB1Ref.o_operands[4], getBase.o_operands[4]);

  context->get_code(32, &getBase);
  // BrigInstBase
  EXPECT_EQ(movB32Ref.size, getBase.size);
  EXPECT_EQ(movB32Ref.kind, getBase.kind);
  EXPECT_EQ(movB32Ref.opcode, getBase.opcode);
  EXPECT_EQ(movB32Ref.type, getBase.type);
  EXPECT_EQ(movB32Ref.packing, getBase.packing);
  EXPECT_EQ(movB32Ref.o_operands[0], getBase.o_operands[0]);
  EXPECT_EQ(movB32Ref.o_operands[1], getBase.o_operands[1]);
  EXPECT_EQ(movB32Ref.o_operands[2], getBase.o_operands[2]);
  EXPECT_EQ(movB32Ref.o_operands[3], getBase.o_operands[3]);
  EXPECT_EQ(movB32Ref.o_operands[4], getBase.o_operands[4]);

  context->get_code(64, &getBase);
  // BrigInstBase
  EXPECT_EQ(movB64Ref1.size, getBase.size);
  EXPECT_EQ(movB64Ref1.kind, getBase.kind);
  EXPECT_EQ(movB64Ref1.opcode, getBase.opcode);
  EXPECT_EQ(movB64Ref1.type, getBase.type);
  EXPECT_EQ(movB64Ref1.packing, getBase.packing);
  EXPECT_EQ(movB64Ref1.o_operands[0], getBase.o_operands[0]);
  EXPECT_EQ(movB64Ref1.o_operands[1], getBase.o_operands[1]);
  EXPECT_EQ(movB64Ref1.o_operands[2], getBase.o_operands[2]);
  EXPECT_EQ(movB64Ref1.o_operands[3], getBase.o_operands[3]);
  EXPECT_EQ(movB64Ref1.o_operands[4], getBase.o_operands[4]);

  context->get_code(96, &getBase);
  // BrigInstBase
  EXPECT_EQ(movB64Ref2.size, getBase.size);
  EXPECT_EQ(movB64Ref2.kind, getBase.kind);
  EXPECT_EQ(movB64Ref2.opcode, getBase.opcode);
  EXPECT_EQ(movB64Ref2.type, getBase.type);
  EXPECT_EQ(movB64Ref2.packing, getBase.packing);
  EXPECT_EQ(movB64Ref2.o_operands[0], getBase.o_operands[0]);
  EXPECT_EQ(movB64Ref2.o_operands[1], getBase.o_operands[1]);
  EXPECT_EQ(movB64Ref2.o_operands[2], getBase.o_operands[2]);
  EXPECT_EQ(movB64Ref2.o_operands[3], getBase.o_operands[3]);
  EXPECT_EQ(movB64Ref2.o_operands[4], getBase.o_operands[4]);

  context->get_code(128, &getBase);
  // BrigInstBase
  EXPECT_EQ(movB128Ref.size, getBase.size);
  EXPECT_EQ(movB128Ref.kind, getBase.kind);
  EXPECT_EQ(movB128Ref.opcode, getBase.opcode);
  EXPECT_EQ(movB128Ref.type, getBase.type);
  EXPECT_EQ(movB128Ref.packing, getBase.packing);
  EXPECT_EQ(movB128Ref.o_operands[0], getBase.o_operands[0]);
  EXPECT_EQ(movB128Ref.o_operands[1], getBase.o_operands[1]);
  EXPECT_EQ(movB128Ref.o_operands[2], getBase.o_operands[2]);
  EXPECT_EQ(movB128Ref.o_operands[3], getBase.o_operands[3]);
  EXPECT_EQ(movB128Ref.o_operands[4], getBase.o_operands[4]);

  context->get_operand(8, &getReg);
  // BrigOperandReg
  EXPECT_EQ(12, getReg.size);
  EXPECT_EQ(BrigEOperandReg, getReg.kind);
  EXPECT_EQ(Brigb1, getReg.type);
  EXPECT_EQ(0, getReg.reserved);
  EXPECT_EQ(0, getReg.name);

  context->get_operand(48, &getReg);
  // BrigOperandReg
  EXPECT_EQ(12, getReg.size);
  EXPECT_EQ(BrigEOperandReg, getReg.kind);
  EXPECT_EQ(Brigb32, getReg.type);
  EXPECT_EQ(0, getReg.reserved);
  EXPECT_EQ(4, getReg.name);

  context->get_operand(88, &getReg);
  // BrigOperandReg
  EXPECT_EQ(12, getReg.size);
  EXPECT_EQ(BrigEOperandReg, getReg.kind);
  EXPECT_EQ(Brigb64, getReg.type);
  EXPECT_EQ(0, getReg.reserved);
  EXPECT_EQ(8, getReg.name);

  context->get_operand(128, &getReg);
  // BrigOperandReg
  EXPECT_EQ(12, getReg.size);
  EXPECT_EQ(BrigEOperandReg, getReg.kind);
  EXPECT_EQ(Brigb32, getReg.type);
  EXPECT_EQ(0, getReg.reserved);
  EXPECT_EQ(12, getReg.name);

  context->get_operand(140, &getReg);
  // BrigOperandReg
  EXPECT_EQ(12, getReg.size);
  EXPECT_EQ(BrigEOperandReg, getReg.kind);
  EXPECT_EQ(Brigb32, getReg.type);
  EXPECT_EQ(0, getReg.reserved);
  EXPECT_EQ(16, getReg.name);

  context->get_operand(168, &getReg);
  // BrigOperandReg
  EXPECT_EQ(12, getReg.size);
  EXPECT_EQ(BrigEOperandReg, getReg.kind);
  EXPECT_EQ(Brigb32, getReg.type);
  EXPECT_EQ(0, getReg.reserved);
  EXPECT_EQ(20, getReg.name);

  context->get_operand(204, &getReg);
  // BrigOperandReg
  EXPECT_EQ(12, getReg.size);
  EXPECT_EQ(BrigEOperandReg, getReg.kind);
  EXPECT_EQ(Brigb128, getReg.type);
  EXPECT_EQ(0, getReg.reserved);
  EXPECT_EQ(24, getReg.name);

  context->get_operand(24, &getImm);
  // BrigOperandImmed
  EXPECT_EQ(24, getImm.size);
  EXPECT_EQ(BrigEOperandImmed, getImm.kind);
  EXPECT_EQ(Brigb32, getImm.type);
  EXPECT_EQ(0, getImm.reserved);
  EXPECT_EQ(0, getImm.bits.u);

  context->get_operand(64, &getImm);
  // BrigOperandImmed
  EXPECT_EQ(24, getImm.size);
  EXPECT_EQ(BrigEOperandImmed, getImm.kind);
  EXPECT_EQ(Brigb32, getImm.type);
  EXPECT_EQ(0, getImm.reserved);
  EXPECT_EQ(0.0f, getImm.bits.f);

  context->get_operand(104, &getImm);
  // BrigOperandImmed
  EXPECT_EQ(24, getImm.size);
  EXPECT_EQ(BrigEOperandImmed, getImm.kind);
  EXPECT_EQ(Brigb64, getImm.type);
  EXPECT_EQ(0, getImm.reserved);
  EXPECT_EQ(0.0, getImm.bits.d);

  delete lexer;
}


TEST(CodegenTest, AtomicNoRet_CodeGen_Test) {
  context->set_error_reporter(main_reporter);
  context->clear_context();

  BrigInstAtomic refCas = {
    44,                    // size
    BrigEInstAtomic,       // kind
    BrigAtomicNoRet,       // opcode
    Brigb64,               // type
    BrigNoPacking,         // packing
    {8, 24, 48, 0, 0},     // o_operands[5]
    BrigAtomicCas,         // atomicOperation
    BrigGlobalSpace,       // storageClass
    BrigAcquireRelease     // memorySemantic
  };

  BrigInstAtomic refMax = {
    44,                    // size
    BrigEInstAtomic,       // kind
    BrigAtomicNoRet,       // opcode
    Brigf64,               // type
    BrigNoPacking,         // packing
    {72, 88, 0, 0, 0},     // o_operands[5]
    BrigAtomicMax,         // atomicOperation
    BrigGlobalSpace,       // storageClass
    BrigAcquireRelease     // memorySemantic
  };

  BrigInstAtomic getAtom;
  BrigOperandAddress getAddr;
  BrigOperandImmed getImm;


  std::string input("atomicNoRet_cas_global_ar_b64 [&x], 23, 12;\n");
  input.append("atomicNoRet_max_global_ar_f64 [&x], 23.0;\n");

  Lexer* lexer = new Lexer(input);

  context->token_to_scan = lexer->get_next_token();

  EXPECT_EQ(0, AtomicNoRet(context));
  EXPECT_EQ(0, AtomicNoRet(context));

  context->get_code(0, &getAtom);
  // BrigInstAtomic
  EXPECT_EQ(refCas.size, getAtom.size);
  EXPECT_EQ(refCas.kind, getAtom.kind);
  EXPECT_EQ(refCas.opcode, getAtom.opcode);
  EXPECT_EQ(refCas.type, getAtom.type);
  EXPECT_EQ(refCas.packing, getAtom.packing);

  EXPECT_EQ(refCas.o_operands[0], getAtom.o_operands[0]);
  EXPECT_EQ(refCas.o_operands[1], getAtom.o_operands[1]);
  EXPECT_EQ(refCas.o_operands[2], getAtom.o_operands[2]);
  EXPECT_EQ(refCas.o_operands[3], getAtom.o_operands[3]);
  EXPECT_EQ(refCas.o_operands[4], getAtom.o_operands[4]);
  EXPECT_EQ(refCas.atomicOperation, getAtom.atomicOperation);
  EXPECT_EQ(refCas.storageClass, getAtom.storageClass);
  EXPECT_EQ(refCas.memorySemantic, getAtom.memorySemantic);

  context->get_code(44, &getAtom);
  // BrigInstAtomic
  EXPECT_EQ(refMax.size, getAtom.size);
  EXPECT_EQ(refMax.kind, getAtom.kind);
  EXPECT_EQ(refMax.opcode, getAtom.opcode);
  EXPECT_EQ(refMax.type, getAtom.type);
  EXPECT_EQ(refMax.packing, getAtom.packing);

  EXPECT_EQ(refMax.o_operands[0], getAtom.o_operands[0]);
  EXPECT_EQ(refMax.o_operands[1], getAtom.o_operands[1]);
  EXPECT_EQ(refMax.o_operands[2], getAtom.o_operands[2]);
  EXPECT_EQ(refMax.o_operands[3], getAtom.o_operands[3]);
  EXPECT_EQ(refMax.o_operands[4], getAtom.o_operands[4]);
  EXPECT_EQ(refMax.atomicOperation, getAtom.atomicOperation);
  EXPECT_EQ(refMax.storageClass, getAtom.storageClass);
  EXPECT_EQ(refMax.memorySemantic, getAtom.memorySemantic);

  context->get_operand(24, &getImm);
  // BrigOperandImmed
  EXPECT_EQ(24, getImm.size);
  EXPECT_EQ(BrigEOperandImmed, getImm.kind);
  // TODO(Chuang): set Brigb64 to getImm.type.
  EXPECT_EQ(Brigb32, getImm.type);
  EXPECT_EQ(23, getImm.bits.u);

  context->get_operand(48, &getImm);
  // BrigOperandImmed
  EXPECT_EQ(24, getImm.size);
  EXPECT_EQ(BrigEOperandImmed, getImm.kind);
  // TODO(Chuang): set Brigb64 to getImm.type.
  EXPECT_EQ(Brigb32, getImm.type);
  EXPECT_EQ(12, getImm.bits.u);

  context->get_operand(88, &getImm);
  // BrigOperandImmed
  EXPECT_EQ(24, getImm.size);
  EXPECT_EQ(BrigEOperandImmed, getImm.kind);
  EXPECT_EQ(Brigb64, getImm.type);
  EXPECT_EQ(23.0, getImm.bits.d);


  context->get_operand(8, &getAddr);
  // BrigOperandAddress
  EXPECT_EQ(12, getAddr.size);
  EXPECT_EQ(BrigEOperandAddress, getAddr.kind);
  EXPECT_EQ(Brigb64, getAddr.type);
  EXPECT_EQ(0, getAddr.reserved);
  EXPECT_EQ(0, getAddr.directive);
//  EXPECT_EQ(0, getAddr.offset);

  context->get_operand(72, &getAddr);
  // BrigOperandAddress
  EXPECT_EQ(12, getAddr.size);
  EXPECT_EQ(BrigEOperandAddress, getAddr.kind);
  EXPECT_EQ(Brigb64, getAddr.type);
  EXPECT_EQ(0, getAddr.reserved);
  EXPECT_EQ(0, getAddr.directive);
 // EXPECT_EQ(0, getAddr.offset);

  delete lexer;
}

TEST(CodegenTest, Cvt_CodeGen_SimpleTest) {
  context->set_error_reporter(main_reporter);
  context->clear_context();

  std::string input("cvt_f32_f64 $s1, $d1;\n");
  input.append("cvt_down_f32_f32 $s1,$s2;\n");

  Lexer* lexer = new Lexer(input);

  BrigInstCvt cvtRef1 = {
    40,                    // size
    BrigEInstCvt,         // kind
    BrigCvt,               // opcode
    Brigf32,               // type
    BrigNoPacking,         // packing
    {8, 20, 0, 0, 0},     // o_operands[5]
    {0, 0, 0, 0, 0, 0, 0},  // aluModifier
    Brigf64,                   // stype
    0                    // reserved
  };

  BrigInstCvt cvtRef2 = {
    40,                    // size
    BrigEInstCvt,         // kind
    BrigCvt,               // opcode
    Brigf32,               // type
    BrigNoPacking,         // packing
    {8, 32, 0, 0, 0},     // o_operands[5]
    {1, 3, 0, 0, 0, 0, 0},     // aluModifier
    Brigf32,                   // stype
    0                    // reserved
  };

  BrigInstCvt getCvt;
  BrigOperandReg getReg;
  unsigned int* pAluModRef,* pAluModGet;
  pAluModRef = pAluModGet = NULL;

  lexer->set_source_string(input);
  context->token_to_scan = lexer->get_next_token();

  EXPECT_EQ(0, Cvt(context));
  EXPECT_EQ(0, Cvt(context));

  context->get_code(0, &getCvt);

  EXPECT_EQ(cvtRef1.size, getCvt.size);
  EXPECT_EQ(cvtRef1.kind, getCvt.kind);
  EXPECT_EQ(cvtRef1.opcode, getCvt.opcode);
  EXPECT_EQ(cvtRef1.type, getCvt.type);
  EXPECT_EQ(cvtRef1.packing, getCvt.packing);
  EXPECT_EQ(cvtRef1.o_operands[0], getCvt.o_operands[0]);
  EXPECT_EQ(cvtRef1.o_operands[1], getCvt.o_operands[1]);
  EXPECT_EQ(cvtRef1.o_operands[2], getCvt.o_operands[2]);
  EXPECT_EQ(cvtRef1.o_operands[3], getCvt.o_operands[3]);
  EXPECT_EQ(cvtRef1.o_operands[4], getCvt.o_operands[4]);

  pAluModRef = reinterpret_cast<unsigned int*>(&cvtRef1.aluModifier);
  pAluModGet = reinterpret_cast<unsigned int*>(&getCvt.aluModifier);

  EXPECT_EQ(*pAluModRef, *pAluModGet);

  EXPECT_EQ(cvtRef1.stype, getCvt.stype);
  EXPECT_EQ(cvtRef1.reserved, getCvt.reserved);

  context->get_code(40, &getCvt);

  EXPECT_EQ(cvtRef2.size, getCvt.size);
  EXPECT_EQ(cvtRef2.kind, getCvt.kind);
  EXPECT_EQ(cvtRef2.opcode, getCvt.opcode);
  EXPECT_EQ(cvtRef2.type, getCvt.type);
  EXPECT_EQ(cvtRef2.packing, getCvt.packing);
  EXPECT_EQ(cvtRef2.o_operands[0], getCvt.o_operands[0]);
  EXPECT_EQ(cvtRef2.o_operands[1], getCvt.o_operands[1]);
  EXPECT_EQ(cvtRef2.o_operands[2], getCvt.o_operands[2]);
  EXPECT_EQ(cvtRef2.o_operands[3], getCvt.o_operands[3]);
  EXPECT_EQ(cvtRef2.o_operands[4], getCvt.o_operands[4]);

  pAluModRef = reinterpret_cast<unsigned int*>(&cvtRef2.aluModifier);
  pAluModGet = reinterpret_cast<unsigned int*>(&getCvt.aluModifier);

  EXPECT_EQ(*pAluModRef, *pAluModGet);

  EXPECT_EQ(cvtRef2.stype, getCvt.stype);
  EXPECT_EQ(cvtRef2.reserved, getCvt.reserved);


  context->get_operand(8, &getReg);
  // BrigOperandReg
  EXPECT_EQ(12, getReg.size);
  EXPECT_EQ(BrigEOperandReg, getReg.kind);
  EXPECT_EQ(Brigb32, getReg.type);
  EXPECT_EQ(0, getReg.reserved);
  EXPECT_EQ(0, getReg.name);

  context->get_operand(20, &getReg);
  // BrigOperandReg
  EXPECT_EQ(12, getReg.size);
  EXPECT_EQ(BrigEOperandReg, getReg.kind);
  EXPECT_EQ(Brigb64, getReg.type);
  EXPECT_EQ(0, getReg.reserved);
  EXPECT_EQ(4, getReg.name);

  context->get_operand(32, &getReg);
  // BrigOperandReg
  EXPECT_EQ(12, getReg.size);
  EXPECT_EQ(BrigEOperandReg, getReg.kind);
  EXPECT_EQ(Brigb32, getReg.type);
  EXPECT_EQ(0, getReg.reserved);
  EXPECT_EQ(8, getReg.name);

  delete lexer;
}


TEST(CodegenTest,  Instruction5_CodeGen_SimpleTest) {
  context->set_error_reporter(main_reporter);
  context->clear_context();

  BrigInstBase f2u4Ref = {
    32,                    // size
    BrigEInstBase,         // kind
    BrigF2u4,               // opcode
    Brigu32,               // type
    BrigNoPacking,         // packing
    {8, 20, 32, 44, 32}       // o_operands[5]
  };

  std::string input("f2u4_u32 $s1, $s2, $s3, $s9, $s3;\n");

  Lexer* lexer = new Lexer(input);
  context->token_to_scan = lexer->get_next_token();

  EXPECT_EQ(0, Instruction5(context));

  BrigOperandReg getReg;
  BrigInstBase  getF2u4;

  context->get_code(0, &getF2u4);

  // BrigInstBase
  EXPECT_EQ(f2u4Ref.size, getF2u4.size);
  EXPECT_EQ(f2u4Ref.kind, getF2u4.kind);
  EXPECT_EQ(f2u4Ref.opcode, getF2u4.opcode);
  EXPECT_EQ(f2u4Ref.type, getF2u4.type);
  EXPECT_EQ(f2u4Ref.packing, getF2u4.packing);
  EXPECT_EQ(f2u4Ref.o_operands[0], getF2u4.o_operands[0]);
  EXPECT_EQ(f2u4Ref.o_operands[1], getF2u4.o_operands[1]);
  EXPECT_EQ(f2u4Ref.o_operands[2], getF2u4.o_operands[2]);
  EXPECT_EQ(f2u4Ref.o_operands[3], getF2u4.o_operands[3]);
  EXPECT_EQ(f2u4Ref.o_operands[4], getF2u4.o_operands[4]);


  context->get_operand(8, &getReg);
  // BrigOperandReg
  EXPECT_EQ(12, getReg.size);
  EXPECT_EQ(BrigEOperandReg, getReg.kind);
  EXPECT_EQ(Brigb32, getReg.type);
  EXPECT_EQ(0, getReg.reserved);
  EXPECT_EQ(0, getReg.name);

  context->get_operand(20, &getReg);
  // BrigOperandReg
  EXPECT_EQ(12, getReg.size);
  EXPECT_EQ(BrigEOperandReg, getReg.kind);
  EXPECT_EQ(Brigb32, getReg.type);
  EXPECT_EQ(0, getReg.reserved);
  EXPECT_EQ(4, getReg.name);

  context->get_operand(32, &getReg);
  // BrigOperandReg
  EXPECT_EQ(12, getReg.size);
  EXPECT_EQ(BrigEOperandReg, getReg.kind);
  EXPECT_EQ(Brigb32, getReg.type);
  EXPECT_EQ(0, getReg.reserved);
  EXPECT_EQ(8, getReg.name);

  context->get_operand(44, &getReg);
  // BrigOperandReg
  EXPECT_EQ(12, getReg.size);
  EXPECT_EQ(BrigEOperandReg, getReg.kind);
  EXPECT_EQ(Brigb32, getReg.type);
  EXPECT_EQ(0, getReg.reserved);
  EXPECT_EQ(12, getReg.name);

  delete lexer;
}

<<<<<<< HEAD
TEST(CodegenTest,ExtensionCodegen){
  context->set_error_reporter(main_reporter);
  context->clear_context();

  std::string input("extension \"\\device\\amd.hsa\";");
  
  Lexer *lexer = new Lexer(input);
  context->token_to_scan = lexer->get_next_token();

  size_t str_len = strlen("\"\\device\\amd.hsa\"") + 1;
  EXPECT_EQ(0,Extension(context));

  BrigDirectiveExtension ref = {
    sizeof(BrigDirectiveExtension), 
    BrigEDirectiveExtension,
    context->get_code_offset(),
    context->get_string_offset() - str_len
  };
  BrigDirectiveExtension get;
  BrigdOffset32_t d_offset = context->get_directive_offset()
           - sizeof(BrigDirectiveExtension);
  context->get_directive(d_offset,&get);

  EXPECT_EQ(ref.size,get.size);
  EXPECT_EQ(ref.kind,get.kind);
  EXPECT_EQ(ref.c_code,get.c_code);
  EXPECT_EQ(ref.s_name,get.s_name); 
=======
TEST(CodegenTest,  Instruction4_Fma_CodeGen_SimpleTest) {
  context->set_error_reporter(main_reporter);
  context->clear_context();

  BrigInstMod fmaF32Ref = {
    sizeof(BrigInstMod),                    // size
    BrigEInstMod,         // kind
    BrigFma,               // opcode
    Brigf32,               // type
    BrigNoPacking,         // packing
    {0, 0, 0, 0, 0},      // o_operands[5]
    {1, 2, 0, 1, 0, 0 ,0}
  };

  BrigInstBase fmaF64Ref = {
    sizeof(BrigInstBase),                    // size
    BrigEInstBase,         // kind
    BrigFma,               // opcode
    Brigf64,               // type
    BrigNoPacking,         // packing
    {0, 0, 0, 0, 0}       // o_operands[5]
  };

  std::string input("fma_ftz_up_f32 $s3,1.0f,$s1,23f;\n");
  input.append("fma_f64 $d3,1.0,$d0, $d3;\n");

  Lexer* lexer = new Lexer(input);
  context->token_to_scan = lexer->get_next_token();

  EXPECT_EQ(0, Instruction4FmaPart2(context));
  EXPECT_EQ(0, Instruction4FmaPart2(context));

  BrigOperandReg getReg;
  BrigOperandImmed getImm;
  BrigInstBase  getFma;
  BrigInstMod getMod;

  BrigoOffset32_t curOpOffset = 8;
  BrigcOffset32_t curCodeOffset = 0;

  fmaF32Ref.o_operands[0] = curOpOffset;
  context->get_operand(curOpOffset, &getReg);
  curOpOffset += sizeof(BrigOperandReg);
  // BrigOperandReg
  EXPECT_EQ(sizeof(BrigOperandReg), getReg.size);
  EXPECT_EQ(BrigEOperandReg, getReg.kind);
  EXPECT_EQ(Brigb32, getReg.type);
  EXPECT_EQ(0, getReg.reserved);
  EXPECT_EQ(0, getReg.name);

  curOpOffset += curOpOffset & 0x7;
  fmaF32Ref.o_operands[1] = curOpOffset;
  context->get_operand(curOpOffset, &getImm);  
  curOpOffset += sizeof(BrigOperandImmed);

  // BrigOperandImmed
  EXPECT_EQ(sizeof(BrigOperandImmed), getImm.size);
  EXPECT_EQ(BrigEOperandImmed, getImm.kind);
  EXPECT_EQ(Brigb32, getImm.type);
  EXPECT_EQ(0, getImm.reserved);
  EXPECT_EQ(1.0f, getImm.bits.f);

  fmaF32Ref.o_operands[2] = curOpOffset;
  context->get_operand(curOpOffset, &getReg);
  curOpOffset += sizeof(BrigOperandReg);

  // BrigOperandReg
  EXPECT_EQ(sizeof(BrigOperandReg), getReg.size);
  EXPECT_EQ(BrigEOperandReg, getReg.kind);
  EXPECT_EQ(Brigb32, getReg.type);
  EXPECT_EQ(0, getReg.reserved);
  EXPECT_EQ(4, getReg.name); 

  curOpOffset += curOpOffset & 0x7;

  fmaF32Ref.o_operands[3] = curOpOffset;
  context->get_operand(curOpOffset, &getImm);  
  curOpOffset += sizeof(BrigOperandImmed);

  // BrigOperandImmed
  EXPECT_EQ(sizeof(BrigOperandImmed), getImm.size);
  EXPECT_EQ(BrigEOperandImmed, getImm.kind);
  EXPECT_EQ(Brigb32, getImm.type);
  EXPECT_EQ(0, getImm.reserved);
  EXPECT_EQ(23.0f, getImm.bits.f);

  fmaF64Ref.o_operands[0] = curOpOffset;
  fmaF64Ref.o_operands[3] = curOpOffset;
  context->get_operand(curOpOffset, &getReg);  
  curOpOffset += sizeof(BrigOperandReg);

  // BrigOperandReg
  EXPECT_EQ(sizeof(BrigOperandReg), getReg.size);
  EXPECT_EQ(BrigEOperandReg, getReg.kind);
  EXPECT_EQ(Brigb64, getReg.type);
  EXPECT_EQ(0, getReg.reserved);
  EXPECT_EQ(8, getReg.name); 

  curOpOffset += curOpOffset & 0x7;
  fmaF64Ref.o_operands[1] = curOpOffset;
  context->get_operand(curOpOffset, &getImm);  
  curOpOffset += sizeof(BrigOperandImmed);

  // BrigOperandImmed
  EXPECT_EQ(sizeof(BrigOperandImmed), getImm.size);
  EXPECT_EQ(BrigEOperandImmed, getImm.kind);
  EXPECT_EQ(Brigb64, getImm.type);
  EXPECT_EQ(0, getImm.reserved);
  EXPECT_EQ(1.0, getImm.bits.d);

  fmaF64Ref.o_operands[2] = curOpOffset;
  context->get_operand(curOpOffset, &getReg);
  curOpOffset += sizeof(BrigOperandReg);

  // BrigOperandReg
  EXPECT_EQ(sizeof(BrigOperandReg), getReg.size);
  EXPECT_EQ(BrigEOperandReg, getReg.kind);
  EXPECT_EQ(Brigb64, getReg.type);
  EXPECT_EQ(0, getReg.reserved);
  EXPECT_EQ(12, getReg.name); 

  context->get_code(curCodeOffset, &getMod);
  curCodeOffset += sizeof(BrigInstMod);

  // BrigInstMod
  EXPECT_EQ(fmaF32Ref.size, getMod.size);
  EXPECT_EQ(fmaF32Ref.kind, getMod.kind);
  EXPECT_EQ(fmaF32Ref.opcode, getMod.opcode);
  EXPECT_EQ(fmaF32Ref.type, getMod.type);
  EXPECT_EQ(fmaF32Ref.packing, getMod.packing);
  EXPECT_EQ(fmaF32Ref.o_operands[0], getMod.o_operands[0]);
  EXPECT_EQ(fmaF32Ref.o_operands[1], getMod.o_operands[1]);
  EXPECT_EQ(fmaF32Ref.o_operands[2], getMod.o_operands[2]);
  EXPECT_EQ(fmaF32Ref.o_operands[3], getMod.o_operands[3]);
  EXPECT_EQ(fmaF32Ref.o_operands[4], getMod.o_operands[4]);
  // EXPECT_EQ(cmpNeRef.aluModifier, get.aluModifier);
  unsigned int *pAluModRef = reinterpret_cast<unsigned int*>(&fmaF32Ref.aluModifier);
  unsigned int *pAluModGet = reinterpret_cast<unsigned int*>(&getMod.aluModifier);
  EXPECT_EQ(*pAluModRef, *pAluModGet);

  context->get_code(curCodeOffset, &getFma);
  curCodeOffset += sizeof(BrigInstBase);

  // BrigInstBase
  EXPECT_EQ(fmaF64Ref.size, getFma.size);
  EXPECT_EQ(fmaF64Ref.kind, getFma.kind);
  EXPECT_EQ(fmaF64Ref.opcode, getFma.opcode);
  EXPECT_EQ(fmaF64Ref.type, getFma.type);
  EXPECT_EQ(fmaF64Ref.packing, getFma.packing);
  EXPECT_EQ(fmaF64Ref.o_operands[0], getFma.o_operands[0]);
  EXPECT_EQ(fmaF64Ref.o_operands[1], getFma.o_operands[1]);
  EXPECT_EQ(fmaF64Ref.o_operands[2], getFma.o_operands[2]);
  EXPECT_EQ(fmaF64Ref.o_operands[3], getFma.o_operands[3]);
  EXPECT_EQ(fmaF64Ref.o_operands[4], getFma.o_operands[4]);

  delete lexer;
};

TEST(CodegenTest,  Instruction4_Cmov_CodeGen_SimpleTest) {
  context->set_error_reporter(main_reporter);
  context->clear_context();
  // Note: Cmov without ftz and rounding.
  BrigInstBase cmovB32Ref = {
    sizeof(BrigInstBase),                    // size
    BrigEInstBase,         // kind
    BrigCmov,               // opcode
    Brigb32,               // type
    BrigNoPacking,         // packing
    {0, 0, 0, 0, 0}       // o_operands[5]
  };

  BrigInstBase cmovU8x4Ref = {
    sizeof(BrigInstBase),                    // size
    BrigEInstBase,         // kind
    BrigCmov,               // opcode
    Brigu8x4,               // type
    BrigNoPacking,         // packing
    {0, 0, 0, 0, 0}       // o_operands[5]
  };

  std::string input("cmov_b32 $s1, $c0, $s3, $s2;\n");
  input.append("cmov_u8x4 $s1, $s0, $s1, $s2;\n");

  Lexer* lexer = new Lexer(input);
  context->token_to_scan = lexer->get_next_token();

  EXPECT_EQ(0, Instruction4CmovPart5(context));
  EXPECT_EQ(0, Instruction4CmovPart5(context));

  BrigoOffset32_t curOpOffset = 8;
  BrigcOffset32_t curCodeOffset = 0;
  
  BrigOperandReg getReg;
  BrigInstBase  getCmov;

  cmovB32Ref.o_operands[0] = curOpOffset;
  cmovU8x4Ref.o_operands[0] = curOpOffset;
  cmovU8x4Ref.o_operands[2] = curOpOffset;
  context->get_operand(curOpOffset, &getReg);  
  curOpOffset += sizeof(BrigOperandReg);

  // BrigOperandReg
  EXPECT_EQ(sizeof(BrigOperandReg), getReg.size);
  EXPECT_EQ(BrigEOperandReg, getReg.kind);
  EXPECT_EQ(Brigb32, getReg.type);
  EXPECT_EQ(0, getReg.reserved);
  EXPECT_EQ(0, getReg.name); 

  cmovB32Ref.o_operands[1] = curOpOffset;
  context->get_operand(curOpOffset, &getReg);  
  curOpOffset += sizeof(BrigOperandReg);

  // BrigOperandReg
  EXPECT_EQ(sizeof(BrigOperandReg), getReg.size);
  EXPECT_EQ(BrigEOperandReg, getReg.kind);
  EXPECT_EQ(Brigb1, getReg.type);
  EXPECT_EQ(0, getReg.reserved);
  EXPECT_EQ(4, getReg.name); 

  cmovB32Ref.o_operands[2] = curOpOffset;
  context->get_operand(curOpOffset, &getReg);  
  curOpOffset += sizeof(BrigOperandReg);

  // BrigOperandReg
  EXPECT_EQ(sizeof(BrigOperandReg), getReg.size);
  EXPECT_EQ(BrigEOperandReg, getReg.kind);
  EXPECT_EQ(Brigb32, getReg.type);
  EXPECT_EQ(0, getReg.reserved);
  EXPECT_EQ(8, getReg.name); 

  cmovB32Ref.o_operands[3] = curOpOffset;
  cmovU8x4Ref.o_operands[3] = curOpOffset;
  context->get_operand(curOpOffset, &getReg);  
  curOpOffset += sizeof(BrigOperandReg);

  // BrigOperandReg
  EXPECT_EQ(sizeof(BrigOperandReg), getReg.size);
  EXPECT_EQ(BrigEOperandReg, getReg.kind);
  EXPECT_EQ(Brigb32, getReg.type);
  EXPECT_EQ(0, getReg.reserved);
  EXPECT_EQ(12, getReg.name); 

  cmovU8x4Ref.o_operands[1] = curOpOffset;
  context->get_operand(curOpOffset, &getReg);  
  curOpOffset += sizeof(BrigOperandReg);

  // BrigOperandReg
  EXPECT_EQ(sizeof(BrigOperandReg), getReg.size);
  EXPECT_EQ(BrigEOperandReg, getReg.kind);
  EXPECT_EQ(Brigb32, getReg.type);
  EXPECT_EQ(0, getReg.reserved);
  EXPECT_EQ(16, getReg.name); 

  context->get_code(curCodeOffset, &getCmov);
  curCodeOffset += sizeof(BrigInstBase);

  // BrigInstBase
  EXPECT_EQ(cmovB32Ref.size, getCmov.size);
  EXPECT_EQ(cmovB32Ref.kind, getCmov.kind);
  EXPECT_EQ(cmovB32Ref.opcode, getCmov.opcode);
  EXPECT_EQ(cmovB32Ref.type, getCmov.type);
  EXPECT_EQ(cmovB32Ref.packing, getCmov.packing);
  EXPECT_EQ(cmovB32Ref.o_operands[0], getCmov.o_operands[0]);
  EXPECT_EQ(cmovB32Ref.o_operands[1], getCmov.o_operands[1]);
  EXPECT_EQ(cmovB32Ref.o_operands[2], getCmov.o_operands[2]);
  EXPECT_EQ(cmovB32Ref.o_operands[3], getCmov.o_operands[3]);
  EXPECT_EQ(cmovB32Ref.o_operands[4], getCmov.o_operands[4]);

  context->get_code(curCodeOffset, &getCmov);
  curCodeOffset += sizeof(BrigInstBase);

  // BrigInstBase
  EXPECT_EQ(cmovU8x4Ref.size, getCmov.size);
  EXPECT_EQ(cmovU8x4Ref.kind, getCmov.kind);
  EXPECT_EQ(cmovU8x4Ref.opcode, getCmov.opcode);
  EXPECT_EQ(cmovU8x4Ref.type, getCmov.type);
  EXPECT_EQ(cmovU8x4Ref.packing, getCmov.packing);
  EXPECT_EQ(cmovU8x4Ref.o_operands[0], getCmov.o_operands[0]);
  EXPECT_EQ(cmovU8x4Ref.o_operands[1], getCmov.o_operands[1]);
  EXPECT_EQ(cmovU8x4Ref.o_operands[2], getCmov.o_operands[2]);
  EXPECT_EQ(cmovU8x4Ref.o_operands[3], getCmov.o_operands[3]);
  EXPECT_EQ(cmovU8x4Ref.o_operands[4], getCmov.o_operands[4]);
>>>>>>> e5a7e715

  delete lexer;
};

<<<<<<< HEAD
TEST(CodegenTest,PragmaCodegen){
  context->set_error_reporter(main_reporter);
  context->clear_context();

  std::string input("pragma \"once\";");
  
  Lexer *lexer = new Lexer(input);
  context->token_to_scan = lexer->get_next_token();

  EXPECT_EQ(0,Pragma(context));

  BrigDirectivePragma ref = {
    sizeof(BrigDirectivePragma), 
    BrigEDirectivePragma,
    context->get_code_offset(),
    context->get_string_offset() - (strlen("\"once\"") + 1)
  };
  BrigDirectivePragma get;
  BrigdOffset32_t d_offset = context->get_directive_offset()
                       -sizeof(BrigDirectivePragma);
  context->get_directive(d_offset,&get);

  EXPECT_EQ(ref.size,get.size);
  EXPECT_EQ(ref.kind,get.kind);
  EXPECT_EQ(ref.c_code,get.c_code);
  EXPECT_EQ(ref.s_name,get.s_name); 
=======

TEST(CodegenTest,  Instruction4_Shuffle_CodeGen_SimpleTest) {
  context->set_error_reporter(main_reporter);
  context->clear_context();
  // Note: Shuffle without ftz and rounding.
  BrigInstBase shuffleRef = {
    sizeof(BrigInstBase),   // size
    BrigEInstBase,          // kind
    BrigShuffle,               // opcode
    Brigu8x4,               // type
    BrigNoPacking,          // packing
    {0, 0, 0, 0, 0}         // o_operands[5]
  };

  std::string input("shuffle_u8x4 $s10, $s12, $s12, 0x55;\n");

  Lexer* lexer = new Lexer(input);
  context->token_to_scan = lexer->get_next_token();

  EXPECT_EQ(0, Instruction4ShufflePart6(context));

  BrigoOffset32_t curOpOffset = 8;
  BrigcOffset32_t curCodeOffset = 0;
  
  BrigOperandReg getReg;
  BrigInstBase  getShuffle;
  BrigOperandImmed getImm;

  shuffleRef.o_operands[0] = curOpOffset;
  context->get_operand(curOpOffset, &getReg);  
  curOpOffset += sizeof(BrigOperandReg);

  // BrigOperandReg
  EXPECT_EQ(sizeof(BrigOperandReg), getReg.size);
  EXPECT_EQ(BrigEOperandReg, getReg.kind);
  EXPECT_EQ(Brigb32, getReg.type);
  EXPECT_EQ(0, getReg.reserved);
  EXPECT_EQ(0, getReg.name); 

  shuffleRef.o_operands[1] = curOpOffset;
  shuffleRef.o_operands[2] = curOpOffset;
  context->get_operand(curOpOffset, &getReg);  
  curOpOffset += sizeof(BrigOperandReg);

  // BrigOperandReg
  EXPECT_EQ(sizeof(BrigOperandReg), getReg.size);
  EXPECT_EQ(BrigEOperandReg, getReg.kind);
  EXPECT_EQ(Brigb32, getReg.type);
  EXPECT_EQ(0, getReg.reserved);
  EXPECT_EQ(5, getReg.name); 
  context->get_code(curCodeOffset, &getShuffle);
  curCodeOffset += sizeof(BrigInstBase);

  curOpOffset += curOpOffset & 0x7;
  shuffleRef.o_operands[3] = curOpOffset;
  context->get_operand(curOpOffset, &getImm);  
  curOpOffset += sizeof(BrigOperandImmed);

  // BrigOperandImmed
  EXPECT_EQ(sizeof(BrigOperandImmed), getImm.size);
  EXPECT_EQ(BrigEOperandImmed, getImm.kind);
  EXPECT_EQ(Brigb32, getImm.type);
  EXPECT_EQ(0, getImm.reserved);
  EXPECT_EQ(0x55, getImm.bits.u);


  context->get_code(curCodeOffset, &getShuffle);
  curCodeOffset += sizeof(BrigInstBase);

  // BrigInstBase
  EXPECT_EQ(shuffleRef.size, getShuffle.size);
  EXPECT_EQ(shuffleRef.kind, getShuffle.kind);
  EXPECT_EQ(shuffleRef.opcode, getShuffle.opcode);
  EXPECT_EQ(shuffleRef.type, getShuffle.type);
  EXPECT_EQ(shuffleRef.packing, getShuffle.packing);
  EXPECT_EQ(shuffleRef.o_operands[0], getShuffle.o_operands[0]);
  EXPECT_EQ(shuffleRef.o_operands[1], getShuffle.o_operands[1]);
  EXPECT_EQ(shuffleRef.o_operands[2], getShuffle.o_operands[2]);
  EXPECT_EQ(shuffleRef.o_operands[3], getShuffle.o_operands[3]);
  EXPECT_EQ(shuffleRef.o_operands[4], getShuffle.o_operands[4]);

  delete lexer;
};


TEST(CodegenTest,  Instruction4_Mad_CodeGen_SimpleTest) {
  context->set_error_reporter(main_reporter);
  context->clear_context();

  BrigInstMod madMod = {
    sizeof(BrigInstMod),   // size
    BrigEInstMod,         // kind
    BrigMad,               // opcode
    Brigf32,               // type
    BrigNoPacking,         // packing
    {0, 0, 0, 0, 0},       // o_operands[5]
    {1, 3, 0, 1, 0, 0, 0}  // aluModifier
  };

  BrigInstBase madBase = {
    sizeof(BrigInstBase),   // size
    BrigEInstBase,          // kind
    BrigMad,               // opcode
    Brigs64,               // type
    BrigNoPacking,          // packing
    {0, 0, 0, 0, 0}         // o_operands[5]
  };


  std::string input("mad_ftz_down_f32 $s3,1.0f,$s1,23f;\n");
  input.append("mad_s64 $d1, $d2, $d3, $d4;\n");
  Lexer* lexer = new Lexer(input);
  context->token_to_scan = lexer->get_next_token();

  EXPECT_EQ(0, Instruction4MadPart3(context));
  EXPECT_EQ(0, Instruction4MadPart3(context));

  BrigoOffset32_t curOpOffset = 8;
  BrigcOffset32_t curCodeOffset = 0;
  
  BrigOperandReg getReg;
  BrigInstBase getBase;
  BrigInstMod getMod;
  BrigOperandImmed getImm;

  madMod.o_operands[0] = curOpOffset;
  context->get_operand(curOpOffset, &getReg);  
  curOpOffset += sizeof(BrigOperandReg);

  // BrigOperandReg
  EXPECT_EQ(sizeof(BrigOperandReg), getReg.size);
  EXPECT_EQ(BrigEOperandReg, getReg.kind);
  EXPECT_EQ(Brigb32, getReg.type);
  EXPECT_EQ(0, getReg.reserved);
  EXPECT_EQ(0, getReg.name); 

  curOpOffset += curOpOffset & 0x7;
  madMod.o_operands[1] = curOpOffset;
  context->get_operand(curOpOffset, &getImm);  
  curOpOffset += sizeof(BrigOperandImmed);

  // BrigOperandImmed
  EXPECT_EQ(sizeof(BrigOperandImmed), getImm.size);
  EXPECT_EQ(BrigEOperandImmed, getImm.kind);
  EXPECT_EQ(Brigb32, getImm.type);
  EXPECT_EQ(0, getImm.reserved);
  EXPECT_EQ(1.0f, getImm.bits.f);

  madMod.o_operands[2] = curOpOffset;
  context->get_operand(curOpOffset, &getReg);  
  curOpOffset += sizeof(BrigOperandReg);

  // BrigOperandReg
  EXPECT_EQ(sizeof(BrigOperandReg), getReg.size);
  EXPECT_EQ(BrigEOperandReg, getReg.kind);
  EXPECT_EQ(Brigb32, getReg.type);
  EXPECT_EQ(0, getReg.reserved);
  EXPECT_EQ(4, getReg.name); 

  curOpOffset += curOpOffset & 0x7;
  madMod.o_operands[3] = curOpOffset;
  context->get_operand(curOpOffset, &getImm);  
  curOpOffset += sizeof(BrigOperandImmed);

  // BrigOperandImmed
  EXPECT_EQ(sizeof(BrigOperandImmed), getImm.size);
  EXPECT_EQ(BrigEOperandImmed, getImm.kind);
  EXPECT_EQ(Brigb32, getImm.type);
  EXPECT_EQ(0, getImm.reserved);
  EXPECT_EQ(23.0f, getImm.bits.f);

  madBase.o_operands[0] = curOpOffset;
  context->get_operand(curOpOffset, &getReg);  
  curOpOffset += sizeof(BrigOperandReg);

  // BrigOperandReg
  EXPECT_EQ(sizeof(BrigOperandReg), getReg.size);
  EXPECT_EQ(BrigEOperandReg, getReg.kind);
  EXPECT_EQ(Brigb64, getReg.type);
  EXPECT_EQ(0, getReg.reserved);
  EXPECT_EQ(8, getReg.name); 

  madBase.o_operands[1] = curOpOffset;
  context->get_operand(curOpOffset, &getReg);  
  curOpOffset += sizeof(BrigOperandReg);

  // BrigOperandReg
  EXPECT_EQ(sizeof(BrigOperandReg), getReg.size);
  EXPECT_EQ(BrigEOperandReg, getReg.kind);
  EXPECT_EQ(Brigb64, getReg.type);
  EXPECT_EQ(0, getReg.reserved);
  EXPECT_EQ(12, getReg.name); 

  madBase.o_operands[2] = curOpOffset;
  context->get_operand(curOpOffset, &getReg);  
  curOpOffset += sizeof(BrigOperandReg);

  // BrigOperandReg
  EXPECT_EQ(sizeof(BrigOperandReg), getReg.size);
  EXPECT_EQ(BrigEOperandReg, getReg.kind);
  EXPECT_EQ(Brigb64, getReg.type);
  EXPECT_EQ(0, getReg.reserved);
  EXPECT_EQ(16, getReg.name); 

  madBase.o_operands[3] = curOpOffset;
  context->get_operand(curOpOffset, &getReg);  
  curOpOffset += sizeof(BrigOperandReg);

  // BrigOperandReg
  EXPECT_EQ(sizeof(BrigOperandReg), getReg.size);
  EXPECT_EQ(BrigEOperandReg, getReg.kind);
  EXPECT_EQ(Brigb64, getReg.type);
  EXPECT_EQ(0, getReg.reserved);
  EXPECT_EQ(20, getReg.name); 


  context->get_code(curCodeOffset, &getMod);
  curCodeOffset += sizeof(BrigInstMod);

  // BrigInstMod
  EXPECT_EQ(madMod.size, getMod.size);
  EXPECT_EQ(madMod.kind, getMod.kind);
  EXPECT_EQ(madMod.opcode, getMod.opcode);
  EXPECT_EQ(madMod.type, getMod.type);
  EXPECT_EQ(madMod.packing, getMod.packing);
  EXPECT_EQ(madMod.o_operands[0], getMod.o_operands[0]);
  EXPECT_EQ(madMod.o_operands[1], getMod.o_operands[1]);
  EXPECT_EQ(madMod.o_operands[2], getMod.o_operands[2]);
  EXPECT_EQ(madMod.o_operands[3], getMod.o_operands[3]);
  EXPECT_EQ(madMod.o_operands[4], getMod.o_operands[4]);
  // EXPECT_EQ(cmpNeRef.aluModifier, get.aluModifier);
  unsigned int *pAluModRef = reinterpret_cast<unsigned int*>(&madMod.aluModifier);
  unsigned int *pAluModGet = reinterpret_cast<unsigned int*>(&getMod.aluModifier);
  EXPECT_EQ(*pAluModRef, *pAluModGet);

  context->get_code(curCodeOffset, &getBase);
  curCodeOffset += sizeof(BrigInstBase);

  // BrigInstBase
  EXPECT_EQ(madBase.size, getBase.size);
  EXPECT_EQ(madBase.kind, getBase.kind);
  EXPECT_EQ(madBase.opcode, getBase.opcode);
  EXPECT_EQ(madBase.type, getBase.type);
  EXPECT_EQ(madBase.packing, getBase.packing);

  EXPECT_EQ(madBase.o_operands[0], getBase.o_operands[0]);
  EXPECT_EQ(madBase.o_operands[1], getBase.o_operands[1]);
  EXPECT_EQ(madBase.o_operands[2], getBase.o_operands[2]);
  EXPECT_EQ(madBase.o_operands[3], getBase.o_operands[3]);
  EXPECT_EQ(madBase.o_operands[4], getBase.o_operands[4]);
>>>>>>> e5a7e715

  delete lexer;
};

<<<<<<< HEAD
TEST(CodegenTest,BlockCodegen){
  context->set_error_reporter(main_reporter);
  context->clear_context();

  std::string input("block \"debug\"");
  // input.append("blocknumeric_b8 255, 23, 10, 23;");
  input.append("blocknumeric_b32 1255, 0x323, 10, 23;");
  input.append("blocknumeric_b64 0x12345678, 0x323, 10, 23;");

  input.append("blockstring \"this is a string\";");
  input.append("endblock;");

  Lexer *lexer = new Lexer(input);
  context->token_to_scan = lexer->get_next_token();

  EXPECT_EQ(0,Block(context));
 
  // block end
  BrigBlockEnd bbe = {
    sizeof(BrigBlockEnd),
    BrigEDirectiveBlockEnd
  };
  BrigBlockEnd get_bbe;
  BrigdOffset32_t bbe_d_offset = context->get_directive_offset() - sizeof(BrigBlockEnd);
  context->get_directive(bbe_d_offset, &get_bbe);
  
  EXPECT_EQ(bbe.size,get_bbe.size);
  EXPECT_EQ(bbe.kind,get_bbe.kind);

  // block string
  uint32_t bbs_len = strlen("\"this is a string\"") + 1 ;
  BrigsOffset32_t bbs_s_offset = context->get_string_offset() - bbs_len;
  BrigBlockString bbs = {
    sizeof(BrigBlockString),
    BrigEDirectiveBlockString,
    bbs_s_offset
  }; 
  BrigBlockString get_bbs;
  BrigdOffset32_t bbs_d_offset = bbe_d_offset - sizeof(BrigBlockString);
  context->get_directive(bbs_d_offset, &get_bbs);
  
  EXPECT_EQ(bbs.size,get_bbs.size);
  EXPECT_EQ(bbs.kind,get_bbs.kind); 
  EXPECT_EQ(bbs.s_name,get_bbs.s_name);
 
  // blocknumeric
  size_t arraySize = sizeof(BrigBlockNumeric) + 3 * sizeof(uint64_t);
  BrigdOffset32_t bbn1_d_offset = bbs_d_offset - arraySize ;

  uint8_t *array = new uint8_t[arraySize];
  BrigBlockNumeric *bbn1 =
        reinterpret_cast<BrigBlockNumeric*>(array);
  bbn1->size = arraySize;
  bbn1->kind = BrigEDirectiveBlockNumeric;
  bbn1->type = Brigb64;
  bbn1->elementCount = 4;
  bbn1->u64[0] = 0x12345678;
  bbn1->u64[1] = 0x323;
  bbn1->u64[2] = 10;
  bbn1->u64[3] = 23;

  array = new uint8_t[arraySize];
  BrigBlockNumeric *get = reinterpret_cast<BrigBlockNumeric*>(array);
  unsigned char *get_charp = reinterpret_cast<unsigned char *>(get);
  context->get_directive_bytes(get_charp,bbn1_d_offset,arraySize);

  EXPECT_EQ(bbn1->size,get->size);
  EXPECT_EQ(bbn1->kind,get->kind); 
  EXPECT_EQ(bbn1->type,get->type);
  EXPECT_EQ(bbn1->elementCount,get->elementCount);
  EXPECT_EQ(bbn1->u64[0],get->u64[0]);
  EXPECT_EQ(bbn1->u64[1],get->u64[1]);
  EXPECT_EQ(bbn1->u64[2],get->u64[2]);
  EXPECT_EQ(bbn1->u64[3],get->u64[3]);
  delete bbn1;
  delete get;

 // blocknumeric
  arraySize = sizeof(BrigBlockNumeric) + sizeof(uint64_t);
  BrigdOffset32_t bbn2_d_offset = bbn1_d_offset - arraySize;
  array = new uint8_t[arraySize];
  BrigBlockNumeric *bbn2 =
        reinterpret_cast<BrigBlockNumeric*>(array);
  bbn2->size = arraySize;
  bbn2->kind =  BrigEDirectiveBlockNumeric;
  bbn2->type = Brigb32;
  bbn2->elementCount = 4;
  bbn2->u32[0] = 1255;
  bbn2->u32[1] = 0x323;
  bbn2->u32[2] = 10;
  bbn2->u32[3] = 23;

  array = new uint8_t[arraySize];
  get = reinterpret_cast<BrigBlockNumeric*>(array);
  get_charp = reinterpret_cast<unsigned char *>(get);
  context->get_directive_bytes(get_charp,bbn2_d_offset,arraySize);

  EXPECT_EQ(bbn2->size,get->size);
  EXPECT_EQ(bbn2->kind,get->kind); 
  EXPECT_EQ(bbn2->type,get->type);
  EXPECT_EQ(bbn2->elementCount,get->elementCount);
  EXPECT_EQ(bbn2->u32[0],get->u32[0]);
  EXPECT_EQ(bbn2->u32[1],get->u32[1]);
  EXPECT_EQ(bbn2->u32[2],get->u32[2]);
  EXPECT_EQ(bbn2->u32[3],get->u32[3]);
  delete bbn2;
  delete get;
  
  // blockstart
  uint32_t str2_len = strlen("\"debug\"") + 1;
  BrigBlockStart start = {
    sizeof(BrigBlockStart),
    BrigEDirectiveBlockStart,
    context->get_code_offset(),
    bbs_s_offset - str2_len
  };
  BrigdOffset32_t bbs2_d_offset = bbn2_d_offset - sizeof(BrigBlockStart) 
             - sizeof(BrigDirectivePad);
  BrigBlockStart get_start;
  context->get_directive(bbs2_d_offset,&get_start);

  EXPECT_EQ(start.size,get_start.size);
  EXPECT_EQ(start.kind,get_start.kind);
  EXPECT_EQ(start.c_code,get_start.c_code);
  EXPECT_EQ(start.s_name,get_start.s_name);
 
  delete lexer;
};

TEST(CodegenTest,FunctionSignatureCodegen){
  context->set_error_reporter(main_reporter);
  context->clear_context();

  std::string input("signature &test(arg_u32)(arg_f32) :fbar(2) ;");
  Lexer *lexer = new Lexer(input);
  context->token_to_scan = lexer->get_next_token();

  EXPECT_EQ(0,FunctionSignature(context));
  
  size_t arraySize = sizeof(BrigDirectiveSignature) + 
      sizeof(BrigDirectiveSignature::types);
  uint8_t *array = new uint8_t[arraySize];
  
  BrigDirectiveSignature *ref = 
        reinterpret_cast<BrigDirectiveSignature *>(array);

  ref->size = arraySize;
  ref->kind = BrigEDirectiveSignature;
  ref->c_code = context->get_code_offset();
  ref->s_name = context->get_string_offset()-(strlen("&test") + 1);
  ref->fbarCount = 2;
  ref->reserved = 0;
  ref->outCount = 1;
  ref->inCount = 1;
  ref->types[0].type = Brigu32;
  ref->types[0].align = 1;
  ref->types[0].hasDim = 0;
  ref->types[0].dim = 0;

  ref->types[1].type = Brigf32;
  ref->types[1].align = 1;
  ref->types[1].hasDim = 0;
  ref->types[1].dim = 0;

// Buffer *dbuf = context->get_directive();
  uint32_t offset = context->get_directive_offset() - arraySize;
//  BrigDirectiveSignature *get = 
  //     reinterpret_cast<BrigDirectiveSignature*>(&dbuf->get()[offset]);

  array = new uint8_t[arraySize];
  BrigDirectiveSignature *get = 
      reinterpret_cast<BrigDirectiveSignature*>(array);
  unsigned char *get_charp =  reinterpret_cast<unsigned char *>(get);

  context->get_directive_bytes(get_charp,offset,arraySize);
  EXPECT_EQ(ref->size,get->size);
  EXPECT_EQ(ref->kind,get->kind);
  EXPECT_EQ(ref->c_code,get->c_code);
  EXPECT_EQ(ref->s_name,get->s_name);
  EXPECT_EQ(ref->fbarCount,get->fbarCount);
  EXPECT_EQ(ref->reserved,get->reserved);
  EXPECT_EQ(ref->outCount,get->outCount);
  EXPECT_EQ(ref->inCount,get->inCount);
  EXPECT_EQ(ref->types[0].type,get->types[0].type);
  EXPECT_EQ(ref->types[0].align,get->types[0].align);
  EXPECT_EQ(ref->types[0].hasDim,get->types[0].hasDim);
  EXPECT_EQ(ref->types[0].dim,get->types[0].dim);
  EXPECT_EQ(ref->types[1].type,get->types[1].type);
  EXPECT_EQ(ref->types[1].align,get->types[1].align);
  EXPECT_EQ(ref->types[1].hasDim,get->types[1].hasDim);
  EXPECT_EQ(ref->types[1].dim,get->types[1].dim);
  
  delete ref;
  delete get;
=======

TEST(CodegenTest,  Instruction4_BitStringOperation_CodeGen_SimpleTest) {
  context->set_error_reporter(main_reporter);
  context->clear_context();
  // Note: Bit String Operation without ftz and rounding.
  BrigInstBase extrInst = {
    sizeof(BrigInstBase),  // size
    BrigEInstBase,         // kind
    BrigExtract,           // opcode
    Brigu64,               // type
    BrigNoPacking,         // packing
    {0, 0, 0, 0, 0}        // o_operands[5]
  };

  BrigInstBase inseInst = {
    sizeof(BrigInstBase),  // size
    BrigEInstBase,         // kind
    BrigInsert,            // opcode
    Brigb32,               // type
    BrigNoPacking,         // packing
    {0, 0, 0, 0, 0}        // o_operands[5]
  };

  BrigInstBase bitsInst = {
    sizeof(BrigInstBase),  // size
    BrigEInstBase,         // kind
    BrigBitselect,         // opcode
    Brigb32,               // type
    BrigNoPacking,         // packing
    {0, 0, 0, 0, 0}        // o_operands[5]
  };


  std::string input("extract_u64 $d1, $d1, $s1, $s2;\n");
  input.append("insert_b32 $s1, $s1, 2, 3;\n");
  input.append("bitselect_b32 $s1, $s1, 2, 3;\n");

  Lexer* lexer = new Lexer(input);
  context->token_to_scan = lexer->get_next_token();

  EXPECT_EQ(0, Instruction4BitStringOperationPart4(context));
  EXPECT_EQ(0, Instruction4BitStringOperationPart4(context));
  EXPECT_EQ(0, Instruction4BitStringOperationPart4(context));

  BrigoOffset32_t curOpOffset = 8;
  BrigcOffset32_t curCodeOffset = 0;
  
  BrigOperandReg getReg;
  BrigInstBase getBase;
  BrigOperandImmed getImm;

  // BrigOperandReg D1
  extrInst.o_operands[0] = curOpOffset;
  extrInst.o_operands[1] = curOpOffset;
  context->get_operand(curOpOffset, &getReg);  
  curOpOffset += sizeof(BrigOperandReg);

  EXPECT_EQ(sizeof(BrigOperandReg), getReg.size);
  EXPECT_EQ(BrigEOperandReg, getReg.kind);
  EXPECT_EQ(Brigb64, getReg.type);
  EXPECT_EQ(0, getReg.reserved);
  EXPECT_EQ(0, getReg.name); 

  // BrigOperandReg S1
  extrInst.o_operands[2] = curOpOffset;
  inseInst.o_operands[0] = curOpOffset;
  inseInst.o_operands[1] = curOpOffset;
  bitsInst.o_operands[0] = curOpOffset;
  bitsInst.o_operands[1] = curOpOffset;
  context->get_operand(curOpOffset, &getReg);  
  curOpOffset += sizeof(BrigOperandReg);

  EXPECT_EQ(sizeof(BrigOperandReg), getReg.size);
  EXPECT_EQ(BrigEOperandReg, getReg.kind);
  EXPECT_EQ(Brigb32, getReg.type);
  EXPECT_EQ(0, getReg.reserved);
  EXPECT_EQ(4, getReg.name); 

  // BrigOperandReg S2
  extrInst.o_operands[3] = curOpOffset;
  context->get_operand(curOpOffset, &getReg);  
  curOpOffset += sizeof(BrigOperandReg);

  EXPECT_EQ(sizeof(BrigOperandReg), getReg.size);
  EXPECT_EQ(BrigEOperandReg, getReg.kind);
  EXPECT_EQ(Brigb32, getReg.type);
  EXPECT_EQ(0, getReg.reserved);
  EXPECT_EQ(8, getReg.name); 

  // BrigOperandImmed b32 2
  curOpOffset += curOpOffset & 0x7;
  inseInst.o_operands[2] = curOpOffset;
  context->get_operand(curOpOffset, &getImm);  
  curOpOffset += sizeof(BrigOperandImmed);

  EXPECT_EQ(sizeof(BrigOperandImmed), getImm.size);
  EXPECT_EQ(BrigEOperandImmed, getImm.kind);
  EXPECT_EQ(Brigb32, getImm.type);
  EXPECT_EQ(0, getImm.reserved);
  EXPECT_EQ(2, getImm.bits.u);

  // BrigOperandImmed b32 3
  curOpOffset += curOpOffset & 0x7;
  inseInst.o_operands[3] = curOpOffset;
  context->get_operand(curOpOffset, &getImm);  
  curOpOffset += sizeof(BrigOperandImmed);

  EXPECT_EQ(sizeof(BrigOperandImmed), getImm.size);
  EXPECT_EQ(BrigEOperandImmed, getImm.kind);
  EXPECT_EQ(Brigb32, getImm.type);
  EXPECT_EQ(0, getImm.reserved);
  EXPECT_EQ(3, getImm.bits.u);

  // BrigOperandImmed b32 2
  curOpOffset += curOpOffset & 0x7;
  bitsInst.o_operands[2] = curOpOffset;
  context->get_operand(curOpOffset, &getImm);  
  curOpOffset += sizeof(BrigOperandImmed);

  EXPECT_EQ(sizeof(BrigOperandImmed), getImm.size);
  EXPECT_EQ(BrigEOperandImmed, getImm.kind);
  EXPECT_EQ(Brigb32, getImm.type);
  EXPECT_EQ(0, getImm.reserved);
  EXPECT_EQ(2, getImm.bits.u);

  // BrigOperandImmed b32 3
  curOpOffset += curOpOffset & 0x7;
  bitsInst.o_operands[3] = curOpOffset;
  context->get_operand(curOpOffset, &getImm);  
  curOpOffset += sizeof(BrigOperandImmed);

  EXPECT_EQ(sizeof(BrigOperandImmed), getImm.size);
  EXPECT_EQ(BrigEOperandImmed, getImm.kind);
  EXPECT_EQ(Brigb32, getImm.type);
  EXPECT_EQ(0, getImm.reserved);
  EXPECT_EQ(3, getImm.bits.u);

  context->get_code(curCodeOffset, &getBase);
  curCodeOffset += sizeof(BrigInstBase);

  // BrigInstBase extract
  EXPECT_EQ(extrInst.size, getBase.size);
  EXPECT_EQ(extrInst.kind, getBase.kind);
  EXPECT_EQ(extrInst.opcode, getBase.opcode);
  EXPECT_EQ(extrInst.type, getBase.type);
  EXPECT_EQ(extrInst.packing, getBase.packing);
  EXPECT_EQ(extrInst.o_operands[0], getBase.o_operands[0]);
  EXPECT_EQ(extrInst.o_operands[1], getBase.o_operands[1]);
  EXPECT_EQ(extrInst.o_operands[2], getBase.o_operands[2]);
  EXPECT_EQ(extrInst.o_operands[3], getBase.o_operands[3]);
  EXPECT_EQ(extrInst.o_operands[4], getBase.o_operands[4]);

  context->get_code(curCodeOffset, &getBase);
  curCodeOffset += sizeof(BrigInstBase);

  // BrigInstBase insert
  EXPECT_EQ(inseInst.size, getBase.size);
  EXPECT_EQ(inseInst.kind, getBase.kind);
  EXPECT_EQ(inseInst.opcode, getBase.opcode);
  EXPECT_EQ(inseInst.type, getBase.type);
  EXPECT_EQ(inseInst.packing, getBase.packing);
  EXPECT_EQ(inseInst.o_operands[0], getBase.o_operands[0]);
  EXPECT_EQ(inseInst.o_operands[1], getBase.o_operands[1]);
  EXPECT_EQ(inseInst.o_operands[2], getBase.o_operands[2]);
  EXPECT_EQ(inseInst.o_operands[3], getBase.o_operands[3]);
  EXPECT_EQ(inseInst.o_operands[4], getBase.o_operands[4]);

  context->get_code(curCodeOffset, &getBase);
  curCodeOffset += sizeof(BrigInstBase);

  // BrigInstBase bitselect
  EXPECT_EQ(bitsInst.size, getBase.size);
  EXPECT_EQ(bitsInst.kind, getBase.kind);
  EXPECT_EQ(bitsInst.opcode, getBase.opcode);
  EXPECT_EQ(bitsInst.type, getBase.type);
  EXPECT_EQ(bitsInst.packing, getBase.packing);
  EXPECT_EQ(bitsInst.o_operands[0], getBase.o_operands[0]);
  EXPECT_EQ(bitsInst.o_operands[1], getBase.o_operands[1]);
  EXPECT_EQ(bitsInst.o_operands[2], getBase.o_operands[2]);
  EXPECT_EQ(bitsInst.o_operands[3], getBase.o_operands[3]);
  EXPECT_EQ(bitsInst.o_operands[4], getBase.o_operands[4]);

  delete lexer;
};


TEST(CodegenTest,  Instruction4_MultiMediaOperation_CodeGen_SimpleTest) {
  context->set_error_reporter(main_reporter);
  context->clear_context();
  // Note: Bit String Operation without ftz and rounding.


  BrigInstBase bitAlignInst = {
    sizeof(BrigInstBase),  // size
    BrigEInstBase,         // kind
    BrigBitAlign,         // opcode
    Brigb32,               // type
    BrigNoPacking,         // packing
    {0, 0, 0, 0, 0}        // o_operands[5]
  };

  BrigInstBase byteAlignInst = {
    sizeof(BrigInstBase),  // size
    BrigEInstBase,         // kind
    BrigByteAlign,         // opcode
    Brigb32,               // type
    BrigNoPacking,         // packing
    {0, 0, 0, 0, 0}        // o_operands[5]
  };

  BrigInstBase sadInst = {
    sizeof(BrigInstBase),  // size
    BrigEInstBase,         // kind
    BrigSad4hi,           // opcode
    Brigb32,               // type
    BrigNoPacking,         // packing
    {0, 0, 0, 0, 0}        // o_operands[5]
  };

  BrigInstBase lerpInst = {
    sizeof(BrigInstBase),  // size
    BrigEInstBase,         // kind
    BrigLerp,              // opcode
    Brigb32,               // type
    BrigNoPacking,         // packing
    {0, 0, 0, 0, 0}        // o_operands[5]
  };


  std::string input("bitalign_b32 $s5, $s0, $s1, $s2;\n");
  input.append("bytealign_b32 $s5, $s0, $s1, $s2;\n");
  input.append("sad4hi_b32 $s5, $s0, $s1, $s6;\n");
  input.append("lerp_b32 $s5, $s0, $s1, $s2;\n");

  Lexer* lexer = new Lexer(input);
  context->token_to_scan = lexer->get_next_token();

  EXPECT_EQ(0, Instruction4MultiMediaOperationPart1(context));
  EXPECT_EQ(0, Instruction4MultiMediaOperationPart1(context));
  EXPECT_EQ(0, Instruction4MultiMediaOperationPart1(context));
  EXPECT_EQ(0, Instruction4MultiMediaOperationPart1(context));

  BrigoOffset32_t curOpOffset = 8;
  BrigcOffset32_t curCodeOffset = 0;
  
  BrigOperandReg getReg;
  BrigInstBase getBase;

  // BrigOperandReg S5
  byteAlignInst.o_operands[0] = curOpOffset;
  bitAlignInst.o_operands[0] = curOpOffset;
  lerpInst.o_operands[0] = curOpOffset;
  sadInst.o_operands[0] = curOpOffset;
  context->get_operand(curOpOffset, &getReg);  
  curOpOffset += sizeof(BrigOperandReg);

  EXPECT_EQ(sizeof(BrigOperandReg), getReg.size);
  EXPECT_EQ(BrigEOperandReg, getReg.kind);
  EXPECT_EQ(Brigb32, getReg.type);
  EXPECT_EQ(0, getReg.reserved);
  EXPECT_EQ(0, getReg.name); 

  // BrigOperandReg S0
  byteAlignInst.o_operands[1] = curOpOffset;
  bitAlignInst.o_operands[1] = curOpOffset;
  lerpInst.o_operands[1] = curOpOffset;
  sadInst.o_operands[1] = curOpOffset;  
  context->get_operand(curOpOffset, &getReg);  
  curOpOffset += sizeof(BrigOperandReg);

  EXPECT_EQ(sizeof(BrigOperandReg), getReg.size);
  EXPECT_EQ(BrigEOperandReg, getReg.kind);
  EXPECT_EQ(Brigb32, getReg.type);
  EXPECT_EQ(0, getReg.reserved);
  EXPECT_EQ(4, getReg.name); 

  // BrigOperandReg S1
  byteAlignInst.o_operands[2] = curOpOffset;
  bitAlignInst.o_operands[2] = curOpOffset;
  lerpInst.o_operands[2] = curOpOffset;
  sadInst.o_operands[2] = curOpOffset;
  context->get_operand(curOpOffset, &getReg);  
  curOpOffset += sizeof(BrigOperandReg);

  EXPECT_EQ(sizeof(BrigOperandReg), getReg.size);
  EXPECT_EQ(BrigEOperandReg, getReg.kind);
  EXPECT_EQ(Brigb32, getReg.type);
  EXPECT_EQ(0, getReg.reserved);
  EXPECT_EQ(8, getReg.name); 

  // BrigOperandReg S2
  byteAlignInst.o_operands[3] = curOpOffset;
  bitAlignInst.o_operands[3] = curOpOffset;
  lerpInst.o_operands[3] = curOpOffset;
  context->get_operand(curOpOffset, &getReg);  
  curOpOffset += sizeof(BrigOperandReg);

  EXPECT_EQ(sizeof(BrigOperandReg), getReg.size);
  EXPECT_EQ(BrigEOperandReg, getReg.kind);
  EXPECT_EQ(Brigb32, getReg.type);
  EXPECT_EQ(0, getReg.reserved);
  EXPECT_EQ(12, getReg.name); 

  // BrigOperandReg S6
  sadInst.o_operands[3] = curOpOffset;
  context->get_operand(curOpOffset, &getReg);  
  curOpOffset += sizeof(BrigOperandReg);

  EXPECT_EQ(sizeof(BrigOperandReg), getReg.size);
  EXPECT_EQ(BrigEOperandReg, getReg.kind);
  EXPECT_EQ(Brigb32, getReg.type);
  EXPECT_EQ(0, getReg.reserved);
  EXPECT_EQ(16, getReg.name); 


  context->get_code(curCodeOffset, &getBase);
  curCodeOffset += sizeof(BrigInstBase);

  // BrigInstBase bitalign
  EXPECT_EQ(bitAlignInst.size, getBase.size);
  EXPECT_EQ(bitAlignInst.kind, getBase.kind);
  EXPECT_EQ(bitAlignInst.opcode, getBase.opcode);
  EXPECT_EQ(bitAlignInst.type, getBase.type);
  EXPECT_EQ(bitAlignInst.packing, getBase.packing);
  EXPECT_EQ(bitAlignInst.o_operands[0], getBase.o_operands[0]);
  EXPECT_EQ(bitAlignInst.o_operands[1], getBase.o_operands[1]);
  EXPECT_EQ(bitAlignInst.o_operands[2], getBase.o_operands[2]);
  EXPECT_EQ(bitAlignInst.o_operands[3], getBase.o_operands[3]);
  EXPECT_EQ(bitAlignInst.o_operands[4], getBase.o_operands[4]);

  context->get_code(curCodeOffset, &getBase);
  curCodeOffset += sizeof(BrigInstBase);

  // BrigInstBase bytealign
  EXPECT_EQ(byteAlignInst.size, getBase.size);
  EXPECT_EQ(byteAlignInst.kind, getBase.kind);
  EXPECT_EQ(byteAlignInst.opcode, getBase.opcode);
  EXPECT_EQ(byteAlignInst.type, getBase.type);
  EXPECT_EQ(byteAlignInst.packing, getBase.packing);
  EXPECT_EQ(byteAlignInst.o_operands[0], getBase.o_operands[0]);
  EXPECT_EQ(byteAlignInst.o_operands[1], getBase.o_operands[1]);
  EXPECT_EQ(byteAlignInst.o_operands[2], getBase.o_operands[2]);
  EXPECT_EQ(byteAlignInst.o_operands[3], getBase.o_operands[3]);
  EXPECT_EQ(byteAlignInst.o_operands[4], getBase.o_operands[4]);

  context->get_code(curCodeOffset, &getBase);
  curCodeOffset += sizeof(BrigInstBase);

  // BrigInstBase sad4hi
  EXPECT_EQ(sadInst.size, getBase.size);
  EXPECT_EQ(sadInst.kind, getBase.kind);
  EXPECT_EQ(sadInst.opcode, getBase.opcode);
  EXPECT_EQ(sadInst.type, getBase.type);
  EXPECT_EQ(sadInst.packing, getBase.packing);
  EXPECT_EQ(sadInst.o_operands[0], getBase.o_operands[0]);
  EXPECT_EQ(sadInst.o_operands[1], getBase.o_operands[1]);
  EXPECT_EQ(sadInst.o_operands[2], getBase.o_operands[2]);
  EXPECT_EQ(sadInst.o_operands[3], getBase.o_operands[3]);
  EXPECT_EQ(sadInst.o_operands[4], getBase.o_operands[4]);

  context->get_code(curCodeOffset, &getBase);
  curCodeOffset += sizeof(BrigInstBase);

  // BrigInstBase lerp
  EXPECT_EQ(lerpInst.size, getBase.size);
  EXPECT_EQ(lerpInst.kind, getBase.kind);
  EXPECT_EQ(lerpInst.opcode, getBase.opcode);
  EXPECT_EQ(lerpInst.type, getBase.type);
  EXPECT_EQ(lerpInst.packing, getBase.packing);
  EXPECT_EQ(lerpInst.o_operands[0], getBase.o_operands[0]);
  EXPECT_EQ(lerpInst.o_operands[1], getBase.o_operands[1]);
  EXPECT_EQ(lerpInst.o_operands[2], getBase.o_operands[2]);
  EXPECT_EQ(lerpInst.o_operands[3], getBase.o_operands[3]);
  EXPECT_EQ(lerpInst.o_operands[4], getBase.o_operands[4]);

  delete lexer;
};


TEST(CodegenTest,  Syscall_CodeGen_SimpleTest) {
  context->set_error_reporter(main_reporter);
  context->clear_context();

  BrigInstBase syscallInst = {
    sizeof(BrigInstBase),  // size
    BrigEInstBase,         // kind
    BrigSyscall,         // opcode
    Brigb32,               // type
    BrigNoPacking,         // packing
    {0, 0, 0, 0, 0}        // o_operands[5]
  };

  std::string input("syscall $s1, 3, $s2, $s3, $s1;\n");

  Lexer* lexer = new Lexer(input);
  context->token_to_scan = lexer->get_next_token();

  EXPECT_EQ(0, SysCall(context));

  BrigoOffset32_t curOpOffset = 8;
  BrigcOffset32_t curCodeOffset = 0;
  
  BrigOperandReg getReg;
  BrigOperandImmed getImm;
  BrigInstBase getBase;

  // BrigOperandReg S1
  syscallInst.o_operands[4] = curOpOffset;
  syscallInst.o_operands[0] = curOpOffset;

  context->get_operand(curOpOffset, &getReg);  
  curOpOffset += sizeof(BrigOperandReg);

  EXPECT_EQ(sizeof(BrigOperandReg), getReg.size);
  EXPECT_EQ(BrigEOperandReg, getReg.kind);
  EXPECT_EQ(Brigb32, getReg.type);
  EXPECT_EQ(0, getReg.reserved);
  EXPECT_EQ(0, getReg.name); 

  // BrigOperandImmed b32 3
  curOpOffset += curOpOffset & 0x7;
  syscallInst.o_operands[1] = curOpOffset;
  context->get_operand(curOpOffset, &getImm);  
  curOpOffset += sizeof(BrigOperandImmed);

  EXPECT_EQ(sizeof(BrigOperandImmed), getImm.size);
  EXPECT_EQ(BrigEOperandImmed, getImm.kind);
  EXPECT_EQ(Brigb32, getImm.type);
  EXPECT_EQ(0, getImm.reserved);
  EXPECT_EQ(3, getImm.bits.u);

  // BrigOperandReg S2
  syscallInst.o_operands[2] = curOpOffset;
 
  context->get_operand(curOpOffset, &getReg);  
  curOpOffset += sizeof(BrigOperandReg);

  EXPECT_EQ(sizeof(BrigOperandReg), getReg.size);
  EXPECT_EQ(BrigEOperandReg, getReg.kind);
  EXPECT_EQ(Brigb32, getReg.type);
  EXPECT_EQ(0, getReg.reserved);
  EXPECT_EQ(4, getReg.name); 

  // BrigOperandReg S3
  syscallInst.o_operands[3] = curOpOffset;
  context->get_operand(curOpOffset, &getReg);  
  curOpOffset += sizeof(BrigOperandReg);

  EXPECT_EQ(sizeof(BrigOperandReg), getReg.size);
  EXPECT_EQ(BrigEOperandReg, getReg.kind);
  EXPECT_EQ(Brigb32, getReg.type);
  EXPECT_EQ(0, getReg.reserved);
  EXPECT_EQ(8, getReg.name); 


  context->get_code(curCodeOffset, &getBase);
  curCodeOffset += sizeof(BrigInstBase);

  // BrigInstBase Syscall
  EXPECT_EQ(syscallInst.size, getBase.size);
  EXPECT_EQ(syscallInst.kind, getBase.kind);
  EXPECT_EQ(syscallInst.opcode, getBase.opcode);
  EXPECT_EQ(syscallInst.type, getBase.type);
  EXPECT_EQ(syscallInst.packing, getBase.packing);
  EXPECT_EQ(syscallInst.o_operands[0], getBase.o_operands[0]);
  EXPECT_EQ(syscallInst.o_operands[1], getBase.o_operands[1]);
  EXPECT_EQ(syscallInst.o_operands[2], getBase.o_operands[2]);
  EXPECT_EQ(syscallInst.o_operands[3], getBase.o_operands[3]);
  EXPECT_EQ(syscallInst.o_operands[4], getBase.o_operands[4]);
>>>>>>> e5a7e715

  delete lexer;
};

}  // namespace brig
}  // namespace hsa<|MERGE_RESOLUTION|>--- conflicted
+++ resolved
@@ -7750,36 +7750,6 @@
 
   delete lexer;
 }
-
-<<<<<<< HEAD
-TEST(CodegenTest,ExtensionCodegen){
-  context->set_error_reporter(main_reporter);
-  context->clear_context();
-
-  std::string input("extension \"\\device\\amd.hsa\";");
-  
-  Lexer *lexer = new Lexer(input);
-  context->token_to_scan = lexer->get_next_token();
-
-  size_t str_len = strlen("\"\\device\\amd.hsa\"") + 1;
-  EXPECT_EQ(0,Extension(context));
-
-  BrigDirectiveExtension ref = {
-    sizeof(BrigDirectiveExtension), 
-    BrigEDirectiveExtension,
-    context->get_code_offset(),
-    context->get_string_offset() - str_len
-  };
-  BrigDirectiveExtension get;
-  BrigdOffset32_t d_offset = context->get_directive_offset()
-           - sizeof(BrigDirectiveExtension);
-  context->get_directive(d_offset,&get);
-
-  EXPECT_EQ(ref.size,get.size);
-  EXPECT_EQ(ref.kind,get.kind);
-  EXPECT_EQ(ref.c_code,get.c_code);
-  EXPECT_EQ(ref.s_name,get.s_name); 
-=======
 TEST(CodegenTest,  Instruction4_Fma_CodeGen_SimpleTest) {
   context->set_error_reporter(main_reporter);
   context->clear_context();
@@ -8062,39 +8032,10 @@
   EXPECT_EQ(cmovU8x4Ref.o_operands[2], getCmov.o_operands[2]);
   EXPECT_EQ(cmovU8x4Ref.o_operands[3], getCmov.o_operands[3]);
   EXPECT_EQ(cmovU8x4Ref.o_operands[4], getCmov.o_operands[4]);
->>>>>>> e5a7e715
 
   delete lexer;
 };
 
-<<<<<<< HEAD
-TEST(CodegenTest,PragmaCodegen){
-  context->set_error_reporter(main_reporter);
-  context->clear_context();
-
-  std::string input("pragma \"once\";");
-  
-  Lexer *lexer = new Lexer(input);
-  context->token_to_scan = lexer->get_next_token();
-
-  EXPECT_EQ(0,Pragma(context));
-
-  BrigDirectivePragma ref = {
-    sizeof(BrigDirectivePragma), 
-    BrigEDirectivePragma,
-    context->get_code_offset(),
-    context->get_string_offset() - (strlen("\"once\"") + 1)
-  };
-  BrigDirectivePragma get;
-  BrigdOffset32_t d_offset = context->get_directive_offset()
-                       -sizeof(BrigDirectivePragma);
-  context->get_directive(d_offset,&get);
-
-  EXPECT_EQ(ref.size,get.size);
-  EXPECT_EQ(ref.kind,get.kind);
-  EXPECT_EQ(ref.c_code,get.c_code);
-  EXPECT_EQ(ref.s_name,get.s_name); 
-=======
 
 TEST(CodegenTest,  Instruction4_Shuffle_CodeGen_SimpleTest) {
   context->set_error_reporter(main_reporter);
@@ -8345,12 +8286,544 @@
   EXPECT_EQ(madBase.o_operands[2], getBase.o_operands[2]);
   EXPECT_EQ(madBase.o_operands[3], getBase.o_operands[3]);
   EXPECT_EQ(madBase.o_operands[4], getBase.o_operands[4]);
->>>>>>> e5a7e715
 
   delete lexer;
 };
 
-<<<<<<< HEAD
+
+TEST(CodegenTest,  Instruction4_BitStringOperation_CodeGen_SimpleTest) {
+  context->set_error_reporter(main_reporter);
+  context->clear_context();
+  // Note: Bit String Operation without ftz and rounding.
+  BrigInstBase extrInst = {
+    sizeof(BrigInstBase),  // size
+    BrigEInstBase,         // kind
+    BrigExtract,           // opcode
+    Brigu64,               // type
+    BrigNoPacking,         // packing
+    {0, 0, 0, 0, 0}        // o_operands[5]
+  };
+
+  BrigInstBase inseInst = {
+    sizeof(BrigInstBase),  // size
+    BrigEInstBase,         // kind
+    BrigInsert,            // opcode
+    Brigb32,               // type
+    BrigNoPacking,         // packing
+    {0, 0, 0, 0, 0}        // o_operands[5]
+  };
+
+  BrigInstBase bitsInst = {
+    sizeof(BrigInstBase),  // size
+    BrigEInstBase,         // kind
+    BrigBitselect,         // opcode
+    Brigb32,               // type
+    BrigNoPacking,         // packing
+    {0, 0, 0, 0, 0}        // o_operands[5]
+  };
+
+
+  std::string input("extract_u64 $d1, $d1, $s1, $s2;\n");
+  input.append("insert_b32 $s1, $s1, 2, 3;\n");
+  input.append("bitselect_b32 $s1, $s1, 2, 3;\n");
+
+  Lexer* lexer = new Lexer(input);
+  context->token_to_scan = lexer->get_next_token();
+
+  EXPECT_EQ(0, Instruction4BitStringOperationPart4(context));
+  EXPECT_EQ(0, Instruction4BitStringOperationPart4(context));
+  EXPECT_EQ(0, Instruction4BitStringOperationPart4(context));
+
+  BrigoOffset32_t curOpOffset = 8;
+  BrigcOffset32_t curCodeOffset = 0;
+  
+  BrigOperandReg getReg;
+  BrigInstBase getBase;
+  BrigOperandImmed getImm;
+
+  // BrigOperandReg D1
+  extrInst.o_operands[0] = curOpOffset;
+  extrInst.o_operands[1] = curOpOffset;
+  context->get_operand(curOpOffset, &getReg);  
+  curOpOffset += sizeof(BrigOperandReg);
+
+  EXPECT_EQ(sizeof(BrigOperandReg), getReg.size);
+  EXPECT_EQ(BrigEOperandReg, getReg.kind);
+  EXPECT_EQ(Brigb64, getReg.type);
+  EXPECT_EQ(0, getReg.reserved);
+  EXPECT_EQ(0, getReg.name); 
+
+  // BrigOperandReg S1
+  extrInst.o_operands[2] = curOpOffset;
+  inseInst.o_operands[0] = curOpOffset;
+  inseInst.o_operands[1] = curOpOffset;
+  bitsInst.o_operands[0] = curOpOffset;
+  bitsInst.o_operands[1] = curOpOffset;
+  context->get_operand(curOpOffset, &getReg);  
+  curOpOffset += sizeof(BrigOperandReg);
+
+  EXPECT_EQ(sizeof(BrigOperandReg), getReg.size);
+  EXPECT_EQ(BrigEOperandReg, getReg.kind);
+  EXPECT_EQ(Brigb32, getReg.type);
+  EXPECT_EQ(0, getReg.reserved);
+  EXPECT_EQ(4, getReg.name); 
+
+  // BrigOperandReg S2
+  extrInst.o_operands[3] = curOpOffset;
+  context->get_operand(curOpOffset, &getReg);  
+  curOpOffset += sizeof(BrigOperandReg);
+
+  EXPECT_EQ(sizeof(BrigOperandReg), getReg.size);
+  EXPECT_EQ(BrigEOperandReg, getReg.kind);
+  EXPECT_EQ(Brigb32, getReg.type);
+  EXPECT_EQ(0, getReg.reserved);
+  EXPECT_EQ(8, getReg.name); 
+
+  // BrigOperandImmed b32 2
+  curOpOffset += curOpOffset & 0x7;
+  inseInst.o_operands[2] = curOpOffset;
+  context->get_operand(curOpOffset, &getImm);  
+  curOpOffset += sizeof(BrigOperandImmed);
+
+  EXPECT_EQ(sizeof(BrigOperandImmed), getImm.size);
+  EXPECT_EQ(BrigEOperandImmed, getImm.kind);
+  EXPECT_EQ(Brigb32, getImm.type);
+  EXPECT_EQ(0, getImm.reserved);
+  EXPECT_EQ(2, getImm.bits.u);
+
+  // BrigOperandImmed b32 3
+  curOpOffset += curOpOffset & 0x7;
+  inseInst.o_operands[3] = curOpOffset;
+  context->get_operand(curOpOffset, &getImm);  
+  curOpOffset += sizeof(BrigOperandImmed);
+
+  EXPECT_EQ(sizeof(BrigOperandImmed), getImm.size);
+  EXPECT_EQ(BrigEOperandImmed, getImm.kind);
+  EXPECT_EQ(Brigb32, getImm.type);
+  EXPECT_EQ(0, getImm.reserved);
+  EXPECT_EQ(3, getImm.bits.u);
+
+  // BrigOperandImmed b32 2
+  curOpOffset += curOpOffset & 0x7;
+  bitsInst.o_operands[2] = curOpOffset;
+  context->get_operand(curOpOffset, &getImm);  
+  curOpOffset += sizeof(BrigOperandImmed);
+
+  EXPECT_EQ(sizeof(BrigOperandImmed), getImm.size);
+  EXPECT_EQ(BrigEOperandImmed, getImm.kind);
+  EXPECT_EQ(Brigb32, getImm.type);
+  EXPECT_EQ(0, getImm.reserved);
+  EXPECT_EQ(2, getImm.bits.u);
+
+  // BrigOperandImmed b32 3
+  curOpOffset += curOpOffset & 0x7;
+  bitsInst.o_operands[3] = curOpOffset;
+  context->get_operand(curOpOffset, &getImm);  
+  curOpOffset += sizeof(BrigOperandImmed);
+
+  EXPECT_EQ(sizeof(BrigOperandImmed), getImm.size);
+  EXPECT_EQ(BrigEOperandImmed, getImm.kind);
+  EXPECT_EQ(Brigb32, getImm.type);
+  EXPECT_EQ(0, getImm.reserved);
+  EXPECT_EQ(3, getImm.bits.u);
+
+  context->get_code(curCodeOffset, &getBase);
+  curCodeOffset += sizeof(BrigInstBase);
+
+  // BrigInstBase extract
+  EXPECT_EQ(extrInst.size, getBase.size);
+  EXPECT_EQ(extrInst.kind, getBase.kind);
+  EXPECT_EQ(extrInst.opcode, getBase.opcode);
+  EXPECT_EQ(extrInst.type, getBase.type);
+  EXPECT_EQ(extrInst.packing, getBase.packing);
+  EXPECT_EQ(extrInst.o_operands[0], getBase.o_operands[0]);
+  EXPECT_EQ(extrInst.o_operands[1], getBase.o_operands[1]);
+  EXPECT_EQ(extrInst.o_operands[2], getBase.o_operands[2]);
+  EXPECT_EQ(extrInst.o_operands[3], getBase.o_operands[3]);
+  EXPECT_EQ(extrInst.o_operands[4], getBase.o_operands[4]);
+
+  context->get_code(curCodeOffset, &getBase);
+  curCodeOffset += sizeof(BrigInstBase);
+
+  // BrigInstBase insert
+  EXPECT_EQ(inseInst.size, getBase.size);
+  EXPECT_EQ(inseInst.kind, getBase.kind);
+  EXPECT_EQ(inseInst.opcode, getBase.opcode);
+  EXPECT_EQ(inseInst.type, getBase.type);
+  EXPECT_EQ(inseInst.packing, getBase.packing);
+  EXPECT_EQ(inseInst.o_operands[0], getBase.o_operands[0]);
+  EXPECT_EQ(inseInst.o_operands[1], getBase.o_operands[1]);
+  EXPECT_EQ(inseInst.o_operands[2], getBase.o_operands[2]);
+  EXPECT_EQ(inseInst.o_operands[3], getBase.o_operands[3]);
+  EXPECT_EQ(inseInst.o_operands[4], getBase.o_operands[4]);
+
+  context->get_code(curCodeOffset, &getBase);
+  curCodeOffset += sizeof(BrigInstBase);
+
+  // BrigInstBase bitselect
+  EXPECT_EQ(bitsInst.size, getBase.size);
+  EXPECT_EQ(bitsInst.kind, getBase.kind);
+  EXPECT_EQ(bitsInst.opcode, getBase.opcode);
+  EXPECT_EQ(bitsInst.type, getBase.type);
+  EXPECT_EQ(bitsInst.packing, getBase.packing);
+  EXPECT_EQ(bitsInst.o_operands[0], getBase.o_operands[0]);
+  EXPECT_EQ(bitsInst.o_operands[1], getBase.o_operands[1]);
+  EXPECT_EQ(bitsInst.o_operands[2], getBase.o_operands[2]);
+  EXPECT_EQ(bitsInst.o_operands[3], getBase.o_operands[3]);
+  EXPECT_EQ(bitsInst.o_operands[4], getBase.o_operands[4]);
+
+  delete lexer;
+};
+
+
+TEST(CodegenTest,  Instruction4_MultiMediaOperation_CodeGen_SimpleTest) {
+  context->set_error_reporter(main_reporter);
+  context->clear_context();
+  // Note: Bit String Operation without ftz and rounding.
+
+
+  BrigInstBase bitAlignInst = {
+    sizeof(BrigInstBase),  // size
+    BrigEInstBase,         // kind
+    BrigBitAlign,         // opcode
+    Brigb32,               // type
+    BrigNoPacking,         // packing
+    {0, 0, 0, 0, 0}        // o_operands[5]
+  };
+
+  BrigInstBase byteAlignInst = {
+    sizeof(BrigInstBase),  // size
+    BrigEInstBase,         // kind
+    BrigByteAlign,         // opcode
+    Brigb32,               // type
+    BrigNoPacking,         // packing
+    {0, 0, 0, 0, 0}        // o_operands[5]
+  };
+
+  BrigInstBase sadInst = {
+    sizeof(BrigInstBase),  // size
+    BrigEInstBase,         // kind
+    BrigSad4hi,           // opcode
+    Brigb32,               // type
+    BrigNoPacking,         // packing
+    {0, 0, 0, 0, 0}        // o_operands[5]
+  };
+
+  BrigInstBase lerpInst = {
+    sizeof(BrigInstBase),  // size
+    BrigEInstBase,         // kind
+    BrigLerp,              // opcode
+    Brigb32,               // type
+    BrigNoPacking,         // packing
+    {0, 0, 0, 0, 0}        // o_operands[5]
+  };
+
+
+  std::string input("bitalign_b32 $s5, $s0, $s1, $s2;\n");
+  input.append("bytealign_b32 $s5, $s0, $s1, $s2;\n");
+  input.append("sad4hi_b32 $s5, $s0, $s1, $s6;\n");
+  input.append("lerp_b32 $s5, $s0, $s1, $s2;\n");
+
+  Lexer* lexer = new Lexer(input);
+  context->token_to_scan = lexer->get_next_token();
+
+  EXPECT_EQ(0, Instruction4MultiMediaOperationPart1(context));
+  EXPECT_EQ(0, Instruction4MultiMediaOperationPart1(context));
+  EXPECT_EQ(0, Instruction4MultiMediaOperationPart1(context));
+  EXPECT_EQ(0, Instruction4MultiMediaOperationPart1(context));
+
+  BrigoOffset32_t curOpOffset = 8;
+  BrigcOffset32_t curCodeOffset = 0;
+  
+  BrigOperandReg getReg;
+  BrigInstBase getBase;
+
+  // BrigOperandReg S5
+  byteAlignInst.o_operands[0] = curOpOffset;
+  bitAlignInst.o_operands[0] = curOpOffset;
+  lerpInst.o_operands[0] = curOpOffset;
+  sadInst.o_operands[0] = curOpOffset;
+  context->get_operand(curOpOffset, &getReg);  
+  curOpOffset += sizeof(BrigOperandReg);
+
+  EXPECT_EQ(sizeof(BrigOperandReg), getReg.size);
+  EXPECT_EQ(BrigEOperandReg, getReg.kind);
+  EXPECT_EQ(Brigb32, getReg.type);
+  EXPECT_EQ(0, getReg.reserved);
+  EXPECT_EQ(0, getReg.name); 
+
+  // BrigOperandReg S0
+  byteAlignInst.o_operands[1] = curOpOffset;
+  bitAlignInst.o_operands[1] = curOpOffset;
+  lerpInst.o_operands[1] = curOpOffset;
+  sadInst.o_operands[1] = curOpOffset;  
+  context->get_operand(curOpOffset, &getReg);  
+  curOpOffset += sizeof(BrigOperandReg);
+
+  EXPECT_EQ(sizeof(BrigOperandReg), getReg.size);
+  EXPECT_EQ(BrigEOperandReg, getReg.kind);
+  EXPECT_EQ(Brigb32, getReg.type);
+  EXPECT_EQ(0, getReg.reserved);
+  EXPECT_EQ(4, getReg.name); 
+
+  // BrigOperandReg S1
+  byteAlignInst.o_operands[2] = curOpOffset;
+  bitAlignInst.o_operands[2] = curOpOffset;
+  lerpInst.o_operands[2] = curOpOffset;
+  sadInst.o_operands[2] = curOpOffset;
+  context->get_operand(curOpOffset, &getReg);  
+  curOpOffset += sizeof(BrigOperandReg);
+
+  EXPECT_EQ(sizeof(BrigOperandReg), getReg.size);
+  EXPECT_EQ(BrigEOperandReg, getReg.kind);
+  EXPECT_EQ(Brigb32, getReg.type);
+  EXPECT_EQ(0, getReg.reserved);
+  EXPECT_EQ(8, getReg.name); 
+
+  // BrigOperandReg S2
+  byteAlignInst.o_operands[3] = curOpOffset;
+  bitAlignInst.o_operands[3] = curOpOffset;
+  lerpInst.o_operands[3] = curOpOffset;
+  context->get_operand(curOpOffset, &getReg);  
+  curOpOffset += sizeof(BrigOperandReg);
+
+  EXPECT_EQ(sizeof(BrigOperandReg), getReg.size);
+  EXPECT_EQ(BrigEOperandReg, getReg.kind);
+  EXPECT_EQ(Brigb32, getReg.type);
+  EXPECT_EQ(0, getReg.reserved);
+  EXPECT_EQ(12, getReg.name); 
+
+  // BrigOperandReg S6
+  sadInst.o_operands[3] = curOpOffset;
+  context->get_operand(curOpOffset, &getReg);  
+  curOpOffset += sizeof(BrigOperandReg);
+
+  EXPECT_EQ(sizeof(BrigOperandReg), getReg.size);
+  EXPECT_EQ(BrigEOperandReg, getReg.kind);
+  EXPECT_EQ(Brigb32, getReg.type);
+  EXPECT_EQ(0, getReg.reserved);
+  EXPECT_EQ(16, getReg.name); 
+
+
+  context->get_code(curCodeOffset, &getBase);
+  curCodeOffset += sizeof(BrigInstBase);
+
+  // BrigInstBase bitalign
+  EXPECT_EQ(bitAlignInst.size, getBase.size);
+  EXPECT_EQ(bitAlignInst.kind, getBase.kind);
+  EXPECT_EQ(bitAlignInst.opcode, getBase.opcode);
+  EXPECT_EQ(bitAlignInst.type, getBase.type);
+  EXPECT_EQ(bitAlignInst.packing, getBase.packing);
+  EXPECT_EQ(bitAlignInst.o_operands[0], getBase.o_operands[0]);
+  EXPECT_EQ(bitAlignInst.o_operands[1], getBase.o_operands[1]);
+  EXPECT_EQ(bitAlignInst.o_operands[2], getBase.o_operands[2]);
+  EXPECT_EQ(bitAlignInst.o_operands[3], getBase.o_operands[3]);
+  EXPECT_EQ(bitAlignInst.o_operands[4], getBase.o_operands[4]);
+
+  context->get_code(curCodeOffset, &getBase);
+  curCodeOffset += sizeof(BrigInstBase);
+
+  // BrigInstBase bytealign
+  EXPECT_EQ(byteAlignInst.size, getBase.size);
+  EXPECT_EQ(byteAlignInst.kind, getBase.kind);
+  EXPECT_EQ(byteAlignInst.opcode, getBase.opcode);
+  EXPECT_EQ(byteAlignInst.type, getBase.type);
+  EXPECT_EQ(byteAlignInst.packing, getBase.packing);
+  EXPECT_EQ(byteAlignInst.o_operands[0], getBase.o_operands[0]);
+  EXPECT_EQ(byteAlignInst.o_operands[1], getBase.o_operands[1]);
+  EXPECT_EQ(byteAlignInst.o_operands[2], getBase.o_operands[2]);
+  EXPECT_EQ(byteAlignInst.o_operands[3], getBase.o_operands[3]);
+  EXPECT_EQ(byteAlignInst.o_operands[4], getBase.o_operands[4]);
+
+  context->get_code(curCodeOffset, &getBase);
+  curCodeOffset += sizeof(BrigInstBase);
+
+  // BrigInstBase sad4hi
+  EXPECT_EQ(sadInst.size, getBase.size);
+  EXPECT_EQ(sadInst.kind, getBase.kind);
+  EXPECT_EQ(sadInst.opcode, getBase.opcode);
+  EXPECT_EQ(sadInst.type, getBase.type);
+  EXPECT_EQ(sadInst.packing, getBase.packing);
+  EXPECT_EQ(sadInst.o_operands[0], getBase.o_operands[0]);
+  EXPECT_EQ(sadInst.o_operands[1], getBase.o_operands[1]);
+  EXPECT_EQ(sadInst.o_operands[2], getBase.o_operands[2]);
+  EXPECT_EQ(sadInst.o_operands[3], getBase.o_operands[3]);
+  EXPECT_EQ(sadInst.o_operands[4], getBase.o_operands[4]);
+
+  context->get_code(curCodeOffset, &getBase);
+  curCodeOffset += sizeof(BrigInstBase);
+
+  // BrigInstBase lerp
+  EXPECT_EQ(lerpInst.size, getBase.size);
+  EXPECT_EQ(lerpInst.kind, getBase.kind);
+  EXPECT_EQ(lerpInst.opcode, getBase.opcode);
+  EXPECT_EQ(lerpInst.type, getBase.type);
+  EXPECT_EQ(lerpInst.packing, getBase.packing);
+  EXPECT_EQ(lerpInst.o_operands[0], getBase.o_operands[0]);
+  EXPECT_EQ(lerpInst.o_operands[1], getBase.o_operands[1]);
+  EXPECT_EQ(lerpInst.o_operands[2], getBase.o_operands[2]);
+  EXPECT_EQ(lerpInst.o_operands[3], getBase.o_operands[3]);
+  EXPECT_EQ(lerpInst.o_operands[4], getBase.o_operands[4]);
+
+  delete lexer;
+};
+
+
+TEST(CodegenTest,  Syscall_CodeGen_SimpleTest) {
+  context->set_error_reporter(main_reporter);
+  context->clear_context();
+
+  BrigInstBase syscallInst = {
+    sizeof(BrigInstBase),  // size
+    BrigEInstBase,         // kind
+    BrigSyscall,         // opcode
+    Brigb32,               // type
+    BrigNoPacking,         // packing
+    {0, 0, 0, 0, 0}        // o_operands[5]
+  };
+
+  std::string input("syscall $s1, 3, $s2, $s3, $s1;\n");
+
+  Lexer* lexer = new Lexer(input);
+  context->token_to_scan = lexer->get_next_token();
+
+  EXPECT_EQ(0, SysCall(context));
+
+  BrigoOffset32_t curOpOffset = 8;
+  BrigcOffset32_t curCodeOffset = 0;
+  
+  BrigOperandReg getReg;
+  BrigOperandImmed getImm;
+  BrigInstBase getBase;
+
+  // BrigOperandReg S1
+  syscallInst.o_operands[4] = curOpOffset;
+  syscallInst.o_operands[0] = curOpOffset;
+
+  context->get_operand(curOpOffset, &getReg);  
+  curOpOffset += sizeof(BrigOperandReg);
+
+  EXPECT_EQ(sizeof(BrigOperandReg), getReg.size);
+  EXPECT_EQ(BrigEOperandReg, getReg.kind);
+  EXPECT_EQ(Brigb32, getReg.type);
+  EXPECT_EQ(0, getReg.reserved);
+  EXPECT_EQ(0, getReg.name); 
+
+  // BrigOperandImmed b32 3
+  curOpOffset += curOpOffset & 0x7;
+  syscallInst.o_operands[1] = curOpOffset;
+  context->get_operand(curOpOffset, &getImm);  
+  curOpOffset += sizeof(BrigOperandImmed);
+
+  EXPECT_EQ(sizeof(BrigOperandImmed), getImm.size);
+  EXPECT_EQ(BrigEOperandImmed, getImm.kind);
+  EXPECT_EQ(Brigb32, getImm.type);
+  EXPECT_EQ(0, getImm.reserved);
+  EXPECT_EQ(3, getImm.bits.u);
+
+  // BrigOperandReg S2
+  syscallInst.o_operands[2] = curOpOffset;
+ 
+  context->get_operand(curOpOffset, &getReg);  
+  curOpOffset += sizeof(BrigOperandReg);
+
+  EXPECT_EQ(sizeof(BrigOperandReg), getReg.size);
+  EXPECT_EQ(BrigEOperandReg, getReg.kind);
+  EXPECT_EQ(Brigb32, getReg.type);
+  EXPECT_EQ(0, getReg.reserved);
+  EXPECT_EQ(4, getReg.name); 
+
+  // BrigOperandReg S3
+  syscallInst.o_operands[3] = curOpOffset;
+  context->get_operand(curOpOffset, &getReg);  
+  curOpOffset += sizeof(BrigOperandReg);
+
+  EXPECT_EQ(sizeof(BrigOperandReg), getReg.size);
+  EXPECT_EQ(BrigEOperandReg, getReg.kind);
+  EXPECT_EQ(Brigb32, getReg.type);
+  EXPECT_EQ(0, getReg.reserved);
+  EXPECT_EQ(8, getReg.name); 
+
+
+  context->get_code(curCodeOffset, &getBase);
+  curCodeOffset += sizeof(BrigInstBase);
+
+  // BrigInstBase Syscall
+  EXPECT_EQ(syscallInst.size, getBase.size);
+  EXPECT_EQ(syscallInst.kind, getBase.kind);
+  EXPECT_EQ(syscallInst.opcode, getBase.opcode);
+  EXPECT_EQ(syscallInst.type, getBase.type);
+  EXPECT_EQ(syscallInst.packing, getBase.packing);
+  EXPECT_EQ(syscallInst.o_operands[0], getBase.o_operands[0]);
+  EXPECT_EQ(syscallInst.o_operands[1], getBase.o_operands[1]);
+  EXPECT_EQ(syscallInst.o_operands[2], getBase.o_operands[2]);
+  EXPECT_EQ(syscallInst.o_operands[3], getBase.o_operands[3]);
+  EXPECT_EQ(syscallInst.o_operands[4], getBase.o_operands[4]);
+
+  delete lexer;
+};
+
+TEST(CodegenTest,ExtensionCodegen){
+  context->set_error_reporter(main_reporter);
+  context->clear_context();
+
+  std::string input("extension \"\\device\\amd.hsa\";");
+  
+  Lexer *lexer = new Lexer(input);
+  context->token_to_scan = lexer->get_next_token();
+
+  size_t str_len = strlen("\"\\device\\amd.hsa\"") + 1;
+  EXPECT_EQ(0,Extension(context));
+
+  BrigDirectiveExtension ref = {
+    sizeof(BrigDirectiveExtension), 
+    BrigEDirectiveExtension,
+    context->get_code_offset(),
+    context->get_string_offset() - str_len
+  };
+  BrigDirectiveExtension get;
+  BrigdOffset32_t d_offset = context->get_directive_offset()
+           - sizeof(BrigDirectiveExtension);
+  context->get_directive(d_offset,&get);
+
+  EXPECT_EQ(ref.size,get.size);
+  EXPECT_EQ(ref.kind,get.kind);
+  EXPECT_EQ(ref.c_code,get.c_code);
+  EXPECT_EQ(ref.s_name,get.s_name); 
+
+  delete lexer;
+};
+
+TEST(CodegenTest,PragmaCodegen){
+  context->set_error_reporter(main_reporter);
+  context->clear_context();
+
+  std::string input("pragma \"once\";");
+  
+  Lexer *lexer = new Lexer(input);
+  context->token_to_scan = lexer->get_next_token();
+
+  EXPECT_EQ(0,Pragma(context));
+
+  BrigDirectivePragma ref = {
+    sizeof(BrigDirectivePragma), 
+    BrigEDirectivePragma,
+    context->get_code_offset(),
+    context->get_string_offset() - (strlen("\"once\"") + 1)
+  };
+  BrigDirectivePragma get;
+  BrigdOffset32_t d_offset = context->get_directive_offset()
+                       -sizeof(BrigDirectivePragma);
+  context->get_directive(d_offset,&get);
+
+  EXPECT_EQ(ref.size,get.size);
+  EXPECT_EQ(ref.kind,get.kind);
+  EXPECT_EQ(ref.c_code,get.c_code);
+  EXPECT_EQ(ref.s_name,get.s_name); 
+
+  delete lexer;
+};
+
 TEST(CodegenTest,BlockCodegen){
   context->set_error_reporter(main_reporter);
   context->clear_context();
@@ -8545,477 +9018,6 @@
   
   delete ref;
   delete get;
-=======
-
-TEST(CodegenTest,  Instruction4_BitStringOperation_CodeGen_SimpleTest) {
-  context->set_error_reporter(main_reporter);
-  context->clear_context();
-  // Note: Bit String Operation without ftz and rounding.
-  BrigInstBase extrInst = {
-    sizeof(BrigInstBase),  // size
-    BrigEInstBase,         // kind
-    BrigExtract,           // opcode
-    Brigu64,               // type
-    BrigNoPacking,         // packing
-    {0, 0, 0, 0, 0}        // o_operands[5]
-  };
-
-  BrigInstBase inseInst = {
-    sizeof(BrigInstBase),  // size
-    BrigEInstBase,         // kind
-    BrigInsert,            // opcode
-    Brigb32,               // type
-    BrigNoPacking,         // packing
-    {0, 0, 0, 0, 0}        // o_operands[5]
-  };
-
-  BrigInstBase bitsInst = {
-    sizeof(BrigInstBase),  // size
-    BrigEInstBase,         // kind
-    BrigBitselect,         // opcode
-    Brigb32,               // type
-    BrigNoPacking,         // packing
-    {0, 0, 0, 0, 0}        // o_operands[5]
-  };
-
-
-  std::string input("extract_u64 $d1, $d1, $s1, $s2;\n");
-  input.append("insert_b32 $s1, $s1, 2, 3;\n");
-  input.append("bitselect_b32 $s1, $s1, 2, 3;\n");
-
-  Lexer* lexer = new Lexer(input);
-  context->token_to_scan = lexer->get_next_token();
-
-  EXPECT_EQ(0, Instruction4BitStringOperationPart4(context));
-  EXPECT_EQ(0, Instruction4BitStringOperationPart4(context));
-  EXPECT_EQ(0, Instruction4BitStringOperationPart4(context));
-
-  BrigoOffset32_t curOpOffset = 8;
-  BrigcOffset32_t curCodeOffset = 0;
-  
-  BrigOperandReg getReg;
-  BrigInstBase getBase;
-  BrigOperandImmed getImm;
-
-  // BrigOperandReg D1
-  extrInst.o_operands[0] = curOpOffset;
-  extrInst.o_operands[1] = curOpOffset;
-  context->get_operand(curOpOffset, &getReg);  
-  curOpOffset += sizeof(BrigOperandReg);
-
-  EXPECT_EQ(sizeof(BrigOperandReg), getReg.size);
-  EXPECT_EQ(BrigEOperandReg, getReg.kind);
-  EXPECT_EQ(Brigb64, getReg.type);
-  EXPECT_EQ(0, getReg.reserved);
-  EXPECT_EQ(0, getReg.name); 
-
-  // BrigOperandReg S1
-  extrInst.o_operands[2] = curOpOffset;
-  inseInst.o_operands[0] = curOpOffset;
-  inseInst.o_operands[1] = curOpOffset;
-  bitsInst.o_operands[0] = curOpOffset;
-  bitsInst.o_operands[1] = curOpOffset;
-  context->get_operand(curOpOffset, &getReg);  
-  curOpOffset += sizeof(BrigOperandReg);
-
-  EXPECT_EQ(sizeof(BrigOperandReg), getReg.size);
-  EXPECT_EQ(BrigEOperandReg, getReg.kind);
-  EXPECT_EQ(Brigb32, getReg.type);
-  EXPECT_EQ(0, getReg.reserved);
-  EXPECT_EQ(4, getReg.name); 
-
-  // BrigOperandReg S2
-  extrInst.o_operands[3] = curOpOffset;
-  context->get_operand(curOpOffset, &getReg);  
-  curOpOffset += sizeof(BrigOperandReg);
-
-  EXPECT_EQ(sizeof(BrigOperandReg), getReg.size);
-  EXPECT_EQ(BrigEOperandReg, getReg.kind);
-  EXPECT_EQ(Brigb32, getReg.type);
-  EXPECT_EQ(0, getReg.reserved);
-  EXPECT_EQ(8, getReg.name); 
-
-  // BrigOperandImmed b32 2
-  curOpOffset += curOpOffset & 0x7;
-  inseInst.o_operands[2] = curOpOffset;
-  context->get_operand(curOpOffset, &getImm);  
-  curOpOffset += sizeof(BrigOperandImmed);
-
-  EXPECT_EQ(sizeof(BrigOperandImmed), getImm.size);
-  EXPECT_EQ(BrigEOperandImmed, getImm.kind);
-  EXPECT_EQ(Brigb32, getImm.type);
-  EXPECT_EQ(0, getImm.reserved);
-  EXPECT_EQ(2, getImm.bits.u);
-
-  // BrigOperandImmed b32 3
-  curOpOffset += curOpOffset & 0x7;
-  inseInst.o_operands[3] = curOpOffset;
-  context->get_operand(curOpOffset, &getImm);  
-  curOpOffset += sizeof(BrigOperandImmed);
-
-  EXPECT_EQ(sizeof(BrigOperandImmed), getImm.size);
-  EXPECT_EQ(BrigEOperandImmed, getImm.kind);
-  EXPECT_EQ(Brigb32, getImm.type);
-  EXPECT_EQ(0, getImm.reserved);
-  EXPECT_EQ(3, getImm.bits.u);
-
-  // BrigOperandImmed b32 2
-  curOpOffset += curOpOffset & 0x7;
-  bitsInst.o_operands[2] = curOpOffset;
-  context->get_operand(curOpOffset, &getImm);  
-  curOpOffset += sizeof(BrigOperandImmed);
-
-  EXPECT_EQ(sizeof(BrigOperandImmed), getImm.size);
-  EXPECT_EQ(BrigEOperandImmed, getImm.kind);
-  EXPECT_EQ(Brigb32, getImm.type);
-  EXPECT_EQ(0, getImm.reserved);
-  EXPECT_EQ(2, getImm.bits.u);
-
-  // BrigOperandImmed b32 3
-  curOpOffset += curOpOffset & 0x7;
-  bitsInst.o_operands[3] = curOpOffset;
-  context->get_operand(curOpOffset, &getImm);  
-  curOpOffset += sizeof(BrigOperandImmed);
-
-  EXPECT_EQ(sizeof(BrigOperandImmed), getImm.size);
-  EXPECT_EQ(BrigEOperandImmed, getImm.kind);
-  EXPECT_EQ(Brigb32, getImm.type);
-  EXPECT_EQ(0, getImm.reserved);
-  EXPECT_EQ(3, getImm.bits.u);
-
-  context->get_code(curCodeOffset, &getBase);
-  curCodeOffset += sizeof(BrigInstBase);
-
-  // BrigInstBase extract
-  EXPECT_EQ(extrInst.size, getBase.size);
-  EXPECT_EQ(extrInst.kind, getBase.kind);
-  EXPECT_EQ(extrInst.opcode, getBase.opcode);
-  EXPECT_EQ(extrInst.type, getBase.type);
-  EXPECT_EQ(extrInst.packing, getBase.packing);
-  EXPECT_EQ(extrInst.o_operands[0], getBase.o_operands[0]);
-  EXPECT_EQ(extrInst.o_operands[1], getBase.o_operands[1]);
-  EXPECT_EQ(extrInst.o_operands[2], getBase.o_operands[2]);
-  EXPECT_EQ(extrInst.o_operands[3], getBase.o_operands[3]);
-  EXPECT_EQ(extrInst.o_operands[4], getBase.o_operands[4]);
-
-  context->get_code(curCodeOffset, &getBase);
-  curCodeOffset += sizeof(BrigInstBase);
-
-  // BrigInstBase insert
-  EXPECT_EQ(inseInst.size, getBase.size);
-  EXPECT_EQ(inseInst.kind, getBase.kind);
-  EXPECT_EQ(inseInst.opcode, getBase.opcode);
-  EXPECT_EQ(inseInst.type, getBase.type);
-  EXPECT_EQ(inseInst.packing, getBase.packing);
-  EXPECT_EQ(inseInst.o_operands[0], getBase.o_operands[0]);
-  EXPECT_EQ(inseInst.o_operands[1], getBase.o_operands[1]);
-  EXPECT_EQ(inseInst.o_operands[2], getBase.o_operands[2]);
-  EXPECT_EQ(inseInst.o_operands[3], getBase.o_operands[3]);
-  EXPECT_EQ(inseInst.o_operands[4], getBase.o_operands[4]);
-
-  context->get_code(curCodeOffset, &getBase);
-  curCodeOffset += sizeof(BrigInstBase);
-
-  // BrigInstBase bitselect
-  EXPECT_EQ(bitsInst.size, getBase.size);
-  EXPECT_EQ(bitsInst.kind, getBase.kind);
-  EXPECT_EQ(bitsInst.opcode, getBase.opcode);
-  EXPECT_EQ(bitsInst.type, getBase.type);
-  EXPECT_EQ(bitsInst.packing, getBase.packing);
-  EXPECT_EQ(bitsInst.o_operands[0], getBase.o_operands[0]);
-  EXPECT_EQ(bitsInst.o_operands[1], getBase.o_operands[1]);
-  EXPECT_EQ(bitsInst.o_operands[2], getBase.o_operands[2]);
-  EXPECT_EQ(bitsInst.o_operands[3], getBase.o_operands[3]);
-  EXPECT_EQ(bitsInst.o_operands[4], getBase.o_operands[4]);
-
-  delete lexer;
-};
-
-
-TEST(CodegenTest,  Instruction4_MultiMediaOperation_CodeGen_SimpleTest) {
-  context->set_error_reporter(main_reporter);
-  context->clear_context();
-  // Note: Bit String Operation without ftz and rounding.
-
-
-  BrigInstBase bitAlignInst = {
-    sizeof(BrigInstBase),  // size
-    BrigEInstBase,         // kind
-    BrigBitAlign,         // opcode
-    Brigb32,               // type
-    BrigNoPacking,         // packing
-    {0, 0, 0, 0, 0}        // o_operands[5]
-  };
-
-  BrigInstBase byteAlignInst = {
-    sizeof(BrigInstBase),  // size
-    BrigEInstBase,         // kind
-    BrigByteAlign,         // opcode
-    Brigb32,               // type
-    BrigNoPacking,         // packing
-    {0, 0, 0, 0, 0}        // o_operands[5]
-  };
-
-  BrigInstBase sadInst = {
-    sizeof(BrigInstBase),  // size
-    BrigEInstBase,         // kind
-    BrigSad4hi,           // opcode
-    Brigb32,               // type
-    BrigNoPacking,         // packing
-    {0, 0, 0, 0, 0}        // o_operands[5]
-  };
-
-  BrigInstBase lerpInst = {
-    sizeof(BrigInstBase),  // size
-    BrigEInstBase,         // kind
-    BrigLerp,              // opcode
-    Brigb32,               // type
-    BrigNoPacking,         // packing
-    {0, 0, 0, 0, 0}        // o_operands[5]
-  };
-
-
-  std::string input("bitalign_b32 $s5, $s0, $s1, $s2;\n");
-  input.append("bytealign_b32 $s5, $s0, $s1, $s2;\n");
-  input.append("sad4hi_b32 $s5, $s0, $s1, $s6;\n");
-  input.append("lerp_b32 $s5, $s0, $s1, $s2;\n");
-
-  Lexer* lexer = new Lexer(input);
-  context->token_to_scan = lexer->get_next_token();
-
-  EXPECT_EQ(0, Instruction4MultiMediaOperationPart1(context));
-  EXPECT_EQ(0, Instruction4MultiMediaOperationPart1(context));
-  EXPECT_EQ(0, Instruction4MultiMediaOperationPart1(context));
-  EXPECT_EQ(0, Instruction4MultiMediaOperationPart1(context));
-
-  BrigoOffset32_t curOpOffset = 8;
-  BrigcOffset32_t curCodeOffset = 0;
-  
-  BrigOperandReg getReg;
-  BrigInstBase getBase;
-
-  // BrigOperandReg S5
-  byteAlignInst.o_operands[0] = curOpOffset;
-  bitAlignInst.o_operands[0] = curOpOffset;
-  lerpInst.o_operands[0] = curOpOffset;
-  sadInst.o_operands[0] = curOpOffset;
-  context->get_operand(curOpOffset, &getReg);  
-  curOpOffset += sizeof(BrigOperandReg);
-
-  EXPECT_EQ(sizeof(BrigOperandReg), getReg.size);
-  EXPECT_EQ(BrigEOperandReg, getReg.kind);
-  EXPECT_EQ(Brigb32, getReg.type);
-  EXPECT_EQ(0, getReg.reserved);
-  EXPECT_EQ(0, getReg.name); 
-
-  // BrigOperandReg S0
-  byteAlignInst.o_operands[1] = curOpOffset;
-  bitAlignInst.o_operands[1] = curOpOffset;
-  lerpInst.o_operands[1] = curOpOffset;
-  sadInst.o_operands[1] = curOpOffset;  
-  context->get_operand(curOpOffset, &getReg);  
-  curOpOffset += sizeof(BrigOperandReg);
-
-  EXPECT_EQ(sizeof(BrigOperandReg), getReg.size);
-  EXPECT_EQ(BrigEOperandReg, getReg.kind);
-  EXPECT_EQ(Brigb32, getReg.type);
-  EXPECT_EQ(0, getReg.reserved);
-  EXPECT_EQ(4, getReg.name); 
-
-  // BrigOperandReg S1
-  byteAlignInst.o_operands[2] = curOpOffset;
-  bitAlignInst.o_operands[2] = curOpOffset;
-  lerpInst.o_operands[2] = curOpOffset;
-  sadInst.o_operands[2] = curOpOffset;
-  context->get_operand(curOpOffset, &getReg);  
-  curOpOffset += sizeof(BrigOperandReg);
-
-  EXPECT_EQ(sizeof(BrigOperandReg), getReg.size);
-  EXPECT_EQ(BrigEOperandReg, getReg.kind);
-  EXPECT_EQ(Brigb32, getReg.type);
-  EXPECT_EQ(0, getReg.reserved);
-  EXPECT_EQ(8, getReg.name); 
-
-  // BrigOperandReg S2
-  byteAlignInst.o_operands[3] = curOpOffset;
-  bitAlignInst.o_operands[3] = curOpOffset;
-  lerpInst.o_operands[3] = curOpOffset;
-  context->get_operand(curOpOffset, &getReg);  
-  curOpOffset += sizeof(BrigOperandReg);
-
-  EXPECT_EQ(sizeof(BrigOperandReg), getReg.size);
-  EXPECT_EQ(BrigEOperandReg, getReg.kind);
-  EXPECT_EQ(Brigb32, getReg.type);
-  EXPECT_EQ(0, getReg.reserved);
-  EXPECT_EQ(12, getReg.name); 
-
-  // BrigOperandReg S6
-  sadInst.o_operands[3] = curOpOffset;
-  context->get_operand(curOpOffset, &getReg);  
-  curOpOffset += sizeof(BrigOperandReg);
-
-  EXPECT_EQ(sizeof(BrigOperandReg), getReg.size);
-  EXPECT_EQ(BrigEOperandReg, getReg.kind);
-  EXPECT_EQ(Brigb32, getReg.type);
-  EXPECT_EQ(0, getReg.reserved);
-  EXPECT_EQ(16, getReg.name); 
-
-
-  context->get_code(curCodeOffset, &getBase);
-  curCodeOffset += sizeof(BrigInstBase);
-
-  // BrigInstBase bitalign
-  EXPECT_EQ(bitAlignInst.size, getBase.size);
-  EXPECT_EQ(bitAlignInst.kind, getBase.kind);
-  EXPECT_EQ(bitAlignInst.opcode, getBase.opcode);
-  EXPECT_EQ(bitAlignInst.type, getBase.type);
-  EXPECT_EQ(bitAlignInst.packing, getBase.packing);
-  EXPECT_EQ(bitAlignInst.o_operands[0], getBase.o_operands[0]);
-  EXPECT_EQ(bitAlignInst.o_operands[1], getBase.o_operands[1]);
-  EXPECT_EQ(bitAlignInst.o_operands[2], getBase.o_operands[2]);
-  EXPECT_EQ(bitAlignInst.o_operands[3], getBase.o_operands[3]);
-  EXPECT_EQ(bitAlignInst.o_operands[4], getBase.o_operands[4]);
-
-  context->get_code(curCodeOffset, &getBase);
-  curCodeOffset += sizeof(BrigInstBase);
-
-  // BrigInstBase bytealign
-  EXPECT_EQ(byteAlignInst.size, getBase.size);
-  EXPECT_EQ(byteAlignInst.kind, getBase.kind);
-  EXPECT_EQ(byteAlignInst.opcode, getBase.opcode);
-  EXPECT_EQ(byteAlignInst.type, getBase.type);
-  EXPECT_EQ(byteAlignInst.packing, getBase.packing);
-  EXPECT_EQ(byteAlignInst.o_operands[0], getBase.o_operands[0]);
-  EXPECT_EQ(byteAlignInst.o_operands[1], getBase.o_operands[1]);
-  EXPECT_EQ(byteAlignInst.o_operands[2], getBase.o_operands[2]);
-  EXPECT_EQ(byteAlignInst.o_operands[3], getBase.o_operands[3]);
-  EXPECT_EQ(byteAlignInst.o_operands[4], getBase.o_operands[4]);
-
-  context->get_code(curCodeOffset, &getBase);
-  curCodeOffset += sizeof(BrigInstBase);
-
-  // BrigInstBase sad4hi
-  EXPECT_EQ(sadInst.size, getBase.size);
-  EXPECT_EQ(sadInst.kind, getBase.kind);
-  EXPECT_EQ(sadInst.opcode, getBase.opcode);
-  EXPECT_EQ(sadInst.type, getBase.type);
-  EXPECT_EQ(sadInst.packing, getBase.packing);
-  EXPECT_EQ(sadInst.o_operands[0], getBase.o_operands[0]);
-  EXPECT_EQ(sadInst.o_operands[1], getBase.o_operands[1]);
-  EXPECT_EQ(sadInst.o_operands[2], getBase.o_operands[2]);
-  EXPECT_EQ(sadInst.o_operands[3], getBase.o_operands[3]);
-  EXPECT_EQ(sadInst.o_operands[4], getBase.o_operands[4]);
-
-  context->get_code(curCodeOffset, &getBase);
-  curCodeOffset += sizeof(BrigInstBase);
-
-  // BrigInstBase lerp
-  EXPECT_EQ(lerpInst.size, getBase.size);
-  EXPECT_EQ(lerpInst.kind, getBase.kind);
-  EXPECT_EQ(lerpInst.opcode, getBase.opcode);
-  EXPECT_EQ(lerpInst.type, getBase.type);
-  EXPECT_EQ(lerpInst.packing, getBase.packing);
-  EXPECT_EQ(lerpInst.o_operands[0], getBase.o_operands[0]);
-  EXPECT_EQ(lerpInst.o_operands[1], getBase.o_operands[1]);
-  EXPECT_EQ(lerpInst.o_operands[2], getBase.o_operands[2]);
-  EXPECT_EQ(lerpInst.o_operands[3], getBase.o_operands[3]);
-  EXPECT_EQ(lerpInst.o_operands[4], getBase.o_operands[4]);
-
-  delete lexer;
-};
-
-
-TEST(CodegenTest,  Syscall_CodeGen_SimpleTest) {
-  context->set_error_reporter(main_reporter);
-  context->clear_context();
-
-  BrigInstBase syscallInst = {
-    sizeof(BrigInstBase),  // size
-    BrigEInstBase,         // kind
-    BrigSyscall,         // opcode
-    Brigb32,               // type
-    BrigNoPacking,         // packing
-    {0, 0, 0, 0, 0}        // o_operands[5]
-  };
-
-  std::string input("syscall $s1, 3, $s2, $s3, $s1;\n");
-
-  Lexer* lexer = new Lexer(input);
-  context->token_to_scan = lexer->get_next_token();
-
-  EXPECT_EQ(0, SysCall(context));
-
-  BrigoOffset32_t curOpOffset = 8;
-  BrigcOffset32_t curCodeOffset = 0;
-  
-  BrigOperandReg getReg;
-  BrigOperandImmed getImm;
-  BrigInstBase getBase;
-
-  // BrigOperandReg S1
-  syscallInst.o_operands[4] = curOpOffset;
-  syscallInst.o_operands[0] = curOpOffset;
-
-  context->get_operand(curOpOffset, &getReg);  
-  curOpOffset += sizeof(BrigOperandReg);
-
-  EXPECT_EQ(sizeof(BrigOperandReg), getReg.size);
-  EXPECT_EQ(BrigEOperandReg, getReg.kind);
-  EXPECT_EQ(Brigb32, getReg.type);
-  EXPECT_EQ(0, getReg.reserved);
-  EXPECT_EQ(0, getReg.name); 
-
-  // BrigOperandImmed b32 3
-  curOpOffset += curOpOffset & 0x7;
-  syscallInst.o_operands[1] = curOpOffset;
-  context->get_operand(curOpOffset, &getImm);  
-  curOpOffset += sizeof(BrigOperandImmed);
-
-  EXPECT_EQ(sizeof(BrigOperandImmed), getImm.size);
-  EXPECT_EQ(BrigEOperandImmed, getImm.kind);
-  EXPECT_EQ(Brigb32, getImm.type);
-  EXPECT_EQ(0, getImm.reserved);
-  EXPECT_EQ(3, getImm.bits.u);
-
-  // BrigOperandReg S2
-  syscallInst.o_operands[2] = curOpOffset;
- 
-  context->get_operand(curOpOffset, &getReg);  
-  curOpOffset += sizeof(BrigOperandReg);
-
-  EXPECT_EQ(sizeof(BrigOperandReg), getReg.size);
-  EXPECT_EQ(BrigEOperandReg, getReg.kind);
-  EXPECT_EQ(Brigb32, getReg.type);
-  EXPECT_EQ(0, getReg.reserved);
-  EXPECT_EQ(4, getReg.name); 
-
-  // BrigOperandReg S3
-  syscallInst.o_operands[3] = curOpOffset;
-  context->get_operand(curOpOffset, &getReg);  
-  curOpOffset += sizeof(BrigOperandReg);
-
-  EXPECT_EQ(sizeof(BrigOperandReg), getReg.size);
-  EXPECT_EQ(BrigEOperandReg, getReg.kind);
-  EXPECT_EQ(Brigb32, getReg.type);
-  EXPECT_EQ(0, getReg.reserved);
-  EXPECT_EQ(8, getReg.name); 
-
-
-  context->get_code(curCodeOffset, &getBase);
-  curCodeOffset += sizeof(BrigInstBase);
-
-  // BrigInstBase Syscall
-  EXPECT_EQ(syscallInst.size, getBase.size);
-  EXPECT_EQ(syscallInst.kind, getBase.kind);
-  EXPECT_EQ(syscallInst.opcode, getBase.opcode);
-  EXPECT_EQ(syscallInst.type, getBase.type);
-  EXPECT_EQ(syscallInst.packing, getBase.packing);
-  EXPECT_EQ(syscallInst.o_operands[0], getBase.o_operands[0]);
-  EXPECT_EQ(syscallInst.o_operands[1], getBase.o_operands[1]);
-  EXPECT_EQ(syscallInst.o_operands[2], getBase.o_operands[2]);
-  EXPECT_EQ(syscallInst.o_operands[3], getBase.o_operands[3]);
-  EXPECT_EQ(syscallInst.o_operands[4], getBase.o_operands[4]);
->>>>>>> e5a7e715
 
   delete lexer;
 };
