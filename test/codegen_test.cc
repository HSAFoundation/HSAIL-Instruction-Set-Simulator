// Copyright 2012 MulticoreWare Inc.

#include <iostream>
#include "gtest/gtest.h"
#include "tokens.h"
#include "lexer.h"
#include "parser.h"
#include "brig.h"
#include "error_reporter.h"
#include "context.h"
#include "parser_wrapper.h"


namespace hsa {
namespace brig {

extern ErrorReporter* main_reporter; 
extern Context* context;

<<<<<<< HEAD

TEST(CodegenTest, CallwMultiArgs) {
  context->set_error_reporter(main_reporter);
  context->clear_context();

  std::string input("version 1:0:$small; \n");
  input.append("function &callee(arg_f32 %output) ");
  input.append("(arg_f32 %input1, arg_f32 %input2) { \n");
  input.append("ret; \n");
  input.append("};\n");
  input.append("function &caller()(){ \n");
  input.append(" { arg_f32 %an_input; \n");
  input.append("   arg_f32 %an_output; \n");
  input.append("   call &callee(%an_output)(%an_input, %an_input);\n");
  input.append(" } \n");
  input.append("}; \n");

  Lexer* lexer = new Lexer(input);
  context->token_to_scan = lexer->get_next_token();

  EXPECT_EQ(0, Version(context));
  EXPECT_EQ(0, Function(context));
  EXPECT_EQ(0, Function(context));

  // test the size of each section
  BrigdOffset32_t dsize = context->get_directive_offset();
  EXPECT_EQ(324U, dsize);
  BrigdOffset32_t csize = context->get_code_offset();
  EXPECT_EQ(72U, csize);
  BrigdOffset32_t osize = context->get_operand_offset();
  EXPECT_EQ(84, osize);
  BrigdOffset32_t ssize = context->get_string_offset();
  EXPECT_EQ(69U, ssize);

  BrigDirectiveFunction ref = {
    40,                       // size
    BrigEDirectiveFunction,   // kind
    40,                       // c_code
    40,                       // s_name
    0,                        // inParamCount
    228,                      // d_firstScopedDirective
    1,                        // operationCount
    324,                      // d_nextDirective
    BrigNone,
    0,
    0,                        // outParamCount
    0,
  };

  // test BrigDirectiveFunction, the caller function
  BrigDirectiveFunction get;
  context->get_directive(context->current_bdf_offset, &get);
  EXPECT_EQ(ref.s_name, get.s_name);
  EXPECT_EQ(ref.c_code, get.c_code);
  EXPECT_EQ(ref.outParamCount, get.outParamCount);
  EXPECT_EQ(ref.inParamCount, get.inParamCount);
  EXPECT_EQ(ref.operationCount, get.operationCount);
  EXPECT_EQ(ref.d_nextDirective, get.d_nextDirective);
  EXPECT_EQ(ref.d_firstScopedDirective, get.d_firstScopedDirective);

  // test BrigDirectiveScope
  BrigDirectiveScope arg_scope;
  context->get_directive(228, &arg_scope);
  EXPECT_EQ(8, arg_scope.size);
  EXPECT_EQ(BrigEDirectiveArgStart, arg_scope.kind);
  EXPECT_EQ(40U, arg_scope.c_code);

  context->get_directive(316, &arg_scope);
  EXPECT_EQ(BrigEDirectiveArgEnd, arg_scope.kind);
  EXPECT_EQ(72U, arg_scope.c_code);

  // test BrigCall
  BrigInstBase cbr_op;
  context->get_code(40, &cbr_op);
  EXPECT_EQ(32, cbr_op.size);
  EXPECT_EQ(BrigCall, cbr_op.opcode);
  EXPECT_EQ(24, cbr_op.o_operands[0]);
  EXPECT_EQ(56, cbr_op.o_operands[1]);
  EXPECT_EQ(48, cbr_op.o_operands[2]);
  EXPECT_EQ(68, cbr_op.o_operands[3]);
  EXPECT_EQ(0U, cbr_op.o_operands[4]);

  // test BrigOperandFunctionRef
  BrigOperandFunctionRef func_o;
  context->get_operand(48, &func_o);
  EXPECT_EQ(8U, func_o.size);
  EXPECT_EQ(BrigEOperandFunctionRef, func_o.kind);
  EXPECT_EQ(28U, func_o.fn);

  // test BrigOperandArgumentRef
  BrigOperandArgumentRef arg_o;
  context->get_operand(8, &arg_o);
  EXPECT_EQ(8U, arg_o.size);
  EXPECT_EQ(BrigEOperandArgumentRef, arg_o.kind);
  EXPECT_EQ(196U+40U, arg_o.arg);

  context->get_operand(16, &arg_o);
  EXPECT_EQ(8, arg_o.size);
  EXPECT_EQ(BrigEOperandArgumentRef, arg_o.kind);
  EXPECT_EQ(236U+40U, arg_o.arg);

  // test BrigOperandArgumentList
  BrigOperandArgumentList arg_l;
  context->get_operand(56, &arg_l);
  EXPECT_EQ(12U, arg_l.size);
  EXPECT_EQ(BrigEOperandArgumentList, arg_l.kind);
  EXPECT_EQ(16U, arg_l.o_args[0]);

  context->get_operand(68, &arg_l);
  EXPECT_EQ(16U, arg_l.size);
  EXPECT_EQ(BrigEOperandArgumentList, arg_l.kind);
  EXPECT_EQ(8U, arg_l.o_args[0]);

  BrigoOffset32_t arg_test = 0;
  context->get_operand(80, &arg_test);
  EXPECT_EQ(8U, arg_test);

  delete lexer;
}

TEST(CodegenTest, Example6_CallwArgs) {
=======
TEST(CodegenTest, Example5_SimpleCall) {
>>>>>>> d08399e0
  context->set_error_reporter(main_reporter);
  context->clear_context();

  std::string input("version 1:0:$small; \n");
<<<<<<< HEAD
  input.append("function &callee(arg_f32 %output)(arg_f32 %input) { \n");
  input.append(" ret; \n");
  input.append("}; \n");

  input.append("function &caller()(){ \n");
  input.append(" { arg_f32 %an_input; \n");
  input.append("   arg_f32 %an_output; \n");
  input.append("  call &callee(%an_output)(%an_input); \n");
  input.append(" } \n");
  input.append("}; \n");

  // test the rule
=======
  input.append("function &callee()(){ \n");
  input.append(" ret; \n");
  input.append("}; \n");
  input.append(" function &caller()(){ \n");
  input.append(" { \n");
  input.append("   call &callee; \n");
  input.append(" } \n");
  input.append("}; \n");

>>>>>>> d08399e0
  Lexer* lexer = new Lexer(input);
  context->token_to_scan = lexer->get_next_token();

  EXPECT_EQ(0, Version(context));
  EXPECT_EQ(0, Function(context));
  EXPECT_EQ(0, Function(context));

  // test the sizes of each section
  BrigdOffset32_t dsize = context->get_directive_offset();
<<<<<<< HEAD
  EXPECT_EQ(284, dsize);
  BrigdOffset32_t csize = context->get_code_offset();
  EXPECT_EQ(72, csize);
  BrigdOffset32_t osize = context->get_operand_offset();
  EXPECT_EQ(80, osize);
  BrigdOffset32_t ssize = context->get_string_offset();
  EXPECT_EQ(60, ssize);

=======
  EXPECT_EQ(124U, dsize);
  BrigdOffset32_t csize = context->get_code_offset();
  EXPECT_EQ(72U, csize);
  BrigdOffset32_t osize = context->get_operand_offset();
  EXPECT_EQ(52, osize);
  BrigdOffset32_t ssize = context->get_string_offset();
  EXPECT_EQ(24U, ssize);

  // test BrigDirectiveFunction, the caller function
>>>>>>> d08399e0
  BrigDirectiveFunction ref = {
    40,                       // size
    BrigEDirectiveFunction,   // kind
    40,                       // c_code
<<<<<<< HEAD
    31,                       // s_name
    0,                        // inParamCount
    188,                      // d_firstScopedDirective
    1,                        // operationCount
    284,                      // d_nextDirective
=======
    16,                        // s_name
    0,                        // inParamCount
    108,                      // d_firstScopedDirective
    1,                        // operationCount
    124,                      // d_nextDirective
>>>>>>> d08399e0
    BrigNone,
    0,
    0,                        // outParamCount
    0,
  };

<<<<<<< HEAD
  // test BrigDirectiveFunction, the caller function
  BrigDirectiveFunction get;
  context->get_directive(context->current_bdf_offset, &get);
=======
  BrigDirectiveFunction get;
  context->get_directive(context->get_bdf_offset(), &get);
>>>>>>> d08399e0
  EXPECT_EQ(ref.s_name, get.s_name);
  EXPECT_EQ(ref.c_code, get.c_code);
  EXPECT_EQ(ref.outParamCount, get.outParamCount);
  EXPECT_EQ(ref.inParamCount, get.inParamCount);
  EXPECT_EQ(ref.operationCount, get.operationCount);
  EXPECT_EQ(ref.d_nextDirective, get.d_nextDirective);
  EXPECT_EQ(ref.d_firstScopedDirective, get.d_firstScopedDirective);

  // test BrigDirectiveScope
  BrigDirectiveScope arg_scope;
<<<<<<< HEAD
  context->get_directive(188, &arg_scope);
=======
  context->get_directive(108, &arg_scope);
>>>>>>> d08399e0
  EXPECT_EQ(8U, arg_scope.size);
  EXPECT_EQ(BrigEDirectiveArgStart, arg_scope.kind);
  EXPECT_EQ(40U, arg_scope.c_code);

<<<<<<< HEAD
  context->get_directive(276, &arg_scope);
=======
  context->get_directive(116, &arg_scope);
>>>>>>> d08399e0
  EXPECT_EQ(BrigEDirectiveArgEnd, arg_scope.kind);
  EXPECT_EQ(72U, arg_scope.c_code);

  // test BrigCall
  BrigInstBase cbr_op;
  context->get_code(40, &cbr_op);
<<<<<<< HEAD
  EXPECT_EQ(32U, cbr_op.size);
  EXPECT_EQ(BrigCall, cbr_op.opcode);
  EXPECT_EQ(24, cbr_op.o_operands[0]);
  EXPECT_EQ(56, cbr_op.o_operands[1]);
  EXPECT_EQ(48, cbr_op.o_operands[2]);
  EXPECT_EQ(68, cbr_op.o_operands[3]);
  EXPECT_EQ(0U, cbr_op.o_operands[4]);

  // test BrigOperandFunctionRef
  BrigOperandFunctionRef func_o;
  context->get_operand(48, &func_o);
=======
  EXPECT_EQ(32, cbr_op.size);
  EXPECT_EQ(BrigCall, cbr_op.opcode);
  EXPECT_EQ(8, cbr_op.o_operands[0]);
  EXPECT_EQ(40, cbr_op.o_operands[1]);
  EXPECT_EQ(32, cbr_op.o_operands[2]);
  EXPECT_EQ(40, cbr_op.o_operands[3]);
  EXPECT_EQ(0, cbr_op.o_operands[4]);

  // test BrigOperandFunctionRef
  BrigOperandFunctionRef func_o;
  context->get_operand(32, &func_o);
>>>>>>> d08399e0
  EXPECT_EQ(8U, func_o.size);
  EXPECT_EQ(BrigEOperandFunctionRef, func_o.kind);
  EXPECT_EQ(28U, func_o.fn);

<<<<<<< HEAD
  // test BrigOperandArgumentRef
  BrigOperandArgumentRef arg_o;
  context->get_operand(8, &arg_o);
  EXPECT_EQ(8U, arg_o.size);
  EXPECT_EQ(BrigEOperandArgumentRef, arg_o.kind);
  EXPECT_EQ(196U, arg_o.arg);

  context->get_operand(16, &arg_o);
  EXPECT_EQ(8U, arg_o.size);
  EXPECT_EQ(BrigEOperandArgumentRef, arg_o.kind);
  EXPECT_EQ(236U, arg_o.arg);

  // test BrigOperandArgumentList
  BrigOperandArgumentList arg_l;
  context->get_operand(56, &arg_l);
  EXPECT_EQ(12U, arg_l.size);
  EXPECT_EQ(BrigEOperandArgumentList, arg_l.kind);
  EXPECT_EQ(16U, arg_l.o_args[0]);

  context->get_operand(68, &arg_l);
  EXPECT_EQ(12U, arg_l.size);
  EXPECT_EQ(BrigEOperandArgumentList, arg_l.kind);
  EXPECT_EQ(8U, arg_l.o_args[0]);

  delete lexer;
}

TEST(CodegenTest, Example4_Branch) {
  context->set_error_reporter(main_reporter);
  context->clear_context();

  std::string input("version 1:0:$small;\n");
  input.append("function &branch_ops (arg_u8x4 %x)() { \n");
  input.append("  cbr $c1, @then; \n");
  input.append("  abs_p_s8x4 $s1, $s2; \n");
  input.append("  brn @outof_IF; \n");
  input.append("  @then: \n");
  input.append("  add_pp_sat_u16x2 $s1, $s0, $s3; \n");
  input.append("  @outof_IF: \n");
  input.append("  ret; \n");
  input.append("}; \n");

  // test the rule
  Lexer* lexer = new Lexer(input);
  context->token_to_scan = lexer->get_next_token();
  EXPECT_EQ(0, Version(context));
  EXPECT_EQ(0, Function(context));

  // test the sizes of each section
  BrigdOffset32_t dsize = context->get_directive_offset();
  EXPECT_EQ(132, dsize);
  BrigdOffset32_t csize = context->get_code_offset();
  EXPECT_EQ(168, csize);
  BrigdOffset32_t osize = context->get_operand_offset();
  EXPECT_EQ(136, osize);
  BrigdOffset32_t ssize = context->get_string_offset();
  EXPECT_EQ(59U, ssize);

  BrigDirectiveFunction ref = {
      40,                       // size
      BrigEDirectiveFunction,   // kind
      8,                        // c_code
      8,                        // s_name
      0,                        // inParamCount
      108,                      // d_firstScopedDirective
      5,                        // operationCount
      132,                      // d_nextDirective
      BrigNone,
      0,
      1,                        // outParamCount
      0,
    };

  BrigDirectiveFunction get;
  context->get_directive(context->current_bdf_offset, &get);
  EXPECT_EQ(ref.s_name, get.s_name);
  EXPECT_EQ(ref.c_code, get.c_code);
  EXPECT_EQ(ref.outParamCount, get.outParamCount);
  EXPECT_EQ(ref.inParamCount, get.inParamCount);
  EXPECT_EQ(ref.operationCount, get.operationCount);
  EXPECT_EQ(ref.d_nextDirective, get.d_nextDirective);
  EXPECT_EQ(ref.d_firstScopedDirective, get.d_firstScopedDirective);

  // test BrigDirectiveLabel
  BrigDirectiveLabel label1;
  context->get_directive(108, &label1);
  EXPECT_EQ(12U, label1.size);
  EXPECT_EQ(104, label1.c_code);
  EXPECT_EQ(35U, label1.s_name);

  context->get_directive(120, &label1);
  EXPECT_EQ(136, label1.c_code);
  EXPECT_EQ(49U, label1.s_name);

  // test BrigCbr
  BrigInstBase cbr_op;
  context->get_code(8, &cbr_op);
  EXPECT_EQ(32, cbr_op.size);
  EXPECT_EQ(BrigCbr, cbr_op.opcode);
  EXPECT_EQ(Brigb32, cbr_op.type);
  EXPECT_EQ(8, cbr_op.o_operands[0]);
  EXPECT_EQ(32, cbr_op.o_operands[1]);
  EXPECT_EQ(44, cbr_op.o_operands[2]);
  EXPECT_EQ(0, cbr_op.o_operands[3]);
  EXPECT_EQ(0, cbr_op.o_operands[4]);

  // test BrigBrn
  BrigInstBar br_op;
  context->get_code(72, &br_op);
  EXPECT_EQ(32, br_op.size);
  EXPECT_EQ(BrigBrn, br_op.opcode);
  EXPECT_EQ(80, br_op.o_operands[0]);
  EXPECT_EQ(104, br_op.o_operands[1]);
  EXPECT_EQ(0, br_op.o_operands[2]);
  EXPECT_EQ(0, br_op.o_operands[3]);
  EXPECT_EQ(0, br_op.o_operands[4]);

  delete lexer;
}

TEST(CodegenTest, Example3_CodeGen) {
  context->set_error_reporter(main_reporter);
  context->clear_context();

  std::string input("version 1:0:$small; \n");
  input.append("static function &packed_ops (extern arg_u8x4 %x)() {");
  input.append("  abs_p_s8x4 $s1, $s2; \n");
  input.append("  add_pp_sat_u16x2 $s1, $s0, $s3; \n");
  input.append("}; \n");

  Lexer* lexer = new Lexer(input);
  context->token_to_scan = lexer->get_next_token();

  EXPECT_EQ(0, Version(context));
  EXPECT_EQ(0, Function(context));

  // test the .directive section size
  BrigdOffset32_t dsize = context->get_directive_offset();
  EXPECT_EQ(108U, dsize);

  // test the .directive section
  BrigDirectiveFunction ref = {
    40,                       // size
    BrigEDirectiveFunction,   // kind
    8,                        // c_code
    8,                        // s_name
    0,                        // inParamCount
    104+4,                       // d_firstScopedDirective
    2,                        // operationCount
    104+4,                       // d_nextDirective
    BrigStatic,
    0,
    1,                        // outParamCount
    0,
  };

  BrigDirectiveFunction get;
  context->get_directive(context->current_bdf_offset, &get);
  EXPECT_EQ(ref.s_name, get.s_name);
  EXPECT_EQ(ref.c_code, get.c_code);
  EXPECT_EQ(ref.outParamCount, get.outParamCount);
  EXPECT_EQ(ref.inParamCount, get.inParamCount);
  EXPECT_EQ(ref.operationCount, get.operationCount);
  EXPECT_EQ(ref.d_nextDirective, get.d_nextDirective);
  EXPECT_EQ(ref.d_firstScopedDirective, get.d_firstScopedDirective);
  EXPECT_EQ(ref.attribute, get.attribute);

  // test the .string size
  BrigsOffset32_t size = context->get_string_offset();
  EXPECT_EQ(39U, size);

  // test .code section.
  BrigcOffset32_t csize = context->get_code_offset();
  EXPECT_EQ(72U, csize);

  BrigInstBase get_c;
  context->get_code(40, &get_c);
  EXPECT_EQ(BrigAdd, get_c.opcode);
  EXPECT_EQ(BrigPackPPsat, get_c.packing);
  EXPECT_EQ(Brigu16x2, get_c.type);
  EXPECT_EQ(8U, get_c.o_operands[0]);
  EXPECT_EQ(32U, get_c.o_operands[1]);
  EXPECT_EQ(44U, get_c.o_operands[2]);

  delete lexer;
}

TEST(CodegenTest, SimplestFunction_CodeGen) {
  context->set_error_reporter(main_reporter);
  context->clear_context();

  std::string input("version 1:0:$small; \n");
  input.append("function &return_true(arg_f32 %ret_val)(){ \n");
  input.append(" ret; \n");
  input.append("};");

  // test the rule
  Lexer* lexer = new Lexer(input);
  context->token_to_scan = lexer->get_next_token();
  EXPECT_EQ(0, Version(context));
  EXPECT_EQ(0, Function(context));

  // test the .directive section size
  BrigdOffset32_t dsize = context->get_directive_offset();
  EXPECT_EQ(108U, dsize);

  // test the offset to the .string section
  BrigDirectiveFunction ref = {
    40,                       // size
    BrigEDirectiveFunction,   // kind
    8,                        // c_code
    8,                        // s_name
    0,                        // inParamCount
    96+4+8,                       // d_firstScopedDirective
    1,                        // operationCount
    96+4+8,                       // d_nextDirective
    BrigNone,
    0,
    1,                        // outParamCount
    0,
  };

  BrigDirectiveFunction get;
  context->get_directive(context->current_bdf_offset, &get);
  EXPECT_EQ(ref.s_name, get.s_name);
  EXPECT_EQ(ref.c_code, get.c_code);
  EXPECT_EQ(ref.outParamCount, get.outParamCount);
  EXPECT_EQ(ref.inParamCount, get.inParamCount);
  EXPECT_EQ(ref.operationCount, get.operationCount);
  EXPECT_EQ(ref.d_nextDirective, get.d_nextDirective);
  EXPECT_EQ(ref.d_firstScopedDirective, get.d_firstScopedDirective);

  // test the .string size
  BrigsOffset32_t size = context->get_string_offset();
  EXPECT_EQ(30U, size);

  // find the string.
  std::string func_name("&return_true");
  int str_offset = context->lookup_symbol(func_name);
  EXPECT_EQ(8, str_offset);

  BrigcOffset32_t csize = context->get_code_offset();
  EXPECT_EQ(40U, csize);

=======
>>>>>>> d08399e0
  delete lexer;
}

TEST(CodegenTest, AlignmentCheck) {
  // Try the situation in PRM 20.2 (pg. 226)

  // use a new context object to ensure the problem happen
  // since if at beginning the offset is a multiple of 4 but not a multiple of 8
  // then appending a 4-byte aligned item will lead to a multiple-of-8 offset
  context->clear_context();

  // First append a 4-byte aligned item BrigBlockStart
  uint32_t curr_offset = context->get_directive_offset();

  BrigBlockStart bbs = {
    12,                        // size
    BrigEDirectiveBlockStart,  // kind
    0,                         // c_code
    0                          // s_name;
  };

  context->append_directive(&bbs);    // append_directiveirective
  curr_offset = context->get_directive_offset();

  EXPECT_EQ(0U, curr_offset%4);
  EXPECT_EQ(BrigEAlignment_4, Context::dir_alignment_check(bbs));

  // Next append a 8-byte aligned item  such as BrigBlockNumeric
  BrigBlockNumeric bbn = {
    16,                          // size
    BrigEDirectiveBlockNumeric,  // kind
    Brigb64,                     // type
    1,                           // elementCount
    { { 0 } },                   // u64
  };
  bbn.u64[0] = 1;

  context->append_directive(&bbn);
  curr_offset = context->get_directive_offset();

  EXPECT_EQ(BrigEAlignment_8, Context::dir_alignment_check(bbn));
  // this is a 8-byte aligned item and has a size of multiple of 8.
  // so the offset after appending this item should be a multiple of 8.
  EXPECT_EQ(0U, curr_offset%8);
}

TEST(CodegenTest, ArrayOperandList_CodeGen_SimpleTest) {
  context->set_error_reporter(main_reporter);
  context->clear_context();

  BrigOperandRegV4 refV4 = {
    24,                    // size
    BrigEOperandRegV4,     // kind
    Brigb32,               // type
    0,                     // reserved
    {8, 20, 32, 8}         // regs
  };

  BrigOperandRegV4 getRegV4;
  BrigOperandRegV2 getRegV2;
  BrigOperandReg getReg;

  std::string input("( $s1,$s2, $s3 , $s1)\n");
  Lexer* lexer = new Lexer(input);

  context->token_to_scan = lexer->get_next_token();
  EXPECT_EQ(0, ArrayOperandList(context));
  context->get_operand(44, &getRegV4);
  // BrigOperandRegV4
  EXPECT_EQ(refV4.size, getRegV4.size);
  EXPECT_EQ(refV4.kind, getRegV4.kind);
  EXPECT_EQ(refV4.type, getRegV4.type);
  EXPECT_EQ(refV4.reserved, getRegV4.reserved);
  EXPECT_EQ(refV4.regs[0], getRegV4.regs[0]);
  EXPECT_EQ(refV4.regs[1], getRegV4.regs[1]);
  EXPECT_EQ(refV4.regs[2], getRegV4.regs[2]);
  EXPECT_EQ(refV4.regs[3], getRegV4.regs[3]);

  BrigOperandRegV2 refV2 = {
    16,                    // size
    BrigEOperandRegV2,     // kind
    Brigb1,                // type
    0,                     // reserved
    {68, 68}               // regs
  };

  input.assign("($c2, $c2)\n");
  lexer->set_source_string(input);
  context->token_to_scan = lexer->get_next_token();
  EXPECT_EQ(0, ArrayOperandList(context));
  context->get_operand(80, &getRegV2);
  // BrigOperandRegV2
  EXPECT_EQ(refV2.size, getRegV2.size);
  EXPECT_EQ(refV2.kind, getRegV2.kind);
  EXPECT_EQ(refV2.type, getRegV2.type);
  EXPECT_EQ(refV2.reserved, getRegV2.reserved);
  EXPECT_EQ(refV2.regs[0], getRegV2.regs[0]);
  EXPECT_EQ(refV2.regs[1], getRegV2.regs[1]);

  input.assign("($d1)\n");
  lexer->set_source_string(input);
  context->token_to_scan = lexer->get_next_token();
  EXPECT_EQ(0, ArrayOperandList(context));
  context->get_operand(96, &getReg);

  BrigOperandReg ref = {
    12,                    // size
    BrigEOperandReg,       // kind
    Brigb64,               // type
    0,                     // reserved
    24                     // name
  };

  EXPECT_EQ(ref.size, getReg.size);
  EXPECT_EQ(ref.kind, getReg.kind);
  EXPECT_EQ(ref.type, getReg.type);
  EXPECT_EQ(ref.reserved, getReg.reserved);
  EXPECT_EQ(ref.s_name, getReg.s_name);

  delete lexer;
}

TEST(CodegenTest, PairAddressableOperand_CodeGen_SimpleTest) {
  context->set_error_reporter(main_reporter);
  context->clear_context();

  std::string input("[&array][$s1-16]\n");

  Lexer* lexer = new Lexer(input);

  BrigOperandCompound ref = {
    20,                    // size
    BrigEOperandCompound,  // kind
    Brigb64,               // type
    0,                     // reserved
    8,                     // name
    20,                    // reg
    -16                    // offset
  };

  BrigOperandReg getReg;
  BrigOperandAddress getAddr;
  BrigOperandCompound getComp;

  context->add_symbol("&array");

  context->token_to_scan = lexer->get_next_token();

  EXPECT_EQ(0, PairAddressableOperand(context));

  context->get_operand(8, &getAddr);
  context->get_operand(20, &getReg);
  context->get_operand(32, &getComp);

  // BrigOperandAddress
  EXPECT_EQ(12, getAddr.size);
  EXPECT_EQ(BrigEOperandAddress, getAddr.kind);
  EXPECT_EQ(Brigb64, getAddr.type);
  EXPECT_EQ(0, getAddr.reserved);
  EXPECT_EQ(0, getAddr.directive);
 // EXPECT_EQ(0, getAddr.offset);
  // BrigOperandReg
  EXPECT_EQ(12, getReg.size);
  EXPECT_EQ(BrigEOperandReg, getReg.kind);
  EXPECT_EQ(Brigb32, getReg.type);
  EXPECT_EQ(0, getReg.reserved);
  EXPECT_EQ(15, getReg.s_name);
  // BrigOperandCompoud
  EXPECT_EQ(ref.size, getComp.size);
  EXPECT_EQ(ref.kind, getComp.kind);
  EXPECT_EQ(ref.type, getComp.type);
  EXPECT_EQ(ref.reserved, getComp.reserved);
  EXPECT_EQ(ref.name, getComp.name);
  EXPECT_EQ(ref.reg, getComp.reg);
  EXPECT_EQ(ref.offset, getComp.offset);

  delete lexer;
}

TEST(CodegenTest, Label_CodeGen_Test) {
  context->set_error_reporter(main_reporter);
  context->clear_context();

  BrigInstBase refCbrLab3 = {
    32,                    // size
    BrigEInstBase,         // kind
    BrigCbr,               // opcode
    Brigb32,               // type
    BrigNoPacking,         // packing
    {40, 64, 76, 0, 0}        // o_operands[5]
  };

  BrigInstBase refBrnLab1 = {
    32,                  // size
    BrigEInstBase,        // kind
    BrigBrn,             // opcode
    Brigb32,             // type
    BrigNoPacking,       // packing
    {8, 32, 0, 0, 0}     // o_operands[5]
  };
  BrigInstBase refCbrLab1 = {
    32,                    // size
    BrigEInstBase,         // kind
    BrigCbr,               // opcode
    Brigb32,               // type
    BrigNoPacking,         // packing
    {120, 64, 32, 0, 0}        // o_operands[5]
  };
  BrigInstBase refBrnLab2 = {
    32,                  // size
    BrigEInstBase,        // kind
    BrigBrn,             // opcode
    Brigb32,             // type
    BrigNoPacking,       // packing
    {88, 112, 0, 0, 0}   // o_operands[5]
  };

  BrigDirectiveLabel ref1 = {
    12,                     // size
    BrigEDirectiveLabel,    // kind
    40,                     // c_code
    8                       // s_name
  };
  BrigDirectiveLabel ref2 = {
    12,                     // size
    BrigEDirectiveLabel,    // kind
    72,                     // c_code
    18                      // s_name
  };
  BrigDirectiveLabel ref3 = {
    12,                     // size
    BrigEDirectiveLabel,    // kind
    72,                     // c_code
    24                      // s_name
  };
  BrigDirectiveLabel ref4 = {
    12,                     // size
    BrigEDirectiveLabel,    // kind
    104,                    // c_code
    30                      // s_name
  };

  BrigDirectiveLabel get1, get2, get3, get4;
  BrigOperandLabelRef getLabRef;
  BrigInstBase getCbrCode;
  BrigInstBase getBrnCode;

  std::string input("brn @lab1;\n");  // brn lab1
  input.append("@lab1:\n");
  input.append("cbr $c1, @lab3;\n");  // cbr lab3
  input.append("@lab2:");
  input.append("@lab3:");
  input.append("brn @lab2;\n");       // brn lab2
  input.append("@lab4:\n");
  input.append("cbr $c1, @lab1;\n");  // cbr lab1

  Lexer* lexer = new Lexer(input);

  context->token_to_scan = lexer->get_next_token();
  // brn lab1
  EXPECT_EQ(0, Branch(context));
  context->get_code(8, &getBrnCode);


  EXPECT_EQ(refBrnLab1.size, getBrnCode.size);
  EXPECT_EQ(refBrnLab1.kind, getBrnCode.kind);
  EXPECT_EQ(refBrnLab1.opcode, getBrnCode.opcode);
  EXPECT_EQ(refBrnLab1.type, getBrnCode.type);
  EXPECT_EQ(refBrnLab1.packing, getBrnCode.packing);
  EXPECT_EQ(refBrnLab1.o_operands[0], getBrnCode.o_operands[0]);
  EXPECT_EQ(refBrnLab1.o_operands[1], getBrnCode.o_operands[1]);
  EXPECT_EQ(refBrnLab1.o_operands[2], getBrnCode.o_operands[2]);
  EXPECT_EQ(refBrnLab1.o_operands[3], getBrnCode.o_operands[3]);
  EXPECT_EQ(refBrnLab1.o_operands[4], getBrnCode.o_operands[4]);


  BrigoOffset32_t curOpOffset = 8;

  BrigOperandImmed getImm;

  curOpOffset += curOpOffset & 0x7;
  context->get_operand(curOpOffset, &getImm);
  curOpOffset += sizeof(BrigOperandImmed);

  EXPECT_EQ(24, getImm.size);
  EXPECT_EQ(BrigEOperandImmed, getImm.kind);
  EXPECT_EQ(Brigb32, getImm.type);
  EXPECT_EQ(0, getImm.reserved);
  EXPECT_EQ(0, getImm.bits.u);

  context->get_operand(curOpOffset, &getLabRef);

  EXPECT_EQ(sizeof(BrigOperandLabelRef), getLabRef.size);
  EXPECT_EQ(BrigEOperandLabelRef, getLabRef.kind);
  // When the label isn't declared.
  // the value of labeldirective is 0 now.
  EXPECT_EQ(0, getLabRef.labeldirective);

  // lab1
  EXPECT_EQ(0, Label(context));
  context->get_operand(curOpOffset, &getLabRef);
  EXPECT_EQ(8, getLabRef.labeldirective);
  curOpOffset += sizeof(BrigOperandLabelRef);

  // cbr lab3
  EXPECT_EQ(0, Branch(context));

  context->get_code(40, &getCbrCode);

  EXPECT_EQ(refCbrLab3.size, getCbrCode.size);
  EXPECT_EQ(refCbrLab3.kind, getCbrCode.kind);
  EXPECT_EQ(refCbrLab3.opcode, getCbrCode.opcode);
  EXPECT_EQ(refCbrLab3.type, getCbrCode.type);
  EXPECT_EQ(refCbrLab3.packing, getCbrCode.packing);
  EXPECT_EQ(refCbrLab3.o_operands[0], getCbrCode.o_operands[0]);
  EXPECT_EQ(refCbrLab3.o_operands[1], getCbrCode.o_operands[1]);
  EXPECT_EQ(refCbrLab3.o_operands[2], getCbrCode.o_operands[2]);
  EXPECT_EQ(refCbrLab3.o_operands[3], getCbrCode.o_operands[3]);
  EXPECT_EQ(refCbrLab3.o_operands[4], getCbrCode.o_operands[4]);

  curOpOffset += curOpOffset & 0x7;
  context->get_operand(curOpOffset, &getImm);
  curOpOffset += sizeof(BrigOperandImmed);

  EXPECT_EQ(sizeof(BrigOperandImmed), getImm.size);
  EXPECT_EQ(BrigEOperandImmed, getImm.kind);
  EXPECT_EQ(Brigb32, getImm.type);
  EXPECT_EQ(0, getImm.reserved);
  EXPECT_EQ(0, getImm.bits.u);

  BrigOperandReg getReg;
  context->get_operand(curOpOffset, &getReg);
  curOpOffset += sizeof(BrigOperandReg);

  EXPECT_EQ(12, getReg.size);
  EXPECT_EQ(BrigEOperandReg, getReg.kind);
  EXPECT_EQ(Brigb1, getReg.type);
  EXPECT_EQ(0, getReg.reserved);
  EXPECT_EQ(14, getReg.s_name);

  context->get_operand(curOpOffset, &getLabRef);
  EXPECT_EQ(sizeof(BrigOperandLabelRef), getLabRef.size);
  EXPECT_EQ(BrigEOperandLabelRef, getLabRef.kind);
  // When the label isn't declared.
  // the value of labeldirective is 0 now.
  EXPECT_EQ(0, getLabRef.labeldirective);

  // lab2
  EXPECT_EQ(0, Label(context));

  // lab3
  EXPECT_EQ(0, Label(context));
  context->get_operand(curOpOffset, &getLabRef);
  EXPECT_EQ(32, getLabRef.labeldirective);
  curOpOffset += sizeof(BrigOperandLabelRef);

  // brn lab2
  EXPECT_EQ(0, Branch(context));

  context->get_code(72, &getBrnCode);

  EXPECT_EQ(refBrnLab2.size, getBrnCode.size);
  EXPECT_EQ(refBrnLab2.kind, getBrnCode.kind);
  EXPECT_EQ(refBrnLab2.opcode, getBrnCode.opcode);
  EXPECT_EQ(refBrnLab2.type, getBrnCode.type);
  EXPECT_EQ(refBrnLab2.packing, getBrnCode.packing);
  EXPECT_EQ(refBrnLab2.o_operands[0], getBrnCode.o_operands[0]);
  EXPECT_EQ(refBrnLab2.o_operands[1], getBrnCode.o_operands[1]);
  EXPECT_EQ(refBrnLab2.o_operands[2], getBrnCode.o_operands[2]);
  EXPECT_EQ(refBrnLab2.o_operands[3], getBrnCode.o_operands[3]);
  EXPECT_EQ(refBrnLab2.o_operands[4], getBrnCode.o_operands[4]);
  // TODO(Chuang) set the value of .syncFlags
  // EXPECT_EQ(refBrn.syncFlags, getBrnCode.syncFlags);

  curOpOffset += curOpOffset & 0x7;
  context->get_operand(curOpOffset, &getImm);
  curOpOffset += sizeof(BrigOperandImmed);

  EXPECT_EQ(sizeof(BrigOperandImmed), getImm.size);
  EXPECT_EQ(BrigEOperandImmed, getImm.kind);
  EXPECT_EQ(Brigb32, getImm.type);
  EXPECT_EQ(0, getImm.reserved);
  EXPECT_EQ(0, getImm.bits.u);

  context->get_operand(curOpOffset, &getLabRef);
  curOpOffset += sizeof(BrigOperandLabelRef);

  EXPECT_EQ(sizeof(BrigOperandLabelRef), getLabRef.size);
  EXPECT_EQ(BrigEOperandLabelRef, getLabRef.kind);
  EXPECT_EQ(20, getLabRef.labeldirective);

  // lab4
  EXPECT_EQ(0, Label(context));

  // cbr lab1
  EXPECT_EQ(0, Branch(context));

  context->get_code(104, &getCbrCode);

  EXPECT_EQ(refCbrLab1.size, getCbrCode.size);
  EXPECT_EQ(refCbrLab1.kind, getCbrCode.kind);
  EXPECT_EQ(refCbrLab1.opcode, getCbrCode.opcode);
  EXPECT_EQ(refCbrLab1.type, getCbrCode.type);
  EXPECT_EQ(refCbrLab1.packing, getCbrCode.packing);
  EXPECT_EQ(refCbrLab1.o_operands[0], getCbrCode.o_operands[0]);
  EXPECT_EQ(refCbrLab1.o_operands[1], getCbrCode.o_operands[1]);
  EXPECT_EQ(refCbrLab1.o_operands[2], getCbrCode.o_operands[2]);
  EXPECT_EQ(refCbrLab1.o_operands[3], getCbrCode.o_operands[3]);
  EXPECT_EQ(refCbrLab1.o_operands[4], getCbrCode.o_operands[4]);

  curOpOffset += curOpOffset & 0x7;
  context->get_operand(curOpOffset, &getImm);
  curOpOffset += sizeof(BrigOperandImmed);

  EXPECT_EQ(sizeof(BrigOperandImmed), getImm.size);
  EXPECT_EQ(BrigEOperandImmed, getImm.kind);
  EXPECT_EQ(Brigb32, getImm.type);
  EXPECT_EQ(0, getImm.reserved);
  EXPECT_EQ(0, getImm.bits.u);


  EXPECT_EQ(curOpOffset, context->get_operand_offset());

  context->get_directive(8, &get1);

  // lab1
  EXPECT_EQ(ref1.size, get1.size);
  EXPECT_EQ(ref1.kind, get1.kind);
  EXPECT_EQ(ref1.c_code, get1.c_code);
  EXPECT_EQ(ref1.s_name, get1.s_name);

  context->get_directive(20, &get2);

  // lab2
  EXPECT_EQ(ref2.size, get2.size);
  EXPECT_EQ(ref2.kind, get2.kind);
  EXPECT_EQ(ref2.c_code, get2.c_code);
  EXPECT_EQ(ref2.s_name, get2.s_name);

  context->get_directive(32, &get3);

  // lab3
  EXPECT_EQ(ref3.size, get3.size);
  EXPECT_EQ(ref3.kind, get3.kind);
  EXPECT_EQ(ref3.c_code, get3.c_code);
  EXPECT_EQ(ref3.s_name, get3.s_name);

  context->get_directive(44, &get4);

  // lab4
  EXPECT_EQ(ref4.size, get4.size);
  EXPECT_EQ(ref4.kind, get4.kind);
  EXPECT_EQ(ref4.c_code, get4.c_code);
  EXPECT_EQ(ref4.s_name, get4.s_name);

  delete lexer;
}
/*
TEST(CodegenTest, ArrayOperand_CodeGen_Test) {
  context->set_error_reporter(main_reporter);
  context->clear_context();

  BrigOperandRegV4 refV4 = {
    24,                    // size
    BrigEOperandRegV4,     // kind
    Brigb32,               // type
    0,                     // reserved
    {8, 20, 32, 8}         // regs
  };

  BrigOperandRegV4 getRegV4;
  BrigOperandRegV2 getRegV2;
  BrigOperandReg getReg;

  std::string input("( $s1,$s2, $s3 , $s1)\n");
  Lexer* lexer = new Lexer(input);
  BrigoOffset32_t getoOffset;
  context->token_to_scan = lexer->get_next_token();
  EXPECT_EQ(0, ArrayOperandPart2(context, &getoOffset));
  context->get_operand(getoOffset, &getRegV4);
  // BrigOperandRegV4
  EXPECT_EQ(refV4.size, getRegV4.size);
  EXPECT_EQ(refV4.kind, getRegV4.kind);
  EXPECT_EQ(refV4.type, getRegV4.type);
  EXPECT_EQ(refV4.reserved, getRegV4.reserved);
  EXPECT_EQ(refV4.regs[0], getRegV4.regs[0]);
  EXPECT_EQ(refV4.regs[1], getRegV4.regs[1]);
  EXPECT_EQ(refV4.regs[2], getRegV4.regs[2]);
  EXPECT_EQ(refV4.regs[3], getRegV4.regs[3]);

  BrigOperandRegV2 refV2 = {
    16,                    // size
    BrigEOperandRegV2,     // kind
    Brigb1,                // type
    0,                     // reserved
    {68, 68}               // regs
  };

  input.assign("($c2, $c2)\n");
  lexer->set_source_string(input);
  context->token_to_scan = lexer->get_next_token();
  EXPECT_EQ(0, ArrayOperandPart2(context, &getoOffset));
  context->get_operand(getoOffset, &getRegV2);
  // BrigOperandRegV2
  EXPECT_EQ(refV2.size, getRegV2.size);
  EXPECT_EQ(refV2.kind, getRegV2.kind);
  EXPECT_EQ(refV2.type, getRegV2.type);
  EXPECT_EQ(refV2.reserved, getRegV2.reserved);
  EXPECT_EQ(refV2.regs[0], getRegV2.regs[0]);
  EXPECT_EQ(refV2.regs[1], getRegV2.regs[1]);

  input.assign("($d1)\n");
  lexer->set_source_string(input);
  context->token_to_scan = lexer->get_next_token();
  EXPECT_EQ(0, ArrayOperandPart2(context, &getoOffset));
  context->get_operand(getoOffset, &getReg);

  BrigOperandReg refRegD1 = {
    12,                    // size
    BrigEOperandReg,       // kind
    Brigb64,               // type
    0,                     // reserved
    24                     // name
  };

  EXPECT_EQ(refRegD1.size, getReg.size);
  EXPECT_EQ(refRegD1.kind, getReg.kind);
  EXPECT_EQ(refRegD1.type, getReg.type);
  EXPECT_EQ(refRegD1.reserved, getReg.reserved);
  EXPECT_EQ(refRegD1.s_name, getReg.s_name);

  EXPECT_EQ(108, context->get_operand_offset());

  input.assign("($s3)\n");
  lexer->set_source_string(input);
  context->token_to_scan = lexer->get_next_token();
  EXPECT_EQ(0, ArrayOperandPart2(context, &getoOffset));
  context->get_operand(getoOffset, &getReg);

  BrigOperandReg refRegS3 = {
    12,                    // size
    BrigEOperandReg,       // kind
    Brigb32,               // type
    0,                     // reserved
    16                      // name
  };

  EXPECT_EQ(refRegS3.size, getReg.size);
  EXPECT_EQ(refRegS3.kind, getReg.kind);
  EXPECT_EQ(refRegS3.type, getReg.type);
  EXPECT_EQ(refRegS3.reserved, getReg.reserved);
  EXPECT_EQ(refRegS3.s_name, getReg.s_name);

  input.assign("$s2\n");
  lexer->set_source_string(input);
  context->token_to_scan = lexer->get_next_token();
  EXPECT_EQ(0, ArrayOperandPart2(context, &getoOffset));
  context->get_operand(getoOffset, &getReg);

  BrigOperandReg refRegS2 = {
    12,                    // size
    BrigEOperandReg,       // kind
    Brigb32,               // type
    0,                     // reserved
    12                      // name
  };

  EXPECT_EQ(refRegS2.size, getReg.size);
  EXPECT_EQ(refRegS2.kind, getReg.kind);
  EXPECT_EQ(refRegS2.type, getReg.type);
  EXPECT_EQ(refRegS2.reserved, getReg.reserved);
  EXPECT_EQ(refRegS2.s_name, getReg.s_name);

  EXPECT_EQ(108, context->get_operand_offset());

  delete lexer;
}
*/

TEST(CodegenTest, ArrayDimensionSetCodeGen) {
  context->set_error_reporter(main_reporter);
  context->clear_context();

  // case for decimal
  std::string input("[9][9] ");

  Lexer* lexer = new Lexer(input);
  context->token_to_scan = lexer->get_next_token();

  EXPECT_EQ(0,ArrayDimensionSet(context));

  EXPECT_EQ(81, context->get_dim());
  EXPECT_EQ(BrigArray, context->get_symbol_modifier());


  input.assign("global_u16 &x[] ;");
  lexer->set_source_string(input);
  context->token_to_scan = lexer->get_next_token();

  EXPECT_EQ(0,InitializableDecl(context));
  EXPECT_EQ(BrigFlex,context->get_symbol_modifier());
  EXPECT_EQ(0, context->get_dim());

  input.assign("global_u8 &y[] = {1,2,3,4,5,6,7,8,9};");
  lexer->set_source_string(input);
  context->token_to_scan = lexer->get_next_token();

  EXPECT_EQ(0,InitializableDecl(context));
  EXPECT_EQ(BrigFlex | BrigArray,context->get_symbol_modifier());
  EXPECT_EQ(9, context->get_dim());

  delete lexer;
}

TEST(CodegenTest, ArgumentDeclCodegen){
  context->set_error_reporter(main_reporter);
  context->clear_context();

  std::string input("align 8 arg_u8 %last[] ;\n");
  Lexer* lexer = new Lexer(input);
  context->token_to_scan = lexer->get_next_token();
  EXPECT_EQ(0, ArgumentDecl(context));

  BrigDirectiveSymbol ref = {
        sizeof(BrigDirectiveSymbol),                 // size
        BrigEDirectiveSymbol,             // kind
        {
          8,       // c_code
          BrigArgSpace,                    // storageClass
          BrigNone,         // attribute
          0,                                // reserved
          BrigFlex,   // symbol modifier
          0,               // dim
          8,                  // s_name
          Brigu8,              // data type
          8,         // alignment
        },
        0,                                // d_init = 0 for arg
        0                                 // reserved
        };

	BrigDirectiveSymbol get;
	context->get_directive(8, &get);
	EXPECT_EQ(ref.size, get.size);
	EXPECT_EQ(ref.kind, get.kind);
	EXPECT_EQ(ref.s.c_code, get.s.c_code);
	EXPECT_EQ(ref.s.storageClass, get.s.storageClass);
	EXPECT_EQ(ref.s.attribute, get.s.attribute);
	EXPECT_EQ(ref.s.reserved, get.s.reserved);
	EXPECT_EQ(ref.s.symbolModifier, get.s.symbolModifier);
	EXPECT_EQ(ref.s.dim, get.s.dim);
	EXPECT_EQ(ref.s.s_name, get.s.s_name);
	EXPECT_EQ(ref.s.type, get.s.type);
	EXPECT_EQ(ref.s.align, get.s.align);
	EXPECT_EQ(ref.d_init, get.d_init);
	EXPECT_EQ(ref.reserved, get.reserved);

	delete lexer;
}


TEST(CodegenTest, Kernel_CodeGen_SimpleTest) {
  context->set_error_reporter(main_reporter);
  context->clear_context();

  std::string input("kernel &_kernel( \n");
  input.append("kernarg_u32 %arg0, \n");
  input.append("kernarg_u32 %arg1) \n");
  input.append("{ \n");
  input.append("@begin: \n");
  input.append("  private_s32 %arg2;\n");
  input.append("  workitemaid $s0, 0; \n");
  input.append("  ld_kernarg_u32 $s2, [%arg0]; \n");
  input.append("  mad_u32 $s5, $s4, $s2, $s3; \n");
  input.append("  ret; \n");
  input.append("}; \n");

  Lexer* lexer = new Lexer(input);
  BrigdOffset32_t curDirOffset = 0;

  context->token_to_scan = lexer->get_next_token();

  EXPECT_EQ(0, Kernel(context));
  EXPECT_EQ(180, context->get_directive_offset());
  EXPECT_EQ(132, context->get_operand_offset());
  EXPECT_EQ(62, context->get_string_offset());
  EXPECT_EQ(148, context->get_code_offset());


  BrigDirectiveKernel ref = {
    sizeof(BrigDirectiveKernel),    // size
    BrigEDirectiveKernel,           // kind
    8,                              // c_code
    8,                              // s_name
    2,                              // inParamCount
    128,                             // d_firstScopedDirective
    4,                              // operationCount
    180,                             // d_nextDirective
    BrigNone,                       // attribute
    2,                              // fbar
    0,                              // outParamCount
    48,                             // d_firstInParam
  };

  BrigDirectiveKernel get;
  curDirOffset = context->get_bdf_offset();
  context->get_directive(curDirOffset, &get);
  curDirOffset += sizeof(BrigDirectiveKernel);

  EXPECT_EQ(ref.s_name, get.s_name);
  EXPECT_EQ(ref.c_code, get.c_code);
  EXPECT_EQ(ref.outParamCount, get.outParamCount);
  EXPECT_EQ(ref.inParamCount, get.inParamCount);
  EXPECT_EQ(ref.operationCount, get.operationCount);
  EXPECT_EQ(ref.d_nextDirective, get.d_nextDirective);
  EXPECT_EQ(ref.d_firstScopedDirective, get.d_firstScopedDirective);

  BrigDirectiveSymbol kernarg0 = {
    sizeof(BrigDirectiveSymbol),   // size
    BrigEDirectiveSymbol ,        // kind
    {
      0,                         // c_code
      BrigKernargSpace,          // storag class kernarg
      BrigNone ,                 // attribut
      0,                         // reserved
      0,                         // symbolModifier
      0,                         // dim
      17,                         // s_name
      Brigu32,                   // type
      1,                         // align
    },
    0,                          // d_init
    0                          // reserved
  };

  BrigDirectiveSymbol getArg;
  context->get_directive(curDirOffset, &getArg);
  curDirOffset += sizeof(BrigDirectiveSymbol);

  EXPECT_EQ(kernarg0.size, getArg.size);
  EXPECT_EQ(kernarg0.kind, getArg.kind);
  EXPECT_EQ(kernarg0.s.storageClass, getArg.s.storageClass);
  EXPECT_EQ(kernarg0.s.s_name, getArg.s.s_name);

  BrigDirectiveSymbol kernarg1 = {
    sizeof(BrigDirectiveSymbol),  // size
    BrigEDirectiveSymbol ,    // kind
    {
      8,                         // c_code
      BrigKernargSpace,         // storag class kernarg
      BrigNone ,                // attribut
      0,                        // reserved
      0,                        // symbolModifier
      0,                        // dim
      23,                        // s_name
      Brigu32,                  // type
      1,                        // align
    },
    0,                        // d_init
    0                         // reserved
  };

  context->get_directive(curDirOffset, &getArg);
  curDirOffset += sizeof(BrigDirectiveSymbol);
  EXPECT_EQ(kernarg1.size, getArg.size);
  EXPECT_EQ(kernarg1.kind, getArg.kind);
  EXPECT_EQ(kernarg1.s.storageClass, getArg.s.storageClass);
  EXPECT_EQ(kernarg1.s.s_name, getArg.s.s_name);

  BrigDirectiveLabel labRef = {
    sizeof(BrigDirectiveLabel),
    BrigEDirectiveLabel,
    8,
    29
  };
  BrigDirectiveLabel getLab;

  context->get_directive(curDirOffset, &getLab);
  curDirOffset += sizeof(BrigDirectiveLabel);
  EXPECT_EQ(labRef.size, getLab.size);
  EXPECT_EQ(labRef.kind, getLab.kind);
  EXPECT_EQ(labRef.c_code, getLab.c_code);
  EXPECT_EQ(labRef.s_name, getLab.s_name);

  BrigDirectiveSymbol arg2 = {
    sizeof(BrigDirectiveSymbol),  // size
    BrigEDirectiveSymbol ,    // kind
    {
      0,                         // c_code
      BrigPrivateSpace,         // storag class
      BrigNone ,                // attribut
      0,                        // reserved
      0,                        // symbolModifier
      0,                        // dim
      36,                       // s_name
      Brigs32,                  // type
      1,                        // align
    },
    0,                          // d_init
    0                           // reserved
  };

  context->get_directive(curDirOffset, &getArg);
  curDirOffset += sizeof(BrigDirectiveSymbol);
  EXPECT_EQ(arg2.size, getArg.size);
  EXPECT_EQ(arg2.kind, getArg.kind);
  EXPECT_EQ(arg2.s.storageClass, getArg.s.storageClass);
  EXPECT_EQ(arg2.s.s_name, getArg.s.s_name);


  delete lexer;
}

TEST(CodegenTest, Comment_Test){
	context->set_error_reporter(main_reporter);
	context->clear_context();

	std::string input("nop;\n /*This is a comment*/\n nop;");
	Lexer* lexer = new Lexer(input);
	lexer->set_source_string(input);
	context->token_to_scan = lexer->get_next_token();
	EXPECT_EQ(0, Instruction0(context));
	EXPECT_EQ(0, Comment(context));
	EXPECT_EQ(0, Instruction0(context));

	BrigDirectiveComment get;
	context->get_directive(8, &get);

	BrigDirectiveComment ref = {
	sizeof(BrigDirectiveComment),
	BrigEDirectiveComment,
	8 + sizeof(BrigInstBase),
	8
	};

	EXPECT_EQ(ref.size, get.size);
	EXPECT_EQ(ref.kind, get.kind);
	EXPECT_EQ(ref.c_code, get.c_code);
	EXPECT_EQ(ref.s_name, get.s_name);

	context->clear_context();
	input.assign("nop;\n //This is a comment\n nop;");
	lexer->set_source_string(input);
	context->token_to_scan = lexer->get_next_token();
	EXPECT_EQ(0, Instruction0(context));
	EXPECT_EQ(0, Comment(context));
	EXPECT_EQ(0, Instruction0(context));

	context->get_directive(8, &get);

	BrigDirectiveComment ref2 = {
	sizeof(BrigDirectiveComment),
	BrigEDirectiveComment,
	8 + sizeof(BrigInstBase),
	8
	};

	EXPECT_EQ(ref2.size, get.size);
	EXPECT_EQ(ref2.kind, get.kind);
	EXPECT_EQ(ref2.c_code, get.c_code);
	EXPECT_EQ(ref2.s_name, get.s_name);

    delete lexer;
}

TEST(CodegenTest, Example6_CodeGen) {
  context->set_error_reporter(main_reporter);
  context->clear_context();

  std::string input("version 1:0:$small;\n");
  input.append("function &callee(arg_f32 %output)(arg_f32 %input)\n");
  input.append("{\n");
  input.append("  ld_arg_f32 $s0, [%input];\n");
  input.append("  st_arg_f32 $s0, [%output];\n");
  input.append("  ret;\n");
  input.append("};\n");
  input.append("function &caller()()\n");
  input.append("{\n");
  input.append("  {\n");
  input.append("    arg_f32 %an_input;\n");
  input.append("    st_arg_f32 $s1, [%an_input];\n");
  input.append("    arg_f32 %an_output;\n");
  input.append("    call &callee (%an_output)(%an_input);\n");
  input.append("    ld_arg_f32 $s0, [%an_output];\n");
  input.append("  }\n");
  input.append("};\n");

  Lexer* lexer = new Lexer(input);
  context->token_to_scan = lexer->get_next_token();

  BrigcOffset32_t curCodOffset = context->get_code_offset();
  BrigoOffset32_t curOpeOffset = context->get_operand_offset();
  BrigdOffset32_t curDirOffset = context->get_directive_offset();


  EXPECT_EQ(0, Program(context));

  BrigDirectiveVersion verRef = {
    sizeof(BrigDirectiveVersion),
    BrigEDirectiveVersion,
    curCodOffset,
    1,                    //  major
    0,                    //  minor
    BrigESmall,
    BrigEFull,
    BrigENosftz,
    0
  };
  BrigDirectiveVersion verGet;
  context->get_directive(curDirOffset, &verGet);
  curDirOffset += sizeof(BrigDirectiveVersion);

  EXPECT_EQ(verRef.size, verGet.size);
  EXPECT_EQ(verRef.kind, verGet.kind);
  EXPECT_EQ(verRef.c_code, verGet.c_code);
  EXPECT_EQ(verRef.major, verGet.major);
  EXPECT_EQ(verRef.minor, verGet.minor);
  EXPECT_EQ(verRef.machine, verGet.machine);
  EXPECT_EQ(verRef.profile, verGet.profile);
  EXPECT_EQ(verRef.ftz, verGet.ftz);
  EXPECT_EQ(verRef.reserved, verGet.reserved);

  BrigDirectiveFunction calleeFunRef = {
    sizeof(BrigDirectiveFunction),               // size
    BrigEDirectiveFunction,                      // kind
    8,                                           // c_code
    8,                                           // s_name
    1,                                           // inParamCount
    148,                                         // d_firstScopedDirective
    3,                                           // operationCount
    148,                                         // d_nextDirective
    BrigNone,                                    // attribute
    0,                                           // fbarCount
    1,                                           // outParamCount
    108                                          // d_firstInParam
  };

  BrigDirectiveFunction funGet;
  context->get_directive(curDirOffset, &funGet);
  curDirOffset += sizeof(BrigDirectiveFunction);

  EXPECT_EQ(calleeFunRef.size, funGet.size);
  EXPECT_EQ(calleeFunRef.kind, funGet.kind);
  EXPECT_EQ(calleeFunRef.s_name, funGet.s_name);
  EXPECT_EQ(calleeFunRef.c_code, funGet.c_code);
  EXPECT_EQ(calleeFunRef.outParamCount, funGet.outParamCount);
  EXPECT_EQ(calleeFunRef.inParamCount, funGet.inParamCount);
  EXPECT_EQ(calleeFunRef.operationCount, funGet.operationCount);
  EXPECT_EQ(calleeFunRef.d_nextDirective, funGet.d_nextDirective);
  EXPECT_EQ(calleeFunRef.d_firstScopedDirective, funGet.d_firstScopedDirective);
  EXPECT_EQ(calleeFunRef.d_firstInParam, funGet.d_firstInParam);
  EXPECT_EQ(calleeFunRef.reserved, funGet.reserved);
  EXPECT_EQ(calleeFunRef.attribute, funGet.attribute);

  BrigDirectiveSymbol outputSymbol = {
  sizeof(BrigDirectiveSymbol),   // size
  BrigEDirectiveSymbol ,         // kind
  {
    curCodOffset,                // c_code
    BrigArgSpace,                // storag class kernarg
    BrigNone ,                   // attribut
    0,                           // reserved
    0,                           // symbolModifier
    0,                           // dim
    16,                          // s_name
    Brigf32,                     // type
    1                            // align
  },
  0,                             // d_init
  0,                             // reserved
  };

  BrigDirectiveSymbol symGet;

  context->get_directive(curDirOffset, &symGet);
  curDirOffset += sizeof(BrigDirectiveSymbol);

  EXPECT_EQ(outputSymbol.size, symGet.size);
  EXPECT_EQ(outputSymbol.kind, symGet.kind);
  EXPECT_EQ(outputSymbol.s.storageClass, symGet.s.storageClass);
  EXPECT_EQ(outputSymbol.s.s_name, symGet.s.s_name);
  EXPECT_EQ(outputSymbol.s.c_code, symGet.s.c_code);
  EXPECT_EQ(outputSymbol.s.attribute, symGet.s.attribute);
  EXPECT_EQ(outputSymbol.s.dim, symGet.s.dim);
  EXPECT_EQ(outputSymbol.s.type, symGet.s.type);
  EXPECT_EQ(outputSymbol.s.reserved, symGet.s.reserved);
  EXPECT_EQ(outputSymbol.s.symbolModifier, symGet.s.symbolModifier);
  EXPECT_EQ(outputSymbol.s.align, symGet.s.align);
  EXPECT_EQ(outputSymbol.d_init, symGet.d_init);
  EXPECT_EQ(outputSymbol.reserved, symGet.reserved);
  BrigDirectiveSymbol inputSymbol = {
  sizeof(BrigDirectiveSymbol),   // size
  BrigEDirectiveSymbol ,         // kind
  {
    curCodOffset,                // c_code
    BrigArgSpace,                // storag class kernarg
    BrigNone ,                   // attribut
    0,                           // reserved
    0,                           // symbolModifier
    0,                           // dim
    24,                          // s_name
    Brigf32,                     // type
    1                            // align
  },
  0,                             // d_init
  0,                             // reserved
  };

  context->get_directive(curDirOffset, &symGet);
  curDirOffset += sizeof(BrigDirectiveSymbol);

  EXPECT_EQ(inputSymbol.size, symGet.size);
  EXPECT_EQ(inputSymbol.kind, symGet.kind);
  EXPECT_EQ(inputSymbol.s.storageClass, symGet.s.storageClass);
  EXPECT_EQ(inputSymbol.s.s_name, symGet.s.s_name);
  EXPECT_EQ(inputSymbol.s.c_code, symGet.s.c_code);
  EXPECT_EQ(inputSymbol.s.attribute, symGet.s.attribute);
  EXPECT_EQ(inputSymbol.s.dim, symGet.s.dim);
  EXPECT_EQ(inputSymbol.s.type, symGet.s.type);
  EXPECT_EQ(inputSymbol.s.reserved, symGet.s.reserved);
  EXPECT_EQ(inputSymbol.s.symbolModifier, symGet.s.symbolModifier);
  EXPECT_EQ(inputSymbol.s.align, symGet.s.align);
  EXPECT_EQ(inputSymbol.d_init, symGet.d_init);
  EXPECT_EQ(inputSymbol.reserved, symGet.reserved);

  BrigDirectiveFunction callerFunRef = {
    sizeof(BrigDirectiveFunction),               // size
    BrigEDirectiveFunction,                      // kind
    128,                                         // c_code
    35,                                          // s_name
    0,                                           // inParamCount
    188,                                         // d_firstScopedDirective
    3,                                           // operationCount
    284,                                         // d_nextDirective
    BrigNone,                                    // attribute
    0,                                           // fbarCount
    0,                                           // outParamCount
    0                                            // d_firstInParam
  };

  context->get_directive(curDirOffset, &funGet);
  curDirOffset += sizeof(BrigDirectiveFunction);

  EXPECT_EQ(callerFunRef.size, funGet.size);
  EXPECT_EQ(callerFunRef.kind, funGet.kind);
  EXPECT_EQ(callerFunRef.s_name, funGet.s_name);
  EXPECT_EQ(callerFunRef.c_code, funGet.c_code);
  EXPECT_EQ(callerFunRef.outParamCount, funGet.outParamCount);
  EXPECT_EQ(callerFunRef.inParamCount, funGet.inParamCount);
  EXPECT_EQ(callerFunRef.operationCount, funGet.operationCount);
  EXPECT_EQ(callerFunRef.d_nextDirective, funGet.d_nextDirective);
  EXPECT_EQ(callerFunRef.d_firstScopedDirective, funGet.d_firstScopedDirective);
  EXPECT_EQ(callerFunRef.d_firstInParam, funGet.d_firstInParam);
  EXPECT_EQ(callerFunRef.reserved, funGet.reserved);
  EXPECT_EQ(callerFunRef.attribute, funGet.attribute);

  BrigDirectiveScope argStart = {
    sizeof(BrigDirectiveScope),
    BrigEDirectiveArgStart,
    128
  };
  BrigDirectiveScope getScope;
  context->get_directive(curDirOffset, &getScope);
  curDirOffset += sizeof(BrigDirectiveScope);
  EXPECT_EQ(argStart.size, getScope.size);
  EXPECT_EQ(argStart.kind, getScope.kind);
  EXPECT_EQ(argStart.c_code, getScope.c_code);

  BrigDirectiveSymbol anInputSymbol = {
  sizeof(BrigDirectiveSymbol),   // size
  BrigEDirectiveSymbol ,         // kind
  {
    128,                         // c_code
    BrigArgSpace,                // storag class kernarg
    BrigNone ,                   // attribut
    0,                           // reserved
    0,                           // symbolModifier
    0,                           // dim
    43,                          // s_name
    Brigf32,                     // type
    1                            // align
  },
  0,                             // d_init
  0,                             // reserved
  };

  context->get_directive(curDirOffset, &symGet);
  curDirOffset += sizeof(BrigDirectiveSymbol);

  EXPECT_EQ(anInputSymbol.size, symGet.size);
  EXPECT_EQ(anInputSymbol.kind, symGet.kind);
  EXPECT_EQ(anInputSymbol.s.storageClass, symGet.s.storageClass);
  EXPECT_EQ(anInputSymbol.s.s_name, symGet.s.s_name);
  EXPECT_EQ(anInputSymbol.s.c_code, symGet.s.c_code);
  EXPECT_EQ(anInputSymbol.s.attribute, symGet.s.attribute);
  EXPECT_EQ(anInputSymbol.s.dim, symGet.s.dim);
  EXPECT_EQ(anInputSymbol.s.type, symGet.s.type);
  EXPECT_EQ(anInputSymbol.s.reserved, symGet.s.reserved);
  EXPECT_EQ(anInputSymbol.s.symbolModifier, symGet.s.symbolModifier);
  EXPECT_EQ(anInputSymbol.s.align, symGet.s.align);
  EXPECT_EQ(anInputSymbol.d_init, symGet.d_init);
  EXPECT_EQ(anInputSymbol.reserved, symGet.reserved);

  BrigDirectiveSymbol anOutputSymbol = {
    sizeof(BrigDirectiveSymbol),
    BrigEDirectiveSymbol,
    {
      172,
      BrigArgSpace,
      BrigNone,
      0,
      0,
      0,
      57,
      Brigf32,
      1
    },
    0,
    0
  };
  context->get_directive(curDirOffset, &symGet);
  curDirOffset += sizeof(BrigDirectiveSymbol);

  EXPECT_EQ(anOutputSymbol.size, symGet.size);
  EXPECT_EQ(anOutputSymbol.kind, symGet.kind);
  EXPECT_EQ(anOutputSymbol.s.storageClass, symGet.s.storageClass);
  EXPECT_EQ(anOutputSymbol.s.s_name, symGet.s.s_name);
  EXPECT_EQ(anOutputSymbol.s.c_code, symGet.s.c_code);
  EXPECT_EQ(anOutputSymbol.s.attribute, symGet.s.attribute);
  EXPECT_EQ(anOutputSymbol.s.dim, symGet.s.dim);
  EXPECT_EQ(anOutputSymbol.s.type, symGet.s.type);
  EXPECT_EQ(anOutputSymbol.s.reserved, symGet.s.reserved);
  EXPECT_EQ(anOutputSymbol.s.symbolModifier, symGet.s.symbolModifier);
  EXPECT_EQ(anOutputSymbol.s.align, symGet.s.align);
  EXPECT_EQ(anOutputSymbol.d_init, symGet.d_init);
  EXPECT_EQ(anOutputSymbol.reserved, symGet.reserved);


  BrigDirectiveScope argEnd = {
    sizeof(BrigDirectiveScope),
    BrigEDirectiveArgEnd,
    248
  };

  context->get_directive(curDirOffset, &getScope);
  curDirOffset += sizeof(BrigDirectiveScope);
  EXPECT_EQ(argEnd.size, getScope.size);
  EXPECT_EQ(argEnd.kind, getScope.kind);
  EXPECT_EQ(argEnd.c_code, getScope.c_code);

  BrigInstLdSt instLd1 = {
    sizeof(BrigInstLdSt), // size
    BrigEInstLdSt,       // kind
    BrigLd,              // opcode
    Brigf32,             // type
    BrigNoPacking,       // packing
    {8, 32, 44, 0, 0},    // operand[5]
    BrigArgSpace,        // storageClass
    BrigRegular,         // memorySemantic
    0                    // equivClass
  };


  BrigInstLdSt ldStGet;
  context->get_code(curCodOffset, &ldStGet);
  curCodOffset += sizeof(BrigInstLdSt);

  EXPECT_EQ(instLd1.size, ldStGet.size);
  EXPECT_EQ(instLd1.kind, ldStGet.kind);
  EXPECT_EQ(instLd1.opcode, ldStGet.opcode);
  EXPECT_EQ(instLd1.type, ldStGet.type);
  EXPECT_EQ(instLd1.packing, ldStGet.packing);
  EXPECT_EQ(instLd1.o_operands[0], ldStGet.o_operands[0]);
  EXPECT_EQ(instLd1.o_operands[1], ldStGet.o_operands[1]);
  EXPECT_EQ(instLd1.o_operands[2], ldStGet.o_operands[2]);
  EXPECT_EQ(instLd1.o_operands[3], ldStGet.o_operands[3]);
  EXPECT_EQ(instLd1.o_operands[4], ldStGet.o_operands[4]);
  EXPECT_EQ(instLd1.storageClass, ldStGet.storageClass);
  EXPECT_EQ(instLd1.memorySemantic, ldStGet.memorySemantic);
  EXPECT_EQ(instLd1.equivClass, ldStGet.equivClass);

  BrigInstLdSt instSt1 = {
    sizeof(BrigInstLdSt), // size
    BrigEInstLdSt,       // kind
    BrigSt,              // opcode
    Brigf32,             // type
    BrigNoPacking,       // packing
    {32, 56, 0, 0, 0},    // operand[5]
    BrigArgSpace,        // storageClass
    BrigRegular,         // memorySemantic
    0                    // equivClass
  };


  context->get_code(curCodOffset, &ldStGet);
  curCodOffset += sizeof(BrigInstLdSt);

  EXPECT_EQ(instSt1.size, ldStGet.size);
  EXPECT_EQ(instSt1.kind, ldStGet.kind);
  EXPECT_EQ(instSt1.opcode, ldStGet.opcode);
  EXPECT_EQ(instSt1.type, ldStGet.type);
  EXPECT_EQ(instSt1.packing, ldStGet.packing);
  EXPECT_EQ(instSt1.o_operands[0], ldStGet.o_operands[0]);
  EXPECT_EQ(instSt1.o_operands[1], ldStGet.o_operands[1]);
  EXPECT_EQ(instSt1.o_operands[2], ldStGet.o_operands[2]);
  EXPECT_EQ(instSt1.o_operands[3], ldStGet.o_operands[3]);
  EXPECT_EQ(instSt1.o_operands[4], ldStGet.o_operands[4]);
  EXPECT_EQ(instSt1.storageClass, ldStGet.storageClass);
  EXPECT_EQ(instSt1.memorySemantic, ldStGet.memorySemantic);
  EXPECT_EQ(instSt1.equivClass, ldStGet.equivClass);

  BrigInstBase instRet = {
    sizeof(BrigInstBase),   // size
    BrigEInstBase,         // kind
    BrigRet,            // opcode
    Brigb32,               // type
    BrigNoPacking,         // packing
    {0, 0, 0, 0, 0}        // o_operands[5]
  };

  BrigInstBase baseGet;
  context->get_code(curCodOffset, &baseGet);
  curCodOffset += sizeof(BrigInstBase);

  EXPECT_EQ(instRet.size, baseGet.size);
  EXPECT_EQ(instRet.kind, baseGet.kind);
  EXPECT_EQ(instRet.opcode, baseGet.opcode);
  EXPECT_EQ(instRet.type, baseGet.type);
  EXPECT_EQ(instRet.packing, baseGet.packing);

  EXPECT_EQ(instRet.o_operands[0], baseGet.o_operands[0]);
  EXPECT_EQ(instRet.o_operands[1], baseGet.o_operands[1]);
  EXPECT_EQ(instRet.o_operands[2], baseGet.o_operands[2]);
  EXPECT_EQ(instRet.o_operands[3], baseGet.o_operands[3]);
  EXPECT_EQ(instRet.o_operands[4], baseGet.o_operands[4]);

  BrigInstLdSt instSt2 = {
    sizeof(BrigInstLdSt), // size
    BrigEInstLdSt,       // kind
    BrigSt,              // opcode
    Brigf32,             // type
    BrigNoPacking,       // packing
    {76, 88, 0, 0, 0},    // operand[5]
    BrigArgSpace,        // storageClass
    BrigRegular,         // memorySemantic
    0                    // equivClass
  };


  context->get_code(curCodOffset, &ldStGet);
  curCodOffset += sizeof(BrigInstLdSt);


  EXPECT_EQ(instSt2.size, ldStGet.size);
  EXPECT_EQ(instSt2.kind, ldStGet.kind);
  EXPECT_EQ(instSt2.opcode, ldStGet.opcode);
  EXPECT_EQ(instSt2.type, ldStGet.type);
  EXPECT_EQ(instSt2.packing, ldStGet.packing);
  EXPECT_EQ(instSt2.o_operands[0], ldStGet.o_operands[0]);
  EXPECT_EQ(instSt2.o_operands[1], ldStGet.o_operands[1]);
  EXPECT_EQ(instSt2.o_operands[2], ldStGet.o_operands[2]);
  EXPECT_EQ(instSt2.o_operands[3], ldStGet.o_operands[3]);
  EXPECT_EQ(instSt2.o_operands[4], ldStGet.o_operands[4]);
  EXPECT_EQ(instSt2.storageClass, ldStGet.storageClass);
  EXPECT_EQ(instSt2.memorySemantic, ldStGet.memorySemantic);
  EXPECT_EQ(instSt2.equivClass, ldStGet.equivClass);

  BrigInstBase instCall = {
    sizeof(BrigInstBase),   // size
    BrigEInstBase,         // kind
    BrigCall,            // opcode
    Brigb32,               // type
    BrigNoPacking,         // packing
    {112, 144, 136, 156, 0}        // o_operands[5]
  };

  context->get_code(curCodOffset, &baseGet);
  curCodOffset += sizeof(BrigInstBase);
  EXPECT_EQ(instCall.size, baseGet.size);
  EXPECT_EQ(instCall.kind, baseGet.kind);
  EXPECT_EQ(instCall.opcode, baseGet.opcode);
  EXPECT_EQ(instCall.type, baseGet.type);
  EXPECT_EQ(instCall.packing, baseGet.packing);

  EXPECT_EQ(instCall.o_operands[0], baseGet.o_operands[0]);
  EXPECT_EQ(instCall.o_operands[1], baseGet.o_operands[1]);
  EXPECT_EQ(instCall.o_operands[2], baseGet.o_operands[2]);
  EXPECT_EQ(instCall.o_operands[3], baseGet.o_operands[3]);
  EXPECT_EQ(instCall.o_operands[4], baseGet.o_operands[4]);

  BrigInstLdSt instLd2 = {
    sizeof(BrigInstLdSt), // size
    BrigEInstLdSt,       // kind
    BrigLd,              // opcode
    Brigf32,             // type
    BrigNoPacking,       // packing
    {168, 32, 192, 0, 0},    // operand[5]
    BrigArgSpace,        // storageClass
    BrigRegular,         // memorySemantic
    0                    // equivClass
  };


  context->get_code(curCodOffset, &ldStGet);
  curCodOffset += sizeof(BrigInstLdSt);

  EXPECT_EQ(instLd2.size, ldStGet.size);
  EXPECT_EQ(instLd2.kind, ldStGet.kind);
  EXPECT_EQ(instLd2.opcode, ldStGet.opcode);
  EXPECT_EQ(instLd2.type, ldStGet.type);
  EXPECT_EQ(instLd2.packing, ldStGet.packing);
  EXPECT_EQ(instLd2.o_operands[0], ldStGet.o_operands[0]);
  EXPECT_EQ(instLd2.o_operands[1], ldStGet.o_operands[1]);
  EXPECT_EQ(instLd2.o_operands[2], ldStGet.o_operands[2]);
  EXPECT_EQ(instLd2.o_operands[3], ldStGet.o_operands[3]);
  EXPECT_EQ(instLd2.o_operands[4], ldStGet.o_operands[4]);
  EXPECT_EQ(instLd2.storageClass, ldStGet.storageClass);
  EXPECT_EQ(instLd2.memorySemantic, ldStGet.memorySemantic);
  EXPECT_EQ(instLd2.equivClass, ldStGet.equivClass);

  BrigOperandImmed getImm;

  curOpeOffset += curOpeOffset & 0x7;
  context->get_operand(curOpeOffset, &getImm);
  curOpeOffset += sizeof(BrigOperandImmed);

  EXPECT_EQ(sizeof(BrigOperandImmed), getImm.size);
  EXPECT_EQ(BrigEOperandImmed, getImm.kind);
  EXPECT_EQ(Brigb32, getImm.type);
  EXPECT_EQ(0, getImm.reserved);
  EXPECT_EQ(0, getImm.bits.u);

  BrigOperandReg s0Reg = {
    sizeof(BrigOperandReg), // size
    BrigEOperandReg,  // kind
    Brigb32,          // type
    0,                // reserved
    31                 // name
  };

  BrigOperandReg regGet;
  context->get_operand(curOpeOffset, &regGet);
  curOpeOffset += sizeof(BrigOperandReg);

  EXPECT_EQ(s0Reg.size, regGet.size);
  EXPECT_EQ(s0Reg.kind, regGet.kind);
  EXPECT_EQ(s0Reg.type, regGet.type);
  EXPECT_EQ(s0Reg.reserved, regGet.reserved);
  EXPECT_EQ(s0Reg.s_name, regGet.s_name);

  BrigOperandAddress inputAddr = {
    sizeof(BrigOperandAddress),
    BrigEOperandAddress,
    Brigb32,
    0,
    108
  };

  BrigOperandAddress getAddr;
  context->get_operand(curOpeOffset, &getAddr);
  curOpeOffset += sizeof(BrigOperandAddress);
  // BrigOperandAddress
  EXPECT_EQ(inputAddr.size, getAddr.size);
  EXPECT_EQ(inputAddr.kind, getAddr.kind);
  EXPECT_EQ(inputAddr.type, getAddr.type);
  EXPECT_EQ(inputAddr.reserved, getAddr.reserved);
  EXPECT_EQ(inputAddr.directive, getAddr.directive);

  BrigOperandAddress outputAddr = {
    sizeof(BrigOperandAddress),
    BrigEOperandAddress,
    Brigb32,
    0,
    68
  };

  context->get_operand(curOpeOffset, &getAddr);
  curOpeOffset += sizeof(BrigOperandAddress);
  // BrigOperandAddress
  EXPECT_EQ(outputAddr.size, getAddr.size);
  EXPECT_EQ(outputAddr.kind, getAddr.kind);
  EXPECT_EQ(outputAddr.type, getAddr.type);
  EXPECT_EQ(outputAddr.reserved, getAddr.reserved);
  EXPECT_EQ(outputAddr.directive, getAddr.directive);

  BrigOperandArgumentRef anInput = {
    sizeof(BrigOperandArgumentRef),
    BrigEOperandArgumentRef,
    196
  };

  BrigOperandArgumentRef getRef;
  context->get_operand(curOpeOffset, &getRef);
  curOpeOffset += sizeof(BrigOperandArgumentRef);

  EXPECT_EQ(anInput.size, getRef.size);
  EXPECT_EQ(anInput.kind, getRef.kind);
  EXPECT_EQ(anInput.arg, getRef.arg);

  BrigOperandReg s1Reg = {
    sizeof(BrigOperandReg), // size
    BrigEOperandReg,  // kind
    Brigb32,          // type
    0,                // reserved
    53                 // name
  };

  context->get_operand(curOpeOffset, &regGet);
  curOpeOffset += sizeof(BrigOperandReg);

  EXPECT_EQ(s1Reg.size, regGet.size);
  EXPECT_EQ(s1Reg.kind, regGet.kind);
  EXPECT_EQ(s1Reg.type, regGet.type);
  EXPECT_EQ(s1Reg.reserved, regGet.reserved);
  EXPECT_EQ(s1Reg.s_name, regGet.s_name);

  BrigOperandAddress anInputAddr = {
    sizeof(BrigOperandAddress),
    BrigEOperandAddress,
    Brigb32,
    0,
    196
  };

  context->get_operand(curOpeOffset, &getAddr);
  curOpeOffset += sizeof(BrigOperandAddress);
  // BrigOperandAddress
  EXPECT_EQ(anInputAddr.size, getAddr.size);
  EXPECT_EQ(anInputAddr.kind, getAddr.kind);
  EXPECT_EQ(anInputAddr.type, getAddr.type);
  EXPECT_EQ(anInputAddr.reserved, getAddr.reserved);
  EXPECT_EQ(anInputAddr.directive, getAddr.directive);

  BrigOperandArgumentRef anOutput = {
    sizeof(BrigOperandArgumentRef),
    BrigEOperandArgumentRef,
    236
  };

  context->get_operand(curOpeOffset, &getRef);
  curOpeOffset += sizeof(BrigOperandArgumentRef);

  EXPECT_EQ(anOutput.size, getRef.size);
  EXPECT_EQ(anOutput.kind, getRef.kind);
  EXPECT_EQ(anOutput.arg, getRef.arg);

  curOpeOffset += curOpeOffset & 0x7;
  context->get_operand(curOpeOffset, &getImm);
  curOpeOffset += sizeof(BrigOperandImmed);

  EXPECT_EQ(sizeof(BrigOperandImmed), getImm.size);
  EXPECT_EQ(BrigEOperandImmed, getImm.kind);
  EXPECT_EQ(Brigb32, getImm.type);
  EXPECT_EQ(0, getImm.reserved);
  EXPECT_EQ(0, getImm.bits.u);

  BrigOperandFunctionRef calleeOpFunRef = {
    sizeof(BrigOperandFunctionRef),
    BrigEOperandFunctionRef,
    28
  };

  BrigOperandFunctionRef getFunRef;
  context->get_operand(curOpeOffset, &getFunRef);
  curOpeOffset += sizeof(BrigOperandFunctionRef);

  EXPECT_EQ(calleeOpFunRef.size, getFunRef.size);
  EXPECT_EQ(calleeOpFunRef.kind, getFunRef.kind);
  EXPECT_EQ(calleeOpFunRef.fn, getFunRef.fn);

  BrigOperandArgumentList outputList = {
    sizeof(BrigOperandArgumentList),
    BrigEOperandArgumentList,
    1,
    { 100 }
  };

  BrigOperandArgumentList getArgList;
  context->get_operand(curOpeOffset, &getArgList);
  curOpeOffset += sizeof(BrigOperandArgumentList);

  EXPECT_EQ(outputList.size, getArgList.size);
  EXPECT_EQ(outputList.kind, getArgList.kind);
  EXPECT_EQ(outputList.elementCount, getArgList.elementCount);
  EXPECT_EQ(outputList.o_args[0], getArgList.o_args[0]);

  BrigOperandArgumentList inputList = {
    sizeof(BrigOperandArgumentList),
    BrigEOperandArgumentList,
    1,
    { 68 }
  };

  context->get_operand(curOpeOffset, &getArgList);
  curOpeOffset += sizeof(BrigOperandArgumentList);

  EXPECT_EQ(inputList.size, getArgList.size);
  EXPECT_EQ(inputList.kind, getArgList.kind);
  EXPECT_EQ(inputList.elementCount, getArgList.elementCount);
  EXPECT_EQ(inputList.o_args[0], getArgList.o_args[0]);

  curOpeOffset += curOpeOffset & 0x7;
  context->get_operand(curOpeOffset, &getImm);
  curOpeOffset += sizeof(BrigOperandImmed);

  EXPECT_EQ(sizeof(BrigOperandImmed), getImm.size);
  EXPECT_EQ(BrigEOperandImmed, getImm.kind);
  EXPECT_EQ(Brigb32, getImm.type);
  EXPECT_EQ(0, getImm.reserved);
  EXPECT_EQ(0, getImm.bits.u);

  BrigOperandAddress anOutputAddr = {
    sizeof(BrigOperandAddress),
    BrigEOperandAddress,
    Brigb32,
    0,
    236
  };

  context->get_operand(curOpeOffset, &getAddr);
  curOpeOffset += sizeof(BrigOperandAddress);
  // BrigOperandAddress
  EXPECT_EQ(anOutputAddr.size, getAddr.size);
  EXPECT_EQ(anOutputAddr.kind, getAddr.kind);
  EXPECT_EQ(anOutputAddr.type, getAddr.type);
  EXPECT_EQ(anOutputAddr.reserved, getAddr.reserved);
  EXPECT_EQ(anOutputAddr.directive, getAddr.directive);

  BrigdOffset32_t dsize = context->get_directive_offset();
  EXPECT_EQ(284, dsize);
  BrigdOffset32_t csize = context->get_code_offset();
  EXPECT_EQ(248, csize);
  BrigsOffset32_t ssize = context->get_string_offset();
  EXPECT_EQ(68, ssize);
  BrigoOffset32_t osize = context->get_operand_offset();
  EXPECT_EQ(204, osize);

  delete lexer;
}

}  // namespace brig
}  // namespace hsa<|MERGE_RESOLUTION|>--- conflicted
+++ resolved
@@ -17,527 +17,6 @@
 extern ErrorReporter* main_reporter; 
 extern Context* context;
 
-<<<<<<< HEAD
-
-TEST(CodegenTest, CallwMultiArgs) {
-  context->set_error_reporter(main_reporter);
-  context->clear_context();
-
-  std::string input("version 1:0:$small; \n");
-  input.append("function &callee(arg_f32 %output) ");
-  input.append("(arg_f32 %input1, arg_f32 %input2) { \n");
-  input.append("ret; \n");
-  input.append("};\n");
-  input.append("function &caller()(){ \n");
-  input.append(" { arg_f32 %an_input; \n");
-  input.append("   arg_f32 %an_output; \n");
-  input.append("   call &callee(%an_output)(%an_input, %an_input);\n");
-  input.append(" } \n");
-  input.append("}; \n");
-
-  Lexer* lexer = new Lexer(input);
-  context->token_to_scan = lexer->get_next_token();
-
-  EXPECT_EQ(0, Version(context));
-  EXPECT_EQ(0, Function(context));
-  EXPECT_EQ(0, Function(context));
-
-  // test the size of each section
-  BrigdOffset32_t dsize = context->get_directive_offset();
-  EXPECT_EQ(324U, dsize);
-  BrigdOffset32_t csize = context->get_code_offset();
-  EXPECT_EQ(72U, csize);
-  BrigdOffset32_t osize = context->get_operand_offset();
-  EXPECT_EQ(84, osize);
-  BrigdOffset32_t ssize = context->get_string_offset();
-  EXPECT_EQ(69U, ssize);
-
-  BrigDirectiveFunction ref = {
-    40,                       // size
-    BrigEDirectiveFunction,   // kind
-    40,                       // c_code
-    40,                       // s_name
-    0,                        // inParamCount
-    228,                      // d_firstScopedDirective
-    1,                        // operationCount
-    324,                      // d_nextDirective
-    BrigNone,
-    0,
-    0,                        // outParamCount
-    0,
-  };
-
-  // test BrigDirectiveFunction, the caller function
-  BrigDirectiveFunction get;
-  context->get_directive(context->current_bdf_offset, &get);
-  EXPECT_EQ(ref.s_name, get.s_name);
-  EXPECT_EQ(ref.c_code, get.c_code);
-  EXPECT_EQ(ref.outParamCount, get.outParamCount);
-  EXPECT_EQ(ref.inParamCount, get.inParamCount);
-  EXPECT_EQ(ref.operationCount, get.operationCount);
-  EXPECT_EQ(ref.d_nextDirective, get.d_nextDirective);
-  EXPECT_EQ(ref.d_firstScopedDirective, get.d_firstScopedDirective);
-
-  // test BrigDirectiveScope
-  BrigDirectiveScope arg_scope;
-  context->get_directive(228, &arg_scope);
-  EXPECT_EQ(8, arg_scope.size);
-  EXPECT_EQ(BrigEDirectiveArgStart, arg_scope.kind);
-  EXPECT_EQ(40U, arg_scope.c_code);
-
-  context->get_directive(316, &arg_scope);
-  EXPECT_EQ(BrigEDirectiveArgEnd, arg_scope.kind);
-  EXPECT_EQ(72U, arg_scope.c_code);
-
-  // test BrigCall
-  BrigInstBase cbr_op;
-  context->get_code(40, &cbr_op);
-  EXPECT_EQ(32, cbr_op.size);
-  EXPECT_EQ(BrigCall, cbr_op.opcode);
-  EXPECT_EQ(24, cbr_op.o_operands[0]);
-  EXPECT_EQ(56, cbr_op.o_operands[1]);
-  EXPECT_EQ(48, cbr_op.o_operands[2]);
-  EXPECT_EQ(68, cbr_op.o_operands[3]);
-  EXPECT_EQ(0U, cbr_op.o_operands[4]);
-
-  // test BrigOperandFunctionRef
-  BrigOperandFunctionRef func_o;
-  context->get_operand(48, &func_o);
-  EXPECT_EQ(8U, func_o.size);
-  EXPECT_EQ(BrigEOperandFunctionRef, func_o.kind);
-  EXPECT_EQ(28U, func_o.fn);
-
-  // test BrigOperandArgumentRef
-  BrigOperandArgumentRef arg_o;
-  context->get_operand(8, &arg_o);
-  EXPECT_EQ(8U, arg_o.size);
-  EXPECT_EQ(BrigEOperandArgumentRef, arg_o.kind);
-  EXPECT_EQ(196U+40U, arg_o.arg);
-
-  context->get_operand(16, &arg_o);
-  EXPECT_EQ(8, arg_o.size);
-  EXPECT_EQ(BrigEOperandArgumentRef, arg_o.kind);
-  EXPECT_EQ(236U+40U, arg_o.arg);
-
-  // test BrigOperandArgumentList
-  BrigOperandArgumentList arg_l;
-  context->get_operand(56, &arg_l);
-  EXPECT_EQ(12U, arg_l.size);
-  EXPECT_EQ(BrigEOperandArgumentList, arg_l.kind);
-  EXPECT_EQ(16U, arg_l.o_args[0]);
-
-  context->get_operand(68, &arg_l);
-  EXPECT_EQ(16U, arg_l.size);
-  EXPECT_EQ(BrigEOperandArgumentList, arg_l.kind);
-  EXPECT_EQ(8U, arg_l.o_args[0]);
-
-  BrigoOffset32_t arg_test = 0;
-  context->get_operand(80, &arg_test);
-  EXPECT_EQ(8U, arg_test);
-
-  delete lexer;
-}
-
-TEST(CodegenTest, Example6_CallwArgs) {
-=======
-TEST(CodegenTest, Example5_SimpleCall) {
->>>>>>> d08399e0
-  context->set_error_reporter(main_reporter);
-  context->clear_context();
-
-  std::string input("version 1:0:$small; \n");
-<<<<<<< HEAD
-  input.append("function &callee(arg_f32 %output)(arg_f32 %input) { \n");
-  input.append(" ret; \n");
-  input.append("}; \n");
-
-  input.append("function &caller()(){ \n");
-  input.append(" { arg_f32 %an_input; \n");
-  input.append("   arg_f32 %an_output; \n");
-  input.append("  call &callee(%an_output)(%an_input); \n");
-  input.append(" } \n");
-  input.append("}; \n");
-
-  // test the rule
-=======
-  input.append("function &callee()(){ \n");
-  input.append(" ret; \n");
-  input.append("}; \n");
-  input.append(" function &caller()(){ \n");
-  input.append(" { \n");
-  input.append("   call &callee; \n");
-  input.append(" } \n");
-  input.append("}; \n");
-
->>>>>>> d08399e0
-  Lexer* lexer = new Lexer(input);
-  context->token_to_scan = lexer->get_next_token();
-
-  EXPECT_EQ(0, Version(context));
-  EXPECT_EQ(0, Function(context));
-  EXPECT_EQ(0, Function(context));
-
-  // test the sizes of each section
-  BrigdOffset32_t dsize = context->get_directive_offset();
-<<<<<<< HEAD
-  EXPECT_EQ(284, dsize);
-  BrigdOffset32_t csize = context->get_code_offset();
-  EXPECT_EQ(72, csize);
-  BrigdOffset32_t osize = context->get_operand_offset();
-  EXPECT_EQ(80, osize);
-  BrigdOffset32_t ssize = context->get_string_offset();
-  EXPECT_EQ(60, ssize);
-
-=======
-  EXPECT_EQ(124U, dsize);
-  BrigdOffset32_t csize = context->get_code_offset();
-  EXPECT_EQ(72U, csize);
-  BrigdOffset32_t osize = context->get_operand_offset();
-  EXPECT_EQ(52, osize);
-  BrigdOffset32_t ssize = context->get_string_offset();
-  EXPECT_EQ(24U, ssize);
-
-  // test BrigDirectiveFunction, the caller function
->>>>>>> d08399e0
-  BrigDirectiveFunction ref = {
-    40,                       // size
-    BrigEDirectiveFunction,   // kind
-    40,                       // c_code
-<<<<<<< HEAD
-    31,                       // s_name
-    0,                        // inParamCount
-    188,                      // d_firstScopedDirective
-    1,                        // operationCount
-    284,                      // d_nextDirective
-=======
-    16,                        // s_name
-    0,                        // inParamCount
-    108,                      // d_firstScopedDirective
-    1,                        // operationCount
-    124,                      // d_nextDirective
->>>>>>> d08399e0
-    BrigNone,
-    0,
-    0,                        // outParamCount
-    0,
-  };
-
-<<<<<<< HEAD
-  // test BrigDirectiveFunction, the caller function
-  BrigDirectiveFunction get;
-  context->get_directive(context->current_bdf_offset, &get);
-=======
-  BrigDirectiveFunction get;
-  context->get_directive(context->get_bdf_offset(), &get);
->>>>>>> d08399e0
-  EXPECT_EQ(ref.s_name, get.s_name);
-  EXPECT_EQ(ref.c_code, get.c_code);
-  EXPECT_EQ(ref.outParamCount, get.outParamCount);
-  EXPECT_EQ(ref.inParamCount, get.inParamCount);
-  EXPECT_EQ(ref.operationCount, get.operationCount);
-  EXPECT_EQ(ref.d_nextDirective, get.d_nextDirective);
-  EXPECT_EQ(ref.d_firstScopedDirective, get.d_firstScopedDirective);
-
-  // test BrigDirectiveScope
-  BrigDirectiveScope arg_scope;
-<<<<<<< HEAD
-  context->get_directive(188, &arg_scope);
-=======
-  context->get_directive(108, &arg_scope);
->>>>>>> d08399e0
-  EXPECT_EQ(8U, arg_scope.size);
-  EXPECT_EQ(BrigEDirectiveArgStart, arg_scope.kind);
-  EXPECT_EQ(40U, arg_scope.c_code);
-
-<<<<<<< HEAD
-  context->get_directive(276, &arg_scope);
-=======
-  context->get_directive(116, &arg_scope);
->>>>>>> d08399e0
-  EXPECT_EQ(BrigEDirectiveArgEnd, arg_scope.kind);
-  EXPECT_EQ(72U, arg_scope.c_code);
-
-  // test BrigCall
-  BrigInstBase cbr_op;
-  context->get_code(40, &cbr_op);
-<<<<<<< HEAD
-  EXPECT_EQ(32U, cbr_op.size);
-  EXPECT_EQ(BrigCall, cbr_op.opcode);
-  EXPECT_EQ(24, cbr_op.o_operands[0]);
-  EXPECT_EQ(56, cbr_op.o_operands[1]);
-  EXPECT_EQ(48, cbr_op.o_operands[2]);
-  EXPECT_EQ(68, cbr_op.o_operands[3]);
-  EXPECT_EQ(0U, cbr_op.o_operands[4]);
-
-  // test BrigOperandFunctionRef
-  BrigOperandFunctionRef func_o;
-  context->get_operand(48, &func_o);
-=======
-  EXPECT_EQ(32, cbr_op.size);
-  EXPECT_EQ(BrigCall, cbr_op.opcode);
-  EXPECT_EQ(8, cbr_op.o_operands[0]);
-  EXPECT_EQ(40, cbr_op.o_operands[1]);
-  EXPECT_EQ(32, cbr_op.o_operands[2]);
-  EXPECT_EQ(40, cbr_op.o_operands[3]);
-  EXPECT_EQ(0, cbr_op.o_operands[4]);
-
-  // test BrigOperandFunctionRef
-  BrigOperandFunctionRef func_o;
-  context->get_operand(32, &func_o);
->>>>>>> d08399e0
-  EXPECT_EQ(8U, func_o.size);
-  EXPECT_EQ(BrigEOperandFunctionRef, func_o.kind);
-  EXPECT_EQ(28U, func_o.fn);
-
-<<<<<<< HEAD
-  // test BrigOperandArgumentRef
-  BrigOperandArgumentRef arg_o;
-  context->get_operand(8, &arg_o);
-  EXPECT_EQ(8U, arg_o.size);
-  EXPECT_EQ(BrigEOperandArgumentRef, arg_o.kind);
-  EXPECT_EQ(196U, arg_o.arg);
-
-  context->get_operand(16, &arg_o);
-  EXPECT_EQ(8U, arg_o.size);
-  EXPECT_EQ(BrigEOperandArgumentRef, arg_o.kind);
-  EXPECT_EQ(236U, arg_o.arg);
-
-  // test BrigOperandArgumentList
-  BrigOperandArgumentList arg_l;
-  context->get_operand(56, &arg_l);
-  EXPECT_EQ(12U, arg_l.size);
-  EXPECT_EQ(BrigEOperandArgumentList, arg_l.kind);
-  EXPECT_EQ(16U, arg_l.o_args[0]);
-
-  context->get_operand(68, &arg_l);
-  EXPECT_EQ(12U, arg_l.size);
-  EXPECT_EQ(BrigEOperandArgumentList, arg_l.kind);
-  EXPECT_EQ(8U, arg_l.o_args[0]);
-
-  delete lexer;
-}
-
-TEST(CodegenTest, Example4_Branch) {
-  context->set_error_reporter(main_reporter);
-  context->clear_context();
-
-  std::string input("version 1:0:$small;\n");
-  input.append("function &branch_ops (arg_u8x4 %x)() { \n");
-  input.append("  cbr $c1, @then; \n");
-  input.append("  abs_p_s8x4 $s1, $s2; \n");
-  input.append("  brn @outof_IF; \n");
-  input.append("  @then: \n");
-  input.append("  add_pp_sat_u16x2 $s1, $s0, $s3; \n");
-  input.append("  @outof_IF: \n");
-  input.append("  ret; \n");
-  input.append("}; \n");
-
-  // test the rule
-  Lexer* lexer = new Lexer(input);
-  context->token_to_scan = lexer->get_next_token();
-  EXPECT_EQ(0, Version(context));
-  EXPECT_EQ(0, Function(context));
-
-  // test the sizes of each section
-  BrigdOffset32_t dsize = context->get_directive_offset();
-  EXPECT_EQ(132, dsize);
-  BrigdOffset32_t csize = context->get_code_offset();
-  EXPECT_EQ(168, csize);
-  BrigdOffset32_t osize = context->get_operand_offset();
-  EXPECT_EQ(136, osize);
-  BrigdOffset32_t ssize = context->get_string_offset();
-  EXPECT_EQ(59U, ssize);
-
-  BrigDirectiveFunction ref = {
-      40,                       // size
-      BrigEDirectiveFunction,   // kind
-      8,                        // c_code
-      8,                        // s_name
-      0,                        // inParamCount
-      108,                      // d_firstScopedDirective
-      5,                        // operationCount
-      132,                      // d_nextDirective
-      BrigNone,
-      0,
-      1,                        // outParamCount
-      0,
-    };
-
-  BrigDirectiveFunction get;
-  context->get_directive(context->current_bdf_offset, &get);
-  EXPECT_EQ(ref.s_name, get.s_name);
-  EXPECT_EQ(ref.c_code, get.c_code);
-  EXPECT_EQ(ref.outParamCount, get.outParamCount);
-  EXPECT_EQ(ref.inParamCount, get.inParamCount);
-  EXPECT_EQ(ref.operationCount, get.operationCount);
-  EXPECT_EQ(ref.d_nextDirective, get.d_nextDirective);
-  EXPECT_EQ(ref.d_firstScopedDirective, get.d_firstScopedDirective);
-
-  // test BrigDirectiveLabel
-  BrigDirectiveLabel label1;
-  context->get_directive(108, &label1);
-  EXPECT_EQ(12U, label1.size);
-  EXPECT_EQ(104, label1.c_code);
-  EXPECT_EQ(35U, label1.s_name);
-
-  context->get_directive(120, &label1);
-  EXPECT_EQ(136, label1.c_code);
-  EXPECT_EQ(49U, label1.s_name);
-
-  // test BrigCbr
-  BrigInstBase cbr_op;
-  context->get_code(8, &cbr_op);
-  EXPECT_EQ(32, cbr_op.size);
-  EXPECT_EQ(BrigCbr, cbr_op.opcode);
-  EXPECT_EQ(Brigb32, cbr_op.type);
-  EXPECT_EQ(8, cbr_op.o_operands[0]);
-  EXPECT_EQ(32, cbr_op.o_operands[1]);
-  EXPECT_EQ(44, cbr_op.o_operands[2]);
-  EXPECT_EQ(0, cbr_op.o_operands[3]);
-  EXPECT_EQ(0, cbr_op.o_operands[4]);
-
-  // test BrigBrn
-  BrigInstBar br_op;
-  context->get_code(72, &br_op);
-  EXPECT_EQ(32, br_op.size);
-  EXPECT_EQ(BrigBrn, br_op.opcode);
-  EXPECT_EQ(80, br_op.o_operands[0]);
-  EXPECT_EQ(104, br_op.o_operands[1]);
-  EXPECT_EQ(0, br_op.o_operands[2]);
-  EXPECT_EQ(0, br_op.o_operands[3]);
-  EXPECT_EQ(0, br_op.o_operands[4]);
-
-  delete lexer;
-}
-
-TEST(CodegenTest, Example3_CodeGen) {
-  context->set_error_reporter(main_reporter);
-  context->clear_context();
-
-  std::string input("version 1:0:$small; \n");
-  input.append("static function &packed_ops (extern arg_u8x4 %x)() {");
-  input.append("  abs_p_s8x4 $s1, $s2; \n");
-  input.append("  add_pp_sat_u16x2 $s1, $s0, $s3; \n");
-  input.append("}; \n");
-
-  Lexer* lexer = new Lexer(input);
-  context->token_to_scan = lexer->get_next_token();
-
-  EXPECT_EQ(0, Version(context));
-  EXPECT_EQ(0, Function(context));
-
-  // test the .directive section size
-  BrigdOffset32_t dsize = context->get_directive_offset();
-  EXPECT_EQ(108U, dsize);
-
-  // test the .directive section
-  BrigDirectiveFunction ref = {
-    40,                       // size
-    BrigEDirectiveFunction,   // kind
-    8,                        // c_code
-    8,                        // s_name
-    0,                        // inParamCount
-    104+4,                       // d_firstScopedDirective
-    2,                        // operationCount
-    104+4,                       // d_nextDirective
-    BrigStatic,
-    0,
-    1,                        // outParamCount
-    0,
-  };
-
-  BrigDirectiveFunction get;
-  context->get_directive(context->current_bdf_offset, &get);
-  EXPECT_EQ(ref.s_name, get.s_name);
-  EXPECT_EQ(ref.c_code, get.c_code);
-  EXPECT_EQ(ref.outParamCount, get.outParamCount);
-  EXPECT_EQ(ref.inParamCount, get.inParamCount);
-  EXPECT_EQ(ref.operationCount, get.operationCount);
-  EXPECT_EQ(ref.d_nextDirective, get.d_nextDirective);
-  EXPECT_EQ(ref.d_firstScopedDirective, get.d_firstScopedDirective);
-  EXPECT_EQ(ref.attribute, get.attribute);
-
-  // test the .string size
-  BrigsOffset32_t size = context->get_string_offset();
-  EXPECT_EQ(39U, size);
-
-  // test .code section.
-  BrigcOffset32_t csize = context->get_code_offset();
-  EXPECT_EQ(72U, csize);
-
-  BrigInstBase get_c;
-  context->get_code(40, &get_c);
-  EXPECT_EQ(BrigAdd, get_c.opcode);
-  EXPECT_EQ(BrigPackPPsat, get_c.packing);
-  EXPECT_EQ(Brigu16x2, get_c.type);
-  EXPECT_EQ(8U, get_c.o_operands[0]);
-  EXPECT_EQ(32U, get_c.o_operands[1]);
-  EXPECT_EQ(44U, get_c.o_operands[2]);
-
-  delete lexer;
-}
-
-TEST(CodegenTest, SimplestFunction_CodeGen) {
-  context->set_error_reporter(main_reporter);
-  context->clear_context();
-
-  std::string input("version 1:0:$small; \n");
-  input.append("function &return_true(arg_f32 %ret_val)(){ \n");
-  input.append(" ret; \n");
-  input.append("};");
-
-  // test the rule
-  Lexer* lexer = new Lexer(input);
-  context->token_to_scan = lexer->get_next_token();
-  EXPECT_EQ(0, Version(context));
-  EXPECT_EQ(0, Function(context));
-
-  // test the .directive section size
-  BrigdOffset32_t dsize = context->get_directive_offset();
-  EXPECT_EQ(108U, dsize);
-
-  // test the offset to the .string section
-  BrigDirectiveFunction ref = {
-    40,                       // size
-    BrigEDirectiveFunction,   // kind
-    8,                        // c_code
-    8,                        // s_name
-    0,                        // inParamCount
-    96+4+8,                       // d_firstScopedDirective
-    1,                        // operationCount
-    96+4+8,                       // d_nextDirective
-    BrigNone,
-    0,
-    1,                        // outParamCount
-    0,
-  };
-
-  BrigDirectiveFunction get;
-  context->get_directive(context->current_bdf_offset, &get);
-  EXPECT_EQ(ref.s_name, get.s_name);
-  EXPECT_EQ(ref.c_code, get.c_code);
-  EXPECT_EQ(ref.outParamCount, get.outParamCount);
-  EXPECT_EQ(ref.inParamCount, get.inParamCount);
-  EXPECT_EQ(ref.operationCount, get.operationCount);
-  EXPECT_EQ(ref.d_nextDirective, get.d_nextDirective);
-  EXPECT_EQ(ref.d_firstScopedDirective, get.d_firstScopedDirective);
-
-  // test the .string size
-  BrigsOffset32_t size = context->get_string_offset();
-  EXPECT_EQ(30U, size);
-
-  // find the string.
-  std::string func_name("&return_true");
-  int str_offset = context->lookup_symbol(func_name);
-  EXPECT_EQ(8, str_offset);
-
-  BrigcOffset32_t csize = context->get_code_offset();
-  EXPECT_EQ(40U, csize);
-
-=======
->>>>>>> d08399e0
-  delete lexer;
-}
 
 TEST(CodegenTest, AlignmentCheck) {
   // Try the situation in PRM 20.2 (pg. 226)
