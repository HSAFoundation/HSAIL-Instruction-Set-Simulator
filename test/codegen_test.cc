--- conflicted
+++ resolved
@@ -4541,7 +4541,6 @@
   delete lexer;
 };
 
-<<<<<<< HEAD
 TEST(CodegenTest, GlobalPrivateDeclCodeGen) {
   context->set_error_reporter(main_reporter);
   context->clear_context();
@@ -4618,7 +4617,10 @@
   EXPECT_EQ(ref.s.s_name, get.s.s_name);
   EXPECT_EQ(ref.s.type, get.s.type);
   EXPECT_EQ(ref.d_init, get.d_init);
-=======
+
+  delete lexer;
+};
+
 TEST(CodegenTest, Label_CodeGen_Test) {
   context->set_error_reporter(main_reporter);
   context->clear_context();
@@ -4840,7 +4842,6 @@
   EXPECT_EQ(ref4.kind, get4.kind);
   EXPECT_EQ(ref4.c_code, get4.c_code);
   EXPECT_EQ(ref4.s_name, get4.s_name);
->>>>>>> afae5d5b
 
   delete lexer;
 };
