// Copyright 2012 MulticoreWare Inc.

#include <iostream>
#include "gtest/gtest.h"
#include "tokens.h"
#include "lexer.h"
#include "parser.h"
#include "brig.h"
#include "error_reporter.h"
#include "context.h"
#include "parser_wrapper.h"

namespace hsa {
namespace brig {

extern ErrorReporter* main_reporter;
extern Context* context;
TEST(CodegenTest, ExampleWithKernel) {
  context->set_error_reporter(main_reporter);
  context->clear_context();

  std::string input("version 1:0:$large; \n");
  input.append("kernel &demo(kernarg_f32 %x) { \n");
  input.append("private_u32 %z; \n");
  input.append("ret; \n");
  input.append("};\n");

  Lexer* lexer = new Lexer(input);
  context->token_to_scan = lexer->get_next_token();

  EXPECT_EQ(0, Version(context));
  EXPECT_EQ(0, Kernel(context));

  // test the size of each section
  BrigdOffset32_t dsize = context->get_directive_offset();
  EXPECT_EQ(140U, dsize);
  BrigdOffset32_t csize = context->get_code_offset();
  EXPECT_EQ(32U, csize);

  BrigDirectiveKernel ref = {
    40,                       // size
    BrigEDirectiveKernel,   // kind
    0,                       // c_code
    0,                       // s_name
    1,                        // inParamCount
    100,                      // d_firstScopedDirective
    1,                        // operationCount
    140,                      // d_nextDirective
    BrigNone,                  // attribute
    0,                         // fbar
    0,                        // outParamCount
    60,                        // d_firstInParam
  };

  // test BrigDirectiveFunction, the caller function
  BrigDirectiveKernel get;
  context->get_directive(context->current_bdf_offset, &get);
  EXPECT_EQ(ref.s_name, get.s_name);
  EXPECT_EQ(ref.c_code, get.c_code);
  EXPECT_EQ(ref.outParamCount, get.outParamCount);
  EXPECT_EQ(ref.inParamCount, get.inParamCount);
  EXPECT_EQ(ref.operationCount, get.operationCount);
  EXPECT_EQ(ref.d_nextDirective, get.d_nextDirective);
  EXPECT_EQ(ref.d_firstScopedDirective, get.d_firstScopedDirective);

  BrigDirectiveSymbol kernarg = {
  40,                       // size
  BrigEDirectiveSymbol ,    // kind
  {
    0,                         // c_code
    BrigKernargSpace,         // storag class kernarg
    BrigNone ,                // attribut
    0,                        // reserved
    0,                        // symbolModifier
    0,                        // dim
    6,                        // s_name
    Brigf32,                  // type
    1,                        // align
  },
  0,                        // d_init
  0,                         // reserved
  };

  BrigDirectiveSymbol get_sym;
  context->get_directive(60, &get_sym);
  EXPECT_EQ(kernarg.size, get_sym.size);
  EXPECT_EQ(kernarg.kind, get_sym.kind);
  EXPECT_EQ(kernarg.s.storageClass, get_sym.s.storageClass);
  EXPECT_EQ(kernarg.s.s_name, get_sym.s.s_name);

  BrigDirectiveSymbol private_var = {
  40,                       // size
  BrigEDirectiveSymbol ,    // kind
  {
    0,                         // c_code
    BrigPrivateSpace,         // storag class kernarg
    BrigNone ,                // attribut
    0,                        // reserved
    0,                        // symbolModifier
    0,                        // dim
    9,                        // s_name
    Brigu32,                  // type
    1,                        // align
  },
  0,                        // d_init
  0,                         // reserved
  };

  context->get_directive(100, &get_sym);
  EXPECT_EQ(private_var.size, get_sym.size);
  EXPECT_EQ(private_var.kind, get_sym.kind);
  EXPECT_EQ(private_var.s.storageClass, get_sym.s.storageClass);
  EXPECT_EQ(private_var.s.s_name, get_sym.s.s_name);

  delete lexer;
}

TEST(CodegenTest, CallwMultiArgs) {
  context->set_error_reporter(main_reporter);
  context->clear_context();

  std::string input("version 1:0:$small; \n");
  input.append("function &callee(arg_f32 %output) ");
  input.append("(arg_f32 %input1, arg_f32 %input2) { \n");
  input.append("ret; \n");
  input.append("};\n");
  input.append("function &caller()(){ \n");
  input.append(" { arg_f32 %an_input; \n");
  input.append("   arg_f32 %an_output; \n");
  input.append("   call &callee(%an_output)(%an_input, %an_input);\n");
  input.append(" } \n");
  input.append("}; \n");

  Lexer* lexer = new Lexer(input);
  context->token_to_scan = lexer->get_next_token();

  EXPECT_EQ(0, Version(context));
  EXPECT_EQ(0, Function(context));
  EXPECT_EQ(0, Function(context));

  // test the size of each section
  BrigdOffset32_t dsize = context->get_directive_offset();
  EXPECT_EQ(316U, dsize);
  BrigdOffset32_t csize = context->get_code_offset();
  EXPECT_EQ(64U, csize);
  BrigdOffset32_t osize = context->get_operand_offset();
  EXPECT_EQ(56U+4U, osize);
  BrigdOffset32_t ssize = context->get_string_offset();
  EXPECT_EQ(61U, ssize);

  BrigDirectiveFunction ref = {
    40,                       // size
    BrigEDirectiveFunction,   // kind
    32,                       // c_code
    32,                       // s_name
    0,                        // inParamCount
    220,                      // d_firstScopedDirective
    1,                        // operationCount
    316,                      // d_nextDirective
    BrigNone,
    0,
    0,                        // outParamCount
    0,
  };

  // test BrigDirectiveFunction, the caller function
  BrigDirectiveFunction get;
  context->get_directive(context->current_bdf_offset, &get);
  EXPECT_EQ(ref.s_name, get.s_name);
  EXPECT_EQ(ref.c_code, get.c_code);
  EXPECT_EQ(ref.outParamCount, get.outParamCount);
  EXPECT_EQ(ref.inParamCount, get.inParamCount);
  EXPECT_EQ(ref.operationCount, get.operationCount);
  EXPECT_EQ(ref.d_nextDirective, get.d_nextDirective);
  EXPECT_EQ(ref.d_firstScopedDirective, get.d_firstScopedDirective);

  // test BrigDirectiveScope
  BrigDirectiveScope arg_scope;
  context->get_directive(220, &arg_scope);
  EXPECT_EQ(8, arg_scope.size);
  EXPECT_EQ(BrigEDirectiveArgStart, arg_scope.kind);
  EXPECT_EQ(32U, arg_scope.c_code);

  context->get_directive(308, &arg_scope);
  EXPECT_EQ(BrigEDirectiveArgEnd, arg_scope.kind);
  EXPECT_EQ(64U, arg_scope.c_code);

  // test BrigCall
  BrigInstBase cbr_op;
  context->get_code(32, &cbr_op);
  EXPECT_EQ(32, cbr_op.size);
  EXPECT_EQ(BrigCall, cbr_op.opcode);
  EXPECT_EQ(0U, cbr_op.o_operands[0]);
  EXPECT_EQ(32U, cbr_op.o_operands[1]);
  EXPECT_EQ(24U, cbr_op.o_operands[2]);
  EXPECT_EQ(44U, cbr_op.o_operands[3]);
  EXPECT_EQ(0U, cbr_op.o_operands[4]);

  // test BrigOperandFunctionRef
  BrigOperandFunctionRef func_o;
  context->get_operand(24, &func_o);
  EXPECT_EQ(8U, func_o.size);
  EXPECT_EQ(BrigEOperandFunctionRef, func_o.kind);
  EXPECT_EQ(20U, func_o.fn);

  // test BrigOperandArgumentRef
  BrigOperandArgumentRef arg_o;
  context->get_operand(8, &arg_o);
  EXPECT_EQ(8U, arg_o.size);
  EXPECT_EQ(BrigEOperandArgumentRef, arg_o.kind);
  EXPECT_EQ(188U+40U, arg_o.arg);

  context->get_operand(16, &arg_o);
  EXPECT_EQ(8, arg_o.size);
  EXPECT_EQ(BrigEOperandArgumentRef, arg_o.kind);
  EXPECT_EQ(228U+40U, arg_o.arg);

  // test BrigOperandArgumentList
  BrigOperandArgumentList arg_l;
  context->get_operand(32, &arg_l);
  EXPECT_EQ(12U, arg_l.size);
  EXPECT_EQ(BrigEOperandArgumentList, arg_l.kind);
  EXPECT_EQ(16U, arg_l.o_args[0]);

  context->get_operand(44, &arg_l);
  EXPECT_EQ(16U, arg_l.size);
  EXPECT_EQ(BrigEOperandArgumentList, arg_l.kind);
  EXPECT_EQ(8U, arg_l.o_args[0]);

  BrigoOffset32_t arg_test = 0;
  context->get_operand(56, &arg_test);
  EXPECT_EQ(8U, arg_test);

  delete lexer;
}

TEST(CodegenTest, Example6_CallwArgs) {
  context->set_error_reporter(main_reporter);
  context->clear_context();

  std::string input("version 1:0:$small; \n");
  input.append("function &callee(arg_f32 %output)(arg_f32 %input) { \n");
  input.append(" ret; \n");
  input.append("}; \n");

  input.append("function &caller()(){ \n");
  input.append(" { arg_f32 %an_input; \n");
  input.append("   arg_f32 %an_output; \n");
  input.append("  call &callee(%an_output)(%an_input); \n");
  input.append(" } \n");
  input.append("}; \n");

  // test the rule
  Lexer* lexer = new Lexer(input);
  context->token_to_scan = lexer->get_next_token();

  EXPECT_EQ(0, Version(context));
  EXPECT_EQ(0, Function(context));
  EXPECT_EQ(0, Function(context));

  // test the sizes of each section
  BrigdOffset32_t dsize = context->get_directive_offset();
  EXPECT_EQ(276U, dsize);
  BrigdOffset32_t csize = context->get_code_offset();
  EXPECT_EQ(64U, csize);
  BrigdOffset32_t osize = context->get_operand_offset();
  EXPECT_EQ(56U, osize);
  BrigdOffset32_t ssize = context->get_string_offset();
  EXPECT_EQ(52U, ssize);

  BrigDirectiveFunction ref = {
    40,                       // size
    BrigEDirectiveFunction,   // kind
    32,                       // c_code
    23,                       // s_name
    0,                        // inParamCount
    180,                      // d_firstScopedDirective
    1,                        // operationCount
    276,                      // d_nextDirective
    BrigNone,
    0,
    0,                        // outParamCount
    0,
  };

  // test BrigDirectiveFunction, the caller function
  BrigDirectiveFunction get;
  context->get_directive(context->current_bdf_offset, &get);
  EXPECT_EQ(ref.s_name, get.s_name);
  EXPECT_EQ(ref.c_code, get.c_code);
  EXPECT_EQ(ref.outParamCount, get.outParamCount);
  EXPECT_EQ(ref.inParamCount, get.inParamCount);
  EXPECT_EQ(ref.operationCount, get.operationCount);
  EXPECT_EQ(ref.d_nextDirective, get.d_nextDirective);
  EXPECT_EQ(ref.d_firstScopedDirective, get.d_firstScopedDirective);

  // test BrigDirectiveScope
  BrigDirectiveScope arg_scope;
  context->get_directive(180, &arg_scope);
  EXPECT_EQ(8U, arg_scope.size);
  EXPECT_EQ(BrigEDirectiveArgStart, arg_scope.kind);
  EXPECT_EQ(32U, arg_scope.c_code);

  context->get_directive(268, &arg_scope);
  EXPECT_EQ(BrigEDirectiveArgEnd, arg_scope.kind);
  EXPECT_EQ(64U, arg_scope.c_code);

  // test BrigCall
  BrigInstBase cbr_op;
  context->get_code(32, &cbr_op);
  EXPECT_EQ(32U, cbr_op.size);
  EXPECT_EQ(BrigCall, cbr_op.opcode);
  EXPECT_EQ(0U, cbr_op.o_operands[0]);
  EXPECT_EQ(32U, cbr_op.o_operands[1]);
  EXPECT_EQ(24U, cbr_op.o_operands[2]);
  EXPECT_EQ(44U, cbr_op.o_operands[3]);
  EXPECT_EQ(0U, cbr_op.o_operands[4]);

  // test BrigOperandFunctionRef
  BrigOperandFunctionRef func_o;
  context->get_operand(24, &func_o);
  EXPECT_EQ(8U, func_o.size);
  EXPECT_EQ(BrigEOperandFunctionRef, func_o.kind);
  EXPECT_EQ(20U, func_o.fn);

  // test BrigOperandArgumentRef
  BrigOperandArgumentRef arg_o;
  context->get_operand(8, &arg_o);
  EXPECT_EQ(8U, arg_o.size);
  EXPECT_EQ(BrigEOperandArgumentRef, arg_o.kind);
  EXPECT_EQ(188U, arg_o.arg);

  context->get_operand(16, &arg_o);
  EXPECT_EQ(8U, arg_o.size);
  EXPECT_EQ(BrigEOperandArgumentRef, arg_o.kind);
  EXPECT_EQ(228U, arg_o.arg);

  // test BrigOperandArgumentList
  BrigOperandArgumentList arg_l;
  context->get_operand(32, &arg_l);
  EXPECT_EQ(12U, arg_l.size);
  EXPECT_EQ(BrigEOperandArgumentList, arg_l.kind);
  EXPECT_EQ(16U, arg_l.o_args[0]);

  context->get_operand(44, &arg_l);
  EXPECT_EQ(12U, arg_l.size);
  EXPECT_EQ(BrigEOperandArgumentList, arg_l.kind);
  EXPECT_EQ(8U, arg_l.o_args[0]);

  delete lexer;
}

TEST(CodegenTest, Example5_SimpleCall) {
  context->set_error_reporter(main_reporter);
  context->clear_context();

  std::string input("version 1:0:$small; \n");
  input.append("function &callee()(){ \n");
  input.append(" ret; \n");
  input.append("}; \n");
  input.append(" function &caller()(){ \n");
  input.append(" { \n");
  input.append("   call &callee; \n");
  input.append(" } \n");
  input.append("}; \n");

  Lexer* lexer = new Lexer(input);
  context->token_to_scan = lexer->get_next_token();

  EXPECT_EQ(0, Version(context));
  EXPECT_EQ(0, Function(context));
  EXPECT_EQ(0, Function(context));

  // test the sizes of each section
  BrigdOffset32_t dsize = context->get_directive_offset();
  EXPECT_EQ(116U, dsize);
  BrigdOffset32_t csize = context->get_code_offset();
  EXPECT_EQ(64U, csize);
  BrigdOffset32_t osize = context->get_operand_offset();
  EXPECT_EQ(16U, osize);
  BrigdOffset32_t ssize = context->get_string_offset();
  EXPECT_EQ(16U, ssize);

  // test BrigDirectiveFunction, the caller function
  BrigDirectiveFunction ref = {
    40,                       // size
    BrigEDirectiveFunction,   // kind
    32,                       // c_code
    8,                        // s_name
    0,                        // inParamCount
    100,                      // d_firstScopedDirective
    1,                        // operationCount
    116,                      // d_nextDirective
    BrigNone,
    0,
    0,                        // outParamCount
    0,
  };

  BrigDirectiveFunction get;
  context->get_directive(context->current_bdf_offset, &get);
  EXPECT_EQ(ref.s_name, get.s_name);
  EXPECT_EQ(ref.c_code, get.c_code);
  EXPECT_EQ(ref.outParamCount, get.outParamCount);
  EXPECT_EQ(ref.inParamCount, get.inParamCount);
  EXPECT_EQ(ref.operationCount, get.operationCount);
  EXPECT_EQ(ref.d_nextDirective, get.d_nextDirective);
  EXPECT_EQ(ref.d_firstScopedDirective, get.d_firstScopedDirective);

  // test BrigDirectiveScope
  BrigDirectiveScope arg_scope;
  context->get_directive(100, &arg_scope);
  EXPECT_EQ(8U, arg_scope.size);
  EXPECT_EQ(BrigEDirectiveArgStart, arg_scope.kind);
  EXPECT_EQ(32U, arg_scope.c_code);

  context->get_directive(108, &arg_scope);
  EXPECT_EQ(BrigEDirectiveArgEnd, arg_scope.kind);
  EXPECT_EQ(64U, arg_scope.c_code);

  // test BrigCall
  BrigInstBase cbr_op;
  context->get_code(32, &cbr_op);
  EXPECT_EQ(32U, cbr_op.size);
  EXPECT_EQ(BrigCall, cbr_op.opcode);
  EXPECT_EQ(0U, cbr_op.o_operands[0]);
  EXPECT_EQ(0U, cbr_op.o_operands[1]);
  EXPECT_EQ(8U, cbr_op.o_operands[2]);
  EXPECT_EQ(0U, cbr_op.o_operands[3]);
  EXPECT_EQ(0U, cbr_op.o_operands[4]);

  // test BrigOperandFunctionRef
  BrigOperandFunctionRef func_o;
  context->get_operand(8, &func_o);
  EXPECT_EQ(8U, func_o.size);
  EXPECT_EQ(BrigEOperandFunctionRef, func_o.kind);
  EXPECT_EQ(20U, func_o.fn);

  delete lexer;
}

TEST(CodegenTest, Example4_Branch) {
  context->set_error_reporter(main_reporter);
  context->clear_context();

  std::string input("version 1:0:$small;\n");
  input.append("function &branch_ops (arg_u8x4 %x)() { \n");
  input.append("  cbr $c1, @then; \n");
  input.append("  abs_p_s8x4 $s1, $s2; \n");
  input.append("  brn @outof_IF; \n");
  input.append("  @then: \n");
  input.append("  add_pp_sat_u16x2 $s1, $s0, $s3; \n");
  input.append("  @outof_IF: \n");
  input.append("  ret; \n");
  input.append("}; \n");

  // test the rule
  Lexer* lexer = new Lexer(input);
  context->token_to_scan = lexer->get_next_token();
  EXPECT_EQ(0, Version(context));
  EXPECT_EQ(0, Function(context));

  // test the sizes of each section
  BrigdOffset32_t dsize = context->get_directive_offset();
  EXPECT_EQ(124U, dsize);
  BrigdOffset32_t csize = context->get_code_offset();
  EXPECT_EQ(164U, csize);
  BrigdOffset32_t osize = context->get_operand_offset();
  EXPECT_EQ(84U, osize);
  BrigdOffset32_t ssize = context->get_string_offset();
  EXPECT_EQ(51U, ssize);
  // TODO(Chuange):
  // I don't know why d_first and d_next should be plused 4 
  // test BrigDirectiveFunction
  BrigDirectiveFunction ref = {
      40,                       // size
      BrigEDirectiveFunction,   // kind
      0,                        // c_code
      0,                        // s_name
      0,                        // inParamCount
      100,                      // d_firstScopedDirective
      5,                        // operationCount
      124,                      // d_nextDirective
      BrigNone,
      0,
      1,                        // outParamCount
      0,
    };

  BrigDirectiveFunction get;
  context->get_directive(context->current_bdf_offset, &get);
  EXPECT_EQ(ref.s_name, get.s_name);
  EXPECT_EQ(ref.c_code, get.c_code);
  EXPECT_EQ(ref.outParamCount, get.outParamCount);
  EXPECT_EQ(ref.inParamCount, get.inParamCount);
  EXPECT_EQ(ref.operationCount, get.operationCount);
  EXPECT_EQ(ref.d_nextDirective, get.d_nextDirective);
  EXPECT_EQ(ref.d_firstScopedDirective, get.d_firstScopedDirective);

  // test BrigDirectiveLabel
  BrigDirectiveLabel label1;
  context->get_directive(100, &label1);
  EXPECT_EQ(12U, label1.size);
  EXPECT_EQ(100U, label1.c_code);
  EXPECT_EQ(27U, label1.s_name);

  context->get_directive(112, &label1);
  EXPECT_EQ(132U, label1.c_code);
  EXPECT_EQ(41U, label1.s_name);

  // test BrigCbr
  BrigInstBase cbr_op;
  context->get_code(0, &cbr_op);
  EXPECT_EQ(32U, cbr_op.size);
  EXPECT_EQ(BrigCbr, cbr_op.opcode);
  EXPECT_EQ(Brigb1, cbr_op.type);
  EXPECT_EQ(0U, cbr_op.o_operands[0]);
  EXPECT_EQ(8U, cbr_op.o_operands[1]);
  EXPECT_EQ(20U, cbr_op.o_operands[2]);
  EXPECT_EQ(0U, cbr_op.o_operands[3]);
  EXPECT_EQ(0U, cbr_op.o_operands[4]);

  // test BrigBrn
  BrigInstBar br_op;
  context->get_code(64, &br_op);
  EXPECT_EQ(36U, br_op.size);
  EXPECT_EQ(BrigBrn, br_op.opcode);
  EXPECT_EQ(0U, br_op.o_operands[0]);
  EXPECT_EQ(52U, br_op.o_operands[1]);
  EXPECT_EQ(0U, br_op.o_operands[2]);
  EXPECT_EQ(0U, br_op.o_operands[3]);
  EXPECT_EQ(0U, br_op.o_operands[4]);

  delete lexer;
}

TEST(CodegenTest, Example3_CodeGen) {
  context->set_error_reporter(main_reporter);
  context->clear_context();

  std::string input("version 1:0:$small; \n");
  input.append("static function &packed_ops (extern arg_u8x4 %x)() {");
  input.append("  abs_p_s8x4 $s1, $s2; \n");
  input.append("  add_pp_sat_u16x2 $s1, $s0, $s3; \n");
  input.append("}; \n");

  Lexer* lexer = new Lexer(input);
  context->token_to_scan = lexer->get_next_token();

  EXPECT_EQ(0, Version(context));
  EXPECT_EQ(0, Function(context));

  // test the .directive section size
  BrigdOffset32_t dsize = context->get_directive_offset();
  EXPECT_EQ(100U, dsize);

  // test the .directive section
  BrigDirectiveFunction ref = {
    40,                       // size
    BrigEDirectiveFunction,   // kind
    0,                        // c_code
    0,                        // s_name
    0,                        // inParamCount
    96+4,                       // d_firstScopedDirective
    2,                        // operationCount
    96+4,                       // d_nextDirective
    BrigStatic,
    0,
    1,                        // outParamCount
    0,
  };

  BrigDirectiveFunction get;
  context->get_directive(context->current_bdf_offset, &get);
  EXPECT_EQ(ref.s_name, get.s_name);
  EXPECT_EQ(ref.c_code, get.c_code);
  EXPECT_EQ(ref.outParamCount, get.outParamCount);
  EXPECT_EQ(ref.inParamCount, get.inParamCount);
  EXPECT_EQ(ref.operationCount, get.operationCount);
  EXPECT_EQ(ref.d_nextDirective, get.d_nextDirective);
  EXPECT_EQ(ref.d_firstScopedDirective, get.d_firstScopedDirective);
  EXPECT_EQ(ref.attribute, get.attribute);

  // test the .string size
  BrigsOffset32_t size = context->get_string_offset();
  EXPECT_EQ(31U, size);

  // test .code section.
  BrigcOffset32_t csize = context->get_code_offset();
  EXPECT_EQ(64U, csize);

  BrigInstBase get_c;
  context->get_code(32, &get_c);
  EXPECT_EQ(BrigAdd, get_c.opcode);
  EXPECT_EQ(BrigPackPPsat, get_c.packing);
  EXPECT_EQ(Brigu16x2, get_c.type);
  EXPECT_EQ(8U, get_c.o_operands[0]);
  EXPECT_EQ(32U, get_c.o_operands[1]);
  EXPECT_EQ(44U, get_c.o_operands[2]);

  delete lexer;
}

TEST(CodegenTest, Instrustion3Op_CodeGen) {
  context->set_error_reporter(main_reporter);
  context->clear_context();

  std::string input("add_pp_sat_u16x2 $s1, $s0, $s3; \n");

  Lexer* lexer = new Lexer(input);
  context->token_to_scan = lexer->get_next_token();

  EXPECT_EQ(0, Instruction3(context));

  BrigInstBase ref = {
    32,
    BrigEInstBase,
    BrigAdd,
    Brigu16x2,
    BrigPackPPsat,
    {8, 20, 32, 0, 0}
  };

  BrigInstBase get;
  context->get_code(0, &get);
  EXPECT_EQ(ref.opcode, get.opcode);
  EXPECT_EQ(ref.packing, get.packing);
  EXPECT_EQ(ref.type, get.type);
  EXPECT_EQ(ref.o_operands[0], get.o_operands[0]);
  EXPECT_EQ(ref.o_operands[1], get.o_operands[1]);

  delete lexer;
}

TEST(CodegenTest, Instrustion2Op_CodeGen) {
  context->set_error_reporter(main_reporter);
  context->clear_context();

  std::string input("abs_p_s8x4 $s1, $s2; \n");

  Lexer* lexer = new Lexer(input);
  context->token_to_scan = lexer->get_next_token();

  EXPECT_EQ(0, Instruction2(context));

  BrigInstBase ref = {
    32,
    BrigEInstBase,
    BrigAbs,
    Brigs8x4,
    BrigPackP,
    {8, 20, 0, 0, 0}
  };

  BrigInstBase get;
  context->get_code(0, &get);
  EXPECT_EQ(ref.opcode, get.opcode);
  EXPECT_EQ(ref.packing, get.packing);
  EXPECT_EQ(ref.type, get.type);
  EXPECT_EQ(ref.o_operands[0], get.o_operands[0]);
  EXPECT_EQ(ref.o_operands[1], get.o_operands[1]);

  delete lexer;
}

TEST(CodegenTest, Instrustion2Op_FTZ_CodeGen) {
  context->set_error_reporter(main_reporter);
  context->clear_context();

  std::string input("sqrt_s8x4 $s1, $s2; \n");
  Lexer* lexer = new Lexer(input);
  context->token_to_scan = lexer->get_next_token();
  EXPECT_EQ(0, Instruction2(context));

  BrigInstBase ref = {
    32,
    BrigEInstBase,
    BrigSqrt,
    Brigs8x4,
    BrigNoPacking,
    {8, 20, 0, 0, 0}
  };

  BrigInstBase get;
  context->get_code(0, &get);
  EXPECT_EQ(ref.opcode, get.opcode);
  EXPECT_EQ(ref.packing, get.packing);
  EXPECT_EQ(ref.type, get.type);
  EXPECT_EQ(ref.o_operands[0], get.o_operands[0]);
  EXPECT_EQ(ref.o_operands[1], get.o_operands[1]);

  delete lexer;
}

TEST(CodegenTest, Instrustion2Op_FTZ_With_Modifier_CodeGen) {
  context->set_error_reporter(main_reporter);
  context->clear_context();

  std::string input("sqrt_ftz_s8x4 $s1, $s2; \n");

  Lexer* lexer = new Lexer(input);
  context->token_to_scan = lexer->get_next_token();
  EXPECT_EQ(0, Instruction2(context));

  BrigAluModifier bam;
  bam.ftz = 1;

  BrigInstMod ref = {
    sizeof(ref),       // size
    BrigEInstMod,      // kind
    BrigSqrt,          // opcode
    Brigs8x4,          // type
    BrigNoPacking,     // packing
    {8, 20, 0, 0, 0},  // operand
    bam
  };

  BrigInstMod get;
  context->get_code(0, &get);
  EXPECT_EQ(ref.opcode, get.opcode);
  EXPECT_EQ(ref.packing, get.packing);
  EXPECT_EQ(ref.type, get.type);
  EXPECT_EQ(ref.o_operands[0], get.o_operands[0]);
  EXPECT_EQ(ref.o_operands[1], get.o_operands[1]);
  EXPECT_EQ(ref.aluModifier.ftz, get.aluModifier.ftz);

  delete lexer;
}

TEST(CodegenTest, Instrustion2Op_with_Modifier_CodeGen) {
  context->set_error_reporter(main_reporter);
  context->clear_context();

  std::string input("abs_ftz_p_s8x4 $s1, $s2; \n");

  Lexer* lexer = new Lexer(input);
  context->token_to_scan = lexer->get_next_token();

  EXPECT_EQ(0, Instruction2(context));

  BrigAluModifier bam;
  bam.ftz = 1;

  BrigInstMod ref = {
    sizeof(ref),       // size
    BrigEInstMod,      // kind
    BrigAbs,           // opcode
    Brigs8x4,          // type
    BrigPackP,         // packing
    {8, 20, 0, 0, 0},  // operand
    bam
  };

  BrigInstMod get;
  context->get_code(0, &get);
  EXPECT_EQ(ref.opcode, get.opcode);
  EXPECT_EQ(ref.packing, get.packing);
  EXPECT_EQ(ref.type, get.type);
  EXPECT_EQ(ref.o_operands[0], get.o_operands[0]);
  EXPECT_EQ(ref.o_operands[1], get.o_operands[1]);
  EXPECT_EQ(ref.aluModifier.ftz, get.aluModifier.ftz);

  delete lexer;
}

TEST(CodegenTest, SimplestFunction_CodeGen) {
  context->set_error_reporter(main_reporter);
  context->clear_context();

  std::string input("version 1:0:$small; \n");
  input.append("function &return_true(arg_f32 %ret_val)(){ \n");
  input.append(" ret; \n");
  input.append("};");

  // test the rule
  Lexer* lexer = new Lexer(input);
  context->token_to_scan = lexer->get_next_token();
  EXPECT_EQ(0, Version(context));
  EXPECT_EQ(0, Function(context));

  // test the .directive section size
  BrigdOffset32_t dsize = context->get_directive_offset();
  EXPECT_EQ(100U, dsize);

  // test the offset to the .string section
  BrigDirectiveFunction ref = {
    40,                       // size
    BrigEDirectiveFunction,   // kind
    0,                        // c_code
    0,                        // s_name
    0,                        // inParamCount
    96+4,                       // d_firstScopedDirective
    1,                        // operationCount
    96+4,                       // d_nextDirective
    BrigNone,
    0,
    1,                        // outParamCount
    0,
  };

  BrigDirectiveFunction get;
  context->get_directive(context->current_bdf_offset, &get);
  EXPECT_EQ(ref.s_name, get.s_name);
  EXPECT_EQ(ref.c_code, get.c_code);
  EXPECT_EQ(ref.outParamCount, get.outParamCount);
  EXPECT_EQ(ref.inParamCount, get.inParamCount);
  EXPECT_EQ(ref.operationCount, get.operationCount);
  EXPECT_EQ(ref.d_nextDirective, get.d_nextDirective);
  EXPECT_EQ(ref.d_firstScopedDirective, get.d_firstScopedDirective);

  // test the .string size
  BrigsOffset32_t size = context->get_string_offset();
  EXPECT_EQ(22U, size);

  // find the string.
  std::string func_name("&return_true");
  int str_offset = context->lookup_symbol(func_name);
  EXPECT_EQ(0, str_offset);

  BrigcOffset32_t csize = context->get_code_offset();
  EXPECT_EQ(32U, csize);

  delete lexer;
}

TEST(CodegenTest, AlignmentCheck) {
  // Try the situation in PRM 20.2 (pg. 226)

  // use a new context object to ensure the problem happen
  // since if at beginning the offset is a multiple of 4 but not a multiple of 8
  // then appending a 4-byte aligned item will lead to a multiple-of-8 offset
  context->clear_context();

  // First append a 4-byte aligned item BrigBlockStart
  uint32_t curr_offset = context->get_directive_offset();

  BrigBlockStart bbs = {
    12,                        // size
    BrigEDirectiveBlockStart,  // kind
    0,                         // c_code
    0                          // s_name;
  };

  context->append_directive(&bbs);    // append_directiveirective
  curr_offset = context->get_directive_offset();

  EXPECT_EQ(0U, curr_offset%4);
  EXPECT_EQ(BrigEAlignment_4, Context::alignment_check(bbs));

  // Next append a 8-byte aligned item  such as BrigBlockNumeric
  BrigBlockNumeric bbn = {
    16,                          // size
    BrigEDirectiveBlockNumeric,  // kind
    Brigb64,                     // type
    1,                           // elementCount
    { { 0 } },                   // u64
  };
  bbn.u64[0] = 1;

  context->append_directive(&bbn);
  curr_offset = context->get_directive_offset();

  EXPECT_EQ(BrigEAlignment_8, Context::alignment_check(bbn));
  // this is a 8-byte aligned item and has a size of multiple of 8.
  // so the offset after appending this item should be a multiple of 8.
  EXPECT_EQ(0U, curr_offset%8);
}

TEST(CodegenTest, VersionCodeGen) {
  context->set_error_reporter(main_reporter);
  context->clear_context();
  std::string input("\n version 1:0; \n");

  Lexer* lexer = new Lexer(input);
  context->token_to_scan = lexer->get_next_token();
  EXPECT_EQ(0, Version(context));

  uint32_t curr_d_offset = context->get_directive_offset();

  BrigDirectiveVersion ref = {
    sizeof(ref),
    BrigEDirectiveVersion,
    0,            // unknown c_code
    1,            // major
    0,            // minor
    BrigELarge,   // machine
    BrigEFull,    // profile
    BrigENosftz,  // ftz
    0             // reserved
  };


  // get structure back
  BrigDirectiveVersion get;
  context->get_directive(curr_d_offset-sizeof(get), &get);

  // compare two structs
  EXPECT_EQ(ref.kind, get.kind);
  EXPECT_EQ(ref.major, get.major);
  EXPECT_EQ(ref.minor, get.minor);
  EXPECT_EQ(ref.machine, get.machine);
  EXPECT_EQ(ref.profile, get.profile);
  EXPECT_EQ(ref.ftz, get.ftz);

  /* ---------- TEST 2 ---------*/
  context->clear_context();

  input.assign("version 2:0:$large;");

  lexer->set_source_string(input);
  context->token_to_scan = lexer->get_next_token();
  EXPECT_EQ(0, Version(context));

  // reference struct
  ref.major = 2;
  ref.machine = BrigELarge;

  // get structure back
  curr_d_offset = context->get_directive_offset();
  context->get_directive(curr_d_offset-sizeof(get), &get);

  // compare two structs
  EXPECT_EQ(ref.kind, get.kind);
  EXPECT_EQ(ref.major, get.major);
  EXPECT_EQ(ref.minor, get.minor);
  EXPECT_EQ(ref.machine, get.machine);
  EXPECT_EQ(ref.profile, get.profile);
  EXPECT_EQ(ref.ftz, get.ftz);

        /* TEST 3, Multi Target */
  context->clear_context();
  input.assign("version 2:0:$large, $reduced, $sftz;");

  lexer->set_source_string(input);
  context->token_to_scan = lexer->get_next_token();
  EXPECT_EQ(0, Version(context));

  // reference struct
  ref.major = 2;
  ref.machine = BrigELarge;
  ref.profile = BrigEReduced;
  ref.ftz = BrigESftz;

  // get structure back
  curr_d_offset = context->get_directive_offset();
  context->get_directive(curr_d_offset-sizeof(get), &get);

  // compare two structs
  EXPECT_EQ(ref.kind, get.kind);
  EXPECT_EQ(ref.major, get.major);
  EXPECT_EQ(ref.minor, get.minor);
  EXPECT_EQ(ref.machine, get.machine);
  EXPECT_EQ(ref.profile, get.profile);
  EXPECT_EQ(ref.ftz, get.ftz);
  context->clear_context();

  delete lexer;
}

TEST(CodegenTest, RegisterOperandCodeGen) {
  std::string name;
  std::string input("$d7");  // register

  Lexer* lexer = new Lexer();
  Parser* parser = new Parser(context);
  parser->set_source_string(input);
  parser->clear_context();
  // scan symbols
  parser->scan_symbols();

  // rescan
  lexer->set_source_string(input);
  context->token_to_scan = lexer->get_next_token();

  EXPECT_EQ(0, Operand(context));

  // reference struct
  BrigOperandReg ref = {
    sizeof(ref),      // size
    BrigEOperandReg,  // kind
    Brigb64,          // type
    0,                // reserved
    0                 // name
  };

  name.assign("$d7");
  ref.name = context->lookup_symbol(name);
  EXPECT_EQ(0U, ref.name);

  // get structure from context and compare
  BrigOperandReg get;
  uint32_t curr_o_offset = context->get_operand_offset();
  context->get_operand(curr_o_offset-sizeof(get), &get);

  EXPECT_EQ(ref.size, get.size);
  EXPECT_EQ(ref.kind, get.kind);
  EXPECT_EQ(ref.type, get.type);
  EXPECT_EQ(ref.name, get.name);

  // second register
  input.assign("$q7");
  parser->set_source_string(input);
  // scan symbols
  parser->scan_symbols();

  // rescan
  lexer->set_source_string(input);
  context->token_to_scan = lexer->get_next_token();
  EXPECT_EQ(0, Operand(context));

  name.assign("$q7");
  ref.name = context->lookup_symbol(name);
  ref.type = Brigb128;
  curr_o_offset = context->get_operand_offset();
  context->get_operand(curr_o_offset-sizeof(get), &get);

  EXPECT_EQ(ref.size, get.size);
  EXPECT_EQ(ref.kind, get.kind);
  EXPECT_EQ(ref.type, get.type);
  EXPECT_EQ(ref.name, get.name);

  delete lexer;
  delete parser;
}

TEST(CodegenTest, NumericValueOperandCodeGen) {
  /* Integer */
  std::string input("5");
  Lexer* lexer = new Lexer(input);
  context->token_to_scan = lexer->get_next_token();
  EXPECT_EQ(0, Operand(context));

  // reference struct
  BrigOperandImmed ref = {
    sizeof(ref),        // size
    BrigEOperandImmed,  // kind
    Brigb32,            // type
    0,                  // reserved
    { 0 }
  };

  ref.bits.u = 5;
  // get structure from context and compare
  BrigOperandImmed get;
  uint32_t curr_o_offset = context->get_operand_offset();
  // to overcome padding
  context->get_operand<BrigOperandImmed>(curr_o_offset-sizeof(get), &get);

  EXPECT_EQ(ref.size, get.size);
  EXPECT_EQ(ref.kind, get.kind);
  EXPECT_EQ(ref.type, get.type);
  EXPECT_EQ(ref.bits.u, get.bits.u);

    /* Negative Integer */
  input.assign("-5");
  lexer->set_source_string(input);
  context->token_to_scan = lexer->get_next_token();
  EXPECT_EQ(0, Operand(context));

  // reference struct
  ref.type = Brigb32;
  ref.bits.u = (unsigned int) (-5);
  // get structure from context and compare
  curr_o_offset = context->get_operand_offset();
  context->get_operand(curr_o_offset-sizeof(get), &get);

  EXPECT_EQ(ref.size, get.size);
  EXPECT_EQ(ref.kind, get.kind);
  EXPECT_EQ(ref.type, get.type);
  EXPECT_EQ(ref.bits.u, get.bits.u);

  /* float single */
  input.assign("5.0f");
  lexer->set_source_string(input);
  context->token_to_scan = lexer->get_next_token();
  EXPECT_EQ(0, Operand(context));

  // reference struct
  ref.type = Brigb32;
  ref.bits.f = 5;
  // get structure from context and compare
  curr_o_offset = context->get_operand_offset();
  context->get_operand(curr_o_offset-sizeof(get), &get);

  EXPECT_EQ(ref.size, get.size);
  EXPECT_EQ(ref.kind, get.kind);
  EXPECT_EQ(ref.type, get.type);
  EXPECT_EQ(ref.bits.f, get.bits.f);

  /* double */
  input.assign("5.0l");
  lexer->set_source_string(input);
  context->token_to_scan = lexer->get_next_token();
  EXPECT_EQ(0, Operand(context));

  // reference struct
  ref.bits.d = 5;
  ref.type = Brigb64;
  // get structure from context and compare
  curr_o_offset = context->get_operand_offset();
  context->get_operand(curr_o_offset-sizeof(get), &get);

  EXPECT_EQ(ref.size, get.size);
  EXPECT_EQ(ref.kind, get.kind);
  EXPECT_EQ(ref.type, get.type);
  EXPECT_EQ(ref.bits.d, get.bits.d);

  /* Integer List */
  input.assign("_b32(5,6,8)");
  lexer->set_source_string(input);
  context->token_to_scan = lexer->get_next_token();
  EXPECT_EQ(0, Operand(context));

  // reference struct
  ref.type = Brigb32;
  ref.bits.u = 8;
  // get last structure from context and compare
  curr_o_offset = context->get_operand_offset();
  context->get_operand(curr_o_offset-sizeof(get), &get);

  EXPECT_EQ(ref.size, get.size);
  EXPECT_EQ(ref.kind, get.kind);
  EXPECT_EQ(ref.type, get.type);
  EXPECT_EQ(ref.bits.u, get.bits.u);

  delete lexer;
}

TEST(CodegenTest, LookupStringTest) {
  std::string input("&test_string1");

  StringBuffer* strBuf = new StringBuffer();

  strBuf->append(input);

  uint32_t offset = strBuf->size();
  input.assign("&test_string2");
  strBuf->append(input);

  // lookup first string
  input.assign("&test_string1");
  uint32_t loc = strBuf->lookup(input);
  EXPECT_EQ(0U, loc);

  input.assign("&test_string2");
  loc = strBuf->lookup(input);
  EXPECT_EQ(offset, loc);

  delete strBuf;
}

TEST(CodegenTest, AddSymbolTest) {
  std::string symbol("&symbol1");
  uint32_t offset = context->get_string_offset();

  // add symbol
  uint32_t sym1_offset = context->add_symbol(symbol);
  EXPECT_EQ(offset, sym1_offset);

  offset = context->get_string_offset();
  symbol.assign("%symbol2");
  uint32_t sym2_offset = context->add_symbol(symbol);
  EXPECT_EQ(offset, sym2_offset);

  // try to add symbol 1 again
  symbol.assign("&symbol1");
  uint32_t sym1b_offset = context->add_symbol(symbol);
  EXPECT_EQ(sym1_offset, sym1b_offset);

  // lookup
  symbol.assign("%symbol2");
  uint32_t lookup_sym2 = context->lookup_symbol(symbol);

  EXPECT_EQ(sym2_offset, lookup_sym2);
}

TEST(CodegenTest, LookupStringBugTest) {
  std::string input("&previous_test_string1");

  StringBuffer* strBuf = new StringBuffer();

  strBuf->append(input);

  uint32_t offset = strBuf->size();
  input.assign("test_string1");
  strBuf->append(input);


  // lookup second string
  input.assign("test_string1");
  uint32_t loc = strBuf->lookup(input);
  EXPECT_EQ(offset, loc);

  delete strBuf;
}

TEST(CodegenTest, BrigOperandAddressGeneration) {
  std::string name;
  std::string input("[&test]");  // [name]

  Lexer* lexer = new Lexer();
  Parser* parser = new Parser(context);
  parser->set_source_string(input);
  // scan symbols
  parser->scan_symbols();

  // rescan

  lexer->set_source_string(input);
  // get 2 tokens pass '['
  context->token_to_scan = lexer->get_next_token();
  context->token_to_scan = lexer->get_next_token();
  BrigoOffset32_t opOffset;
  EXPECT_EQ(0, AddressableOperandPart2(context, &opOffset, false));

  name.assign(input.c_str());
  BrigOperandAddress ref = {
    sizeof(ref),          // size
    BrigEOperandAddress,  // kind
    Brigb32,              // Data Type
    0,                    // reserved
    context->symbol_map[name]                    // directive
  };

  if (context->get_machine() == BrigELarge)
    ref.type = Brigb64;

    // get structure from context and compare
  BrigOperandAddress get;
  uint32_t curr_o_offset = context->get_operand_offset();
  context->get_operand(curr_o_offset-sizeof(get), &get);

  EXPECT_EQ(ref.size, get.size);
  EXPECT_EQ(ref.kind, get.kind);
  EXPECT_EQ(ref.type, get.type);
  EXPECT_EQ(ref.directive, get.directive);

  delete lexer;
  delete parser;
}


TEST(CodegenTest, Instruction2Op_CodeGen_abs_s32) {
  context->set_error_reporter(main_reporter);
  context->clear_context();

  BrigInstBase ref = {
    32,
    BrigEInstBase,
    BrigAbs,
    Brigs32,
    BrigNoPacking,
    {8, 20, 0, 0, 0}
  };

  std::string input("abs_s32 $s1, $s2;");
  Lexer* lexer = new Lexer(input);

  context->token_to_scan = lexer->get_next_token();
  EXPECT_EQ(0, Instruction2(context));

  BrigInstBase get;
  context->get_code(0, &get);

  EXPECT_EQ(ref.size, get.size);
  EXPECT_EQ(ref.kind, get.kind);
  EXPECT_EQ(ref.opcode, get.opcode);
  EXPECT_EQ(ref.packing, get.packing);
  EXPECT_EQ(ref.type, get.type);
  EXPECT_EQ(ref.o_operands[0], get.o_operands[0]);
  EXPECT_EQ(ref.o_operands[1], get.o_operands[1]);

  delete lexer;
}

TEST(CodegenTest, Instruction2Op_CodeGen_abs_s64) {
  context->set_error_reporter(main_reporter);
  context->clear_context();

  BrigInstBase ref = {
    32,
    BrigEInstBase,
    BrigAbs,
    Brigs64,
    BrigNoPacking,
    {8, 20, 0, 0, 0}
  };

  std::string input("abs_s64 $d1, $d2;");
  Lexer* lexer = new Lexer(input);

  context->token_to_scan = lexer->get_next_token();
  EXPECT_EQ(0, Instruction2(context));

  BrigInstBase get;
  context->get_code(0, &get);

  EXPECT_EQ(ref.size, get.size);
  EXPECT_EQ(ref.kind, get.kind);
  EXPECT_EQ(ref.opcode, get.opcode);
  EXPECT_EQ(ref.packing, get.packing);
  EXPECT_EQ(ref.type, get.type);
  EXPECT_EQ(ref.o_operands[0], get.o_operands[0]);
  EXPECT_EQ(ref.o_operands[1], get.o_operands[1]);

  delete lexer;
}

TEST(CodegenTest, Instruction2Op_CodeGen_abs_p_s8x4) {
  context->set_error_reporter(main_reporter);
  context->clear_context();

  BrigInstBase ref = {
    32,
    BrigEInstBase,
    BrigAbs,
    Brigs8x4,
    BrigPackP,
    {8, 20, 0, 0, 0}
  };

  std::string input("abs_p_s8x4 $s1, $s2;");
  Lexer* lexer = new Lexer(input);

  context->token_to_scan = lexer->get_next_token();
  EXPECT_EQ(0, Instruction2(context));

  BrigInstBase get;
  context->get_code(0, &get);

  EXPECT_EQ(ref.size, get.size);
  EXPECT_EQ(ref.kind, get.kind);
  EXPECT_EQ(ref.opcode, get.opcode);
  EXPECT_EQ(ref.packing, get.packing);
  EXPECT_EQ(ref.type, get.type);
  EXPECT_EQ(ref.o_operands[0], get.o_operands[0]);
  EXPECT_EQ(ref.o_operands[1], get.o_operands[1]);

  delete lexer;
}


TEST(CodegenTest, Instruction2Op_CodeGen_abs_p_s16x2) {
  context->set_error_reporter(main_reporter);
  context->clear_context();

  BrigInstBase ref = {
    32,
    BrigEInstBase,
    BrigAbs,
    Brigs16x2,
    BrigPackP,
    {8, 20, 0, 0, 0}
  };

  std::string input("abs_p_s16x2 $s1, $s2;");
  Lexer* lexer = new Lexer(input);

  context->token_to_scan = lexer->get_next_token();
  EXPECT_EQ(0, Instruction2(context));

  BrigInstBase get;
  context->get_code(0, &get);

  EXPECT_EQ(ref.size, get.size);
  EXPECT_EQ(ref.kind, get.kind);
  EXPECT_EQ(ref.opcode, get.opcode);
  EXPECT_EQ(ref.packing, get.packing);
  EXPECT_EQ(ref.type, get.type);
  EXPECT_EQ(ref.o_operands[0], get.o_operands[0]);
  EXPECT_EQ(ref.o_operands[1], get.o_operands[1]);

  delete lexer;
}

TEST(CodegenTest, Instruction2Op_CodeGen_abs_p_s8x8) {
  Lexer* lexer = new Lexer();

  context->set_error_reporter(main_reporter);
  context->clear_context();

  BrigInstBase ref = {
    32,
    BrigEInstBase,
    BrigAbs,
    Brigs8x8,
    BrigPackP,
    {8, 20, 0, 0, 0}
  };

  std::string input("abs_p_s8x8 $d1, $d2;");
  lexer->set_source_string(input);

  context->token_to_scan = lexer->get_next_token();
  EXPECT_EQ(0, Instruction2(context));

  BrigInstBase get;
  context->get_code(0, &get);

  EXPECT_EQ(ref.size, get.size);
  EXPECT_EQ(ref.kind, get.kind);
  EXPECT_EQ(ref.opcode, get.opcode);
  EXPECT_EQ(ref.packing, get.packing);
  EXPECT_EQ(ref.type, get.type);
  EXPECT_EQ(ref.o_operands[0], get.o_operands[0]);
  EXPECT_EQ(ref.o_operands[1], get.o_operands[1]);

  delete lexer;
}

TEST(CodegenTest, Instruction2Op_CodeGen_abs_p_s16x4) {
  Lexer* lexer = new Lexer();
  context->set_error_reporter(main_reporter);
  context->clear_context();

  BrigInstBase ref = {
    32,
    BrigEInstBase,
    BrigAbs,
    Brigs16x4,
    BrigPackP,
    {8, 20, 0, 0, 0}
  };

  std::string input("abs_p_s16x4 $d1, $d2;");
  lexer->set_source_string(input);

  context->token_to_scan = lexer->get_next_token();
  EXPECT_EQ(0, Instruction2(context));

  BrigInstBase get;
  context->get_code(0, &get);

  EXPECT_EQ(ref.size, get.size);
  EXPECT_EQ(ref.kind, get.kind);
  EXPECT_EQ(ref.opcode, get.opcode);
  EXPECT_EQ(ref.packing, get.packing);
  EXPECT_EQ(ref.type, get.type);
  EXPECT_EQ(ref.o_operands[0], get.o_operands[0]);
  EXPECT_EQ(ref.o_operands[1], get.o_operands[1]);

  delete lexer;
}

TEST(CodegenTest, Instruction2Op_CodeGen_abs_s_s8x4) {
  Lexer* lexer = new Lexer();
  context->set_error_reporter(main_reporter);
  context->clear_context();

  BrigInstBase ref = {
    32,
    BrigEInstBase,
    BrigAbs,
    Brigs8x4,
    BrigPackS,
    {8, 20, 0, 0, 0}
  };

  std::string input("abs_s_s8x4 $s1, $s2;");
  lexer->set_source_string(input);

  context->token_to_scan = lexer->get_next_token();

  EXPECT_EQ(0, Instruction2(context));

  BrigInstBase get;
  context->get_code(0, &get);

  EXPECT_EQ(ref.size, get.size);
  EXPECT_EQ(ref.kind, get.kind);
  EXPECT_EQ(ref.opcode, get.opcode);
  EXPECT_EQ(ref.packing, get.packing);
  EXPECT_EQ(ref.type, get.type);
  EXPECT_EQ(ref.o_operands[0], get.o_operands[0]);
  EXPECT_EQ(ref.o_operands[1], get.o_operands[1]);

  delete lexer;
}

TEST(CodegenTest, Instruction2Op_CodeGen_abs_s_s16x2) {
  context->set_error_reporter(main_reporter);
  context->clear_context();

  BrigInstBase ref = {
    32,
    BrigEInstBase,
    BrigAbs,
    Brigs16x2,
    BrigPackS,
    {8, 20, 0, 0, 0}
  };

  std::string input("abs_s_s16x2 $s1, $s2;");
  Lexer* lexer = new Lexer(input);

  context->token_to_scan = lexer->get_next_token();
  EXPECT_EQ(0, Instruction2(context));

  BrigInstBase get;
  context->get_code(0, &get);

  EXPECT_EQ(ref.size, get.size);
  EXPECT_EQ(ref.kind, get.kind);
  EXPECT_EQ(ref.opcode, get.opcode);
  EXPECT_EQ(ref.packing, get.packing);
  EXPECT_EQ(ref.type, get.type);
  EXPECT_EQ(ref.o_operands[0], get.o_operands[0]);
  EXPECT_EQ(ref.o_operands[1], get.o_operands[1]);

  delete lexer;
}

TEST(CodegenTest, Instruction2Op_CodeGen_abs_s_s8x8) {
  context->set_error_reporter(main_reporter);
  context->clear_context();

  BrigInstBase ref = {
    32,
    BrigEInstBase,
    BrigAbs,
    Brigs8x8,
    BrigPackS,
    {8, 20, 0, 0, 0}
  };

  std::string input("abs_s_s8x8 $d1, $d2;");
  Lexer* lexer = new Lexer(input);

  context->token_to_scan = lexer->get_next_token();
  EXPECT_EQ(0, Instruction2(context));

  BrigInstBase get;
  context->get_code(0, &get);

  EXPECT_EQ(ref.size, get.size);
  EXPECT_EQ(ref.kind, get.kind);
  EXPECT_EQ(ref.opcode, get.opcode);
  EXPECT_EQ(ref.packing, get.packing);
  EXPECT_EQ(ref.type, get.type);
  EXPECT_EQ(ref.o_operands[0], get.o_operands[0]);
  EXPECT_EQ(ref.o_operands[1], get.o_operands[1]);

  delete lexer;
}

TEST(CodegenTest, Instruction2Op_CodeGen_abs_s_s16x4) {
  context->set_error_reporter(main_reporter);
  context->clear_context();

  BrigInstBase ref = {
    32,
    BrigEInstBase,
    BrigAbs,
    Brigs16x4,
    BrigPackS,
    {8, 20, 0, 0, 0}
  };

  std::string input("abs_s_s16x4 $d1, $d2;");
  Lexer* lexer = new Lexer(input);

  context->token_to_scan = lexer->get_next_token();
  EXPECT_EQ(0, Instruction2(context));

  BrigInstBase get;
  context->get_code(0, &get);

  EXPECT_EQ(ref.size, get.size);
  EXPECT_EQ(ref.kind, get.kind);
  EXPECT_EQ(ref.opcode, get.opcode);
  EXPECT_EQ(ref.packing, get.packing);
  EXPECT_EQ(ref.type, get.type);
  EXPECT_EQ(ref.o_operands[0], get.o_operands[0]);
  EXPECT_EQ(ref.o_operands[1], get.o_operands[1]);

  delete lexer;
}

TEST(CodegenTest, Instruction2Op_CodeGen_neg_s32) {
  context->set_error_reporter(main_reporter);
  context->clear_context();

  BrigInstBase ref = {
    32,
    BrigEInstBase,
    BrigNeg,
    Brigs32,
    BrigNoPacking,
    {8, 20, 0, 0, 0}
  };

  std::string input("neg_s32 $s1, $s2;");
  Lexer* lexer = new Lexer(input);

  context->token_to_scan = lexer->get_next_token();
  EXPECT_EQ(0, Instruction2(context));

  BrigInstBase get;
  context->get_code(0, &get);

  EXPECT_EQ(ref.size, get.size);
  EXPECT_EQ(ref.kind, get.kind);
  EXPECT_EQ(ref.opcode, get.opcode);
  EXPECT_EQ(ref.packing, get.packing);
  EXPECT_EQ(ref.type, get.type);
  EXPECT_EQ(ref.o_operands[0], get.o_operands[0]);
  EXPECT_EQ(ref.o_operands[1], get.o_operands[1]);

  delete lexer;
}

TEST(CodegenTest, Instruction2Op_CodeGen_neg_s64) {
  context->set_error_reporter(main_reporter);
  context->clear_context();

  BrigInstBase ref = {
    32,
    BrigEInstBase,
    BrigNeg,
    Brigs64,
    BrigNoPacking,
    {8, 20, 0, 0, 0}
  };

  std::string input("neg_s64 $d1, $d2;");
  Lexer* lexer = new Lexer(input);

  context->token_to_scan = lexer->get_next_token();
  EXPECT_EQ(0, Instruction2(context));

  BrigInstBase get;
  context->get_code(0, &get);

  EXPECT_EQ(ref.size, get.size);
  EXPECT_EQ(ref.kind, get.kind);
  EXPECT_EQ(ref.opcode, get.opcode);
  EXPECT_EQ(ref.packing, get.packing);
  EXPECT_EQ(ref.type, get.type);
  EXPECT_EQ(ref.o_operands[0], get.o_operands[0]);
  EXPECT_EQ(ref.o_operands[1], get.o_operands[1]);

  delete lexer;
}

TEST(CodegenTest, Instruction2Op_CodeGen_neg_p_s8x4) {
  context->set_error_reporter(main_reporter);
  context->clear_context();

  BrigInstBase ref = {
    32,
    BrigEInstBase,
    BrigNeg,
    Brigs8x4,
    BrigPackP,
    {8, 20, 0, 0, 0}
  };

  std::string input("neg_p_s8x4 $s1, $s2;");
  Lexer* lexer = new Lexer(input);

  context->token_to_scan = lexer->get_next_token();
  EXPECT_EQ(0, Instruction2(context));

  BrigInstBase get;
  context->get_code(0, &get);

  EXPECT_EQ(ref.size, get.size);
  EXPECT_EQ(ref.kind, get.kind);
  EXPECT_EQ(ref.opcode, get.opcode);
  EXPECT_EQ(ref.packing, get.packing);
  EXPECT_EQ(ref.type, get.type);
  EXPECT_EQ(ref.o_operands[0], get.o_operands[0]);
  EXPECT_EQ(ref.o_operands[1], get.o_operands[1]);

  delete lexer;
}


TEST(CodegenTest, Instruction2Op_CodeGen_neg_p_s16x2) {
  context->set_error_reporter(main_reporter);
  context->clear_context();

  BrigInstBase ref = {
    32,
    BrigEInstBase,
    BrigNeg,
    Brigs16x2,
    BrigPackP,
    {8, 20, 0, 0, 0}
  };

  std::string input("neg_p_s16x2 $s1, $s2;");
  Lexer* lexer = new Lexer(input);

  context->token_to_scan = lexer->get_next_token();
  EXPECT_EQ(0, Instruction2(context));

  BrigInstBase get;
  context->get_code(0, &get);

  EXPECT_EQ(ref.size, get.size);
  EXPECT_EQ(ref.kind, get.kind);
  EXPECT_EQ(ref.opcode, get.opcode);
  EXPECT_EQ(ref.packing, get.packing);
  EXPECT_EQ(ref.type, get.type);
  EXPECT_EQ(ref.o_operands[0], get.o_operands[0]);
  EXPECT_EQ(ref.o_operands[1], get.o_operands[1]);

  delete lexer;
}

TEST(CodegenTest, Instruction2Op_CodeGen_neg_p_s8x8) {
  context->set_error_reporter(main_reporter);
  context->clear_context();

  BrigInstBase ref = {
    32,
    BrigEInstBase,
    BrigNeg,
    Brigs8x8,
    BrigPackP,
    {8, 20, 0, 0, 0}
  };

  std::string input("neg_p_s8x8 $d1, $d2;");
  Lexer* lexer = new Lexer(input);

  context->token_to_scan = lexer->get_next_token();
  EXPECT_EQ(0, Instruction2(context));

  BrigInstBase get;
  context->get_code(0, &get);

  EXPECT_EQ(ref.size, get.size);
  EXPECT_EQ(ref.kind, get.kind);
  EXPECT_EQ(ref.opcode, get.opcode);
  EXPECT_EQ(ref.packing, get.packing);
  EXPECT_EQ(ref.type, get.type);
  EXPECT_EQ(ref.o_operands[0], get.o_operands[0]);
  EXPECT_EQ(ref.o_operands[1], get.o_operands[1]);

  delete lexer;
}

TEST(CodegenTest, Instruction2Op_CodeGen_neg_p_s16x4) {
  context->set_error_reporter(main_reporter);
  context->clear_context();

  BrigInstBase ref = {
    32,
    BrigEInstBase,
    BrigNeg,
    Brigs16x4,
    BrigPackP,
    {8, 20, 0, 0, 0}
  };

  std::string input("neg_p_s16x4 $d1, $d2;");
  Lexer* lexer = new Lexer(input);

  context->token_to_scan = lexer->get_next_token();
  EXPECT_EQ(0, Instruction2(context));

  BrigInstBase get;
  context->get_code(0, &get);

  EXPECT_EQ(ref.size, get.size);
  EXPECT_EQ(ref.kind, get.kind);
  EXPECT_EQ(ref.opcode, get.opcode);
  EXPECT_EQ(ref.packing, get.packing);
  EXPECT_EQ(ref.type, get.type);
  EXPECT_EQ(ref.o_operands[0], get.o_operands[0]);
  EXPECT_EQ(ref.o_operands[1], get.o_operands[1]);

  delete lexer;
}

TEST(CodegenTest, Instruction2Op_CodeGen_neg_s_s8x4) {
  context->set_error_reporter(main_reporter);
  context->clear_context();

  BrigInstBase ref = {
    32,
    BrigEInstBase,
    BrigNeg,
    Brigs8x4,
    BrigPackS,
    {8, 20, 0, 0, 0}
  };

  std::string input("neg_s_s8x4 $s1, $s2;");
  Lexer* lexer = new Lexer(input);

  context->token_to_scan = lexer->get_next_token();
  EXPECT_EQ(0, Instruction2(context));

  BrigInstBase get;
  context->get_code(0, &get);

  EXPECT_EQ(ref.size, get.size);
  EXPECT_EQ(ref.kind, get.kind);
  EXPECT_EQ(ref.opcode, get.opcode);
  EXPECT_EQ(ref.packing, get.packing);
  EXPECT_EQ(ref.type, get.type);
  EXPECT_EQ(ref.o_operands[0], get.o_operands[0]);
  EXPECT_EQ(ref.o_operands[1], get.o_operands[1]);

  delete lexer;
}

TEST(CodegenTest, Instruction2Op_CodeGen_neg_s_s16x2) {
  context->set_error_reporter(main_reporter);
  context->clear_context();

  BrigInstBase ref = {
    32,
    BrigEInstBase,
    BrigNeg,
    Brigs16x2,
    BrigPackS,
    {8, 20, 0, 0, 0}
  };

  std::string input("neg_s_s16x2 $s1, $s2;");
  Lexer* lexer = new Lexer(input);

  context->token_to_scan = lexer->get_next_token();
  EXPECT_EQ(0, Instruction2(context));

  BrigInstBase get;
  context->get_code(0, &get);
  EXPECT_EQ(ref.size, get.size);
  EXPECT_EQ(ref.kind, get.kind);
  EXPECT_EQ(ref.opcode, get.opcode);
  EXPECT_EQ(ref.packing, get.packing);
  EXPECT_EQ(ref.type, get.type);
  EXPECT_EQ(ref.o_operands[0], get.o_operands[0]);
  EXPECT_EQ(ref.o_operands[1], get.o_operands[1]);

  delete lexer;
}

TEST(CodegenTest, Instruction2Op_CodeGen_neg_s_s8x8) {
  context->set_error_reporter(main_reporter);
  context->clear_context();

  BrigInstBase ref = {
    32,
    BrigEInstBase,
    BrigNeg,
    Brigs8x8,
    BrigPackS,
    {8, 20, 0, 0, 0}
  };

  std::string input("neg_s_s8x8 $d1, $d2;");
  Lexer* lexer = new Lexer(input);

  context->token_to_scan = lexer->get_next_token();
  EXPECT_EQ(0, Instruction2(context));

  BrigInstBase get;
  context->get_code(0, &get);

  EXPECT_EQ(ref.size, get.size);
  EXPECT_EQ(ref.kind, get.kind);
  EXPECT_EQ(ref.opcode, get.opcode);
  EXPECT_EQ(ref.packing, get.packing);
  EXPECT_EQ(ref.type, get.type);
  EXPECT_EQ(ref.o_operands[0], get.o_operands[0]);
  EXPECT_EQ(ref.o_operands[1], get.o_operands[1]);

  delete lexer;
}

TEST(CodegenTest, Instruction2Op_CodeGen_neg_s_s16x4) {
  context->set_error_reporter(main_reporter);
  context->clear_context();

  BrigInstBase ref = {
    32,
    BrigEInstBase,
    BrigNeg,
    Brigs16x4,
    BrigPackS,
    {8, 20, 0, 0, 0}
  };

  std::string input("neg_s_s16x4 $d1, $d2;");
  Lexer* lexer = new Lexer(input);

  context->token_to_scan = lexer->get_next_token();
  EXPECT_EQ(0, Instruction2(context));

  BrigInstBase get;
  context->get_code(0, &get);

  EXPECT_EQ(ref.size, get.size);
  EXPECT_EQ(ref.kind, get.kind);
  EXPECT_EQ(ref.opcode, get.opcode);
  EXPECT_EQ(ref.packing, get.packing);
  EXPECT_EQ(ref.type, get.type);
  EXPECT_EQ(ref.o_operands[0], get.o_operands[0]);
  EXPECT_EQ(ref.o_operands[1], get.o_operands[1]);

  delete lexer;
}

TEST(CodegenTest, Instruction2Op_CodeGen_not_b1) {
  context->set_error_reporter(main_reporter);
  context->clear_context();

  BrigInstBase ref = {
    32,
    BrigEInstBase,
    BrigNot,
    Brigb1,
    BrigNoPacking,
    {8, 20, 0, 0, 0}
  };

  std::string input("not_b1 $c1, $c2;");
  Lexer* lexer = new Lexer(input);

  context->token_to_scan = lexer->get_next_token();
  EXPECT_EQ(0, Instruction2(context));

  BrigInstBase get;
  context->get_code(0, &get);

  EXPECT_EQ(ref.size, get.size);
  EXPECT_EQ(ref.kind, get.kind);
  EXPECT_EQ(ref.opcode, get.opcode);
  EXPECT_EQ(ref.packing, get.packing);
  EXPECT_EQ(ref.type, get.type);
  EXPECT_EQ(ref.o_operands[0], get.o_operands[0]);
  EXPECT_EQ(ref.o_operands[1], get.o_operands[1]);

  delete lexer;
}

TEST(CodegenTest, Instruction2Op_CodeGen_not_b32) {
  context->set_error_reporter(main_reporter);
  context->clear_context();

  BrigInstBase ref = {
    32,
    BrigEInstBase,
    BrigNot,
    Brigb32,
    BrigNoPacking,
    {8, 20, 0, 0, 0}
  };

  std::string input("not_b32 $s1, $s2;");
  Lexer* lexer = new Lexer(input);

  context->token_to_scan = lexer->get_next_token();
  EXPECT_EQ(0, Instruction2(context));

  BrigInstBase get;
  context->get_code(0, &get);

  EXPECT_EQ(ref.size, get.size);
  EXPECT_EQ(ref.kind, get.kind);
  EXPECT_EQ(ref.opcode, get.opcode);
  EXPECT_EQ(ref.packing, get.packing);
  EXPECT_EQ(ref.type, get.type);
  EXPECT_EQ(ref.o_operands[0], get.o_operands[0]);
  EXPECT_EQ(ref.o_operands[1], get.o_operands[1]);

  delete lexer;
}

TEST(CodegenTest, Instruction2Op_CodeGen_not_b64) {
  context->set_error_reporter(main_reporter);
  context->clear_context();

  BrigInstBase ref = {
    32,
    BrigEInstBase,
    BrigNot,
    Brigb64,
    BrigNoPacking,
    {8, 20, 0, 0, 0}
  };

  std::string input("not_b64 $d1, $d2;");
  Lexer* lexer = new Lexer(input);

  context->token_to_scan = lexer->get_next_token();
  EXPECT_EQ(0, Instruction2(context));

  BrigInstBase get;
  context->get_code(0, &get);

  EXPECT_EQ(ref.size, get.size);
  EXPECT_EQ(ref.kind, get.kind);
  EXPECT_EQ(ref.opcode, get.opcode);
  EXPECT_EQ(ref.packing, get.packing);
  EXPECT_EQ(ref.type, get.type);
  EXPECT_EQ(ref.o_operands[0], get.o_operands[0]);
  EXPECT_EQ(ref.o_operands[1], get.o_operands[1]);

  delete lexer;
}


TEST(CodegenTest, Instruction2Op_CodeGen_popcount_b32) {
  context->set_error_reporter(main_reporter);
  context->clear_context();

  BrigInstBase ref = {
    32,
    BrigEInstBase,
    BrigPopcount,
    Brigb32,
    BrigNoPacking,
    {8, 20, 0, 0, 0}
  };

  std::string input("popcount_b32 $s1, $s2;");
  Lexer* lexer = new Lexer(input);

  context->token_to_scan = lexer->get_next_token();
  EXPECT_EQ(0, Instruction2(context));

  BrigInstBase get;
  context->get_code(0, &get);

  EXPECT_EQ(ref.size, get.size);
  EXPECT_EQ(ref.kind, get.kind);
  EXPECT_EQ(ref.opcode, get.opcode);
  EXPECT_EQ(ref.packing, get.packing);
  EXPECT_EQ(ref.type, get.type);
  EXPECT_EQ(ref.o_operands[0], get.o_operands[0]);
  EXPECT_EQ(ref.o_operands[1], get.o_operands[1]);

  delete lexer;
}

TEST(CodegenTest, Instruction2Op_CodeGen_popcount_b64) {
  context->set_error_reporter(main_reporter);
  context->clear_context();

  BrigInstBase ref = {
    32,
    BrigEInstBase,
    BrigPopcount,
    Brigb64,
    BrigNoPacking,
    {8, 20, 0, 0, 0}
  };

  std::string input("popcount_b64 $s1, $d2;");
  Lexer* lexer = new Lexer(input);

  context->token_to_scan = lexer->get_next_token();
  EXPECT_EQ(0, Instruction2(context));

  BrigInstBase get;
  context->get_code(0, &get);

  EXPECT_EQ(ref.size, get.size);
  EXPECT_EQ(ref.kind, get.kind);
  EXPECT_EQ(ref.opcode, get.opcode);
  EXPECT_EQ(ref.packing, get.packing);
  EXPECT_EQ(ref.type, get.type);
  EXPECT_EQ(ref.o_operands[0], get.o_operands[0]);
  EXPECT_EQ(ref.o_operands[1], get.o_operands[1]);

  delete lexer;
}

TEST(CodegenTest, Instruction2Op_CodeGen_bitrev_s32) {
  context->set_error_reporter(main_reporter);
  context->clear_context();

  BrigInstBase ref = {
    32,
    BrigEInstBase,
    BrigBitRev,
    Brigs32,
    BrigNoPacking,
    {8, 20, 0, 0, 0}
  };

  std::string input("bitrev_s32 $s1, $s2;");
  Lexer* lexer = new Lexer(input);

  context->token_to_scan = lexer->get_next_token();
  EXPECT_EQ(0, Instruction2(context));

  BrigInstBase get;
  context->get_code(0, &get);

  EXPECT_EQ(ref.size, get.size);
  EXPECT_EQ(ref.kind, get.kind);
  EXPECT_EQ(ref.opcode, get.opcode);
  EXPECT_EQ(ref.packing, get.packing);
  EXPECT_EQ(ref.type, get.type);
  EXPECT_EQ(ref.o_operands[0], get.o_operands[0]);
  EXPECT_EQ(ref.o_operands[1], get.o_operands[1]);

  delete lexer;
}

TEST(CodegenTest, Instruction2Op_CodeGen_bitrev_s64) {
  context->set_error_reporter(main_reporter);
  context->clear_context();

  BrigInstBase ref = {
    32,
    BrigEInstBase,
    BrigBitRev,
    Brigs64,
    BrigNoPacking,
    {8, 20, 0, 0, 0}
  };

  std::string input("bitrev_s64 $d1, $d2;");
  Lexer* lexer = new Lexer(input);

  context->token_to_scan = lexer->get_next_token();
  EXPECT_EQ(0, Instruction2(context));

  BrigInstBase get;
  context->get_code(0, &get);

  EXPECT_EQ(ref.size, get.size);
  EXPECT_EQ(ref.kind, get.kind);
  EXPECT_EQ(ref.opcode, get.opcode);
  EXPECT_EQ(ref.packing, get.packing);
  EXPECT_EQ(ref.type, get.type);
  EXPECT_EQ(ref.o_operands[0], get.o_operands[0]);
  EXPECT_EQ(ref.o_operands[1], get.o_operands[1]);

  delete lexer;
}

TEST(CodegenTest, Instruction2Op_CodeGen_bitrev_u32) {
  context->set_error_reporter(main_reporter);
  context->clear_context();

  BrigInstBase ref = {
    32,
    BrigEInstBase,
    BrigBitRev,
    Brigu32,
    BrigNoPacking,
    {8, 20, 0, 0, 0}
  };

  std::string input("bitrev_u32 $s1, $s2;");
  Lexer* lexer = new Lexer(input);

  context->token_to_scan = lexer->get_next_token();
  EXPECT_EQ(0, Instruction2(context));

  BrigInstBase get;
  context->get_code(0, &get);

  EXPECT_EQ(ref.size, get.size);
  EXPECT_EQ(ref.kind, get.kind);
  EXPECT_EQ(ref.opcode, get.opcode);
  EXPECT_EQ(ref.packing, get.packing);
  EXPECT_EQ(ref.type, get.type);
  EXPECT_EQ(ref.o_operands[0], get.o_operands[0]);
  EXPECT_EQ(ref.o_operands[1], get.o_operands[1]);

  delete lexer;
}

TEST(CodegenTest, Instruction2Op_CodeGen_bitrev_u64) {
  context->set_error_reporter(main_reporter);
  context->clear_context();

  BrigInstBase ref = {
    32,
    BrigEInstBase,
    BrigBitRev,
    Brigu64,
    BrigNoPacking,
    {8, 20, 0, 0, 0}
  };

  std::string input("bitrev_u64 $d1, $d2;");
  Lexer* lexer = new Lexer(input);

  context->token_to_scan = lexer->get_next_token();
  EXPECT_EQ(0, Instruction2(context));

  BrigInstBase get;
  context->get_code(0, &get);

  EXPECT_EQ(ref.size, get.size);
  EXPECT_EQ(ref.kind, get.kind);
  EXPECT_EQ(ref.opcode, get.opcode);
  EXPECT_EQ(ref.packing, get.packing);
  EXPECT_EQ(ref.type, get.type);
  EXPECT_EQ(ref.o_operands[0], get.o_operands[0]);
  EXPECT_EQ(ref.o_operands[1], get.o_operands[1]);

  delete lexer;
}

TEST(CodegenTest, Instruction2Op_CodeGen_mask_b64) {
  context->set_error_reporter(main_reporter);
  context->clear_context();

  BrigInstBase ref = {
    32,
    BrigEInstBase,
    BrigMask,
    Brigb64,
    BrigNoPacking,
    {8, 20, 0, 0, 0}
  };

  std::string input("mask_b64 $d1, $d2;");
  Lexer* lexer = new Lexer(input);

  context->token_to_scan = lexer->get_next_token();
  EXPECT_EQ(0, Instruction2(context));

  BrigInstBase get;
  context->get_code(0, &get);

  EXPECT_EQ(ref.size, get.size);
  EXPECT_EQ(ref.kind, get.kind);
  EXPECT_EQ(ref.opcode, get.opcode);
  EXPECT_EQ(ref.packing, get.packing);
  EXPECT_EQ(ref.type, get.type);
  EXPECT_EQ(ref.o_operands[0], get.o_operands[0]);
  EXPECT_EQ(ref.o_operands[1], get.o_operands[1]);

  delete lexer;
}

TEST(CodegenTest, Instruction2Op_CodeGen_firstbit_s32) {
  context->set_error_reporter(main_reporter);
  context->clear_context();

  BrigInstBase ref = {
    32,
    BrigEInstBase,
    BrigFirstbit,
    Brigs32,
    BrigNoPacking,
    {8, 20, 0, 0, 0}
  };

  std::string input("firstbit_s32 $s1, $s2;");
  Lexer* lexer = new Lexer(input);

  context->token_to_scan = lexer->get_next_token();
  EXPECT_EQ(0, Instruction2(context));

  BrigInstBase get;
  context->get_code(0, &get);

  EXPECT_EQ(ref.size, get.size);
  EXPECT_EQ(ref.kind, get.kind);
  EXPECT_EQ(ref.opcode, get.opcode);
  EXPECT_EQ(ref.packing, get.packing);
  EXPECT_EQ(ref.type, get.type);
  EXPECT_EQ(ref.o_operands[0], get.o_operands[0]);
  EXPECT_EQ(ref.o_operands[1], get.o_operands[1]);

  delete lexer;
}

TEST(CodegenTest, Instruction2Op_CodeGen_firstbit_s64) {
  context->set_error_reporter(main_reporter);
  context->clear_context();

  BrigInstBase ref = {
    32,
    BrigEInstBase,
    BrigFirstbit,
    Brigs64,
    BrigNoPacking,
    {8, 20, 0, 0, 0}
  };

  std::string input("firstbit_s64 $s1, $d2;");
  Lexer* lexer = new Lexer(input);

  context->token_to_scan = lexer->get_next_token();
  EXPECT_EQ(0, Instruction2(context));

  BrigInstBase get;
  context->get_code(0, &get);

  EXPECT_EQ(ref.size, get.size);
  EXPECT_EQ(ref.kind, get.kind);
  EXPECT_EQ(ref.opcode, get.opcode);
  EXPECT_EQ(ref.packing, get.packing);
  EXPECT_EQ(ref.type, get.type);
  EXPECT_EQ(ref.o_operands[0], get.o_operands[0]);
  EXPECT_EQ(ref.o_operands[1], get.o_operands[1]);

  delete lexer;
}

TEST(CodegenTest, Instruction2Op_CodeGen_firstbit_u32) {
  context->set_error_reporter(main_reporter);
  context->clear_context();

  BrigInstBase ref = {
    32,
    BrigEInstBase,
    BrigFirstbit,
    Brigu32,
    BrigNoPacking,
    {8, 20, 0, 0, 0}
  };

  std::string input("firstbit_u32 $s1, $s2;");
  Lexer* lexer = new Lexer(input);

  context->token_to_scan = lexer->get_next_token();
  EXPECT_EQ(0, Instruction2(context));

  BrigInstBase get;
  context->get_code(0, &get);

  EXPECT_EQ(ref.size, get.size);
  EXPECT_EQ(ref.kind, get.kind);
  EXPECT_EQ(ref.opcode, get.opcode);
  EXPECT_EQ(ref.packing, get.packing);
  EXPECT_EQ(ref.type, get.type);
  EXPECT_EQ(ref.o_operands[0], get.o_operands[0]);
  EXPECT_EQ(ref.o_operands[1], get.o_operands[1]);

  delete lexer;
}

TEST(CodegenTest, Instruction2Op_CodeGen_firstbit_u64) {
  context->set_error_reporter(main_reporter);
  context->clear_context();

  BrigInstBase ref = {
    32,
    BrigEInstBase,
    BrigFirstbit,
    Brigu64,
    BrigNoPacking,
    {8, 20, 0, 0, 0}
  };

  std::string input("firstbit_u64 $s1, $d2;");
  Lexer* lexer = new Lexer(input);

  context->token_to_scan = lexer->get_next_token();
  EXPECT_EQ(0, Instruction2(context));

  BrigInstBase get;
  context->get_code(0, &get);

  EXPECT_EQ(ref.size, get.size);
  EXPECT_EQ(ref.kind, get.kind);
  EXPECT_EQ(ref.opcode, get.opcode);
  EXPECT_EQ(ref.packing, get.packing);
  EXPECT_EQ(ref.type, get.type);
  EXPECT_EQ(ref.o_operands[0], get.o_operands[0]);
  EXPECT_EQ(ref.o_operands[1], get.o_operands[1]);

  delete lexer;
}

TEST(CodegenTest, Instruction2Op_CodeGen_lastbit_s32) {
  context->set_error_reporter(main_reporter);
  context->clear_context();

  BrigInstBase ref = {
    32,
    BrigEInstBase,
    BrigLastbit,
    Brigs32,
    BrigNoPacking,
    {8, 20, 0, 0, 0}
  };

  std::string input("lastbit_s32 $s1, $s2;");
  Lexer* lexer = new Lexer(input);

  context->token_to_scan = lexer->get_next_token();
  EXPECT_EQ(0, Instruction2(context));

  BrigInstBase get;
  context->get_code(0, &get);

  EXPECT_EQ(ref.size, get.size);
  EXPECT_EQ(ref.kind, get.kind);
  EXPECT_EQ(ref.opcode, get.opcode);
  EXPECT_EQ(ref.packing, get.packing);
  EXPECT_EQ(ref.type, get.type);
  EXPECT_EQ(ref.o_operands[0], get.o_operands[0]);
  EXPECT_EQ(ref.o_operands[1], get.o_operands[1]);

  delete lexer;
}

TEST(CodegenTest, Instruction2Op_CodeGen_lastbit_s64) {
  context->set_error_reporter(main_reporter);
  context->clear_context();

  BrigInstBase ref = {
    32,
    BrigEInstBase,
    BrigLastbit,
    Brigs64,
    BrigNoPacking,
    {8, 20, 0, 0, 0}
  };

  std::string input("lastbit_s64 $s1, $d2;");
  Lexer* lexer = new Lexer(input);

  context->token_to_scan = lexer->get_next_token();
  EXPECT_EQ(0, Instruction2(context));

  BrigInstBase get;
  context->get_code(0, &get);

  EXPECT_EQ(ref.size, get.size);
  EXPECT_EQ(ref.kind, get.kind);
  EXPECT_EQ(ref.opcode, get.opcode);
  EXPECT_EQ(ref.packing, get.packing);
  EXPECT_EQ(ref.type, get.type);
  EXPECT_EQ(ref.o_operands[0], get.o_operands[0]);
  EXPECT_EQ(ref.o_operands[1], get.o_operands[1]);

  delete lexer;
}

TEST(CodegenTest, Instruction2Op_CodeGen_lastbit_u32) {
  context->set_error_reporter(main_reporter);
  context->clear_context();

  BrigInstBase ref = {
    32,
    BrigEInstBase,
    BrigLastbit,
    Brigu32,
    BrigNoPacking,
    {8, 20, 0, 0, 0}
  };

  std::string input("lastbit_u32 $s1, $s2;");
  Lexer* lexer = new Lexer(input);

  context->token_to_scan = lexer->get_next_token();
  EXPECT_EQ(0, Instruction2(context));

  BrigInstBase get;
  context->get_code(0, &get);

  EXPECT_EQ(ref.size, get.size);
  EXPECT_EQ(ref.kind, get.kind);
  EXPECT_EQ(ref.opcode, get.opcode);
  EXPECT_EQ(ref.packing, get.packing);
  EXPECT_EQ(ref.type, get.type);
  EXPECT_EQ(ref.o_operands[0], get.o_operands[0]);
  EXPECT_EQ(ref.o_operands[1], get.o_operands[1]);

  delete lexer;
}

TEST(CodegenTest, Instruction2Op_CodeGen_lastbit_u64) {
  context->set_error_reporter(main_reporter);
  context->clear_context();

  BrigInstBase ref = {
    32,
    BrigEInstBase,
    BrigLastbit,
    Brigu64,
    BrigNoPacking,
    {8, 20, 0, 0, 0}
  };

  std::string input("lastbit_u64 $s1, $d2;");
  Lexer* lexer = new Lexer(input);

  context->token_to_scan = lexer->get_next_token();
  EXPECT_EQ(0, Instruction2(context));

  BrigInstBase get;
  context->get_code(0, &get);

  EXPECT_EQ(ref.size, get.size);
  EXPECT_EQ(ref.kind, get.kind);
  EXPECT_EQ(ref.opcode, get.opcode);
  EXPECT_EQ(ref.packing, get.packing);
  EXPECT_EQ(ref.type, get.type);
  EXPECT_EQ(ref.o_operands[0], get.o_operands[0]);
  EXPECT_EQ(ref.o_operands[1], get.o_operands[1]);

  delete lexer;
}

TEST(CodegenTest, Instruction2Op_CodeGen_count_u32) {
  context->set_error_reporter(main_reporter);

  context->clear_context();

  BrigInstBase ref = {
    32,
    BrigEInstBase,
    BrigCount,
    Brigu32,
    BrigNoPacking,
    {8, 20, 0, 0, 0}
  };

  std::string input("count_u32 $s1, $s2;");
  Lexer* lexer = new Lexer(input);

  context->token_to_scan = lexer->get_next_token();
  EXPECT_EQ(0, Instruction2(context));

  BrigInstBase get;
  context->get_code(0, &get);

  EXPECT_EQ(ref.size, get.size);
  EXPECT_EQ(ref.kind, get.kind);
  EXPECT_EQ(ref.opcode, get.opcode);
  EXPECT_EQ(ref.packing, get.packing);
  EXPECT_EQ(ref.type, get.type);
  EXPECT_EQ(ref.o_operands[0], get.o_operands[0]);
  EXPECT_EQ(ref.o_operands[1], get.o_operands[1]);

  delete lexer;
}

TEST(CodegenTest, Instruction2Op_CodeGen_movs_lo_b32) {
  context->set_error_reporter(main_reporter);
  context->clear_context();

  BrigInstBase ref = {
    32,
    BrigEInstBase,
    Brigmovslo,
    Brigb32,
    BrigNoPacking,
    {8, 20, 0, 0, 0}
  };

  std::string input("movs_lo_b32 $s1, $d2;");
  Lexer* lexer = new Lexer(input);

  context->token_to_scan = lexer->get_next_token();
  EXPECT_EQ(0, Instruction2(context));

  BrigInstBase get;
  context->get_code(0, &get);

  EXPECT_EQ(ref.size, get.size);
  EXPECT_EQ(ref.kind, get.kind);
  EXPECT_EQ(ref.opcode, get.opcode);
  EXPECT_EQ(ref.packing, get.packing);
  EXPECT_EQ(ref.type, get.type);
  EXPECT_EQ(ref.o_operands[0], get.o_operands[0]);
  EXPECT_EQ(ref.o_operands[1], get.o_operands[1]);

  delete lexer;
}

TEST(CodegenTest, Instruction2Op_CodeGen_movs_hi_b32) {
  context->set_error_reporter(main_reporter);
  context->clear_context();

  BrigInstBase ref = {
    32,
    BrigEInstBase,
    Brigmovshi,
    Brigb32,
    BrigNoPacking,
    {8, 20, 0, 0, 0}
  };

  std::string input("movs_hi_b32 $s1, $d2;");
  Lexer* lexer = new Lexer(input);

  context->token_to_scan = lexer->get_next_token();
  EXPECT_EQ(0, Instruction2(context));

  BrigInstBase get;
  context->get_code(0, &get);

  EXPECT_EQ(ref.size, get.size);
  EXPECT_EQ(ref.kind, get.kind);
  EXPECT_EQ(ref.opcode, get.opcode);
  EXPECT_EQ(ref.packing, get.packing);
  EXPECT_EQ(ref.type, get.type);
  EXPECT_EQ(ref.o_operands[0], get.o_operands[0]);
  EXPECT_EQ(ref.o_operands[1], get.o_operands[1]);

  delete lexer;
}
TEST(CodegenTest, Instrustion2Op_NODT_CodeGen_unpack3) {
  context->set_error_reporter(main_reporter);
  context->clear_context();

  BrigInstBase ref = {
    32,
    BrigEInstBase,
    BrigUnpack3,
    Brigb32,
    BrigNoPacking,
    {8, 20, 0, 0, 0}
  };

  std::string input("unpack3 $s1,$s2;");
  Lexer* lexer = new Lexer(input);

  context->token_to_scan = lexer->get_next_token();
  EXPECT_EQ(0, Instruction2(context));

  BrigInstBase get;
  context->get_code(0, &get);

  EXPECT_EQ(ref.size,get.size);
  EXPECT_EQ(ref.kind,get.kind);
  EXPECT_EQ(ref.opcode, get.opcode);
  EXPECT_EQ(ref.packing, get.packing);
  EXPECT_EQ(ref.type, get.type);
  EXPECT_EQ(ref.o_operands[0], get.o_operands[0]);
  EXPECT_EQ(ref.o_operands[1], get.o_operands[1]);
  EXPECT_EQ(ref.o_operands[2], get.o_operands[2]);
  EXPECT_EQ(ref.o_operands[3], get.o_operands[3]);
  EXPECT_EQ(ref.o_operands[4], get.o_operands[4]);

  delete lexer;
}

TEST(CodegenTest, Instrustion2Op_NODT_CodeGen_unpack2) {
  context->set_error_reporter(main_reporter);
  context->clear_context();

  BrigInstBase ref = {
     32,
    BrigEInstBase,
    BrigUnpack2,
    Brigb32,
    BrigNoPacking,
    {8, 20, 0, 0, 0}
  };

  std::string input("unpack2 $s1,$s2;");
  Lexer* lexer = new Lexer(input);

  context->token_to_scan = lexer->get_next_token();
  EXPECT_EQ(0, Instruction2(context));

  BrigInstBase get;
  context->get_code(0, &get);

  EXPECT_EQ(ref.size,get.size);
  EXPECT_EQ(ref.kind,get.kind);
  EXPECT_EQ(ref.opcode, get.opcode);
  EXPECT_EQ(ref.packing, get.packing);
  EXPECT_EQ(ref.type, get.type);
  EXPECT_EQ(ref.o_operands[0], get.o_operands[0]);
  EXPECT_EQ(ref.o_operands[1], get.o_operands[1]);
  EXPECT_EQ(ref.o_operands[2], get.o_operands[2]);
  EXPECT_EQ(ref.o_operands[3], get.o_operands[3]);
  EXPECT_EQ(ref.o_operands[4], get.o_operands[4]);

  delete lexer;
}
TEST(CodegenTest, Instrustion2Op_NODT_CodeGen_unpack1) {
  context->set_error_reporter(main_reporter);
  context->clear_context();

  BrigInstBase ref = {
     32,
    BrigEInstBase,
    BrigUnpack1,
    Brigb32,
    BrigNoPacking,
    {8, 20, 0, 0, 0}
  };

  std::string input("unpack1 $s1,$s2;");
  Lexer* lexer = new Lexer(input);

  context->token_to_scan = lexer->get_next_token();
  EXPECT_EQ(0, Instruction2(context));

  BrigInstBase get;
  context->get_code(0, &get);

  EXPECT_EQ(ref.size,get.size);
  EXPECT_EQ(ref.kind,get.kind);
  EXPECT_EQ(ref.opcode, get.opcode);
  EXPECT_EQ(ref.packing, get.packing);
  EXPECT_EQ(ref.type, get.type);
  EXPECT_EQ(ref.o_operands[0], get.o_operands[0]);
  EXPECT_EQ(ref.o_operands[1], get.o_operands[1]);
  EXPECT_EQ(ref.o_operands[2], get.o_operands[2]);
  EXPECT_EQ(ref.o_operands[3], get.o_operands[3]);
  EXPECT_EQ(ref.o_operands[4], get.o_operands[4]);

  delete lexer;
}
TEST(CodegenTest, Instrustion2Op_NODT_CodeGen_unpack0) {
  context->set_error_reporter(main_reporter);
  context->clear_context();

  BrigInstBase ref = {
     32,
    BrigEInstBase,
    BrigUnpack0,
    Brigb32,
    BrigNoPacking,
    {8, 20, 0, 0, 0}
  };

  std::string input("unpack0 $s1,$s2;");
  Lexer* lexer = new Lexer(input);

  context->token_to_scan = lexer->get_next_token();
  EXPECT_EQ(0, Instruction2(context));

  BrigInstBase get;
  context->get_code(0, &get);

  EXPECT_EQ(ref.size,get.size);
  EXPECT_EQ(ref.kind,get.kind);
  EXPECT_EQ(ref.opcode, get.opcode);
  EXPECT_EQ(ref.packing, get.packing);
  EXPECT_EQ(ref.type, get.type);
  EXPECT_EQ(ref.o_operands[0], get.o_operands[0]);
  EXPECT_EQ(ref.o_operands[1], get.o_operands[1]);
  EXPECT_EQ(ref.o_operands[2], get.o_operands[2]);
  EXPECT_EQ(ref.o_operands[3], get.o_operands[3]);
  EXPECT_EQ(ref.o_operands[4], get.o_operands[4]);

  delete lexer;
}

TEST(CodegenTest, Instrustion2Op_NODT_CodeGen_alloca) {
  context->set_error_reporter(main_reporter);
  context->clear_context();

  BrigInstBase ref = {
     32,
    BrigEInstBase,
    BrigAlloca,
    Brigb32,
    BrigNoPacking,
    {8, 20, 0, 0, 0}
  };

  std::string input("alloca $s1,$s2;");
  Lexer* lexer = new Lexer(input);

  context->token_to_scan = lexer->get_next_token();
  EXPECT_EQ(0, Instruction2(context));

  BrigInstBase get;
  context->get_code(0, &get);

  EXPECT_EQ(ref.size,get.size);
  EXPECT_EQ(ref.kind,get.kind);
  EXPECT_EQ(ref.opcode, get.opcode);
  EXPECT_EQ(ref.packing, get.packing);
  EXPECT_EQ(ref.type, get.type);
  EXPECT_EQ(ref.o_operands[0], get.o_operands[0]);
  EXPECT_EQ(ref.o_operands[1], get.o_operands[1]);
  EXPECT_EQ(ref.o_operands[2], get.o_operands[2]);
  EXPECT_EQ(ref.o_operands[3], get.o_operands[3]);
  EXPECT_EQ(ref.o_operands[4], get.o_operands[4]);

  delete lexer;
}

TEST(CodegenTest, Instrustion2Op_NODT_CodeGen_workitemid) {
  context->set_error_reporter(main_reporter);
  context->clear_context();

  BrigInstBase ref = {
    32,
    BrigEInstBase,
    BrigWorkItemId,
    Brigb32,
    BrigNoPacking,
    {8, 20, 0, 0, 0}
  };

  std::string input("workitemid $s1,$s2;");
  Lexer* lexer = new Lexer(input);

  context->token_to_scan = lexer->get_next_token();
  EXPECT_EQ(0, Instruction2(context));

  BrigInstBase get;
  context->get_code(0, &get);

  EXPECT_EQ(ref.size,get.size);
  EXPECT_EQ(ref.kind,get.kind);
  EXPECT_EQ(ref.opcode, get.opcode);
  EXPECT_EQ(ref.packing, get.packing);
  EXPECT_EQ(ref.type, get.type);
  EXPECT_EQ(ref.o_operands[0], get.o_operands[0]);
  EXPECT_EQ(ref.o_operands[1], get.o_operands[1]);
  EXPECT_EQ(ref.o_operands[2], get.o_operands[2]);
  EXPECT_EQ(ref.o_operands[3], get.o_operands[3]);
  EXPECT_EQ(ref.o_operands[4], get.o_operands[4]);

  delete lexer;
}

TEST(CodegenTest, Instrustion2Op_NODT_CodeGen_workitemaid) {
  context->set_error_reporter(main_reporter);
  context->clear_context();

  BrigInstBase ref = {
    32,
    BrigEInstBase,
    BrigWorkItemAId,
    Brigb32,
    BrigNoPacking,
    {8, 20, 0, 0, 0}
  };

  std::string input("workitemaid $s1,$s2;");
  Lexer* lexer = new Lexer(input);

  context->token_to_scan = lexer->get_next_token();
  EXPECT_EQ(0, Instruction2(context));

  BrigInstBase get;
  context->get_code(0, &get);

  EXPECT_EQ(ref.size,get.size);
  EXPECT_EQ(ref.kind,get.kind);
  EXPECT_EQ(ref.opcode, get.opcode);
  EXPECT_EQ(ref.packing, get.packing);
  EXPECT_EQ(ref.type, get.type);
  EXPECT_EQ(ref.o_operands[0], get.o_operands[0]);
  EXPECT_EQ(ref.o_operands[1], get.o_operands[1]);
  EXPECT_EQ(ref.o_operands[2], get.o_operands[2]);
  EXPECT_EQ(ref.o_operands[3], get.o_operands[3]);
  EXPECT_EQ(ref.o_operands[4], get.o_operands[4]);

  delete lexer;
}

TEST(CodegenTest, Instrustion2Op_NODT_CodeGen_workgroupid) {
  context->set_error_reporter(main_reporter);
  context->clear_context();

  BrigInstBase ref = {
    32,
    BrigEInstBase,
    BrigWorkGroupId,
    Brigb32,
    BrigNoPacking,
    {8, 20, 0, 0, 0}
  };

  std::string input("workgroupid $s1,$s2;");
  Lexer* lexer = new Lexer(input);

  context->token_to_scan = lexer->get_next_token();
  EXPECT_EQ(0, Instruction2(context));

  BrigInstBase get;
  context->get_code(0, &get);

  EXPECT_EQ(ref.size,get.size);
  EXPECT_EQ(ref.kind,get.kind);
  EXPECT_EQ(ref.opcode, get.opcode);
  EXPECT_EQ(ref.packing, get.packing);
  EXPECT_EQ(ref.type, get.type);
  EXPECT_EQ(ref.o_operands[0], get.o_operands[0]);
  EXPECT_EQ(ref.o_operands[1], get.o_operands[1]);
  EXPECT_EQ(ref.o_operands[2], get.o_operands[2]);
  EXPECT_EQ(ref.o_operands[3], get.o_operands[3]);
  EXPECT_EQ(ref.o_operands[4], get.o_operands[4]);

  delete lexer;
}

TEST(CodegenTest, Instrustion2Op_NODT_CodeGen_workgroupsize) {
  context->set_error_reporter(main_reporter);
  context->clear_context();

  BrigInstBase ref = {
    32,
    BrigEInstBase,
    BrigWorkGroupSize,
    Brigb32,
    BrigNoPacking,
    {8, 20, 0, 0, 0}
  };

  std::string input("workgroupsize $s1,$s2;");
  Lexer* lexer = new Lexer(input);

  context->token_to_scan = lexer->get_next_token();
  EXPECT_EQ(0, Instruction2(context));

  BrigInstBase get;
  context->get_code(0, &get);

  EXPECT_EQ(ref.size,get.size);
  EXPECT_EQ(ref.kind,get.kind);
  EXPECT_EQ(ref.opcode, get.opcode);
  EXPECT_EQ(ref.packing, get.packing);
  EXPECT_EQ(ref.type, get.type);
  EXPECT_EQ(ref.o_operands[0], get.o_operands[0]);
  EXPECT_EQ(ref.o_operands[1], get.o_operands[1]);
  EXPECT_EQ(ref.o_operands[2], get.o_operands[2]);
  EXPECT_EQ(ref.o_operands[3], get.o_operands[3]);
  EXPECT_EQ(ref.o_operands[4], get.o_operands[4]);

  delete lexer;
}

TEST(CodegenTest, Instrustion2Op_NODT_CodeGen_NDRangesize) {
  context->set_error_reporter(main_reporter);
  context->clear_context();

  BrigInstBase ref = {
    32,
    BrigEInstBase,
    BrigNDRangesize,
    Brigb32,
    BrigNoPacking,
    {8, 20, 0, 0, 0}
  };

  std::string input("NDRangesize $s1,$s2;");
  Lexer* lexer = new Lexer(input);

  context->token_to_scan = lexer->get_next_token();
  EXPECT_EQ(0, Instruction2(context));

  BrigInstBase get;
  context->get_code(0, &get);

  EXPECT_EQ(ref.size,get.size);
  EXPECT_EQ(ref.kind,get.kind);
  EXPECT_EQ(ref.opcode, get.opcode);
  EXPECT_EQ(ref.packing, get.packing);
  EXPECT_EQ(ref.type, get.type);
  EXPECT_EQ(ref.o_operands[0], get.o_operands[0]);
  EXPECT_EQ(ref.o_operands[1], get.o_operands[1]);
  EXPECT_EQ(ref.o_operands[2], get.o_operands[2]);
  EXPECT_EQ(ref.o_operands[3], get.o_operands[3]);
  EXPECT_EQ(ref.o_operands[4], get.o_operands[4]);

  delete lexer;
}

TEST(CodegenTest, Instrustion2Op_NODT_CodeGen_NDRangegroups) {
  context->set_error_reporter(main_reporter);
  context->clear_context();

  BrigInstBase ref = {
    32,
    BrigEInstBase,
    BrigNDRangegroups,
    Brigb32,
    BrigNoPacking,
    {8, 20, 0, 0, 0}
  };

  std::string input("NDRangegroups $s1,$s2;");
  Lexer* lexer = new Lexer(input);

  context->token_to_scan = lexer->get_next_token();
  EXPECT_EQ(0, Instruction2(context));

  BrigInstBase get;
  context->get_code(0, &get);

  EXPECT_EQ(ref.size,get.size);
  EXPECT_EQ(ref.kind,get.kind);
  EXPECT_EQ(ref.opcode, get.opcode);
  EXPECT_EQ(ref.packing, get.packing);
  EXPECT_EQ(ref.type, get.type);
  EXPECT_EQ(ref.o_operands[0], get.o_operands[0]);
  EXPECT_EQ(ref.o_operands[1], get.o_operands[1]);
  EXPECT_EQ(ref.o_operands[2], get.o_operands[2]);
  EXPECT_EQ(ref.o_operands[3], get.o_operands[3]);
  EXPECT_EQ(ref.o_operands[4], get.o_operands[4]);

  delete lexer;
}

TEST(CodegenTest, RetCodeGen) {
  context->set_error_reporter(main_reporter);
  context->clear_context();

  BrigInstBase ref = {
    32,
    BrigEInstBase,
    BrigRet,
    Brigb32,
    BrigNoPacking,
    {0, 0, 0, 0, 0}
  };

  std::string input("ret ;");
  Lexer* lexer = new Lexer(input);

  context->token_to_scan = lexer->get_next_token();
  EXPECT_EQ(0, Ret(context));

  BrigInstBase get;
  context->get_code(0, &get);

  EXPECT_EQ(ref.size,get.size);
  EXPECT_EQ(ref.kind,get.kind);
  EXPECT_EQ(ref.opcode, get.opcode);
  EXPECT_EQ(ref.packing, get.packing);
  EXPECT_EQ(ref.type, get.type);
  EXPECT_EQ(ref.o_operands[0], get.o_operands[0]);
  EXPECT_EQ(ref.o_operands[1], get.o_operands[1]);
  EXPECT_EQ(ref.o_operands[2], get.o_operands[2]);
  EXPECT_EQ(ref.o_operands[3], get.o_operands[3]);
  EXPECT_EQ(ref.o_operands[4], get.o_operands[4]);

  delete lexer;
}

TEST(CodegenTest, SyncCodeGen) {
  context->set_error_reporter(main_reporter);
  context->clear_context();

  BrigInstBar ref = {
    36,
    BrigEInstBar,
    BrigSync,
    Brigb32,
    BrigNoPacking,
    {0, 0, 0, 0, 0},
    BrigGlobalLevel
  };

  std::string input("sync_global ;");
  Lexer* lexer = new Lexer(input);

  context->token_to_scan = lexer->get_next_token();
  EXPECT_EQ(0, Sync(context));

  BrigInstBar get;
  context->get_code(0, &get);

  EXPECT_EQ(ref.size,get.size);
  EXPECT_EQ(ref.kind,get.kind);
  EXPECT_EQ(ref.opcode, get.opcode);
  EXPECT_EQ(ref.packing, get.packing);
  EXPECT_EQ(ref.type, get.type);
  EXPECT_EQ(ref.o_operands[0], get.o_operands[0]);
  EXPECT_EQ(ref.o_operands[1], get.o_operands[1]);
  EXPECT_EQ(ref.o_operands[2], get.o_operands[2]);
  EXPECT_EQ(ref.o_operands[3], get.o_operands[3]);
  EXPECT_EQ(ref.o_operands[4], get.o_operands[4]);
  EXPECT_EQ(ref.syncFlags, get.syncFlags);

  delete lexer;
}

TEST(CodegenTest, BarCodeGen) {
  context->set_error_reporter(main_reporter);
  context->clear_context();

  BrigInstBar ref = {
    36,
    BrigEInstBar,
    BrigBarrier,
    Brigb32,
    BrigNoPacking,
    {0, 0, 0, 0, 0},
    BrigGroupLevel
  };

  std::string input("barrier_group ;");
  Lexer* lexer = new Lexer(input);

  context->token_to_scan = lexer->get_next_token();
  EXPECT_EQ(0, Bar(context));

  BrigInstBar get;
  context->get_code(0, &get);

  EXPECT_EQ(ref.size,get.size);
  EXPECT_EQ(ref.kind,get.kind);
  EXPECT_EQ(ref.opcode, get.opcode);
  EXPECT_EQ(ref.packing, get.packing);
  EXPECT_EQ(ref.type, get.type);
  EXPECT_EQ(ref.o_operands[0], get.o_operands[0]);
  EXPECT_EQ(ref.o_operands[1], get.o_operands[1]);
  EXPECT_EQ(ref.o_operands[2], get.o_operands[2]);
  EXPECT_EQ(ref.o_operands[3], get.o_operands[3]);
  EXPECT_EQ(ref.o_operands[4], get.o_operands[4]);
  EXPECT_EQ(ref.syncFlags, get.syncFlags);

  //case 2
  context->clear_context();
  input.assign("barrier_width(all)_group ;");

  lexer->set_source_string(input);
  context->token_to_scan = lexer->get_next_token();
  EXPECT_EQ(0, Bar(context));

  ref.o_operands[0] = 8 ;//update

  BrigInstBar get_bib;
  context->get_code(0, &get_bib);

  EXPECT_EQ(ref.size,get_bib.size);
  EXPECT_EQ(ref.kind,get_bib.kind);
  EXPECT_EQ(ref.opcode, get_bib.opcode);
  EXPECT_EQ(ref.packing, get_bib.packing);
  EXPECT_EQ(ref.type, get_bib.type);
  EXPECT_EQ(ref.o_operands[0], get_bib.o_operands[0]);
  EXPECT_EQ(ref.o_operands[1], get_bib.o_operands[1]);
  EXPECT_EQ(ref.o_operands[2], get_bib.o_operands[2]);
  EXPECT_EQ(ref.o_operands[3], get_bib.o_operands[3]);
  EXPECT_EQ(ref.o_operands[4], get_bib.o_operands[4]);
  EXPECT_EQ(ref.syncFlags, get_bib.syncFlags);

  BrigOperandImmed boi = {
    24,
    BrigEOperandImmed,
    Brigb32,
    0,
    { 0 }
  };

  BrigOperandImmed get_boi;
  context->get_operand(8, &get_boi);

  EXPECT_EQ(boi.size,get_boi.size);
  EXPECT_EQ(boi.kind,get_boi.kind);
  EXPECT_EQ(boi.type, get_boi.type);
  EXPECT_EQ(boi.reserved, get_boi.reserved);
  EXPECT_EQ(boi.bits.u, get_boi.bits.u);

  delete lexer;
}

TEST(CodegenTest, OptionalWidthCodeGen) {
  context->set_error_reporter(main_reporter);
  context->clear_context();

  BrigOperandImmed ref = {
    24,
    BrigEOperandImmed,
    Brigb32,
    0,
    { 2 }
  };

  std::string input("_width(2);");
  Lexer* lexer = new Lexer(input);

  context->token_to_scan = lexer->get_next_token();
  EXPECT_EQ(0, OptionalWidth(context));

  BrigOperandImmed get;
  context->get_operand(8, &get);

  EXPECT_EQ(ref.size,get.size);
  EXPECT_EQ(ref.kind,get.kind);
  EXPECT_EQ(ref.type, get.type);
  EXPECT_EQ(ref.reserved, get.reserved);
  EXPECT_EQ(ref.bits.u, get.bits.u);

  delete lexer;
}

TEST(CodegenTest, LdSt_CodeGen_SimpleTest) {
  context->set_error_reporter(main_reporter);
  context->clear_context();

  BrigInstLdSt ref = {
    44,                // size
    BrigEInstLdSt,     // kind
    BrigLd,            // opcode
    Brigf32,           // type
    BrigNoPacking,     // packing
    {0, 8, 20, 0, 0},  // operand[5]
    BrigArgSpace,      // storageClass
    BrigRegular,       // memorySemantic
    0                  // equivClass
  };
  BrigInstLdSt get;

  std::string input("ld_arg_f32 $s0, [%input];\n");
  input.append("st_arg_f32 $s0, [%output][$s2-4];\n");
  Lexer* lexer = new Lexer(input);

  context->add_symbol("%input");
  context->add_symbol("%output");

  context->token_to_scan = lexer->get_next_token();
  EXPECT_EQ(0, Ld(context));
  EXPECT_EQ(0, St(context));
  context->get_code(0, &get);

  EXPECT_EQ(ref.size, get.size);
  EXPECT_EQ(ref.kind, get.kind);
  EXPECT_EQ(ref.opcode, get.opcode);
  EXPECT_EQ(ref.type, get.type);
  EXPECT_EQ(ref.packing, get.packing);
  EXPECT_EQ(ref.o_operands[0], get.o_operands[0]);
  EXPECT_EQ(ref.o_operands[1], get.o_operands[1]);
  EXPECT_EQ(ref.o_operands[2], get.o_operands[2]);
  EXPECT_EQ(ref.o_operands[3], get.o_operands[3]);
  EXPECT_EQ(ref.o_operands[4], get.o_operands[4]);
  EXPECT_EQ(ref.storageClass, get.storageClass);
  EXPECT_EQ(ref.memorySemantic, get.memorySemantic);
  EXPECT_EQ(ref.equivClass, get.equivClass);

  BrigInstLdSt tmp = {
    44,                // size
    BrigEInstLdSt,     // kind
    BrigSt,            // opcode
    Brigf32,           // type
    BrigNoPacking,     // packing
    {8, 56, 0, 0, 0},  // operand[5]
    BrigArgSpace,      // storageClass
    BrigRegular,       // memorySemantic
    0                  // equivClass
  };
  ref = tmp;

  context->get_code(44, &get);
  EXPECT_EQ(ref.size, get.size);
  EXPECT_EQ(ref.kind, get.kind);
  EXPECT_EQ(ref.opcode, get.opcode);
  EXPECT_EQ(ref.type, get.type);
  EXPECT_EQ(ref.packing, get.packing);
  EXPECT_EQ(ref.o_operands[0], get.o_operands[0]);
  EXPECT_EQ(ref.o_operands[1], get.o_operands[1]);
  EXPECT_EQ(ref.o_operands[2], get.o_operands[2]);
  EXPECT_EQ(ref.o_operands[3], get.o_operands[3]);
  EXPECT_EQ(ref.o_operands[4], get.o_operands[4]);
  EXPECT_EQ(ref.storageClass, get.storageClass);
  EXPECT_EQ(ref.memorySemantic, get.memorySemantic);
  EXPECT_EQ(ref.equivClass, get.equivClass);

  BrigOperandReg getReg;
  BrigOperandAddress getAddr;
  BrigOperandCompound getComp;

  BrigOperandCompound refComp = {
    20,                    // size
    BrigEOperandCompound,  // kind
    Brigb64,               // type
    0,                     // reserved
    32,                    // name
    44,                    // reg
    -4                     // offset
  };

  context->get_operand(8, &getReg);
  // BrigOperandReg
  EXPECT_EQ(12, getReg.size);
  EXPECT_EQ(BrigEOperandReg, getReg.kind);
  EXPECT_EQ(Brigb32, getReg.type);
  EXPECT_EQ(0, getReg.reserved);
  EXPECT_EQ(15, getReg.name);

  context->get_operand(20, &getAddr);
  // BrigOperandAddress
  EXPECT_EQ(12, getAddr.size);
  EXPECT_EQ(BrigEOperandAddress, getAddr.kind);
  EXPECT_EQ(Brigb64, getAddr.type);
  EXPECT_EQ(0, getAddr.reserved);
  EXPECT_EQ(0, getAddr.directive);
  //EXPECT_EQ(0, getAddr.offset);

  context->get_operand(32, &getAddr);
  // BrigOperandAddress
  EXPECT_EQ(12, getAddr.size);
  EXPECT_EQ(BrigEOperandAddress, getAddr.kind);
  EXPECT_EQ(Brigb64, getAddr.type);
  EXPECT_EQ(0, getAddr.reserved);
  EXPECT_EQ(0, getAddr.directive);
  //EXPECT_EQ(0, getAddr.offset);

  context->get_operand(44, &getReg);
  // BrigOperandReg
  EXPECT_EQ(12, getReg.size);
  EXPECT_EQ(BrigEOperandReg, getReg.kind);
  EXPECT_EQ(Brigb32, getReg.type);
  EXPECT_EQ(0, getReg.reserved);
  EXPECT_EQ(19, getReg.name);

  context->get_operand(56, &getComp);
  // BrigOperandCompoud
  EXPECT_EQ(refComp.size, getComp.size);
  EXPECT_EQ(refComp.kind, getComp.kind);
  EXPECT_EQ(refComp.type, getComp.type);
  EXPECT_EQ(refComp.reserved, getComp.reserved);
  EXPECT_EQ(refComp.name, getComp.name);
  EXPECT_EQ(refComp.reg, getComp.reg);
  EXPECT_EQ(refComp.offset, getComp.offset);

  delete lexer;
}

TEST(CodegenTest, MemoryOperand_CodeGen_SimpleTest) {
  context->set_error_reporter(main_reporter);
  context->clear_context();

  BrigOperandIndirect ref = {
    16,                    // size
    BrigEOperandIndirect,  // kind
    8,                     // reg
    Brigb64,               // type
    0,                     // reserved
    8                      // offset
  };
  BrigOperandIndirect get;
  BrigOperandReg getReg;
  BrigOperandAddress getAddr;
  std::string input("[$s1+8]\n");

  Lexer* lexer = new Lexer(input);

  context->token_to_scan = lexer->get_next_token();
  EXPECT_EQ(0, MemoryOperand(context));
  context->get_operand(8, &getReg);
  // BrigOperandReg
  EXPECT_EQ(12, getReg.size);
  EXPECT_EQ(BrigEOperandReg, getReg.kind);
  EXPECT_EQ(Brigb32, getReg.type);
  EXPECT_EQ(0, getReg.reserved);
  EXPECT_EQ(0, getReg.name);

  context->get_operand(20, &get);
  // BrigOperandIndirect
  EXPECT_EQ(ref.size, get.size);
  EXPECT_EQ(ref.kind, get.kind);
  EXPECT_EQ(ref.reg, get.reg);
  EXPECT_EQ(ref.type, get.type);
  EXPECT_EQ(ref.reserved, get.reserved);
  EXPECT_EQ(ref.offset, get.offset);

  context->clear_context();
  input.assign("[0x7f]\n");
  lexer->set_source_string(input);
  context->token_to_scan = lexer->get_next_token();
  EXPECT_EQ(0, MemoryOperand(context));
  context->get_operand(8, &get);

  ref.reg = 0;
  ref.offset = 0x7f;

  EXPECT_EQ(ref.size, get.size);
  EXPECT_EQ(ref.kind, get.kind);
  EXPECT_EQ(ref.reg, get.reg);
  EXPECT_EQ(ref.type, get.type);
  EXPECT_EQ(ref.reserved, get.reserved);
  EXPECT_EQ(ref.offset, get.offset);

  BrigOperandCompound ref2 = {
    20,                    // size
    BrigEOperandCompound,  // kind
    Brigb64,               // type
    0,                     // reserved
    8,                     // name
    20,                    // reg
    -16                    // offset
  };

  BrigOperandCompound get2;
  memset(&getAddr, 0, sizeof(getAddr));
  memset(&getReg, 0, sizeof(getReg));

  context->clear_context();
  input.assign("[&array][$s1-16]\n");
  lexer->set_source_string(input);
  context->token_to_scan = lexer->get_next_token();
  context->add_symbol("&array");
  EXPECT_EQ(0, MemoryOperand(context));

  context->get_operand(8, &getAddr);
  context->get_operand(20, &getReg);
  context->get_operand(32, &get2);

  // BrigOperandAddress
  EXPECT_EQ(12, getAddr.size);
  EXPECT_EQ(BrigEOperandAddress, getAddr.kind);
  EXPECT_EQ(Brigb64, getAddr.type);
  EXPECT_EQ(0, getAddr.reserved);
  EXPECT_EQ(0, getAddr.directive);
  //EXPECT_EQ(0, getAddr.offset);
  // BrigOperandReg
  EXPECT_EQ(12, getReg.size);
  EXPECT_EQ(BrigEOperandReg, getReg.kind);
  EXPECT_EQ(Brigb32, getReg.type);
  EXPECT_EQ(0, getReg.reserved);
  EXPECT_EQ(7, getReg.name);
  // BrigOperandCompoud
  EXPECT_EQ(ref2.size, get2.size);
  EXPECT_EQ(ref2.kind, get2.kind);
  EXPECT_EQ(ref2.type, get2.type);
  EXPECT_EQ(ref2.reserved, get2.reserved);
  EXPECT_EQ(ref2.name, get2.name);
  EXPECT_EQ(ref2.reg, get2.reg);
  EXPECT_EQ(ref2.offset, get2.offset);

  BrigOperandCompound ref3 = {
    20,                    // size
    BrigEOperandCompound,  // kind
    Brigb64,               // type
    0,                     // reserved
    20,                    // name
    32,                    // reg
    0                      // offset
  };
  BrigOperandCompound get3;

  context->clear_context();
  input.assign("[%loc],\n");
  input.append("[&array][$s1]\n");
  input.append("[$d3-5]");
  lexer->set_source_string(input);

  context->token_to_scan = lexer->get_next_token();

  context->add_symbol("&array");
  context->add_symbol("%loc");

  EXPECT_EQ(0, MemoryOperand(context));
  EXPECT_EQ(',', context->token_to_scan);
  context->token_to_scan = lexer->get_next_token();
  EXPECT_EQ(0, MemoryOperand(context));
  EXPECT_EQ(0, MemoryOperand(context));

  context->get_operand(8, &getAddr);
  // BrigOperandAddress
  EXPECT_EQ(12, getAddr.size);
  EXPECT_EQ(BrigEOperandAddress, getAddr.kind);
  EXPECT_EQ(Brigb64, getAddr.type);
  EXPECT_EQ(0, getAddr.reserved);
  EXPECT_EQ(0, getAddr.directive);
//  EXPECT_EQ(0, getAddr.offset);

  context->get_operand(20, &getAddr);
  // BrigOperandAddress
  EXPECT_EQ(12, getAddr.size);
  EXPECT_EQ(BrigEOperandAddress, getAddr.kind);
  EXPECT_EQ(Brigb64, getAddr.type);
  EXPECT_EQ(0, getAddr.reserved);
  EXPECT_EQ(0, getAddr.directive);
//  EXPECT_EQ(0, getAddr.offset);


  context->get_operand(32, &getReg);
  // BrigOperandReg
  EXPECT_EQ(12, getReg.size);
  EXPECT_EQ(BrigEOperandReg, getReg.kind);
  EXPECT_EQ(Brigb32, getReg.type);
  EXPECT_EQ(0, getReg.reserved);
  EXPECT_EQ(12, getReg.name);

  context->get_operand(44, &get3);
  // BrigOperandCompoud
  EXPECT_EQ(ref3.size, get3.size);
  EXPECT_EQ(ref3.kind, get3.kind);
  EXPECT_EQ(ref3.type, get3.type);
  EXPECT_EQ(ref3.reserved, get3.reserved);
  EXPECT_EQ(ref3.name, get3.name);
  EXPECT_EQ(ref3.reg, get3.reg);
  EXPECT_EQ(ref3.offset, get3.offset);

  BrigOperandIndirect refInd = {
    16,                    // size
    BrigEOperandIndirect,  // kind
    64,                    // reg
    Brigb64,               // type
    0,                     // reserved
    -5                     // offset
  };
  BrigOperandIndirect getInd;

  context->get_operand(76, &getInd);
  // BrigOperandIndirect
  EXPECT_EQ(refInd.size, getInd.size);
  EXPECT_EQ(refInd.kind, getInd.kind);
  EXPECT_EQ(refInd.reg, getInd.reg);
  EXPECT_EQ(refInd.type, getInd.type);
  EXPECT_EQ(refInd.reserved, getInd.reserved);
  EXPECT_EQ(refInd.offset, getInd.offset);


  delete lexer;
}

TEST(CodegenTest, ArrayOperandList_CodeGen_SimpleTest) {
  context->set_error_reporter(main_reporter);
  context->clear_context();

  BrigOperandRegV4 refV4 = {
    24,                    // size
    BrigEOperandRegV4,     // kind
    Brigb32,               // type
    0,                     // reserved
    {8, 20, 32, 8}         // regs
  };

  BrigOperandRegV4 getRegV4;
  BrigOperandRegV2 getRegV2;
  BrigOperandReg getReg;

  std::string input("( $s1,$s2, $s3 , $s1)\n");
  Lexer* lexer = new Lexer(input);

  context->token_to_scan = lexer->get_next_token();
  EXPECT_EQ(0, ArrayOperandList(context));
  context->get_operand(44, &getRegV4);
  // BrigOperandRegV4
  EXPECT_EQ(refV4.size, getRegV4.size);
  EXPECT_EQ(refV4.kind, getRegV4.kind);
  EXPECT_EQ(refV4.type, getRegV4.type);
  EXPECT_EQ(refV4.reserved, getRegV4.reserved);
  EXPECT_EQ(refV4.regs[0], getRegV4.regs[0]);
  EXPECT_EQ(refV4.regs[1], getRegV4.regs[1]);
  EXPECT_EQ(refV4.regs[2], getRegV4.regs[2]);
  EXPECT_EQ(refV4.regs[3], getRegV4.regs[3]);

  BrigOperandRegV2 refV2 = {
    16,                    // size
    BrigEOperandRegV2,     // kind
    Brigb1,                // type
    0,                     // reserved
    {68, 68}               // regs
  };

  input.assign("($c2, $c2)\n");
  lexer->set_source_string(input);
  context->token_to_scan = lexer->get_next_token();
  EXPECT_EQ(0, ArrayOperandList(context));
  context->get_operand(80, &getRegV2);
  // BrigOperandRegV2
  EXPECT_EQ(refV2.size, getRegV2.size);
  EXPECT_EQ(refV2.kind, getRegV2.kind);
  EXPECT_EQ(refV2.type, getRegV2.type);
  EXPECT_EQ(refV2.reserved, getRegV2.reserved);
  EXPECT_EQ(refV2.regs[0], getRegV2.regs[0]);
  EXPECT_EQ(refV2.regs[1], getRegV2.regs[1]);

  input.assign("($d1)\n");
  lexer->set_source_string(input);
  context->token_to_scan = lexer->get_next_token();
  EXPECT_EQ(0, ArrayOperandList(context));
  context->get_operand(96, &getReg);

  BrigOperandReg ref = {
    12,                    // size
    BrigEOperandReg,       // kind
    Brigb64,               // type
    0,                     // reserved
    16                     // name
  };

  EXPECT_EQ(ref.size, getReg.size);
  EXPECT_EQ(ref.kind, getReg.kind);
  EXPECT_EQ(ref.type, getReg.type);
  EXPECT_EQ(ref.reserved, getReg.reserved);
  EXPECT_EQ(ref.name, getReg.name);

  delete lexer;
}

TEST(CodegenTest, PairAddressableOperand_CodeGen_SimpleTest) {
  context->set_error_reporter(main_reporter);
  context->clear_context();

  std::string input("[&array][$s1-16]\n");

  Lexer* lexer = new Lexer(input);

  BrigOperandCompound ref = {
    20,                    // size
    BrigEOperandCompound,  // kind
    Brigb64,               // type
    0,                     // reserved
    8,                     // name
    20,                    // reg
    -16                    // offset
  };

  BrigOperandReg getReg;
  BrigOperandAddress getAddr;
  BrigOperandCompound getComp;

  context->add_symbol("&array");

  context->token_to_scan = lexer->get_next_token();

  EXPECT_EQ(0, PairAddressableOperand(context));

  context->get_operand(8, &getAddr);
  context->get_operand(20, &getReg);
  context->get_operand(32, &getComp);

  // BrigOperandAddress
  EXPECT_EQ(12, getAddr.size);
  EXPECT_EQ(BrigEOperandAddress, getAddr.kind);
  EXPECT_EQ(Brigb64, getAddr.type);
  EXPECT_EQ(0, getAddr.reserved);
  EXPECT_EQ(0, getAddr.directive);
 // EXPECT_EQ(0, getAddr.offset);
  // BrigOperandReg
  EXPECT_EQ(12, getReg.size);
  EXPECT_EQ(BrigEOperandReg, getReg.kind);
  EXPECT_EQ(Brigb32, getReg.type);
  EXPECT_EQ(0, getReg.reserved);
  EXPECT_EQ(7, getReg.name);
  // BrigOperandCompoud
  EXPECT_EQ(ref.size, getComp.size);
  EXPECT_EQ(ref.kind, getComp.kind);
  EXPECT_EQ(ref.type, getComp.type);
  EXPECT_EQ(ref.reserved, getComp.reserved);
  EXPECT_EQ(ref.name, getComp.name);
  EXPECT_EQ(ref.reg, getComp.reg);
  EXPECT_EQ(ref.offset, getComp.offset);

  delete lexer;
}

TEST(CodegenTest, Lda_CodeGen_SimpleTest) {
  context->set_error_reporter(main_reporter);
  context->clear_context();

  std::string input("lda_group_u32 $s1, [%loc];\n");

  Lexer* lexer = new Lexer(input);

  BrigInstMem ref = {
    sizeof(BrigInstMem),   // size
    BrigEInstMem,          // kind
    BrigLda,               // opcode
    Brigu32,               // type
    BrigNoPacking,         // packing
    {8, 20, 0, 0, 0},      // o_operands[5]
    BrigGroupSpace         // storageClass
  };
  BrigInstMem getMem;
  BrigOperandReg getReg;
  BrigOperandAddress getAddr;

  lexer->set_source_string(input);
  context->token_to_scan = lexer->get_next_token();
  context->add_symbol("%loc");

  EXPECT_EQ(0, Lda(context));

  context->get_operand(8, &getReg);
  context->get_operand(20, &getAddr);
  context->get_code(0, &getMem);

  // BrigOperandReg
  EXPECT_EQ(12, getReg.size);
  EXPECT_EQ(BrigEOperandReg, getReg.kind);
  EXPECT_EQ(Brigb32, getReg.type);
  EXPECT_EQ(0, getReg.reserved);
  EXPECT_EQ(5, getReg.name);
  // BrigOperandAddress
  EXPECT_EQ(12, getAddr.size);
  EXPECT_EQ(BrigEOperandAddress, getAddr.kind);
  EXPECT_EQ(Brigb64, getAddr.type);
  EXPECT_EQ(0, getAddr.reserved);
  EXPECT_EQ(0, getAddr.directive);

  // BrigInstMem
  EXPECT_EQ(ref.size, getMem.size);
  EXPECT_EQ(ref.kind, getMem.kind);
  EXPECT_EQ(ref.opcode, getMem.opcode);
  EXPECT_EQ(ref.type, getMem.type);
  EXPECT_EQ(ref.packing, getMem.packing);

  EXPECT_EQ(ref.o_operands[0], getMem.o_operands[0]);
  EXPECT_EQ(ref.o_operands[1], getMem.o_operands[1]);
  EXPECT_EQ(ref.o_operands[2], getMem.o_operands[2]);
  EXPECT_EQ(ref.o_operands[3], getMem.o_operands[3]);
  EXPECT_EQ(ref.o_operands[4], getMem.o_operands[4]);
  EXPECT_EQ(ref.storageClass, getMem.storageClass);

  delete lexer;
}

TEST(CodegenTest, Segp_CodeGen_SimpleTest) {
  context->set_error_reporter(main_reporter);
  context->clear_context();

  std::string input("stof_private_u64 $d2, $d1;\n");
  input.append("segmentp_group_b1 $c1, $d0;\n");

  Lexer* lexer = new Lexer(input);

  BrigInstMem ref1 = {
    36,                    // size
    BrigEInstMem,          // kind
    BrigStoF,              // opcode
    Brigu64,               // type
    BrigNoPacking,         // packing
    {8, 20, 0, 0, 0},      // o_operands[5]
    BrigPrivateSpace       // storageClass
  };

  BrigInstMem ref2 = {
    36,                    // size
    BrigEInstMem,          // kind
    BrigSegmentp,          // opcode
    Brigb1,                // type
    BrigNoPacking,         // packing
    {32, 44, 0, 0, 0},     // o_operands[5]
    BrigGroupSpace         // storageClass
  };

  BrigInstMem getMem;
  BrigOperandReg getReg1, getReg2;

  lexer->set_source_string(input);
  context->token_to_scan = lexer->get_next_token();

  EXPECT_EQ(0, Segp(context));
  EXPECT_EQ(0, Segp(context));

  context->get_operand(8, &getReg1);
  context->get_operand(20, &getReg2);
  context->get_code(0, &getMem);

  // BrigOperandReg
  EXPECT_EQ(12, getReg1.size);
  EXPECT_EQ(BrigEOperandReg, getReg1.kind);
  EXPECT_EQ(Brigb64, getReg1.type);
  EXPECT_EQ(0, getReg1.reserved);
  EXPECT_EQ(0, getReg1.name);
  // BrigOperandReg
  EXPECT_EQ(12, getReg2.size);
  EXPECT_EQ(BrigEOperandReg, getReg2.kind);
  EXPECT_EQ(Brigb64, getReg2.type);
  EXPECT_EQ(0, getReg2.reserved);
  EXPECT_EQ(4, getReg2.name);

  // BrigInstMem
  EXPECT_EQ(ref1.size, getMem.size);
  EXPECT_EQ(ref1.kind, getMem.kind);
  EXPECT_EQ(ref1.opcode, getMem.opcode);
  EXPECT_EQ(ref1.type, getMem.type);
  EXPECT_EQ(ref1.packing, getMem.packing);

  EXPECT_EQ(ref1.o_operands[0], getMem.o_operands[0]);
  EXPECT_EQ(ref1.o_operands[1], getMem.o_operands[1]);
  EXPECT_EQ(ref1.o_operands[2], getMem.o_operands[2]);
  EXPECT_EQ(ref1.o_operands[3], getMem.o_operands[3]);
  EXPECT_EQ(ref1.o_operands[4], getMem.o_operands[4]);
  EXPECT_EQ(ref1.storageClass, getMem.storageClass);


  context->get_operand(32, &getReg1);
  context->get_operand(44, &getReg2);
  context->get_code(36, &getMem);

  // BrigOperandReg
  EXPECT_EQ(12, getReg1.size);
  EXPECT_EQ(BrigEOperandReg, getReg1.kind);
  EXPECT_EQ(Brigb1, getReg1.type);
  EXPECT_EQ(0, getReg1.reserved);
  EXPECT_EQ(8, getReg1.name);
  // BrigOperandReg
  EXPECT_EQ(12, getReg2.size);
  EXPECT_EQ(BrigEOperandReg, getReg2.kind);
  EXPECT_EQ(Brigb64, getReg2.type);
  EXPECT_EQ(0, getReg2.reserved);
  EXPECT_EQ(12, getReg2.name);

  // BrigInstMem
  EXPECT_EQ(ref2.size, getMem.size);
  EXPECT_EQ(ref2.kind, getMem.kind);
  EXPECT_EQ(ref2.opcode, getMem.opcode);
  EXPECT_EQ(ref2.type, getMem.type);
  EXPECT_EQ(ref2.packing, getMem.packing);

  EXPECT_EQ(ref2.o_operands[0], getMem.o_operands[0]);
  EXPECT_EQ(ref2.o_operands[1], getMem.o_operands[1]);
  EXPECT_EQ(ref2.o_operands[2], getMem.o_operands[2]);
  EXPECT_EQ(ref2.o_operands[3], getMem.o_operands[3]);
  EXPECT_EQ(ref2.o_operands[4], getMem.o_operands[4]);
  EXPECT_EQ(ref2.storageClass, getMem.storageClass);

  delete lexer;
}

TEST(CodegenTest, Instruction1_CodeGen_SimpleTest) {
  context->set_error_reporter(main_reporter);
  context->clear_context();

  std::string input("laneid $s1;\n");
  input.append("clock $d6;\n");
  input.append("fbar_wait_b64 $d1;\n");

  Lexer* lexer = new Lexer(input);

  BrigInstBase ref1 = {
    32,                    // size
    BrigEInstBase,         // kind
    BrigLaneId,            // opcode
    Brigb32,               // type
    BrigNoPacking,         // packing
    {8, 0, 0, 0, 0}        // o_operands[5]
  };

  BrigInstBase ref2 = {
    32,                    // size
    BrigEInstBase,         // kind
    BrigClock,             // opcode
    Brigb32,               // type
    BrigNoPacking,         // packing
    {20, 0, 0, 0, 0},      // o_operands[5]
  };

  BrigInstBase ref3 = {
    32,                    // size
    BrigEInstBase,         // kind
    BrigFbarWait,          // opcode
    Brigb64,               // type
    BrigNoPacking,         // packing
    {32, 0, 0, 0, 0},      // o_operands[5]
  };

  BrigInstBase getMem;
  BrigOperandReg getReg;

  lexer->set_source_string(input);
  context->token_to_scan = lexer->get_next_token();

  EXPECT_EQ(0, Instruction1(context));
  EXPECT_EQ(0, Instruction1(context));
  EXPECT_EQ(0, Instruction1(context));

  context->get_operand(8, &getReg);
  context->get_code(0, &getMem);

  // BrigOperandReg
  EXPECT_EQ(12, getReg.size);
  EXPECT_EQ(BrigEOperandReg, getReg.kind);
  EXPECT_EQ(Brigb32, getReg.type);
  EXPECT_EQ(0, getReg.reserved);
  EXPECT_EQ(0, getReg.name);

  // BrigInstMem
  EXPECT_EQ(ref1.size, getMem.size);
  EXPECT_EQ(ref1.kind, getMem.kind);
  EXPECT_EQ(ref1.opcode, getMem.opcode);
  EXPECT_EQ(ref1.type, getMem.type);
  EXPECT_EQ(ref1.packing, getMem.packing);

  EXPECT_EQ(ref1.o_operands[0], getMem.o_operands[0]);
  EXPECT_EQ(ref1.o_operands[1], getMem.o_operands[1]);
  EXPECT_EQ(ref1.o_operands[2], getMem.o_operands[2]);
  EXPECT_EQ(ref1.o_operands[3], getMem.o_operands[3]);
  EXPECT_EQ(ref1.o_operands[4], getMem.o_operands[4]);

  context->get_operand(20, &getReg);
  context->get_code(32, &getMem);

  // BrigOperandReg
  EXPECT_EQ(12, getReg.size);
  EXPECT_EQ(BrigEOperandReg, getReg.kind);
  EXPECT_EQ(Brigb64, getReg.type);
  EXPECT_EQ(0, getReg.reserved);
  EXPECT_EQ(4, getReg.name);

  // BrigInstMem
  EXPECT_EQ(ref2.size, getMem.size);
  EXPECT_EQ(ref2.kind, getMem.kind);
  EXPECT_EQ(ref2.opcode, getMem.opcode);
  EXPECT_EQ(ref2.type, getMem.type);
  EXPECT_EQ(ref2.packing, getMem.packing);

  EXPECT_EQ(ref2.o_operands[0], getMem.o_operands[0]);
  EXPECT_EQ(ref2.o_operands[1], getMem.o_operands[1]);
  EXPECT_EQ(ref2.o_operands[2], getMem.o_operands[2]);
  EXPECT_EQ(ref2.o_operands[3], getMem.o_operands[3]);
  EXPECT_EQ(ref2.o_operands[4], getMem.o_operands[4]);

  context->get_operand(32, &getReg);
  context->get_code(64, &getMem);

  // BrigOperandReg
  EXPECT_EQ(12, getReg.size);
  EXPECT_EQ(BrigEOperandReg, getReg.kind);
  EXPECT_EQ(Brigb64, getReg.type);
  EXPECT_EQ(0, getReg.reserved);
  EXPECT_EQ(8, getReg.name);

  // BrigInstMem
  EXPECT_EQ(ref3.size, getMem.size);
  EXPECT_EQ(ref3.kind, getMem.kind);
  EXPECT_EQ(ref3.opcode, getMem.opcode);
  EXPECT_EQ(ref3.type, getMem.type);
  EXPECT_EQ(ref3.packing, getMem.packing);

  EXPECT_EQ(ref3.o_operands[0], getMem.o_operands[0]);
  EXPECT_EQ(ref3.o_operands[1], getMem.o_operands[1]);
  EXPECT_EQ(ref3.o_operands[2], getMem.o_operands[2]);
  EXPECT_EQ(ref3.o_operands[3], getMem.o_operands[3]);
  EXPECT_EQ(ref3.o_operands[4], getMem.o_operands[4]);

  delete lexer;
}

TEST(CodegenTest, Ldc_CodeGen_SimpleTest) {
  context->set_error_reporter(main_reporter);
  context->clear_context();

  std::string input("ldc_b64 $s1, &foo;\n");
  input.append("ldc_b32 $s2, @lab;\n");

  Lexer* lexer = new Lexer(input);

  BrigInstBase ref1 = {
    32,                    // size
    BrigEInstBase,         // kind
    BrigLdc,               // opcode
    Brigb64,               // type
    BrigNoPacking,         // packing
    {8, 20, 0, 0, 0}       // o_operands[5]
  };
  BrigInstBase ref2 = {
    32,                    // size
    BrigEInstBase,         // kind
    BrigLdc,               // opcode
    Brigb32,               // type
    BrigNoPacking,         // packing
    {28, 40, 0, 0, 0}       // o_operands[5]
  };

  BrigInstBase getBase;
  BrigOperandReg getReg;

  lexer->set_source_string(input);
  context->token_to_scan = lexer->get_next_token();

  context->add_symbol("&foo");
  context->add_symbol("@lab");

  EXPECT_EQ(0, Ldc(context));
  EXPECT_EQ(0, Ldc(context));

  context->get_operand(8, &getReg);
  // BrigOperandReg
  EXPECT_EQ(12, getReg.size);
  EXPECT_EQ(BrigEOperandReg, getReg.kind);
  EXPECT_EQ(Brigb32, getReg.type);
  EXPECT_EQ(0, getReg.reserved);
  EXPECT_EQ(10, getReg.name);

  context->get_operand(28, &getReg);
  // BrigOperandReg
  EXPECT_EQ(12, getReg.size);
  EXPECT_EQ(BrigEOperandReg, getReg.kind);
  EXPECT_EQ(Brigb32, getReg.type);
  EXPECT_EQ(0, getReg.reserved);
  EXPECT_EQ(14, getReg.name);

  context->get_code(0, &getBase);
  // BrigInstBase
  EXPECT_EQ(ref1.size, getBase.size);
  EXPECT_EQ(ref1.kind, getBase.kind);
  EXPECT_EQ(ref1.opcode, getBase.opcode);
  EXPECT_EQ(ref1.type, getBase.type);
  EXPECT_EQ(ref1.packing, getBase.packing);

  EXPECT_EQ(ref1.o_operands[0], getBase.o_operands[0]);
  EXPECT_EQ(ref1.o_operands[1], getBase.o_operands[1]);
  EXPECT_EQ(ref1.o_operands[2], getBase.o_operands[2]);
  EXPECT_EQ(ref1.o_operands[3], getBase.o_operands[3]);
  EXPECT_EQ(ref1.o_operands[4], getBase.o_operands[4]);

  context->get_code(32, &getBase);
  // BrigInstBase
  EXPECT_EQ(ref2.size, getBase.size);
  EXPECT_EQ(ref2.kind, getBase.kind);
  EXPECT_EQ(ref2.opcode, getBase.opcode);
  EXPECT_EQ(ref2.type, getBase.type);
  EXPECT_EQ(ref2.packing, getBase.packing);
  EXPECT_EQ(ref2.o_operands[0], getBase.o_operands[0]);
  EXPECT_EQ(ref2.o_operands[1], getBase.o_operands[1]);
  EXPECT_EQ(ref2.o_operands[2], getBase.o_operands[2]);
  EXPECT_EQ(ref2.o_operands[3], getBase.o_operands[3]);
  EXPECT_EQ(ref2.o_operands[4], getBase.o_operands[4]);

  delete lexer;
}
TEST(CodegenTest, Atom_CodeGen_SimpleTest) {
  context->set_error_reporter(main_reporter);
  context->clear_context();

  std::string input("atomic_cas_global_ar_b64 $d1, [&x1], 23, 12;\n");
  input.append("atomic_and_global_ar_u32 $s1, [&x2], 24;\n");

  Lexer* lexer = new Lexer(input);

  BrigInstAtomic ref1 = {
    44,                    // size
    BrigEInstAtomic,       // kind
    BrigAtomic,            // opcode
    Brigb64,               // type
    BrigNoPacking,         // packing
    {8, 20, 32, 56, 0},    // o_operands[5]
    BrigAtomicCas,         // atomicOperation;
    BrigGlobalSpace,       // storageClass;
    BrigAcquireRelease     // memorySemantic;
  };

  BrigInstAtomic ref2 = {
    44,                    // size
    BrigEInstAtomic,       // kind
    BrigAtomic,            // opcode
    Brigu32,               // type
    BrigNoPacking,         // packing
    {80, 92, 104, 0, 0},   // o_operands[5]
    BrigAtomicAnd,         // atomicOperation;
    BrigGlobalSpace,       // storageClass;
    BrigAcquireRelease     // memorySemantic;
  };

  BrigInstAtomic getAtom;
  BrigOperandReg getReg;
  BrigOperandAddress getAddr;
  BrigOperandImmed getImm;

  lexer->set_source_string(input);
  context->token_to_scan = lexer->get_next_token();

  context->add_symbol("&x1");
  context->add_symbol("&x2");

  EXPECT_EQ(0, Atom(context));
  EXPECT_EQ(0, Atom(context));

  context->get_operand(8, &getReg);
  // BrigOperandReg
  EXPECT_EQ(12, getReg.size);
  EXPECT_EQ(BrigEOperandReg, getReg.kind);
  EXPECT_EQ(Brigb64, getReg.type);
  EXPECT_EQ(0, getReg.reserved);
  EXPECT_EQ(8, getReg.name);

  context->get_operand(20, &getAddr);
  // BrigOperandAddress
  EXPECT_EQ(12, getAddr.size);
  EXPECT_EQ(BrigEOperandAddress, getAddr.kind);
  EXPECT_EQ(Brigb64, getAddr.type);
  EXPECT_EQ(0, getAddr.reserved);
  EXPECT_EQ(0, getAddr.directive);
 // EXPECT_EQ(0, getAddr.offset);

  context->get_operand(32, &getImm);
  // BrigOperandImmed
  EXPECT_EQ(24, getImm.size);
  EXPECT_EQ(BrigEOperandImmed, getImm.kind);
  EXPECT_EQ(Brigb32, getImm.type);
  EXPECT_EQ(23, getImm.bits.u);

  context->get_operand(56, &getImm);
  // BrigOperandImmed
  EXPECT_EQ(24, getImm.size);
  EXPECT_EQ(BrigEOperandImmed, getImm.kind);
  EXPECT_EQ(Brigb32, getImm.type);
  EXPECT_EQ(12, getImm.bits.u);

  context->get_code(0, &getAtom);
  // BrigInstAtomic
  EXPECT_EQ(ref1.size, getAtom.size);
  EXPECT_EQ(ref1.kind, getAtom.kind);
  EXPECT_EQ(ref1.opcode, getAtom.opcode);
  EXPECT_EQ(ref1.type, getAtom.type);
  EXPECT_EQ(ref1.packing, getAtom.packing);

  EXPECT_EQ(ref1.o_operands[0], getAtom.o_operands[0]);
  EXPECT_EQ(ref1.o_operands[1], getAtom.o_operands[1]);
  EXPECT_EQ(ref1.o_operands[2], getAtom.o_operands[2]);
  EXPECT_EQ(ref1.o_operands[3], getAtom.o_operands[3]);
  EXPECT_EQ(ref1.o_operands[4], getAtom.o_operands[4]);
  EXPECT_EQ(ref1.atomicOperation, getAtom.atomicOperation);
  EXPECT_EQ(ref1.storageClass, getAtom.storageClass);
  EXPECT_EQ(ref1.memorySemantic, getAtom.memorySemantic);

  context->get_operand(80, &getReg);
  // BrigOperandReg
  EXPECT_EQ(12, getReg.size);
  EXPECT_EQ(BrigEOperandReg, getReg.kind);
  EXPECT_EQ(Brigb32, getReg.type);
  EXPECT_EQ(0, getReg.reserved);
  EXPECT_EQ(12, getReg.name);

  context->get_operand(92, &getAddr);
  // BrigOperandAddress
  EXPECT_EQ(12, getAddr.size);
  EXPECT_EQ(BrigEOperandAddress, getAddr.kind);
  EXPECT_EQ(Brigb64, getAddr.type);
  EXPECT_EQ(0, getAddr.reserved);
  EXPECT_EQ(0, getAddr.directive);
 // EXPECT_EQ(0, getAddr.offset);

  context->get_operand(104, &getImm);
  // BrigOperandImmed
  EXPECT_EQ(24, getImm.size);
  EXPECT_EQ(BrigEOperandImmed, getImm.kind);
  EXPECT_EQ(Brigb32, getImm.type);
  EXPECT_EQ(24, getImm.bits.u);

  context->get_code(44, &getAtom);
  // BrigInstAtomic
  EXPECT_EQ(ref2.size, getAtom.size);
  EXPECT_EQ(ref2.kind, getAtom.kind);
  EXPECT_EQ(ref2.opcode, getAtom.opcode);
  EXPECT_EQ(ref2.type, getAtom.type);
  EXPECT_EQ(ref2.packing, getAtom.packing);

  EXPECT_EQ(ref2.o_operands[0], getAtom.o_operands[0]);
  EXPECT_EQ(ref2.o_operands[1], getAtom.o_operands[1]);
  EXPECT_EQ(ref2.o_operands[2], getAtom.o_operands[2]);
  EXPECT_EQ(ref2.o_operands[3], getAtom.o_operands[3]);
  EXPECT_EQ(ref2.o_operands[4], getAtom.o_operands[4]);
  EXPECT_EQ(ref2.atomicOperation, getAtom.atomicOperation);
  EXPECT_EQ(ref2.storageClass, getAtom.storageClass);
  EXPECT_EQ(ref2.memorySemantic, getAtom.memorySemantic);

  delete lexer;
}

TEST(CodegenTest,GlobalReadOnlyImageDeclCodegen){
  context->set_error_reporter(main_reporter);
  context->clear_context();

  std::string input("global_ROImg &demo={format = signed_int32 ,order = r,width = 4,height = 5,depth = 6 } ;");

  Lexer *lexer = new Lexer(input);
  lexer->set_source_string(input);
  context->token_to_scan = lexer->get_next_token();

  BrigDirectiveImage ref = {
    56,                     //size
    BrigEDirectiveImage,    //kind
    {
      0,                        // c_code
      BrigGlobalSpace,          // storag class
      BrigNone ,                // attribut
      0,                        // reserved
      0,                        // symbolModifier
      0,                        // dim
      0,                        // s_name
      BrigROImg,                // type
      1,                        // align
    },
    4,                      //width
    5,                      //height
    6,                      //depth
    1,                      //array
    BrigImageOrderUnknown,  //order
    BrigImageFormatUnknown  //format
  };
  EXPECT_EQ(0,GlobalReadOnlyImageDecl(context));

  BrigDirectiveImage get ;
  context->get_directive(0,&get);

  EXPECT_EQ(ref.size,get.size);
  EXPECT_EQ(ref.kind,get.kind);
  EXPECT_EQ(ref.width, get.width);
  EXPECT_EQ(ref.height, get.height);
  EXPECT_EQ(ref.depth, get.depth);
  EXPECT_EQ(ref.s.storageClass, get.s.storageClass);
  EXPECT_EQ(ref.s.s_name, get.s.s_name);
  EXPECT_EQ(ref.s.type, get.s.type);

  delete lexer ;
}

TEST(CodegenTest,GlobalImageDeclCodegen){
  context->set_error_reporter(main_reporter);
  context->clear_context();

  std::string input("global_RWImg &demo[9]={format = signed_int32 ,order = r,width = 2,height = 3,depth = 4 } ;");

  Lexer *lexer = new Lexer(input);
  lexer->set_source_string(input);
  context->token_to_scan = lexer->get_next_token();

  BrigDirectiveImage ref = {
    sizeof(BrigDirectiveImage),                     //size
    BrigEDirectiveImage,    //kind
    {
      0,                         // c_code
      BrigGlobalSpace,          // storag class
      BrigNone ,                // attribut
      0,                        // reserved
      0,                        // symbolModifier
      0,                        // dim
      0,                        // s_name
      BrigRWImg,                  // type
      1,                        // align
    },
    2,                      //width
    3,                      //height
    4,                      //depth
    9,                      //array
    BrigImageOrderUnknown,  //order
    BrigImageFormatUnknown  //format
  };
  EXPECT_EQ(0,GlobalImageDecl(context));

  BrigDirectiveImage get ;
  context->get_directive(0,&get);

  EXPECT_EQ(ref.size,get.size);
  EXPECT_EQ(ref.kind,get.kind);
  EXPECT_EQ(ref.width, get.width);
  EXPECT_EQ(ref.height, get.height);
  EXPECT_EQ(ref.depth, get.depth);
  EXPECT_EQ(ref.array, get.array);
  EXPECT_EQ(ref.s.storageClass, get.s.storageClass);
  EXPECT_EQ(ref.s.s_name, get.s.s_name);
  EXPECT_EQ(ref.s.type, get.s.type);

  delete lexer ;
}

TEST(CodegenTest,GlobalSamplerDeclCodegen){
  context->set_error_reporter(main_reporter);
  context->clear_context();

  std::string input("global_Samp &demo={coord = normalized, filter = linear, ");
  input.append("boundaryU = clamp, boundaryV = wrap, boundaryW = mirror } ;");

  Lexer *lexer = new Lexer(input);
  lexer->set_source_string(input);
  context->token_to_scan = lexer->get_next_token();

  BrigDirectiveSampler ref = {
    sizeof(BrigDirectiveSampler),//size
    BrigEDirectiveSampler,       //kind
    {
      0,                        // c_code
      BrigGlobalSpace,          // storag class
      BrigNone ,                // attribut
      0,                        // reserved
      2,                        // symbolModifier
      0,                        // dim
      0,                        // s_name
      BrigSamp,                 // type
      1,                        // align
    },
    1,                      //valid
    1,                      //normalized
    BrigSamplerFilterLinear,//filter
    BrigSamplerClamp,       //boundaryU
    BrigSamplerWrap,        //boundaryV
    BrigSamplerMirror,      //boundaryW
    0                       //reserved1
  };
  EXPECT_EQ(0,GlobalSamplerDecl(context));

  BrigDirectiveSampler get ;
  context->get_directive(0,&get);

  EXPECT_EQ(ref.size,get.size);
  EXPECT_EQ(ref.kind,get.kind);
  EXPECT_EQ(ref.s.c_code, get.s.c_code);
  EXPECT_EQ(ref.s.storageClass, get.s.storageClass);
  EXPECT_EQ(ref.s.attribute, get.s.attribute);
  EXPECT_EQ(ref.s.reserved, get.s.reserved);
  EXPECT_EQ(ref.s.symbolModifier, get.s.symbolModifier);
  EXPECT_EQ(ref.s.dim, get.s.dim);
  EXPECT_EQ(ref.s.s_name, get.s.s_name);
  EXPECT_EQ(ref.s.type, get.s.type);
  EXPECT_EQ(ref.s.align, get.s.align);
  EXPECT_EQ(ref.valid, get.valid);
  EXPECT_EQ(ref.normalized, get.normalized);
  EXPECT_EQ(ref.filter, get.filter);
  EXPECT_EQ(ref.boundaryU, get.boundaryU);
  EXPECT_EQ(ref.boundaryV, get.boundaryV);
  EXPECT_EQ(ref.boundaryW, get.boundaryW);
  EXPECT_EQ(ref.reserved1, get.reserved1);


  context->set_error_reporter(main_reporter);
  context->clear_context();
  input.assign("global_Samp &demo={coord = unnormalized, filter = nearest, ");
  input.append("boundaryU = mirroronce, boundaryV = border, boundaryW = clamp } ;");

  lexer->set_source_string(input);
  context->token_to_scan = lexer->get_next_token();

  EXPECT_EQ(0,GlobalSamplerDecl(context));

  context->get_directive(0,&get);
  ref.normalized=0;
  ref.filter=BrigSamplerFilterNearest;
  ref.boundaryU=BrigSamplerMirrorOnce;
  ref.boundaryV=BrigSamplerBorder;
  ref.boundaryW=BrigSamplerClamp;

  EXPECT_EQ(ref.size,get.size);
  EXPECT_EQ(ref.kind,get.kind);
  EXPECT_EQ(ref.s.storageClass, get.s.storageClass);
  EXPECT_EQ(ref.s.attribute, get.s.attribute);
  EXPECT_EQ(ref.s.s_name, get.s.s_name);
  EXPECT_EQ(ref.valid, get.valid);
  EXPECT_EQ(ref.normalized, get.normalized);
  EXPECT_EQ(ref.filter, get.filter);
  EXPECT_EQ(ref.boundaryU, get.boundaryU);
  EXPECT_EQ(ref.boundaryV, get.boundaryV);
  EXPECT_EQ(ref.boundaryW, get.boundaryW);

  context->set_error_reporter(main_reporter);
  context->clear_context();
  input.assign("global_Samp &demo={coord = unnormalized, filter = nearest, ");
  input.append("boundaryU = wrap, boundaryV = clamp, boundaryW = wrap } ;");

  lexer->set_source_string(input);
  context->token_to_scan = lexer->get_next_token();

  EXPECT_EQ(0,GlobalSamplerDecl(context));

  context->get_directive(0,&get);
  ref.normalized=0;
  ref.filter=BrigSamplerFilterNearest;
  ref.boundaryU=BrigSamplerWrap;
  ref.boundaryV=BrigSamplerClamp;
  ref.boundaryW=BrigSamplerWrap;

  EXPECT_EQ(ref.size,get.size);
  EXPECT_EQ(ref.kind,get.kind);
  EXPECT_EQ(ref.s.storageClass, get.s.storageClass);
  EXPECT_EQ(ref.s.attribute, get.s.attribute);
  EXPECT_EQ(ref.s.s_name, get.s.s_name);
  EXPECT_EQ(ref.valid, get.valid);
  EXPECT_EQ(ref.normalized, get.normalized);
  EXPECT_EQ(ref.filter, get.filter);
  EXPECT_EQ(ref.boundaryU, get.boundaryU);
  EXPECT_EQ(ref.boundaryV, get.boundaryV);
  EXPECT_EQ(ref.boundaryW, get.boundaryW);

  context->set_error_reporter(main_reporter);
  context->clear_context();
  input.assign("global_Samp &demo={coord = unnormalized, filter = nearest, ");
  input.append("boundaryU = mirror, boundaryV = mirror, boundaryW = border } ;");

  lexer->set_source_string(input);
  context->token_to_scan = lexer->get_next_token();

  EXPECT_EQ(0,GlobalSamplerDecl(context));

  context->get_directive(0,&get);
  ref.normalized=0;
  ref.filter=BrigSamplerFilterNearest;
  ref.boundaryU=BrigSamplerMirror;
  ref.boundaryV=BrigSamplerMirror;
  ref.boundaryW=BrigSamplerBorder;

  EXPECT_EQ(ref.size,get.size);
  EXPECT_EQ(ref.kind,get.kind);
  EXPECT_EQ(ref.s.storageClass, get.s.storageClass);
  EXPECT_EQ(ref.s.s_name, get.s.s_name);
  EXPECT_EQ(ref.valid, get.valid);
  EXPECT_EQ(ref.normalized, get.normalized);
  EXPECT_EQ(ref.filter, get.filter);
  EXPECT_EQ(ref.boundaryU, get.boundaryU);
  EXPECT_EQ(ref.boundaryV, get.boundaryV);
  EXPECT_EQ(ref.boundaryW, get.boundaryW);

  context->set_error_reporter(main_reporter);
  context->clear_context();
  input.assign("global_Samp &demo={coord = unnormalized, filter = nearest, ");
  input.append("boundaryU = border, boundaryV = mirroronce, boundaryW = mirroronce } ;");

  lexer->set_source_string(input);
  context->token_to_scan = lexer->get_next_token();

  EXPECT_EQ(0,GlobalSamplerDecl(context));

  context->get_directive(0,&get);
  ref.normalized=0;
  ref.filter=BrigSamplerFilterNearest;
  ref.boundaryU=BrigSamplerBorder;
  ref.boundaryV=BrigSamplerMirrorOnce;
  ref.boundaryW=BrigSamplerMirrorOnce;

  EXPECT_EQ(ref.size,get.size);
  EXPECT_EQ(ref.kind,get.kind);
  EXPECT_EQ(ref.s.storageClass, get.s.storageClass);
  EXPECT_EQ(ref.s.s_name, get.s.s_name);
  EXPECT_EQ(ref.valid, get.valid);
  EXPECT_EQ(ref.normalized, get.normalized);
  EXPECT_EQ(ref.filter, get.filter);
  EXPECT_EQ(ref.boundaryU, get.boundaryU);
  EXPECT_EQ(ref.boundaryV, get.boundaryV);
  EXPECT_EQ(ref.boundaryW, get.boundaryW);


  delete lexer ;
}



TEST(CodegenTest, OffsetAddressableOperand_CodeGen_Test) {
  context->set_error_reporter(main_reporter);
  context->clear_context();

  BrigOperandIndirect ref1 = {
    16,                     // size
    BrigEOperandIndirect,   // kind
    8,                      // reg
    Brigb64,               // type
    0,                      // reserved
    11                      // offset
  };
  BrigOperandIndirect ref2 = {
    16,                     // size
    BrigEOperandIndirect,   // kind
    36,                     // reg
    Brigb64,                // type
    0,                      // reserved
    -5                      // offset
  };
  BrigOperandIndirect ref3 = {
    16,                     // size
    BrigEOperandIndirect,   // kind
    0,                      // reg
    Brigb64,                // type
    0,                      // reserved
    77                      // offset
  };
  BrigOperandIndirect ref4 = {
    16,                     // size
    BrigEOperandIndirect,   // kind
    80,                     // reg
    Brigb64,                // type
    0,                      // reserved
    0                       // offset
  };

  BrigOperandIndirect get1, get2, get3, get4;
  // The register must be an s or d register (c registers are not allowed).
  std::string input("[$s2+11]\n");
  input.append("[$d2-5]\n");
  input.append("[77]\n");
  input.append("[$d5]\n");

  Lexer* lexer = new Lexer(input);

  context->token_to_scan = lexer->get_next_token();
  // pass the first '['
  if (context->token_to_scan == '[') {
    context->token_to_scan = lexer->get_next_token();
  }

  EXPECT_EQ(0, OffsetAddressableOperand(context));
  if (context->token_to_scan == '[') {
    context->token_to_scan = lexer->get_next_token();
    EXPECT_EQ(0, OffsetAddressableOperand(context));
  }

  if (context->token_to_scan == '[') {
    context->token_to_scan = lexer->get_next_token();
    EXPECT_EQ(0, OffsetAddressableOperand(context));
  }

  if (context->token_to_scan == '[') {
    context->token_to_scan = lexer->get_next_token();
    context->set_machine(BrigELarge);
    EXPECT_EQ(0, OffsetAddressableOperand(context));
  }

  context->get_operand(20, &get1);

  // BrigOperandIndirect
  EXPECT_EQ(ref1.size, get1.size);
  EXPECT_EQ(ref1.kind, get1.kind);
  EXPECT_EQ(ref1.reg, get1.reg);
  EXPECT_EQ(ref1.type, get1.type);
  EXPECT_EQ(ref1.reserved, get1.reserved);
  EXPECT_EQ(ref1.offset, get1.offset);

  context->get_operand(48, &get2);

  // BrigOperandIndirect
  EXPECT_EQ(ref2.size, get2.size);
  EXPECT_EQ(ref2.kind, get2.kind);
  EXPECT_EQ(ref2.reg, get2.reg);
  EXPECT_EQ(ref2.type, get2.type);
  EXPECT_EQ(ref2.reserved, get2.reserved);
  EXPECT_EQ(ref2.offset, get2.offset);

  context->get_operand(64, &get3);

  // BrigOperandIndirect
  EXPECT_EQ(ref3.size, get3.size);
  EXPECT_EQ(ref3.kind, get3.kind);
  EXPECT_EQ(ref3.reg, get3.reg);
  EXPECT_EQ(ref3.type, get3.type);
  EXPECT_EQ(ref3.reserved, get3.reserved);
  EXPECT_EQ(ref3.offset, get3.offset);

  context->get_operand(92, &get4);

  // BrigOperandIndirect
  EXPECT_EQ(ref4.size, get4.size);
  EXPECT_EQ(ref4.kind, get4.kind);
  EXPECT_EQ(ref4.reg, get4.reg);
  EXPECT_EQ(ref4.type, get4.type);
  EXPECT_EQ(ref4.reserved, get4.reserved);
  EXPECT_EQ(ref4.offset, get4.offset);

  delete lexer;
}

TEST(CodegenTest, GlobalPrivateDeclCodeGen) {
  context->set_error_reporter(main_reporter);
  context->clear_context();

  std::string input("private_f32  &demo; ");

  Lexer* lexer = new Lexer(input);
  context->token_to_scan = lexer->get_next_token();

  BrigDirectiveSymbol ref = {
  40,                       // size
  BrigEDirectiveSymbol ,    // kind
  {
    0,                         // c_code
    BrigPrivateSpace,         // storag class
    BrigNone ,                // attribut
    0,                        // reserved
    0,                        // symbolModifier
    0,                        // dim
    0,                        // s_name
    Brigf32,                  // type
    1,                        // align
  },
  0,                        // d_init
  0,                         // reserved
  };
  EXPECT_EQ(0,GlobalPrivateDecl(context));
  BrigDirectiveSymbol get ;

  context->get_directive(0, &get);
  EXPECT_EQ(ref.size, get.size);
  EXPECT_EQ(ref.kind, get.kind);
  EXPECT_EQ(ref.s.storageClass, get.s.storageClass);
  EXPECT_EQ(ref.s.s_name, get.s.s_name);
  EXPECT_EQ(ref.s.type, get.s.type);
  EXPECT_EQ(ref.d_init, get.d_init);

  delete lexer;
}

TEST(CodegenTest, GlobalGroupDeclCodeGen) {
  context->set_error_reporter(main_reporter);
  context->clear_context();

  std::string input("group_f32  &demo; ");

  Lexer* lexer = new Lexer(input);
  context->token_to_scan = lexer->get_next_token();

  BrigDirectiveSymbol ref = {
  40,                       // size
  BrigEDirectiveSymbol ,    // kind
  {
    0,                         // c_code
    BrigGroupSpace,         // storag class
    BrigNone ,                // attribut
    0,                        // reserved
    0,                        // symbolModifier
    0,                        // dim
    0,                        // s_name
    Brigf32,                  // type
    1,                        // align
  },
  0,                        // d_init
  0,                         // reserved
  };
  EXPECT_EQ(0,GlobalGroupDecl(context));
  BrigDirectiveSymbol get ;

  context->get_directive(0, &get);
  EXPECT_EQ(ref.size, get.size);
  EXPECT_EQ(ref.kind, get.kind);
  EXPECT_EQ(ref.s.storageClass, get.s.storageClass);
  EXPECT_EQ(ref.s.s_name, get.s.s_name);
  EXPECT_EQ(ref.s.type, get.s.type);
  EXPECT_EQ(ref.d_init, get.d_init);

  delete lexer;
}

TEST(CodegenTest, Label_CodeGen_Test) {
  context->set_error_reporter(main_reporter);
  context->clear_context();
  // TODO(Chuang) set the type to Brn and Cbr
  BrigInstBase refCbrLab3 = {
    32,                    // size
    BrigEInstBase,         // kind
    BrigCbr,               // opcode
    Brigb1,               // type
    BrigNoPacking,         // packing
    {0, 16, 28, 0, 0}        // o_operands[5]
  };

  BrigInstBar refBrnLab1 = {
    36,                  // size
    BrigEInstBar,        // kind
    BrigBrn,             // opcode
    0,             // type
    BrigNoPacking,       // packing
    {0, 8, 0, 0, 0},     // o_operands[5]
    0                    // syncFlags
  };
  BrigInstBase refCbrLab1 = {
    32,                    // size
    BrigEInstBase,         // kind
    BrigCbr,               // opcode
    Brigb1,               // type
    BrigNoPacking,         // packing
    {0, 16, 8, 0, 0}        // o_operands[5]
  };
  BrigInstBar refBrnLab2 = {
    36,                  // size
    BrigEInstBar,        // kind
    BrigBrn,             // opcode
    0,             // type
    BrigNoPacking,       // packing
    {0, 36, 0, 0, 0},     // o_operands[5]
    0                    // syncFlags
  };

  BrigDirectiveLabel ref1 = {
    12,                     // size
    BrigEDirectiveLabel,    // kind
    36,                     // c_code
    0                       // s_name
  };
  BrigDirectiveLabel ref2 = {
    12,                     // size
    BrigEDirectiveLabel,    // kind
    68,                     // c_code
    10                      // s_name
  };
  BrigDirectiveLabel ref3 = {
    12,                     // size
    BrigEDirectiveLabel,    // kind
    68,                     // c_code
    16                      // s_name
  };
  BrigDirectiveLabel ref4 = {
    12,                     // size
    BrigEDirectiveLabel,    // kind
    104,                    // c_code
    22                      // s_name
  };

  BrigDirectiveLabel get1, get2, get3, get4;
  BrigOperandLabelRef getLabRef;
  BrigInstBase getCbrCode;
  BrigInstBar getBrnCode;

  std::string input("brn @lab1;\n");  // brn lab1
  input.append("@lab1:\n");
  input.append("cbr $c1, @lab3;\n");  // cbr lab3
  input.append("@lab2:");
  input.append("@lab3:");
  input.append("brn @lab2;\n");       // brn lab2
  input.append("@lab4:\n");
  input.append("cbr $c1, @lab1;\n");  // cbr lab1

  Lexer* lexer = new Lexer(input);

  context->token_to_scan = lexer->get_next_token();
  // brn lab1
  EXPECT_EQ(0, Branch(context));
  context->get_code(0, &getBrnCode);
  context->get_operand(8, &getLabRef);

  EXPECT_EQ(refBrnLab1.size, getBrnCode.size);
  EXPECT_EQ(refBrnLab1.kind, getBrnCode.kind);
  EXPECT_EQ(refBrnLab1.opcode, getBrnCode.opcode);
  EXPECT_EQ(refBrnLab1.type, getBrnCode.type);
  EXPECT_EQ(refBrnLab1.packing, getBrnCode.packing);
  EXPECT_EQ(refBrnLab1.o_operands[0], getBrnCode.o_operands[0]);
  EXPECT_EQ(refBrnLab1.o_operands[1], getBrnCode.o_operands[1]);
  EXPECT_EQ(refBrnLab1.o_operands[2], getBrnCode.o_operands[2]);
  EXPECT_EQ(refBrnLab1.o_operands[3], getBrnCode.o_operands[3]);
  EXPECT_EQ(refBrnLab1.o_operands[4], getBrnCode.o_operands[4]);
  // TODO(Chuang) set the value of .syncFlags
  // EXPECT_EQ(refBrn.syncFlags, getBrnCode.syncFlags);

  EXPECT_EQ(8, getLabRef.size);
  EXPECT_EQ(BrigEOperandLabelRef, getLabRef.kind);
  // When the label isn't declared.
  // the value of labeldirective is -1 now.
  EXPECT_EQ(-1, getLabRef.labeldirective);

  // lab1
  EXPECT_EQ(0, Label(context));
  context->get_operand(8, &getLabRef);
  EXPECT_EQ(0, getLabRef.labeldirective);

  // cbr lab3
  EXPECT_EQ(0, Branch(context));

  context->get_code(36, &getCbrCode);

  EXPECT_EQ(refCbrLab3.size, getCbrCode.size);
  EXPECT_EQ(refCbrLab3.kind, getCbrCode.kind);
  EXPECT_EQ(refCbrLab3.opcode, getCbrCode.opcode);
  EXPECT_EQ(refCbrLab3.type, getCbrCode.type);
  EXPECT_EQ(refCbrLab3.packing, getCbrCode.packing);
  EXPECT_EQ(refCbrLab3.o_operands[0], getCbrCode.o_operands[0]);
  EXPECT_EQ(refCbrLab3.o_operands[1], getCbrCode.o_operands[1]);
  EXPECT_EQ(refCbrLab3.o_operands[2], getCbrCode.o_operands[2]);
  EXPECT_EQ(refCbrLab3.o_operands[3], getCbrCode.o_operands[3]);
  EXPECT_EQ(refCbrLab3.o_operands[4], getCbrCode.o_operands[4]);

  context->get_operand(28, &getLabRef);
  EXPECT_EQ(8, getLabRef.size);
  EXPECT_EQ(BrigEOperandLabelRef, getLabRef.kind);
  // When the label isn't declared.
  // the value of labeldirective is -1 now.
  EXPECT_EQ(-1, getLabRef.labeldirective);

  // lab2
  EXPECT_EQ(0, Label(context));

  // lab3
  EXPECT_EQ(0, Label(context));
  context->get_operand(28, &getLabRef);
  EXPECT_EQ(24, getLabRef.labeldirective);

  // brn lab2
  EXPECT_EQ(0, Branch(context));

  context->get_code(68, &getBrnCode);
  context->get_operand(36, &getLabRef);

  EXPECT_EQ(refBrnLab2.size, getBrnCode.size);
  EXPECT_EQ(refBrnLab2.kind, getBrnCode.kind);
  EXPECT_EQ(refBrnLab2.opcode, getBrnCode.opcode);
  EXPECT_EQ(refBrnLab2.type, getBrnCode.type);
  EXPECT_EQ(refBrnLab2.packing, getBrnCode.packing);
  EXPECT_EQ(refBrnLab2.o_operands[0], getBrnCode.o_operands[0]);
  EXPECT_EQ(refBrnLab2.o_operands[1], getBrnCode.o_operands[1]);
  EXPECT_EQ(refBrnLab2.o_operands[2], getBrnCode.o_operands[2]);
  EXPECT_EQ(refBrnLab2.o_operands[3], getBrnCode.o_operands[3]);
  EXPECT_EQ(refBrnLab2.o_operands[4], getBrnCode.o_operands[4]);
  // TODO(Chuang) set the value of .syncFlags
  // EXPECT_EQ(refBrn.syncFlags, getBrnCode.syncFlags);

  EXPECT_EQ(8, getLabRef.size);
  EXPECT_EQ(BrigEOperandLabelRef, getLabRef.kind);
  EXPECT_EQ(12, getLabRef.labeldirective);

  // lab4
  EXPECT_EQ(0, Label(context));

  // cbr lab1
  EXPECT_EQ(0, Branch(context));

  context->get_code(104, &getCbrCode);

  EXPECT_EQ(refCbrLab1.size, getCbrCode.size);
  EXPECT_EQ(refCbrLab1.kind, getCbrCode.kind);
  EXPECT_EQ(refCbrLab1.opcode, getCbrCode.opcode);
  EXPECT_EQ(refCbrLab1.type, getCbrCode.type);
  EXPECT_EQ(refCbrLab1.packing, getCbrCode.packing);
  EXPECT_EQ(refCbrLab1.o_operands[0], getCbrCode.o_operands[0]);
  EXPECT_EQ(refCbrLab1.o_operands[1], getCbrCode.o_operands[1]);
  EXPECT_EQ(refCbrLab1.o_operands[2], getCbrCode.o_operands[2]);
  EXPECT_EQ(refCbrLab1.o_operands[3], getCbrCode.o_operands[3]);
  EXPECT_EQ(refCbrLab1.o_operands[4], getCbrCode.o_operands[4]);

  context->get_operand(8, &getLabRef);
  EXPECT_EQ(8, getLabRef.size);
  EXPECT_EQ(BrigEOperandLabelRef, getLabRef.kind);
  EXPECT_EQ(0, getLabRef.labeldirective);


  context->get_directive(0, &get1);

  // lab1
  EXPECT_EQ(ref1.size, get1.size);
  EXPECT_EQ(ref1.kind, get1.kind);
  EXPECT_EQ(ref1.c_code, get1.c_code);
  EXPECT_EQ(ref1.s_name, get1.s_name);

  context->get_directive(12, &get2);

  // lab2
  EXPECT_EQ(ref2.size, get2.size);
  EXPECT_EQ(ref2.kind, get2.kind);
  EXPECT_EQ(ref2.c_code, get2.c_code);
  EXPECT_EQ(ref2.s_name, get2.s_name);

  context->get_directive(24, &get3);

  // lab3
  EXPECT_EQ(ref3.size, get3.size);
  EXPECT_EQ(ref3.kind, get3.kind);
  EXPECT_EQ(ref3.c_code, get3.c_code);
  EXPECT_EQ(ref3.s_name, get3.s_name);

  context->get_directive(36, &get4);

  // lab4
  EXPECT_EQ(ref4.size, get4.size);
  EXPECT_EQ(ref4.kind, get4.kind);
  EXPECT_EQ(ref4.c_code, get4.c_code);
  EXPECT_EQ(ref4.s_name, get4.s_name);

  delete lexer;
}

TEST(CodegenTest, ImageRet_CodeGen_Test) {
  context->set_error_reporter(main_reporter);
  context->clear_context();

  BrigInstAtomicImage ref1 = {
    48,                     // size
    BrigEInstAtomicImage,   // kind
    BrigAtomicImage,        // opcode
    Brigb32,                    // type
    BrigNoPacking,          // packing
    {8, 20, 36, 48, 0},         // o_operands[5]
    BrigAtomicXor,          // atomicOperation
    BrigGlobalSpace,        // storageClass
    BrigRegular,            // memorySemantic
    Briggeom_1d             // geom

  };

  BrigInstAtomicImage ref2 = {
    48,                     // size
    BrigEInstAtomicImage,   // kind
    BrigAtomicImage,        // opcode
    Brigb32,                    // type
    BrigNoPacking,          // packing
    {60, 72, 36, 48, 88},         // o_operands[5]
    BrigAtomicCas,          // atomicOperation
    BrigGlobalSpace,        // storageClass
    BrigRegular,            // memorySemantic
    Briggeom_1d             // geom
  };

  BrigInstAtomicImage get1, get2;
  BrigOperandReg getReg;
  BrigOperandOpaque getImg;

  // The register must be an s or d register (c registers are not allowed).
  std::string input("atomic_image_xor_1d_b32 $s0, [&namedRWImg1], $s1, $s3;\n");
  input.append("atomic_image_cas_1d_b32 $s10, [&namedRWImg2], $s1, $s3, $s4;\n");

  Lexer* lexer = new Lexer(input);

  context->token_to_scan = lexer->get_next_token();

  EXPECT_EQ(0, ImageRet(context));
  EXPECT_EQ(0, ImageRet(context));

  context->get_code(0, &get1);

  EXPECT_EQ(ref1.size, get1.size);
  EXPECT_EQ(ref1.kind, get1.kind);
  EXPECT_EQ(ref1.opcode, get1.opcode);
  EXPECT_EQ(ref1.type, get1.type);
  EXPECT_EQ(ref1.packing, get1.packing);
  EXPECT_EQ(ref1.o_operands[0], get1.o_operands[0]);
  EXPECT_EQ(ref1.o_operands[1], get1.o_operands[1]);
  EXPECT_EQ(ref1.o_operands[2], get1.o_operands[2]);
  EXPECT_EQ(ref1.o_operands[3], get1.o_operands[3]);
  EXPECT_EQ(ref1.o_operands[4], get1.o_operands[4]);

  EXPECT_EQ(ref1.atomicOperation, get1.atomicOperation);
  EXPECT_EQ(ref1.storageClass, get1.storageClass);
  EXPECT_EQ(ref1.memorySemantic, get1.memorySemantic);
  EXPECT_EQ(ref1.geom, get1.geom);

  context->get_code(48, &get2);

  EXPECT_EQ(ref2.size, get2.size);
  EXPECT_EQ(ref2.kind, get2.kind);
  EXPECT_EQ(ref2.opcode, get2.opcode);
  EXPECT_EQ(ref2.type, get2.type);
  EXPECT_EQ(ref2.packing, get2.packing);
  EXPECT_EQ(ref2.o_operands[0], get2.o_operands[0]);
  EXPECT_EQ(ref2.o_operands[1], get2.o_operands[1]);
  EXPECT_EQ(ref2.o_operands[2], get2.o_operands[2]);
  EXPECT_EQ(ref2.o_operands[3], get2.o_operands[3]);
  EXPECT_EQ(ref2.o_operands[4], get2.o_operands[4]);

  EXPECT_EQ(ref2.atomicOperation, get2.atomicOperation);
  EXPECT_EQ(ref2.storageClass, get2.storageClass);
  EXPECT_EQ(ref2.memorySemantic, get2.memorySemantic);
  EXPECT_EQ(ref2.geom, get2.geom);

  context->get_operand(8, &getReg);
  // BrigOperandReg
  EXPECT_EQ(12, getReg.size);
  EXPECT_EQ(BrigEOperandReg, getReg.kind);
  EXPECT_EQ(Brigb32, getReg.type);
  EXPECT_EQ(0, getReg.reserved);
  EXPECT_EQ(0, getReg.name);

  context->get_operand(36, &getReg);
  // BrigOperandReg
  EXPECT_EQ(12, getReg.size);
  EXPECT_EQ(BrigEOperandReg, getReg.kind);
  EXPECT_EQ(Brigb32, getReg.type);
  EXPECT_EQ(0, getReg.reserved);
  EXPECT_EQ(4, getReg.name);
  context->get_operand(48, &getReg);
  // BrigOperandReg
  EXPECT_EQ(12, getReg.size);
  EXPECT_EQ(BrigEOperandReg, getReg.kind);
  EXPECT_EQ(Brigb32, getReg.type);
  EXPECT_EQ(0, getReg.reserved);
  EXPECT_EQ(8, getReg.name);
  context->get_operand(60, &getReg);
  // BrigOperandReg
  EXPECT_EQ(12, getReg.size);
  EXPECT_EQ(BrigEOperandReg, getReg.kind);
  EXPECT_EQ(Brigb32, getReg.type);
  EXPECT_EQ(0, getReg.reserved);
  EXPECT_EQ(12, getReg.name);
  context->get_operand(88, &getReg);
  // BrigOperandReg
  EXPECT_EQ(12, getReg.size);
  EXPECT_EQ(BrigEOperandReg, getReg.kind);
  EXPECT_EQ(Brigb32, getReg.type);
  EXPECT_EQ(0, getReg.reserved);
  EXPECT_EQ(17, getReg.name);


  context->get_operand(20, &getImg);
  // BrigOperandOpaque
  EXPECT_EQ(16, getImg.size);
  EXPECT_EQ(BrigEOperandOpaque, getImg.kind);
  EXPECT_EQ(0, getImg.name);
  EXPECT_EQ(0, getImg.reg);
  EXPECT_EQ(0, getImg.offset);

  context->get_operand(72, &getImg);
  // BrigOperandOpaque
  EXPECT_EQ(16, getImg.size);
  EXPECT_EQ(BrigEOperandOpaque, getImg.kind);
  EXPECT_EQ(0, getImg.name);
  EXPECT_EQ(0, getImg.reg);
  EXPECT_EQ(0, getImg.offset);

  delete lexer;
}

TEST(CodegenTest, ArrayOperand_CodeGen_Test) {
  context->set_error_reporter(main_reporter);
  context->clear_context();

  BrigOperandRegV4 refV4 = {
    24,                    // size
    BrigEOperandRegV4,     // kind
    Brigb32,               // type
    0,                     // reserved
    {8, 20, 32, 8}         // regs
  };

  BrigOperandRegV4 getRegV4;
  BrigOperandRegV2 getRegV2;
  BrigOperandReg getReg;

  std::string input("( $s1,$s2, $s3 , $s1)\n");
  Lexer* lexer = new Lexer(input);
  BrigoOffset32_t getoOffset;
  context->token_to_scan = lexer->get_next_token();
  EXPECT_EQ(0, ArrayOperandPart2(context, &getoOffset));
  context->get_operand(getoOffset, &getRegV4);
  // BrigOperandRegV4
  EXPECT_EQ(refV4.size, getRegV4.size);
  EXPECT_EQ(refV4.kind, getRegV4.kind);
  EXPECT_EQ(refV4.type, getRegV4.type);
  EXPECT_EQ(refV4.reserved, getRegV4.reserved);
  EXPECT_EQ(refV4.regs[0], getRegV4.regs[0]);
  EXPECT_EQ(refV4.regs[1], getRegV4.regs[1]);
  EXPECT_EQ(refV4.regs[2], getRegV4.regs[2]);
  EXPECT_EQ(refV4.regs[3], getRegV4.regs[3]);

  BrigOperandRegV2 refV2 = {
    16,                    // size
    BrigEOperandRegV2,     // kind
    Brigb1,                // type
    0,                     // reserved
    {68, 68}               // regs
  };

  input.assign("($c2, $c2)\n");
  lexer->set_source_string(input);
  context->token_to_scan = lexer->get_next_token();
  EXPECT_EQ(0, ArrayOperandPart2(context, &getoOffset));
  context->get_operand(getoOffset, &getRegV2);
  // BrigOperandRegV2
  EXPECT_EQ(refV2.size, getRegV2.size);
  EXPECT_EQ(refV2.kind, getRegV2.kind);
  EXPECT_EQ(refV2.type, getRegV2.type);
  EXPECT_EQ(refV2.reserved, getRegV2.reserved);
  EXPECT_EQ(refV2.regs[0], getRegV2.regs[0]);
  EXPECT_EQ(refV2.regs[1], getRegV2.regs[1]);

  input.assign("($d1)\n");
  lexer->set_source_string(input);
  context->token_to_scan = lexer->get_next_token();
  EXPECT_EQ(0, ArrayOperandPart2(context, &getoOffset));
  context->get_operand(getoOffset, &getReg);

  BrigOperandReg refRegD1 = {
    12,                    // size
    BrigEOperandReg,       // kind
    Brigb64,               // type
    0,                     // reserved
    16                     // name
  };

  EXPECT_EQ(refRegD1.size, getReg.size);
  EXPECT_EQ(refRegD1.kind, getReg.kind);
  EXPECT_EQ(refRegD1.type, getReg.type);
  EXPECT_EQ(refRegD1.reserved, getReg.reserved);
  EXPECT_EQ(refRegD1.name, getReg.name);

  EXPECT_EQ(108, context->get_operand_offset());

  input.assign("($s3)\n");
  lexer->set_source_string(input);
  context->token_to_scan = lexer->get_next_token();
  EXPECT_EQ(0, ArrayOperandPart2(context, &getoOffset));
  context->get_operand(getoOffset, &getReg);

  BrigOperandReg refRegS3 = {
    12,                    // size
    BrigEOperandReg,       // kind
    Brigb32,               // type
    0,                     // reserved
    8                      // name
  };

  EXPECT_EQ(refRegS3.size, getReg.size);
  EXPECT_EQ(refRegS3.kind, getReg.kind);
  EXPECT_EQ(refRegS3.type, getReg.type);
  EXPECT_EQ(refRegS3.reserved, getReg.reserved);
  EXPECT_EQ(refRegS3.name, getReg.name);

  input.assign("$s2\n");
  lexer->set_source_string(input);
  context->token_to_scan = lexer->get_next_token();
  EXPECT_EQ(0, ArrayOperandPart2(context, &getoOffset));
  context->get_operand(getoOffset, &getReg);

  BrigOperandReg refRegS2 = {
    12,                    // size
    BrigEOperandReg,       // kind
    Brigb32,               // type
    0,                     // reserved
    4                      // name
  };

  EXPECT_EQ(refRegS2.size, getReg.size);
  EXPECT_EQ(refRegS2.kind, getReg.kind);
  EXPECT_EQ(refRegS2.type, getReg.type);
  EXPECT_EQ(refRegS2.reserved, getReg.reserved);
  EXPECT_EQ(refRegS2.name, getReg.name);

  EXPECT_EQ(108, context->get_operand_offset());

  delete lexer;
}

TEST(CodegenTest, ImageNoRet_CodeGen_Test) {
  context->set_error_reporter(main_reporter);
  context->clear_context();

  BrigInstAtomicImage ref1 = {
    48,                     // size
    BrigEInstAtomicImage,   // kind
    BrigAtomicNoRetImage,   // opcode
    Brigb32,                // type
    BrigNoPacking,          // packing
    {8, 24, 36, 48, 0},     // o_operands[5]
    BrigAtomicCas,          // atomicOperation
    BrigGlobalSpace,        // storageClass
    BrigRegular,            // memorySemantic
    Briggeom_1d             // geom
  };

  BrigInstAtomicImage ref2 = {
    48,                     // size
    BrigEInstAtomicImage,   // kind
    BrigAtomicNoRetImage,   // opcode
    Brigs32,                // type
    BrigNoPacking,          // packing
    {60, 88, 104, 0, 0},    // o_operands[5]
    BrigAtomicAnd,          // atomicOperation
    BrigGlobalSpace,        // storageClass
    BrigAcquireRelease,     // memorySemantic
    Briggeom_2d             // geom
  };

  BrigInstAtomicImage get1, get2;
  BrigOperandReg getReg;
  BrigOperandOpaque getImg;

  // The register must be an s or d register (c registers are not allowed).
  std::string input("atomicNoRet_image_cas_1d_b32 [&namedRWImg], $s1, $s3, $s4;\n");
  input.append("atomicNoRet_image_and_ar_2d_s32 [&namedRWImg], ($s0,$s3), $s2;\n");

  Lexer* lexer = new Lexer(input);

  context->token_to_scan = lexer->get_next_token();

  EXPECT_EQ(0, ImageNoRet(context));
  EXPECT_EQ(0, ImageNoRet(context));

  context->get_code(0, &get1);

  EXPECT_EQ(ref1.size, get1.size);
  EXPECT_EQ(ref1.kind, get1.kind);
  EXPECT_EQ(ref1.opcode, get1.opcode);
  EXPECT_EQ(ref1.type, get1.type);
  EXPECT_EQ(ref1.packing, get1.packing);
  EXPECT_EQ(ref1.o_operands[0], get1.o_operands[0]);
  EXPECT_EQ(ref1.o_operands[1], get1.o_operands[1]);
  EXPECT_EQ(ref1.o_operands[2], get1.o_operands[2]);
  EXPECT_EQ(ref1.o_operands[3], get1.o_operands[3]);
  EXPECT_EQ(ref1.o_operands[4], get1.o_operands[4]);

  EXPECT_EQ(ref1.atomicOperation, get1.atomicOperation);
  EXPECT_EQ(ref1.storageClass, get1.storageClass);
  EXPECT_EQ(ref1.memorySemantic, get1.memorySemantic);
  EXPECT_EQ(ref1.geom, get1.geom);

  context->get_code(48, &get2);

  EXPECT_EQ(ref2.size, get2.size);
  EXPECT_EQ(ref2.kind, get2.kind);
  EXPECT_EQ(ref2.opcode, get2.opcode);
  EXPECT_EQ(ref2.type, get2.type);
  EXPECT_EQ(ref2.packing, get2.packing);
  EXPECT_EQ(ref2.o_operands[0], get2.o_operands[0]);
  EXPECT_EQ(ref2.o_operands[1], get2.o_operands[1]);
  EXPECT_EQ(ref2.o_operands[2], get2.o_operands[2]);
  EXPECT_EQ(ref2.o_operands[3], get2.o_operands[3]);
  EXPECT_EQ(ref2.o_operands[4], get2.o_operands[4]);

  EXPECT_EQ(ref2.atomicOperation, get2.atomicOperation);
  EXPECT_EQ(ref2.storageClass, get2.storageClass);
  EXPECT_EQ(ref2.memorySemantic, get2.memorySemantic);
  EXPECT_EQ(ref2.geom, get2.geom);

  context->get_operand(24, &getReg);
  // BrigOperandReg
  EXPECT_EQ(12, getReg.size);
  EXPECT_EQ(BrigEOperandReg, getReg.kind);
  EXPECT_EQ(Brigb32, getReg.type);
  EXPECT_EQ(0, getReg.reserved);
  EXPECT_EQ(0, getReg.name);

  context->get_operand(36, &getReg);
  // BrigOperandReg
  EXPECT_EQ(12, getReg.size);
  EXPECT_EQ(BrigEOperandReg, getReg.kind);
  EXPECT_EQ(Brigb32, getReg.type);
  EXPECT_EQ(0, getReg.reserved);
  EXPECT_EQ(4, getReg.name);
  context->get_operand(48, &getReg);
  // BrigOperandReg
  EXPECT_EQ(12, getReg.size);
  EXPECT_EQ(BrigEOperandReg, getReg.kind);
  EXPECT_EQ(Brigb32, getReg.type);
  EXPECT_EQ(0, getReg.reserved);
  EXPECT_EQ(8, getReg.name);
  context->get_operand(76, &getReg);
  // BrigOperandReg
  EXPECT_EQ(12, getReg.size);
  EXPECT_EQ(BrigEOperandReg, getReg.kind);
  EXPECT_EQ(Brigb32, getReg.type);
  EXPECT_EQ(0, getReg.reserved);
  EXPECT_EQ(12, getReg.name);
  BrigOperandRegV2 getRegV2;
  context->get_operand(88, &getRegV2);
  // BrigOperandRegV2
  EXPECT_EQ(16, getRegV2.size);
  EXPECT_EQ(BrigEOperandRegV2, getRegV2.kind);
  EXPECT_EQ(Brigb32, getRegV2.type);
  EXPECT_EQ(0, getRegV2.reserved);
  EXPECT_EQ(76, getRegV2.regs[0]);
  EXPECT_EQ(36, getRegV2.regs[1]);


  context->get_operand(8, &getImg);
  // BrigOperandOpaque
  EXPECT_EQ(16, getImg.size);
  EXPECT_EQ(BrigEOperandOpaque, getImg.kind);
  EXPECT_EQ(0, getImg.name);
  EXPECT_EQ(0, getImg.reg);
  EXPECT_EQ(0, getImg.offset);

  context->get_operand(60, &getImg);
  // BrigOperandOpaque
  EXPECT_EQ(16, getImg.size);
  EXPECT_EQ(BrigEOperandOpaque, getImg.kind);
  EXPECT_EQ(0, getImg.name);
  EXPECT_EQ(0, getImg.reg);
  EXPECT_EQ(0, getImg.offset);

  delete lexer;
}


TEST(CodegenTest, Query_CodeGen_Test) {
  context->set_error_reporter(main_reporter);
  context->clear_context();

  BrigInstBase refOrder = {
    32,                    // size
    BrigEInstBase,         // kind
    BrigQueryOrder,        // opcode
    Brigb32,               // type
    BrigNoPacking,         // packing
    {8, 20, 0, 0, 0}       // o_operands[5]
  };

  BrigInstBase refData = {
    32,                    // size
    BrigEInstBase,         // kind
    BrigQueryData,         // opcode
    Brigb32,               // type
    BrigNoPacking,         // packing
    {36, 60, 0, 0, 0}      // o_operands[5]
  };

  BrigInstBase refWidth = {
    32,                    // size
    BrigEInstBase,         // kind
    BrigQueryWidth,        // opcode
    Brigu32,               // type
    BrigNoPacking,         // packing
    {8, 76, 0, 0, 0}       // o_operands[5]
  };

  BrigInstBase get;
  BrigOperandReg getReg;
  BrigOperandOpaque getImage;

  std::string input("query_order_b32 $s0, [&namedRWImg1];\n");
  input.append("query_data_b32 $s1, [&namedRWImg1<$s2 - 4>];\n");
  input.append("query_width_u32 $s0, [&namedSamp<10>];\n");

  Lexer* lexer = new Lexer(input);

  context->token_to_scan = lexer->get_next_token();

  context->symbol_map["&namedRWImg1"] = 30;
  context->symbol_map["&namedSamp"] = 0;

  EXPECT_EQ(0, Query(context));
  EXPECT_EQ(0, Query(context));
  EXPECT_EQ(0, Query(context));

  context->get_code(0, &get);

  EXPECT_EQ(refOrder.size, get.size);
  EXPECT_EQ(refOrder.kind, get.kind);
  EXPECT_EQ(refOrder.opcode, get.opcode);
  EXPECT_EQ(refOrder.type, get.type);
  EXPECT_EQ(refOrder.packing, get.packing);
  EXPECT_EQ(refOrder.o_operands[0], get.o_operands[0]);
  EXPECT_EQ(refOrder.o_operands[1], get.o_operands[1]);
  EXPECT_EQ(refOrder.o_operands[2], get.o_operands[2]);
  EXPECT_EQ(refOrder.o_operands[3], get.o_operands[3]);
  EXPECT_EQ(refOrder.o_operands[4], get.o_operands[4]);

  context->get_code(32, &get);

  EXPECT_EQ(refData.size, get.size);
  EXPECT_EQ(refData.kind, get.kind);
  EXPECT_EQ(refData.opcode, get.opcode);
  EXPECT_EQ(refData.type, get.type);
  EXPECT_EQ(refData.packing, get.packing);
  EXPECT_EQ(refData.o_operands[0], get.o_operands[0]);
  EXPECT_EQ(refData.o_operands[1], get.o_operands[1]);
  EXPECT_EQ(refData.o_operands[2], get.o_operands[2]);
  EXPECT_EQ(refData.o_operands[3], get.o_operands[3]);
  EXPECT_EQ(refData.o_operands[4], get.o_operands[4]);

  context->get_code(64, &get);

  EXPECT_EQ(refWidth.size, get.size);
  EXPECT_EQ(refWidth.kind, get.kind);
  EXPECT_EQ(refWidth.opcode, get.opcode);
  EXPECT_EQ(refWidth.type, get.type);
  EXPECT_EQ(refWidth.packing, get.packing);
  EXPECT_EQ(refWidth.o_operands[0], get.o_operands[0]);
  EXPECT_EQ(refWidth.o_operands[1], get.o_operands[1]);
  EXPECT_EQ(refWidth.o_operands[2], get.o_operands[2]);
  EXPECT_EQ(refWidth.o_operands[3], get.o_operands[3]);
  EXPECT_EQ(refWidth.o_operands[4], get.o_operands[4]);


  context->get_operand(8, &getReg);
  // BrigOperandReg
  EXPECT_EQ(12, getReg.size);
  EXPECT_EQ(BrigEOperandReg, getReg.kind);
  EXPECT_EQ(Brigb32, getReg.type);
  EXPECT_EQ(0, getReg.reserved);
  EXPECT_EQ(0, getReg.name);

  context->get_operand(36, &getReg);
  // BrigOperandReg
  EXPECT_EQ(12, getReg.size);
  EXPECT_EQ(BrigEOperandReg, getReg.kind);
  EXPECT_EQ(Brigb32, getReg.type);
  EXPECT_EQ(0, getReg.reserved);
  EXPECT_EQ(4, getReg.name);
  context->get_operand(48, &getReg);

  // BrigOperandReg
  EXPECT_EQ(12, getReg.size);
  EXPECT_EQ(BrigEOperandReg, getReg.kind);
  EXPECT_EQ(Brigb32, getReg.type);
  EXPECT_EQ(0, getReg.reserved);
  EXPECT_EQ(8, getReg.name);

  context->get_operand(20, &getImage);
  // BrigOperandOpaque
  EXPECT_EQ(16, getImage.size);
  EXPECT_EQ(BrigEOperandOpaque, getImage.kind);
  EXPECT_EQ(30, getImage.name);
  EXPECT_EQ(0, getImage.reg);
  EXPECT_EQ(0, getImage.offset);

  context->get_operand(60, &getImage);
  // BrigOperandOpaque
  EXPECT_EQ(16, getImage.size);
  EXPECT_EQ(BrigEOperandOpaque, getImage.kind);
  EXPECT_EQ(30, getImage.name);
  EXPECT_EQ(48, getImage.reg);
  EXPECT_EQ(-4, getImage.offset);

  context->get_operand(76, &getImage);
  // BrigOperandOpaque
  EXPECT_EQ(16, getImage.size);
  EXPECT_EQ(BrigEOperandOpaque, getImage.kind);
  EXPECT_EQ(0, getImage.name);
  EXPECT_EQ(0, getImage.reg);
  EXPECT_EQ(10, getImage.offset);

  delete lexer;
}

TEST(CodegenTest, Instruction1Op_CodeGen_fbar_Wait_b64) {

  context->set_error_reporter(main_reporter);
  context->clear_context();

  BrigInstBase ref = {
    32,
    BrigEInstBase,
    BrigFbarWait,
    Brigb64,
    BrigNoPacking,
    {8, 0, 0, 0, 0}
  };

  std::string input("fbar_wait_b64 $d0;");
  Lexer* lexer = new Lexer(input);

  context->token_to_scan = lexer->get_next_token();
  EXPECT_EQ(0, Instruction1(context));

  BrigInstBase getBase;
  BrigOperandReg getReg;
  context->get_operand(8, &getReg);
  context->get_code(0, &getBase);

  // BrigOperandReg
  EXPECT_EQ(12, getReg.size);
  EXPECT_EQ(BrigEOperandReg, getReg.kind);
  EXPECT_EQ(Brigb64, getReg.type);
  EXPECT_EQ(0, getReg.reserved);
  EXPECT_EQ(0, getReg.name);

  // BrigInstBase
  EXPECT_EQ(ref.size, getBase.size);
  EXPECT_EQ(ref.kind, getBase.kind);
  EXPECT_EQ(ref.opcode, getBase.opcode);
  EXPECT_EQ(ref.type, getBase.type);
  EXPECT_EQ(ref.packing, getBase.packing);

  EXPECT_EQ(ref.o_operands[0], getBase.o_operands[0]);
  EXPECT_EQ(ref.o_operands[1], getBase.o_operands[1]);
  EXPECT_EQ(ref.o_operands[2], getBase.o_operands[2]);
  EXPECT_EQ(ref.o_operands[3], getBase.o_operands[3]);
  EXPECT_EQ(ref.o_operands[4], getBase.o_operands[4]);

  delete lexer;
}

TEST(CodegenTest, Instruction1Op_CodeGen_fbar_Arrive_b64) {
  context->set_error_reporter(main_reporter);
  context->clear_context();

  BrigInstBase ref = {
    32,
    BrigEInstBase,
    BrigFbarArrive,
    Brigb64,
    BrigNoPacking,
    {8, 0, 0, 0, 0}
  };

  std::string input("fbar_arrive_b64 $d0;");
  Lexer* lexer = new Lexer(input);

  context->token_to_scan = lexer->get_next_token();
  EXPECT_EQ(0, Instruction1(context));

  BrigInstBase getBase;
  BrigOperandReg getReg;
  context->get_operand(8, &getReg);
  context->get_code(0, &getBase);

  // BrigOperandReg
  EXPECT_EQ(12, getReg.size);
  EXPECT_EQ(BrigEOperandReg, getReg.kind);
  EXPECT_EQ(Brigb64, getReg.type);
  EXPECT_EQ(0, getReg.reserved);
  EXPECT_EQ(0, getReg.name);

  // BrigInstBase
  EXPECT_EQ(ref.size, getBase.size);
  EXPECT_EQ(ref.kind, getBase.kind);
  EXPECT_EQ(ref.opcode, getBase.opcode);
  EXPECT_EQ(ref.type, getBase.type);
  EXPECT_EQ(ref.packing, getBase.packing);

  EXPECT_EQ(ref.o_operands[0], getBase.o_operands[0]);
  EXPECT_EQ(ref.o_operands[1], getBase.o_operands[1]);
  EXPECT_EQ(ref.o_operands[2], getBase.o_operands[2]);
  EXPECT_EQ(ref.o_operands[3], getBase.o_operands[3]);
  EXPECT_EQ(ref.o_operands[4], getBase.o_operands[4]);

  delete lexer;
}

TEST(CodegenTest, Instruction1Op_CodeGen_fbar_skip_b64) {
  context->set_error_reporter(main_reporter);
  context->clear_context();

  BrigInstBase ref = {
    32,
    BrigEInstBase,
    BrigFbarSkip,
    Brigb64,
    BrigNoPacking,
    {8, 0, 0, 0, 0}
  };

  std::string input("fbar_skip_b64 $d0;");
  Lexer* lexer = new Lexer(input);

  context->token_to_scan = lexer->get_next_token();
  EXPECT_EQ(0, Instruction1(context));

  BrigInstBase getBase;
  BrigOperandReg getReg;
  context->get_operand(8, &getReg);
  context->get_code(0, &getBase);

  // BrigOperandReg
  EXPECT_EQ(12, getReg.size);
  EXPECT_EQ(BrigEOperandReg, getReg.kind);
  EXPECT_EQ(Brigb64, getReg.type);
  EXPECT_EQ(0, getReg.reserved);
  EXPECT_EQ(0, getReg.name);

  // BrigInstBase
  EXPECT_EQ(ref.size, getBase.size);
  EXPECT_EQ(ref.kind, getBase.kind);
  EXPECT_EQ(ref.opcode, getBase.opcode);
  EXPECT_EQ(ref.type, getBase.type);
  EXPECT_EQ(ref.packing, getBase.packing);

  EXPECT_EQ(ref.o_operands[0], getBase.o_operands[0]);
  EXPECT_EQ(ref.o_operands[1], getBase.o_operands[1]);
  EXPECT_EQ(ref.o_operands[2], getBase.o_operands[2]);
  EXPECT_EQ(ref.o_operands[3], getBase.o_operands[3]);
  EXPECT_EQ(ref.o_operands[4], getBase.o_operands[4]);

  delete lexer;
}

TEST(CodegenTest, Instruction1Op_CodeGen_Countup_u32) {
  context->set_error_reporter(main_reporter);
  context->clear_context();

  BrigInstBase ref = {
    32,
    BrigEInstBase,
    BrigCountup,
    Brigu32,
    BrigNoPacking,
    {8, 0, 0, 0, 0}
  };

  std::string input("countup_u32 $s1;");
  Lexer* lexer = new Lexer(input);

  context->token_to_scan = lexer->get_next_token();
  EXPECT_EQ(0, Instruction1(context));

  BrigInstBase getBase;
  BrigOperandReg getReg;
  context->get_operand(8, &getReg);
  context->get_code(0, &getBase);

  // BrigOperandReg
  EXPECT_EQ(12, getReg.size);
  EXPECT_EQ(BrigEOperandReg, getReg.kind);
  EXPECT_EQ(Brigb32, getReg.type);
  EXPECT_EQ(0, getReg.reserved);
  EXPECT_EQ(0, getReg.name);

  // BrigInstBase
  EXPECT_EQ(ref.size, getBase.size);
  EXPECT_EQ(ref.kind, getBase.kind);
  EXPECT_EQ(ref.opcode, getBase.opcode);
  EXPECT_EQ(ref.type, getBase.type);
  EXPECT_EQ(ref.packing, getBase.packing);

  EXPECT_EQ(ref.o_operands[0], getBase.o_operands[0]);
  EXPECT_EQ(ref.o_operands[1], getBase.o_operands[1]);
  EXPECT_EQ(ref.o_operands[2], getBase.o_operands[2]);
  EXPECT_EQ(ref.o_operands[3], getBase.o_operands[3]);
  EXPECT_EQ(ref.o_operands[4], getBase.o_operands[4]);

  delete lexer;
}

TEST(CodegenTest, Instruction1op_CodeGen_fbar_Release) {
  context->set_error_reporter(main_reporter);
  context->clear_context();

  std::string input("fbar_release_b64 $d0;");
  input.append("fbar_release_b64 $d0,$d1;");

  Lexer* lexer = new Lexer(input);

  BrigInstBase ref1={
    32,
    BrigEInstBase,
    BrigFbarRelease,
    Brigb64,
    BrigNoPacking,
    {8, 0, 0, 0, 0}
  };
  BrigInstBase ref2={
    32,
    BrigEInstBase,
    BrigFbarRelease,
    Brigb64,
    BrigNoPacking,
    {8, 20, 0, 0, 0}
  };

  BrigInstBase getBase;
  BrigOperandReg getReg1,getReg2;
  //BrigOperandImmed getImm;

  lexer->set_source_string(input);
  context->token_to_scan = lexer->get_next_token();

  EXPECT_EQ(0, Instruction1(context));
  EXPECT_EQ(0, Instruction1(context));

  context->get_code(0, &getBase);
  context->get_operand(8, &getReg1);

  // BrigOperandReg
  EXPECT_EQ(12, getReg1.size);
  EXPECT_EQ(BrigEOperandReg, getReg1.kind);
  EXPECT_EQ(Brigb64, getReg1.type);
  EXPECT_EQ(0, getReg1.reserved);
  EXPECT_EQ(0, getReg1.name);

  // BrigInstBase
  EXPECT_EQ(ref1.size, getBase.size);
  EXPECT_EQ(ref1.kind, getBase.kind);
  EXPECT_EQ(ref1.opcode, getBase.opcode);
  EXPECT_EQ(ref1.type, getBase.type);
  EXPECT_EQ(ref1.packing, getBase.packing);

  EXPECT_EQ(ref1.o_operands[0], getBase.o_operands[0]);
  EXPECT_EQ(ref1.o_operands[1], getBase.o_operands[1]);
  EXPECT_EQ(ref1.o_operands[2], getBase.o_operands[2]);
  EXPECT_EQ(ref1.o_operands[3], getBase.o_operands[3]);
  EXPECT_EQ(ref1.o_operands[4], getBase.o_operands[4]);

  context->get_operand(8, &getReg1);
  context->get_operand(20, &getReg2);
  context->get_code(32, &getBase);

  // BrigOperandReg1
  EXPECT_EQ(12, getReg1.size);
  EXPECT_EQ(BrigEOperandReg, getReg1.kind);
  EXPECT_EQ(Brigb64, getReg1.type);
  EXPECT_EQ(0, getReg1.reserved);
  EXPECT_EQ(0, getReg1.name);

 // BrigOperandReg2
  EXPECT_EQ(12, getReg2.size);
  EXPECT_EQ(BrigEOperandReg, getReg2.kind);
  EXPECT_EQ(Brigb64, getReg2.type);
  EXPECT_EQ(0, getReg2.reserved);
  EXPECT_EQ(4, getReg2.name);

  // BrigInstBase
  EXPECT_EQ(ref2.size, getBase.size);
  EXPECT_EQ(ref2.kind, getBase.kind);
  EXPECT_EQ(ref2.opcode, getBase.opcode);
  EXPECT_EQ(ref2.type, getBase.type);
  EXPECT_EQ(ref2.packing, getBase.packing);

  EXPECT_EQ(ref2.o_operands[0], getBase.o_operands[0]);
  EXPECT_EQ(ref2.o_operands[1], getBase.o_operands[1]);
  EXPECT_EQ(ref2.o_operands[2], getBase.o_operands[2]);
  EXPECT_EQ(ref2.o_operands[3], getBase.o_operands[3]);
  EXPECT_EQ(ref2.o_operands[4], getBase.o_operands[4]);

  delete lexer;
}


TEST(CodegenTest, InitializableDeclCodeGen) {
  context->set_error_reporter(main_reporter);
  context->clear_context();

  // case for decimal
  std::string input("global_b8 &x[9] = { 1,2,3,4,5,6,7,8,9 }; ");

  Lexer* lexer = new Lexer(input);
  context->token_to_scan = lexer->get_next_token();

  BrigDirectiveSymbol ref = {
  40,                       // size
  BrigEDirectiveSymbol ,    // kind
  {
    0,                         // c_code
    BrigGlobalSpace,         // storag class
    BrigNone ,                // attribut
    0,                        // reserved
    0,                        // symbolModifier
    16,                        // dim
    0,                        // s_name
    Brigb8,                  // type
    1,                        // align
  },
  40,                        // d_init
  0,                         // reserved
  };

  size_t arraySize = sizeof(BrigDirectiveInit) + sizeof(uint64_t);
  uint8_t *array = new uint8_t[arraySize];

  BrigDirectiveInit *bdi = reinterpret_cast<BrigDirectiveInit *>(array);

  bdi->size = arraySize;           //size
  bdi->kind = BrigEDirectiveInit;  //kind
  bdi->c_code = 0;                 //c_code
  bdi->elementCount = 9;           //elementCount
  bdi->type = Brigb8;              //type
  bdi->reserved = 0;               //reserved
  bdi->initializationData.u8[0] = 1;    //initializationData
  bdi->initializationData.u8[1] = 2;
  bdi->initializationData.u8[2] = 3;
  bdi->initializationData.u8[3] = 4;
  bdi->initializationData.u8[4] = 5;
  bdi->initializationData.u8[5] = 6;
  bdi->initializationData.u8[6] = 7;
  bdi->initializationData.u8[7] = 8;

  bdi->initializationData.u8[8] = 9;    //initializationData
  bdi->initializationData.u8[9] = 0;
  bdi->initializationData.u8[10] = 0;
  bdi->initializationData.u8[11] = 0;
  bdi->initializationData.u8[12] = 0;
  bdi->initializationData.u8[13] = 0;
  bdi->initializationData.u8[14] = 0;
  bdi->initializationData.u8[15] = 0;

  EXPECT_EQ(0,InitializableDecl(context));

  BrigDirectiveSymbol get ;
  context->get_directive(0, &get);
  EXPECT_EQ(ref.size, get.size);
  EXPECT_EQ(ref.kind, get.kind);
  EXPECT_EQ(ref.s.storageClass, get.s.storageClass);
  EXPECT_EQ(ref.s.dim, get.s.dim);
  EXPECT_EQ(ref.s.s_name, get.s.s_name);
  EXPECT_EQ(ref.s.type, get.s.type);
  EXPECT_EQ(ref.d_init, get.d_init);


  Buffer *dbuf = context->get_directive();

  BrigDirectiveInit *get1 =
    reinterpret_cast<BrigDirectiveInit*>(&dbuf->get()[40]);


  EXPECT_EQ(bdi->size, get1->size);
  EXPECT_EQ(bdi->kind, get1->kind);
  EXPECT_EQ(bdi->c_code, get1->c_code);
  EXPECT_EQ(bdi->elementCount, get1->elementCount);
  EXPECT_EQ(bdi->type, get1->type);
  EXPECT_EQ(bdi->reserved, get1->reserved);
  EXPECT_EQ(bdi->initializationData.u8[0],get1->initializationData.u8[0]);
  EXPECT_EQ(bdi->initializationData.u8[1],get1->initializationData.u8[1]);
  EXPECT_EQ(bdi->initializationData.u8[2],get1->initializationData.u8[2]);
  EXPECT_EQ(bdi->initializationData.u8[3],get1->initializationData.u8[3]);
  EXPECT_EQ(bdi->initializationData.u8[4],get1->initializationData.u8[4]);
  EXPECT_EQ(bdi->initializationData.u8[5],get1->initializationData.u8[5]);
  EXPECT_EQ(bdi->initializationData.u8[6],get1->initializationData.u8[6]);
  EXPECT_EQ(bdi->initializationData.u8[7],get1->initializationData.u8[7]);
  EXPECT_EQ(bdi->initializationData.u8[8],get1->initializationData.u8[8]);
  EXPECT_EQ(bdi->initializationData.u8[9],get1->initializationData.u8[9]);
  EXPECT_EQ(bdi->initializationData.u8[10],get1->initializationData.u8[10]);
  EXPECT_EQ(bdi->initializationData.u8[11],get1->initializationData.u8[11]);
  EXPECT_EQ(bdi->initializationData.u8[12],get1->initializationData.u8[12]);
  EXPECT_EQ(bdi->initializationData.u8[13],get1->initializationData.u8[13]);
  EXPECT_EQ(bdi->initializationData.u8[14],get1->initializationData.u8[14]);
  EXPECT_EQ(bdi->initializationData.u8[15],get1->initializationData.u8[15]);
  delete bdi;

  // case for single
  context->clear_context();
  input.assign("global_f32 &x[9] = { 1.1f,2.2f,3.3f,4.4f,5.5f,6.6f,7.7f,8.8f,9.9f }; ");

  lexer->set_source_string(input);
  context->token_to_scan = lexer->get_next_token();

  BrigDirectiveSymbol ref1 = {
  40,                       // size
  BrigEDirectiveSymbol ,    // kind
  {
    0,                         // c_code
    BrigGlobalSpace,         // storag class
    BrigNone ,                // attribut
    0,                        // reserved
    0,                        // symbolModifier
    10,                        // dim
    0,                        // s_name
    Brigf32,                  // type
    1,                        // align
  },
  40,                        // d_init
  0,                         // reserved
  };

  arraySize = sizeof(BrigDirectiveInit) + 4 * sizeof(uint64_t);
  array = new uint8_t[arraySize];

  bdi = reinterpret_cast<BrigDirectiveInit *>(array);

  bdi->size = arraySize;           //size
  bdi->kind = BrigEDirectiveInit;  //kind
  bdi->c_code = 0;                 //c_code
  bdi->elementCount = 9;           //elementCount
  bdi->type = Brigb32;              //type
  bdi->reserved = 0;               //reserved

  float fvalue = 1.1;
  memmove(&bdi->initializationData.u32[0], &fvalue, sizeof(uint32_t));    //initializationData
  fvalue = 2.2;
  memmove(&bdi->initializationData.u32[1], &fvalue, sizeof(uint32_t));
  fvalue = 3.3;
  memmove(&bdi->initializationData.u32[2], &fvalue, sizeof(uint32_t));
  fvalue = 4.4;
  memmove(&bdi->initializationData.u32[3], &fvalue, sizeof(uint32_t));
  fvalue = 5.5;
  memmove(&bdi->initializationData.u32[4], &fvalue, sizeof(uint32_t));
  fvalue = 6.6;
  memmove(&bdi->initializationData.u32[5], &fvalue, sizeof(uint32_t));
  fvalue = 7.7;
  memmove(&bdi->initializationData.u32[6], &fvalue, sizeof(uint32_t));
  fvalue = 8.8;
  memmove(&bdi->initializationData.u32[7], &fvalue, sizeof(uint32_t));
  fvalue = 9.9;
  memmove(&bdi->initializationData.u32[8], &fvalue, sizeof(uint32_t));
  fvalue = 0.0;
  memmove(&bdi->initializationData.u32[9], &fvalue, sizeof(uint32_t));

  EXPECT_EQ(0,InitializableDecl(context));

  context->get_directive(0, &get);
  EXPECT_EQ(ref1.size, get.size);
  EXPECT_EQ(ref1.kind, get.kind);
  EXPECT_EQ(ref1.s.storageClass, get.s.storageClass);
  EXPECT_EQ(ref1.s.dim, get.s.dim);
  EXPECT_EQ(ref1.s.s_name, get.s.s_name);
  EXPECT_EQ(ref1.s.type, get.s.type);
  EXPECT_EQ(ref1.d_init, get.d_init);

  get1 =
    reinterpret_cast<BrigDirectiveInit*>(&dbuf->get()[40]);


  EXPECT_EQ(bdi->size, get1->size);
  EXPECT_EQ(bdi->kind, get1->kind);
  EXPECT_EQ(bdi->c_code, get1->c_code);
  EXPECT_EQ(bdi->elementCount, get1->elementCount);
  EXPECT_EQ(bdi->type, get1->type);
  EXPECT_EQ(bdi->reserved, get1->reserved);
  EXPECT_EQ(bdi->initializationData.u32[0],get1->initializationData.u32[0]);
  EXPECT_EQ(bdi->initializationData.u32[1],get1->initializationData.u32[1]);
  EXPECT_EQ(bdi->initializationData.u32[2],get1->initializationData.u32[2]);
  EXPECT_EQ(bdi->initializationData.u32[3],get1->initializationData.u32[3]);
  EXPECT_EQ(bdi->initializationData.u32[4],get1->initializationData.u32[4]);
  EXPECT_EQ(bdi->initializationData.u32[5],get1->initializationData.u32[5]);
  EXPECT_EQ(bdi->initializationData.u32[6],get1->initializationData.u32[6]);
  EXPECT_EQ(bdi->initializationData.u32[7],get1->initializationData.u32[7]);
  EXPECT_EQ(bdi->initializationData.u32[8],get1->initializationData.u32[8]);
  EXPECT_EQ(bdi->initializationData.u32[9],get1->initializationData.u32[9]);
  delete bdi;


  // case for float
  context->clear_context();
  input.assign("global_f64 &x[9] = { 1.1l,2.2l,3.3l,4.4l,5.5l,6.6l,7.7l,8.8l,9.9l }; ");

  lexer->set_source_string(input);
  context->token_to_scan = lexer->get_next_token();

  BrigDirectiveSymbol ref2 = {
  40,                       // size
  BrigEDirectiveSymbol ,    // kind
  {
    0,                         // c_code
    BrigGlobalSpace,         // storag class
    BrigNone ,                // attribut
    0,                        // reserved
    0,                        // symbolModifier
    9,                        // dim
    0,                        // s_name
    Brigf64,                  // type
    1,                        // align
  },
  40,                        // d_init
  0,                         // reserved
  };

  arraySize = sizeof(BrigDirectiveInit) + 8 * sizeof(uint64_t);
  array = new uint8_t[arraySize];

  bdi = reinterpret_cast<BrigDirectiveInit *>(array);

  bdi->size = arraySize;           //size
  bdi->kind = BrigEDirectiveInit;  //kind
  bdi->c_code = 0;                 //c_code
  bdi->elementCount = 9;           //elementCount
  bdi->type = Brigb64;              //type
  bdi->reserved = 0;               //reserved

  double dvalue = 1.1 ;
  memmove(&bdi->initializationData.u64[0], &dvalue, sizeof(uint64_t));    //initializationData
  dvalue = 2.2;
  memmove(&bdi->initializationData.u64[1], &dvalue, sizeof(uint64_t));
  dvalue = 3.3;
  memmove(&bdi->initializationData.u64[2], &dvalue, sizeof(uint64_t));
  dvalue = 4.4;
  memmove(&bdi->initializationData.u64[3], &dvalue, sizeof(uint64_t));
  dvalue = 5.5;
  memmove(&bdi->initializationData.u64[4], &dvalue, sizeof(uint64_t));
  dvalue = 6.6;
  memmove(&bdi->initializationData.u64[5], &dvalue, sizeof(uint64_t));
  dvalue = 7.7;
  memmove(&bdi->initializationData.u64[6], &dvalue, sizeof(uint64_t));
  dvalue = 8.8;
  memmove(&bdi->initializationData.u64[7], &dvalue, sizeof(uint64_t));
  dvalue = 9.9;
  memmove(&bdi->initializationData.u64[8], &dvalue, sizeof(uint64_t));

  EXPECT_EQ(0,InitializableDecl(context));

  context->get_directive(0, &get);
  EXPECT_EQ(ref2.size, get.size);
  EXPECT_EQ(ref2.kind, get.kind);
  EXPECT_EQ(ref2.s.storageClass, get.s.storageClass);
  EXPECT_EQ(ref2.s.dim, get.s.dim);
  EXPECT_EQ(ref2.s.s_name, get.s.s_name);
  EXPECT_EQ(ref2.s.type, get.s.type);
  EXPECT_EQ(ref2.d_init, get.d_init);

  get1 =
    reinterpret_cast<BrigDirectiveInit*>(&dbuf->get()[40]);


  EXPECT_EQ(bdi->size, get1->size);
  EXPECT_EQ(bdi->kind, get1->kind);
  EXPECT_EQ(bdi->c_code, get1->c_code);
  EXPECT_EQ(bdi->elementCount, get1->elementCount);
  EXPECT_EQ(bdi->type, get1->type);
  EXPECT_EQ(bdi->reserved, get1->reserved);
  EXPECT_EQ(bdi->initializationData.u64[0],get1->initializationData.u64[0]);
  EXPECT_EQ(bdi->initializationData.u64[1],get1->initializationData.u64[1]);
  EXPECT_EQ(bdi->initializationData.u64[2],get1->initializationData.u64[2]);
  EXPECT_EQ(bdi->initializationData.u64[3],get1->initializationData.u64[3]);
  EXPECT_EQ(bdi->initializationData.u64[4],get1->initializationData.u64[4]);
  EXPECT_EQ(bdi->initializationData.u64[5],get1->initializationData.u64[5]);
  EXPECT_EQ(bdi->initializationData.u64[6],get1->initializationData.u64[6]);
  EXPECT_EQ(bdi->initializationData.u64[7],get1->initializationData.u64[7]);
  EXPECT_EQ(bdi->initializationData.u64[8],get1->initializationData.u64[8]);
  delete bdi;

// case for label
  context->clear_context();
  input.assign("global_f64 &x[3] = {@a, @b, @c}; ");

  lexer->set_source_string(input);
  context->token_to_scan = lexer->get_next_token();

  BrigDirectiveSymbol ref3 = {
  40,                       // size
  BrigEDirectiveSymbol ,    // kind
  {
    0,                        // c_code
    BrigGlobalSpace,          // storag class
    BrigNone ,                // attribut
    0,                        // reserved
    0,                        // symbolModifier
    3,                        // dim
    0,                        // s_name
    Brigf64,                  // type
    1,                        // align
  },
  40,                        // d_init
  0,                         // reserved
  };

  arraySize = sizeof(BrigDirectiveLabelInit) + 2 * sizeof(BrigdOffset32_t);
  array = new uint8_t[arraySize];

  BrigDirectiveLabelInit *bdli = reinterpret_cast<BrigDirectiveLabelInit *>(array);

  bdli->size = arraySize;                //size
  bdli->kind = BrigEDirectiveLabelInit;  //kind
  bdli->c_code = 0;                      //c_code
  bdli->elementCount = 3;                //elementCount
  bdli->d_labels[0] = 64;                //d_labels
  bdli->d_labels[1] = 76;
  bdli->d_labels[2] = 88;

  EXPECT_EQ(0,InitializableDecl(context));

  context->get_directive(0, &get);
  EXPECT_EQ(ref3.size, get.size);
  EXPECT_EQ(ref3.kind, get.kind);
  EXPECT_EQ(ref3.s.storageClass, get.s.storageClass);
  EXPECT_EQ(ref3.s.dim, get.s.dim);
  EXPECT_EQ(ref3.s.s_name, get.s.s_name);
  EXPECT_EQ(ref3.s.type, get.s.type);
  EXPECT_EQ(ref3.d_init, get.d_init);

  BrigDirectiveLabelInit* get2 =
    reinterpret_cast<BrigDirectiveLabelInit*>(&dbuf->get()[40]);


  EXPECT_EQ(bdli->size, get2->size);
  EXPECT_EQ(bdli->kind, get2->kind);
  EXPECT_EQ(bdli->c_code, get2->c_code);
  EXPECT_EQ(bdli->elementCount, get2->elementCount);

  EXPECT_EQ(bdli->d_labels[0],get2->d_labels[0]);
  EXPECT_EQ(bdli->d_labels[1],get2->d_labels[1]);
  EXPECT_EQ(bdli->d_labels[2],get2->d_labels[2]);
  delete bdli;

  delete lexer;
}


TEST(CodegenTest, ArrayDimensionSetCodeGen) {
  context->set_error_reporter(main_reporter);
  context->clear_context();

  // case for decimal
  std::string input("[9][9] ");

  Lexer* lexer = new Lexer(input);
  context->token_to_scan = lexer->get_next_token();

  EXPECT_EQ(0,ArrayDimensionSet(context));

  EXPECT_EQ(81, context->get_dim());
  EXPECT_EQ(BrigArray, context->get_symbol_modifier());


  input.assign("global_u16 &x[] ;");
  lexer->set_source_string(input);
  context->token_to_scan = lexer->get_next_token();

  EXPECT_EQ(0,InitializableDecl(context));
  EXPECT_EQ(BrigFlex,context->get_symbol_modifier());
  EXPECT_EQ(0, context->get_dim());

  input.assign("global_u8 &y[] = {1,2,3,4,5,6,7,8,9};");
  lexer->set_source_string(input);
  context->token_to_scan = lexer->get_next_token();

  EXPECT_EQ(0,InitializableDecl(context));
  EXPECT_EQ(BrigFlex | BrigArray,context->get_symbol_modifier());
  EXPECT_EQ(16, context->get_dim());

  delete lexer;
}

TEST(CodegenTest,FileDeclCodegen){
  context->set_error_reporter(main_reporter);
  context->clear_context();

  std::string input("file 1 \"math.c\" ;");

  BrigDirectiveFile ref = {
    16,                   //size
    BrigEDirectiveFile,   //kind
    0,                    //c_code
    1,                    //fileid
    0                     //s_filename
  };

  Lexer *lexer = new Lexer(input);
  context->token_to_scan = lexer->get_next_token();
  EXPECT_EQ(0,FileDecl(context));

  BrigDirectiveFile get;
  context->get_directive(0,&get);

  EXPECT_EQ(ref.size,get.size);
  EXPECT_EQ(ref.kind,get.kind);
  EXPECT_EQ(ref.c_code,get.c_code);
  EXPECT_EQ(ref.fileid,get.fileid);
  EXPECT_EQ(ref.s_filename,get.s_filename);
  delete lexer;
}

TEST(CodegenTest,LocationCodegen){
  context->set_error_reporter(main_reporter);
  context->clear_context();

  std::string input("loc 1 10 5 ;");

  BrigDirectiveLoc ref = {
    20,                   //size
    BrigEDirectiveLoc,    //kind
    0,                    //c_code
    1,                    //sourceFile
    10,                   //sourceLine
    5                     //sourceColumn
  };

  Lexer *lexer = new Lexer(input);
  context->token_to_scan = lexer->get_next_token();
  EXPECT_EQ(0,Location(context));

  BrigDirectiveLoc get;
  context->get_directive(0,&get);

  EXPECT_EQ(ref.size,get.size);
  EXPECT_EQ(ref.kind,get.kind);
  EXPECT_EQ(ref.c_code,get.c_code);
  EXPECT_EQ(ref.sourceFile,get.sourceFile);
  EXPECT_EQ(ref.sourceLine,get.sourceLine);
  EXPECT_EQ(ref.sourceColumn,get.sourceColumn);

  delete lexer;
}

TEST(CodegenTest, ImageStore_CodeGen_Test) {
  context->set_error_reporter(main_reporter);
  context->clear_context();

  BrigInstImage ref2da = {
    40,                    // size
    BrigEInstImage,        // kind
    BrigStImage,           // opcode
    {56, 80, 108, 0, 0},   // o_operands[5]
    Briggeom_2da,          // geom
    Brigf32,               // type
    Brigu32,               // stype
    BrigNoPacking,         // packing
    0                      // reserved
  };

  BrigInstImage ref1da = {
    40,                    // size
    BrigEInstImage,        // kind
    BrigStImage,           // opcode
    {132, 156, 172, 0, 0},   // o_operands[5]
    Briggeom_1da,          // geom
    Brigf32,               // type
    Brigu32,               // stype
    BrigNoPacking,         // packing
    0                      // reserved
  };

  BrigInstImage ref1db = {
    40,                    // size
    BrigEInstImage,        // kind
    BrigStImage,           // opcode
    {188, 212, 44, 0, 0},   // o_operands[5]
    Briggeom_1db,          // geom
    Brigf32,               // type
    Brigu32,               // stype
    BrigNoPacking,         // packing
    0                      // reserved
  };

  BrigInstImage get;
  BrigOperandReg getReg;
  BrigOperandRegV2 getRegV2;
  BrigOperandRegV4 getRegV4;
  BrigOperandOpaque getImage;

  std::string input("st_image_v4_2da_f32_u32 ($s1,$s2,$s3,$s4), [%RWImg3], ($s2,$s3,$s4,$s5);\n");
  input.append("st_image_v4_1da_f32_u32 ($s1,$s2,$s3,$s4), [%RWImg3], ($s4,$s5);\n");
  input.append("st_image_v4_1db_f32_u32 ($s1,$s2,$s3,$s4), [%RWImg3], ($s4);\n");

  Lexer* lexer = new Lexer(input);

  context->token_to_scan = lexer->get_next_token();

  context->symbol_map["%RWImg3"] = 30;

  EXPECT_EQ(0, ImageStore(context));
  EXPECT_EQ(0, ImageStore(context));
  EXPECT_EQ(0, ImageStore(context));

  context->get_code(0, &get);

  EXPECT_EQ(ref2da.size, get.size);
  EXPECT_EQ(ref2da.kind, get.kind);
  EXPECT_EQ(ref2da.opcode, get.opcode);
  EXPECT_EQ(ref2da.o_operands[0], get.o_operands[0]);
  EXPECT_EQ(ref2da.o_operands[1], get.o_operands[1]);
  EXPECT_EQ(ref2da.o_operands[2], get.o_operands[2]);
  EXPECT_EQ(ref2da.o_operands[3], get.o_operands[3]);
  EXPECT_EQ(ref2da.o_operands[4], get.o_operands[4]);
  EXPECT_EQ(ref2da.geom, get.geom);
  EXPECT_EQ(ref2da.type, get.type);
  EXPECT_EQ(ref2da.stype, get.stype);
  EXPECT_EQ(ref2da.packing, get.packing);
  EXPECT_EQ(ref2da.reserved, get.reserved);

  context->get_code(40, &get);

  EXPECT_EQ(ref1da.size, get.size);
  EXPECT_EQ(ref1da.kind, get.kind);
  EXPECT_EQ(ref1da.opcode, get.opcode);
  EXPECT_EQ(ref1da.o_operands[0], get.o_operands[0]);
  EXPECT_EQ(ref1da.o_operands[1], get.o_operands[1]);
  EXPECT_EQ(ref1da.o_operands[2], get.o_operands[2]);
  EXPECT_EQ(ref1da.o_operands[3], get.o_operands[3]);
  EXPECT_EQ(ref1da.o_operands[4], get.o_operands[4]);
  EXPECT_EQ(ref1da.geom, get.geom);
  EXPECT_EQ(ref1da.type, get.type);
  EXPECT_EQ(ref1da.stype, get.stype);
  EXPECT_EQ(ref1da.packing, get.packing);
  EXPECT_EQ(ref1da.reserved, get.reserved);

  context->get_code(80, &get);

  EXPECT_EQ(ref1db.size, get.size);
  EXPECT_EQ(ref1db.kind, get.kind);
  EXPECT_EQ(ref1db.opcode, get.opcode);
  EXPECT_EQ(ref1db.o_operands[0], get.o_operands[0]);
  EXPECT_EQ(ref1db.o_operands[1], get.o_operands[1]);
  EXPECT_EQ(ref1db.o_operands[2], get.o_operands[2]);
  EXPECT_EQ(ref1db.o_operands[3], get.o_operands[3]);
  EXPECT_EQ(ref1db.o_operands[4], get.o_operands[4]);
  EXPECT_EQ(ref1db.geom, get.geom);
  EXPECT_EQ(ref1db.type, get.type);
  EXPECT_EQ(ref1db.stype, get.stype);
  EXPECT_EQ(ref1db.packing, get.packing);
  EXPECT_EQ(ref1db.reserved, get.reserved);


  context->get_operand(8, &getReg);
  // BrigOperandReg
  EXPECT_EQ(12, getReg.size);
  EXPECT_EQ(BrigEOperandReg, getReg.kind);
  EXPECT_EQ(Brigb32, getReg.type);
  EXPECT_EQ(0, getReg.reserved);
  EXPECT_EQ(0, getReg.name);

  context->get_operand(20, &getReg);
  // BrigOperandReg
  EXPECT_EQ(12, getReg.size);
  EXPECT_EQ(BrigEOperandReg, getReg.kind);
  EXPECT_EQ(Brigb32, getReg.type);
  EXPECT_EQ(0, getReg.reserved);
  EXPECT_EQ(4, getReg.name);

  context->get_operand(32, &getReg);
  // BrigOperandReg
  EXPECT_EQ(12, getReg.size);
  EXPECT_EQ(BrigEOperandReg, getReg.kind);
  EXPECT_EQ(Brigb32, getReg.type);
  EXPECT_EQ(0, getReg.reserved);
  EXPECT_EQ(8, getReg.name);

  context->get_operand(44, &getReg);
  // BrigOperandReg
  EXPECT_EQ(12, getReg.size);
  EXPECT_EQ(BrigEOperandReg, getReg.kind);
  EXPECT_EQ(Brigb32, getReg.type);
  EXPECT_EQ(0, getReg.reserved);
  EXPECT_EQ(12, getReg.name);

  context->get_operand(96, &getReg);
  // BrigOperandReg
  EXPECT_EQ(12, getReg.size);
  EXPECT_EQ(BrigEOperandReg, getReg.kind);
  EXPECT_EQ(Brigb32, getReg.type);
  EXPECT_EQ(0, getReg.reserved);
  EXPECT_EQ(16, getReg.name);

  context->get_operand(80, &getImage);
  // BrigOperandOpaque
  EXPECT_EQ(16, getImage.size);
  EXPECT_EQ(BrigEOperandOpaque, getImage.kind);
  EXPECT_EQ(30, getImage.name);
  EXPECT_EQ(0, getImage.reg);
  EXPECT_EQ(0, getImage.offset);

  context->get_operand(156, &getImage);
  // BrigOperandOpaque
  EXPECT_EQ(16, getImage.size);
  EXPECT_EQ(BrigEOperandOpaque, getImage.kind);
  EXPECT_EQ(30, getImage.name);
  EXPECT_EQ(0, getImage.reg);
  EXPECT_EQ(0, getImage.offset);

  context->get_operand(212, &getImage);
  // BrigOperandOpaque
  EXPECT_EQ(16, getImage.size);
  EXPECT_EQ(BrigEOperandOpaque, getImage.kind);
  EXPECT_EQ(30, getImage.name);
  EXPECT_EQ(0, getImage.reg);
  EXPECT_EQ(0, getImage.offset);


  context->get_operand(172, &getRegV2);
  // BrigOperandRegV2
  EXPECT_EQ(16, getRegV2.size);
  EXPECT_EQ(BrigEOperandRegV2, getRegV2.kind);
  EXPECT_EQ(Brigb32, getRegV2.type);
  EXPECT_EQ(0, getRegV2.reserved);
  EXPECT_EQ(44, getRegV2.regs[0]);
  EXPECT_EQ(96, getRegV2.regs[1]);

  context->get_operand(56, &getRegV4);
  // BrigOperandRegV4
  EXPECT_EQ(24, getRegV4.size);
  EXPECT_EQ(BrigEOperandRegV4, getRegV4.kind);
  EXPECT_EQ(Brigb32, getRegV4.type);
  EXPECT_EQ(0, getRegV4.reserved);
  EXPECT_EQ(8, getRegV4.regs[0]);
  EXPECT_EQ(20, getRegV4.regs[1]);
  EXPECT_EQ(32, getRegV4.regs[2]);
  EXPECT_EQ(44, getRegV4.regs[3]);

  context->get_operand(108, &getRegV4);
  // BrigOperandRegV4
  EXPECT_EQ(24, getRegV4.size);
  EXPECT_EQ(BrigEOperandRegV4, getRegV4.kind);
  EXPECT_EQ(Brigb32, getRegV4.type);
  EXPECT_EQ(0, getRegV4.reserved);
  EXPECT_EQ(20, getRegV4.regs[0]);
  EXPECT_EQ(32, getRegV4.regs[1]);
  EXPECT_EQ(44, getRegV4.regs[2]);
  EXPECT_EQ(96, getRegV4.regs[3]);

  context->get_operand(132, &getRegV4);
  // BrigOperandRegV4
  EXPECT_EQ(24, getRegV4.size);
  EXPECT_EQ(BrigEOperandRegV4, getRegV4.kind);
  EXPECT_EQ(Brigb32, getRegV4.type);
  EXPECT_EQ(0, getRegV4.reserved);
  EXPECT_EQ(8, getRegV4.regs[0]);
  EXPECT_EQ(20, getRegV4.regs[1]);
  EXPECT_EQ(32, getRegV4.regs[2]);
  EXPECT_EQ(44, getRegV4.regs[3]);

  context->get_operand(188, &getRegV4);
  // BrigOperandRegV4
  EXPECT_EQ(24, getRegV4.size);
  EXPECT_EQ(BrigEOperandRegV4, getRegV4.kind);
  EXPECT_EQ(Brigb32, getRegV4.type);
  EXPECT_EQ(0, getRegV4.reserved);
  EXPECT_EQ(8, getRegV4.regs[0]);
  EXPECT_EQ(20, getRegV4.regs[1]);
  EXPECT_EQ(32, getRegV4.regs[2]);
  EXPECT_EQ(44, getRegV4.regs[3]);


  delete lexer;
}


TEST(CodegenTest, ImageLoad_CodeGen_Test) {
  context->set_error_reporter(main_reporter);
  context->clear_context();

  BrigInstImage ref2da = {
    40,                    // size
    BrigEInstImage,        // kind
    BrigLdImage,           // opcode
    {56, 80, 108, 0, 0},   // o_operands[5]
    Briggeom_2da,          // geom
    Brigf32,               // type
    Brigu32,               // stype
    BrigNoPacking,         // packing
    0                      // reserved
  };

  BrigInstImage ref1da = {
    40,                    // size
    BrigEInstImage,        // kind
    BrigLdImage,           // opcode
    {132, 156, 172, 0, 0},   // o_operands[5]
    Briggeom_1da,          // geom
    Brigf32,               // type
    Brigu32,               // stype
    BrigNoPacking,         // packing
    0                      // reserved
  };

  BrigInstImage ref1db = {
    40,                    // size
    BrigEInstImage,        // kind
    BrigLdImage,           // opcode
    {188, 212, 44, 0, 0},   // o_operands[5]
    Briggeom_1db,          // geom
    Brigf32,               // type
    Brigu32,               // stype
    BrigNoPacking,         // packing
    0                      // reserved
  };

  BrigInstImage get;
  BrigOperandReg getReg;
  BrigOperandRegV2 getRegV2;
  BrigOperandRegV4 getRegV4;
  BrigOperandOpaque getImage;

  std::string input("ld_image_v4_2da_f32_u32 ($s1,$s2,$s3,$s4), [%RWImg3], ($s4,$s5,$s2,$s3);\n");
  input.append("ld_image_v4_1da_f32_u32 ($s1,$s2,$s3,$s4), [%RWImg3], ($s4,$s5);\n");
  input.append("ld_image_v4_1db_f32_u32 ($s1,$s2,$s3,$s4), [%RWImg3], ($s4);\n");

  Lexer* lexer = new Lexer(input);

  context->token_to_scan = lexer->get_next_token();

  context->symbol_map["%RWImg3"] = 30;

  EXPECT_EQ(0, ImageLoad(context));
  EXPECT_EQ(0, ImageLoad(context));
  EXPECT_EQ(0, ImageLoad(context));

  context->get_code(0, &get);

  EXPECT_EQ(ref2da.size, get.size);
  EXPECT_EQ(ref2da.kind, get.kind);
  EXPECT_EQ(ref2da.opcode, get.opcode);
  EXPECT_EQ(ref2da.o_operands[0], get.o_operands[0]);
  EXPECT_EQ(ref2da.o_operands[1], get.o_operands[1]);
  EXPECT_EQ(ref2da.o_operands[2], get.o_operands[2]);
  EXPECT_EQ(ref2da.o_operands[3], get.o_operands[3]);
  EXPECT_EQ(ref2da.o_operands[4], get.o_operands[4]);
  EXPECT_EQ(ref2da.geom, get.geom);
  EXPECT_EQ(ref2da.type, get.type);
  EXPECT_EQ(ref2da.stype, get.stype);
  EXPECT_EQ(ref2da.packing, get.packing);
  EXPECT_EQ(ref2da.reserved, get.reserved);

  context->get_code(40, &get);

  EXPECT_EQ(ref1da.size, get.size);
  EXPECT_EQ(ref1da.kind, get.kind);
  EXPECT_EQ(ref1da.opcode, get.opcode);
  EXPECT_EQ(ref1da.o_operands[0], get.o_operands[0]);
  EXPECT_EQ(ref1da.o_operands[1], get.o_operands[1]);
  EXPECT_EQ(ref1da.o_operands[2], get.o_operands[2]);
  EXPECT_EQ(ref1da.o_operands[3], get.o_operands[3]);
  EXPECT_EQ(ref1da.o_operands[4], get.o_operands[4]);
  EXPECT_EQ(ref1da.geom, get.geom);
  EXPECT_EQ(ref1da.type, get.type);
  EXPECT_EQ(ref1da.stype, get.stype);
  EXPECT_EQ(ref1da.packing, get.packing);
  EXPECT_EQ(ref1da.reserved, get.reserved);

  context->get_code(80, &get);

  EXPECT_EQ(ref1db.size, get.size);
  EXPECT_EQ(ref1db.kind, get.kind);
  EXPECT_EQ(ref1db.opcode, get.opcode);
  EXPECT_EQ(ref1db.o_operands[0], get.o_operands[0]);
  EXPECT_EQ(ref1db.o_operands[1], get.o_operands[1]);
  EXPECT_EQ(ref1db.o_operands[2], get.o_operands[2]);
  EXPECT_EQ(ref1db.o_operands[3], get.o_operands[3]);
  EXPECT_EQ(ref1db.o_operands[4], get.o_operands[4]);
  EXPECT_EQ(ref1db.geom, get.geom);
  EXPECT_EQ(ref1db.type, get.type);
  EXPECT_EQ(ref1db.stype, get.stype);
  EXPECT_EQ(ref1db.packing, get.packing);
  EXPECT_EQ(ref1db.reserved, get.reserved);


  context->get_operand(8, &getReg);
  // BrigOperandReg
  EXPECT_EQ(12, getReg.size);
  EXPECT_EQ(BrigEOperandReg, getReg.kind);
  EXPECT_EQ(Brigb32, getReg.type);
  EXPECT_EQ(0, getReg.reserved);
  EXPECT_EQ(0, getReg.name);

  context->get_operand(20, &getReg);
  // BrigOperandReg
  EXPECT_EQ(12, getReg.size);
  EXPECT_EQ(BrigEOperandReg, getReg.kind);
  EXPECT_EQ(Brigb32, getReg.type);
  EXPECT_EQ(0, getReg.reserved);
  EXPECT_EQ(4, getReg.name);

  context->get_operand(32, &getReg);
  // BrigOperandReg
  EXPECT_EQ(12, getReg.size);
  EXPECT_EQ(BrigEOperandReg, getReg.kind);
  EXPECT_EQ(Brigb32, getReg.type);
  EXPECT_EQ(0, getReg.reserved);
  EXPECT_EQ(8, getReg.name);

  context->get_operand(44, &getReg);
  // BrigOperandReg
  EXPECT_EQ(12, getReg.size);
  EXPECT_EQ(BrigEOperandReg, getReg.kind);
  EXPECT_EQ(Brigb32, getReg.type);
  EXPECT_EQ(0, getReg.reserved);
  EXPECT_EQ(12, getReg.name);

  context->get_operand(96, &getReg);
  // BrigOperandReg
  EXPECT_EQ(12, getReg.size);
  EXPECT_EQ(BrigEOperandReg, getReg.kind);
  EXPECT_EQ(Brigb32, getReg.type);
  EXPECT_EQ(0, getReg.reserved);
  EXPECT_EQ(16, getReg.name);

  context->get_operand(80, &getImage);
  // BrigOperandOpaque
  EXPECT_EQ(16, getImage.size);
  EXPECT_EQ(BrigEOperandOpaque, getImage.kind);
  EXPECT_EQ(30, getImage.name);
  EXPECT_EQ(0, getImage.reg);
  EXPECT_EQ(0, getImage.offset);

  context->get_operand(156, &getImage);
  // BrigOperandOpaque
  EXPECT_EQ(16, getImage.size);
  EXPECT_EQ(BrigEOperandOpaque, getImage.kind);
  EXPECT_EQ(30, getImage.name);
  EXPECT_EQ(0, getImage.reg);
  EXPECT_EQ(0, getImage.offset);

  context->get_operand(212, &getImage);
  // BrigOperandOpaque
  EXPECT_EQ(16, getImage.size);
  EXPECT_EQ(BrigEOperandOpaque, getImage.kind);
  EXPECT_EQ(30, getImage.name);
  EXPECT_EQ(0, getImage.reg);
  EXPECT_EQ(0, getImage.offset);


  context->get_operand(172, &getRegV2);
  // BrigOperandRegV2
  EXPECT_EQ(16, getRegV2.size);
  EXPECT_EQ(BrigEOperandRegV2, getRegV2.kind);
  EXPECT_EQ(Brigb32, getRegV2.type);
  EXPECT_EQ(0, getRegV2.reserved);
  EXPECT_EQ(44, getRegV2.regs[0]);
  EXPECT_EQ(96, getRegV2.regs[1]);

  context->get_operand(56, &getRegV4);
  // BrigOperandRegV4
  EXPECT_EQ(24, getRegV4.size);
  EXPECT_EQ(BrigEOperandRegV4, getRegV4.kind);
  EXPECT_EQ(Brigb32, getRegV4.type);
  EXPECT_EQ(0, getRegV4.reserved);
  EXPECT_EQ(8, getRegV4.regs[0]);
  EXPECT_EQ(20, getRegV4.regs[1]);
  EXPECT_EQ(32, getRegV4.regs[2]);
  EXPECT_EQ(44, getRegV4.regs[3]);

  context->get_operand(108, &getRegV4);
  // BrigOperandRegV4
  EXPECT_EQ(24, getRegV4.size);
  EXPECT_EQ(BrigEOperandRegV4, getRegV4.kind);
  EXPECT_EQ(Brigb32, getRegV4.type);
  EXPECT_EQ(0, getRegV4.reserved);
  EXPECT_EQ(44, getRegV4.regs[0]);
  EXPECT_EQ(96, getRegV4.regs[1]);
  EXPECT_EQ(20, getRegV4.regs[2]);
  EXPECT_EQ(32, getRegV4.regs[3]);

  context->get_operand(132, &getRegV4);
  // BrigOperandRegV4
  EXPECT_EQ(24, getRegV4.size);
  EXPECT_EQ(BrigEOperandRegV4, getRegV4.kind);
  EXPECT_EQ(Brigb32, getRegV4.type);
  EXPECT_EQ(0, getRegV4.reserved);
  EXPECT_EQ(8, getRegV4.regs[0]);
  EXPECT_EQ(20, getRegV4.regs[1]);
  EXPECT_EQ(32, getRegV4.regs[2]);
  EXPECT_EQ(44, getRegV4.regs[3]);

  context->get_operand(188, &getRegV4);
  // BrigOperandRegV4
  EXPECT_EQ(24, getRegV4.size);
  EXPECT_EQ(BrigEOperandRegV4, getRegV4.kind);
  EXPECT_EQ(Brigb32, getRegV4.type);
  EXPECT_EQ(0, getRegV4.reserved);
  EXPECT_EQ(8, getRegV4.regs[0]);
  EXPECT_EQ(20, getRegV4.regs[1]);
  EXPECT_EQ(32, getRegV4.regs[2]);
  EXPECT_EQ(44, getRegV4.regs[3]);


  delete lexer;
}

TEST(CodegenTest, ImageRead_CodeGen_Test) {
  context->set_error_reporter(main_reporter);
  context->clear_context();

  BrigInstRead ref1d = {
    40,                    // size
    BrigEInstRead,        // kind
    BrigRdImage,           // opcode
    {56, 80, 96, 112, 0},   // o_operands[5]
    Briggeom_1d,           // geom
    Brigf32,               // stype
    Brigs32,               // type
    BrigNoPacking,         // packing
    0                      // reserved
  };

  BrigInstRead ref1da = {
    40,                    // size
    BrigEInstRead,        // kind
    BrigRdImage,           // opcode
    {136, 160, 176, 192, 0}, // o_operands[5]
    Briggeom_1da,          // geom
    Brigf32,               // stype
    Brigs32,               // type
    BrigNoPacking,         // packing
    0                      // reserved
  };

  BrigInstRead ref2da = {
    40,                    // size
    BrigEInstRead,        // kind
    BrigRdImage,           // opcode
    {220, 244, 260, 276, 0},  // o_operands[5]
    Briggeom_2da,          // geom
    Brigf32,               // stype
    Brigs32,               // type
    BrigNoPacking,         // packing
    0                      // reserved
  };

  BrigInstRead get;
  BrigOperandReg getReg;
  BrigOperandRegV2 getRegV2;
  BrigOperandRegV4 getRegV4;
  BrigOperandOpaque getImage;

  std::string input("rd_image_v4_1d_s32_f32 ($s0,$s1,$s5,$s3), ");
  input.append("[%RWImg3], [%Samp3], ($s6);\n");
  input.append("rd_image_v4_1da_s32_f32 ($s0,$s1,$s2,$s3), [%RWImg3],");
  input.append("[%Samp3],($s6, $s5);\n");
  input.append("rd_image_v4_2da_s32_f32 ($s0,$s1,$s3,$s4), [%RWImg3],");
  input.append("[%Samp3],($s5, $s6, $s4, $s3);\n");

  Lexer* lexer = new Lexer(input);

  context->token_to_scan = lexer->get_next_token();

  context->symbol_map["%RWImg3"] = 0xf7;
  context->symbol_map["%Samp3"] = 0xf1;

  EXPECT_EQ(0, ImageRead(context));
  EXPECT_EQ(0, ImageRead(context));
  EXPECT_EQ(0, ImageRead(context));

  context->get_code(0, &get);

  EXPECT_EQ(ref1d.size, get.size);
  EXPECT_EQ(ref1d.kind, get.kind);
  EXPECT_EQ(ref1d.opcode, get.opcode);
  EXPECT_EQ(ref1d.o_operands[0], get.o_operands[0]);
  EXPECT_EQ(ref1d.o_operands[1], get.o_operands[1]);
  EXPECT_EQ(ref1d.o_operands[2], get.o_operands[2]);
  EXPECT_EQ(ref1d.o_operands[3], get.o_operands[3]);
  EXPECT_EQ(ref1d.o_operands[4], get.o_operands[4]);
  EXPECT_EQ(ref1d.geom, get.geom);
  EXPECT_EQ(ref1d.type, get.type);
  EXPECT_EQ(ref1d.stype, get.stype);
  EXPECT_EQ(ref1d.packing, get.packing);
  EXPECT_EQ(ref1d.reserved, get.reserved);
  context->get_code(40, &get);

  EXPECT_EQ(ref1da.size, get.size);
  EXPECT_EQ(ref1da.kind, get.kind);
  EXPECT_EQ(ref1da.opcode, get.opcode);
  EXPECT_EQ(ref1da.o_operands[0], get.o_operands[0]);
  EXPECT_EQ(ref1da.o_operands[1], get.o_operands[1]);
  EXPECT_EQ(ref1da.o_operands[2], get.o_operands[2]);
  EXPECT_EQ(ref1da.o_operands[3], get.o_operands[3]);
  EXPECT_EQ(ref1da.o_operands[4], get.o_operands[4]);
  EXPECT_EQ(ref1da.geom, get.geom);
  EXPECT_EQ(ref1da.type, get.type);
  EXPECT_EQ(ref1da.stype, get.stype);
  EXPECT_EQ(ref1da.packing, get.packing);
  EXPECT_EQ(ref1da.reserved, get.reserved);

  context->get_code(80, &get);

  EXPECT_EQ(ref2da.size, get.size);
  EXPECT_EQ(ref2da.kind, get.kind);
  EXPECT_EQ(ref2da.opcode, get.opcode);
  EXPECT_EQ(ref2da.o_operands[0], get.o_operands[0]);
  EXPECT_EQ(ref2da.o_operands[1], get.o_operands[1]);
  EXPECT_EQ(ref2da.o_operands[2], get.o_operands[2]);
  EXPECT_EQ(ref2da.o_operands[3], get.o_operands[3]);
  EXPECT_EQ(ref2da.o_operands[4], get.o_operands[4]);
  EXPECT_EQ(ref2da.geom, get.geom);
  EXPECT_EQ(ref2da.type, get.type);
  EXPECT_EQ(ref2da.stype, get.stype);
  EXPECT_EQ(ref2da.packing, get.packing);
  EXPECT_EQ(ref2da.reserved, get.reserved);


  context->get_operand(8, &getReg);
  // BrigOperandReg
  EXPECT_EQ(12, getReg.size);
  EXPECT_EQ(BrigEOperandReg, getReg.kind);
  EXPECT_EQ(Brigb32, getReg.type);
  EXPECT_EQ(0, getReg.reserved);
  EXPECT_EQ(0, getReg.name);

  context->get_operand(20, &getReg);
  // BrigOperandReg
  EXPECT_EQ(12, getReg.size);
  EXPECT_EQ(BrigEOperandReg, getReg.kind);
  EXPECT_EQ(Brigb32, getReg.type);
  EXPECT_EQ(0, getReg.reserved);
  EXPECT_EQ(4, getReg.name);

  context->get_operand(32, &getReg);
  // BrigOperandReg
  EXPECT_EQ(12, getReg.size);
  EXPECT_EQ(BrigEOperandReg, getReg.kind);
  EXPECT_EQ(Brigb32, getReg.type);
  EXPECT_EQ(0, getReg.reserved);
  EXPECT_EQ(8, getReg.name);

  context->get_operand(44, &getReg);
  // BrigOperandReg
  EXPECT_EQ(12, getReg.size);
  EXPECT_EQ(BrigEOperandReg, getReg.kind);
  EXPECT_EQ(Brigb32, getReg.type);
  EXPECT_EQ(0, getReg.reserved);
  EXPECT_EQ(12, getReg.name);

  context->get_operand(112, &getReg);
  // BrigOperandReg
  EXPECT_EQ(12, getReg.size);
  EXPECT_EQ(BrigEOperandReg, getReg.kind);
  EXPECT_EQ(Brigb32, getReg.type);
  EXPECT_EQ(0, getReg.reserved);
  EXPECT_EQ(16, getReg.name);

  context->get_operand(124, &getReg);
  // BrigOperandReg
  EXPECT_EQ(12, getReg.size);
  EXPECT_EQ(BrigEOperandReg, getReg.kind);
  EXPECT_EQ(Brigb32, getReg.type);
  EXPECT_EQ(0, getReg.reserved);
  EXPECT_EQ(20, getReg.name);

  context->get_operand(208, &getReg);
  // BrigOperandReg
  EXPECT_EQ(12, getReg.size);
  EXPECT_EQ(BrigEOperandReg, getReg.kind);
  EXPECT_EQ(Brigb32, getReg.type);
  EXPECT_EQ(0, getReg.reserved);
  EXPECT_EQ(24, getReg.name);

  context->get_operand(80, &getImage);
  // BrigOperandOpaque
  EXPECT_EQ(16, getImage.size);
  EXPECT_EQ(BrigEOperandOpaque, getImage.kind);
  EXPECT_EQ(0xf7, getImage.name);
  EXPECT_EQ(0, getImage.reg);
  EXPECT_EQ(0, getImage.offset);

  context->get_operand(96, &getImage);
  // BrigOperandOpaque
  EXPECT_EQ(16, getImage.size);
  EXPECT_EQ(BrigEOperandOpaque, getImage.kind);
  EXPECT_EQ(0xf1, getImage.name);
  EXPECT_EQ(0, getImage.reg);
  EXPECT_EQ(0, getImage.offset);

  context->get_operand(160, &getImage);
  // BrigOperandOpaque
  EXPECT_EQ(16, getImage.size);
  EXPECT_EQ(BrigEOperandOpaque, getImage.kind);
  EXPECT_EQ(0xf7, getImage.name);
  EXPECT_EQ(0, getImage.reg);
  EXPECT_EQ(0, getImage.offset);

  context->get_operand(176, &getImage);
  // BrigOperandOpaque
  EXPECT_EQ(16, getImage.size);
  EXPECT_EQ(BrigEOperandOpaque, getImage.kind);
  EXPECT_EQ(0xf1, getImage.name);
  EXPECT_EQ(0, getImage.reg);
  EXPECT_EQ(0, getImage.offset);

  context->get_operand(244, &getImage);
  // BrigOperandOpaque
  EXPECT_EQ(16, getImage.size);
  EXPECT_EQ(BrigEOperandOpaque, getImage.kind);
  EXPECT_EQ(0xf7, getImage.name);
  EXPECT_EQ(0, getImage.reg);
  EXPECT_EQ(0, getImage.offset);

  context->get_operand(260, &getImage);
  // BrigOperandOpaque
  EXPECT_EQ(16, getImage.size);
  EXPECT_EQ(BrigEOperandOpaque, getImage.kind);
  EXPECT_EQ(0xf1, getImage.name);
  EXPECT_EQ(0, getImage.reg);
  EXPECT_EQ(0, getImage.offset);

  context->get_operand(192, &getRegV2);
  // BrigOperandRegV2
  EXPECT_EQ(16, getRegV2.size);
  EXPECT_EQ(BrigEOperandRegV2, getRegV2.kind);
  EXPECT_EQ(Brigb32, getRegV2.type);
  EXPECT_EQ(0, getRegV2.reserved);
  EXPECT_EQ(112, getRegV2.regs[0]);
  EXPECT_EQ(32, getRegV2.regs[1]);

  context->get_operand(56, &getRegV4);
  // BrigOperandRegV4
  EXPECT_EQ(24, getRegV4.size);
  EXPECT_EQ(BrigEOperandRegV4, getRegV4.kind);
  EXPECT_EQ(Brigb32, getRegV4.type);
  EXPECT_EQ(0, getRegV4.reserved);
  EXPECT_EQ(8, getRegV4.regs[0]);
  EXPECT_EQ(20, getRegV4.regs[1]);
  EXPECT_EQ(32, getRegV4.regs[2]);
  EXPECT_EQ(44, getRegV4.regs[3]);

  context->get_operand(136, &getRegV4);
  // BrigOperandRegV4
  EXPECT_EQ(24, getRegV4.size);
  EXPECT_EQ(BrigEOperandRegV4, getRegV4.kind);
  EXPECT_EQ(Brigb32, getRegV4.type);
  EXPECT_EQ(0, getRegV4.reserved);
  EXPECT_EQ(8, getRegV4.regs[0]);
  EXPECT_EQ(20, getRegV4.regs[1]);
  EXPECT_EQ(124, getRegV4.regs[2]);
  EXPECT_EQ(44, getRegV4.regs[3]);

  context->get_operand(220, &getRegV4);
  // BrigOperandRegV4
  EXPECT_EQ(24, getRegV4.size);
  EXPECT_EQ(BrigEOperandRegV4, getRegV4.kind);
  EXPECT_EQ(Brigb32, getRegV4.type);
  EXPECT_EQ(0, getRegV4.reserved);
  EXPECT_EQ(8, getRegV4.regs[0]);
  EXPECT_EQ(20, getRegV4.regs[1]);
  EXPECT_EQ(44, getRegV4.regs[2]);
  EXPECT_EQ(208, getRegV4.regs[3]);

  context->get_operand(276, &getRegV4);
  // BrigOperandRegV4
  EXPECT_EQ(24, getRegV4.size);
  EXPECT_EQ(BrigEOperandRegV4, getRegV4.kind);
  EXPECT_EQ(Brigb32, getRegV4.type);
  EXPECT_EQ(0, getRegV4.reserved);
  EXPECT_EQ(32, getRegV4.regs[0]);
  EXPECT_EQ(112, getRegV4.regs[1]);
  EXPECT_EQ(208, getRegV4.regs[2]);
  EXPECT_EQ(44, getRegV4.regs[3]);


  delete lexer;
}

TEST(CodegenTest, Cmp_CodeGen_Test) {
  context->set_error_reporter(main_reporter);
  context->clear_context();


  // TODO(Chuang): set a correct value to aluModifier.
  BrigInstCmp cmpNeRef = {
    44,                 // size
    BrigEInstCmp,       // kind
    BrigCmp,            // opcode
    Brigf32,            // type
    BrigNoPacking,      // packing
    {8, 20, 32, 0, 0},  // o_operands[5]
    {0, 0, 0, 0, 0, 0, 0},                  // aluModifier
    BrigNe,             // comparisonOperator
    Brigb1,             // sourceType
    0                   // reserved
  };

  BrigInstCmp cmpGtRef = {
    44,                 // size
    BrigEInstCmp,       // kind
    BrigCmp,            // opcode
    Brigf32,            // type
    BrigNoPacking,      // packing
    {8, 56, 72, 0, 0},  // o_operands[5]
    {0, 0, 0, 0, 0, 0, 0},                  // aluModifier
    BrigGt,             // comparisonOperator
    Brigb32,             // sourceType
    0                   // reserved
  };

  BrigInstCmp cmpEquRef = {
    44,                 // size
    BrigEInstCmp,       // kind
    BrigCmp,            // opcode
    Brigb1,             // type
    BrigNoPacking,      // packing
    {96, 56, 112, 0, 0},  // o_operands[5]
    {0, 0, 0, 0, 0, 0, 0},                  // aluModifier
    BrigEqu,            // comparisonOperator
    Brigf32,            // sourceType
    0                   // reserved
  };

  BrigInstCmp cmpSltuRef = {
    44,                 // size
    BrigEInstCmp,       // kind
    BrigCmp,            // opcode
    Brigb1,             // type
    BrigNoPacking,      // packing
    {96, 136, 148, 0, 0},  // o_operands[5]
    {0, 0, 0, 0, 0, 0, 0},                  // aluModifier
    BrigSltu,           // comparisonOperator
    Brigf64,            // sourceType
    0                   // reserved
  };

  // TODO(Chuang): set a correct value to sourceType.
  BrigInstCmp packedCmpLtRef = {
    44,                 // size
    BrigEInstCmp,       // kind
    BrigPackedCmp,      // opcode
    Brigf32x2,          // type
    BrigNoPacking,      // packing
    {136, 148, 160, 0, 0},  // o_operands[5]
    {0, 0, 0, 0, 0, 0, 0},                  // aluModifier
    BrigLt,             // comparisonOperator
    0,                  // sourceType
    0                   // reserved
  };

  BrigInstCmp get;
  BrigOperandReg getReg;
  BrigOperandImmed getImm;

  std::string input("cmp_ne_f32_b1 $s1, $c2, 0.0f;\n");
  input.append("cmp_gt_f32_b32 $s1, $s2, 0.0f;\n");
  input.append("cmp_equ_b1_f32 $c1, $s2, 0;\n");
  input.append("cmp_sltu_b1_f64 $c1, $d1, $d2;\n");
  input.append("packedcmp_lt_f32x2 $d1, $d2, $d3;\n");

  Lexer* lexer = new Lexer(input);

  context->token_to_scan = lexer->get_next_token();

  EXPECT_EQ(0, Cmp(context));
  EXPECT_EQ(0, Cmp(context));
  EXPECT_EQ(0, Cmp(context));
  EXPECT_EQ(0, Cmp(context));
  EXPECT_EQ(0, Cmp(context));

  context->get_code(0, &get);

  EXPECT_EQ(cmpNeRef.size, get.size);
  EXPECT_EQ(cmpNeRef.kind, get.kind);
  EXPECT_EQ(cmpNeRef.opcode, get.opcode);
  EXPECT_EQ(cmpNeRef.type, get.type);
  EXPECT_EQ(cmpNeRef.packing, get.packing);
  EXPECT_EQ(cmpNeRef.o_operands[0], get.o_operands[0]);
  EXPECT_EQ(cmpNeRef.o_operands[1], get.o_operands[1]);
  EXPECT_EQ(cmpNeRef.o_operands[2], get.o_operands[2]);
  EXPECT_EQ(cmpNeRef.o_operands[3], get.o_operands[3]);
  EXPECT_EQ(cmpNeRef.o_operands[4], get.o_operands[4]);

  // EXPECT_EQ(cmpNeRef.aluModifier, get.aluModifier);
  unsigned int *pAluModRef = reinterpret_cast<unsigned int*>(&cmpNeRef.aluModifier);
  unsigned int *pAluModGet = reinterpret_cast<unsigned int*>(&get.aluModifier);

  EXPECT_EQ(*pAluModRef, *pAluModGet);

  EXPECT_EQ(cmpNeRef.comparisonOperator, get.comparisonOperator);
  EXPECT_EQ(cmpNeRef.sourceType, get.sourceType);
  EXPECT_EQ(cmpNeRef.reserved, get.reserved);

  context->get_code(44, &get);

  EXPECT_EQ(cmpGtRef.size, get.size);
  EXPECT_EQ(cmpGtRef.kind, get.kind);
  EXPECT_EQ(cmpGtRef.opcode, get.opcode);
  EXPECT_EQ(cmpGtRef.type, get.type);
  EXPECT_EQ(cmpGtRef.packing, get.packing);
  EXPECT_EQ(cmpGtRef.o_operands[0], get.o_operands[0]);
  EXPECT_EQ(cmpGtRef.o_operands[1], get.o_operands[1]);
  EXPECT_EQ(cmpGtRef.o_operands[2], get.o_operands[2]);
  EXPECT_EQ(cmpGtRef.o_operands[3], get.o_operands[3]);
  EXPECT_EQ(cmpGtRef.o_operands[4], get.o_operands[4]);

  // EXPECT_EQ(cmpGtRef.aluModifier, get.aluModifier);
  pAluModRef = reinterpret_cast<unsigned int*>(&cmpGtRef.aluModifier);
  pAluModGet = reinterpret_cast<unsigned int*>(&get.aluModifier);

  EXPECT_EQ(*pAluModRef, *pAluModGet);

  EXPECT_EQ(cmpGtRef.comparisonOperator, get.comparisonOperator);
  EXPECT_EQ(cmpGtRef.sourceType, get.sourceType);
  EXPECT_EQ(cmpGtRef.reserved, get.reserved);

  context->get_code(88, &get);

  EXPECT_EQ(cmpEquRef.size, get.size);
  EXPECT_EQ(cmpEquRef.kind, get.kind);
  EXPECT_EQ(cmpEquRef.opcode, get.opcode);
  EXPECT_EQ(cmpEquRef.type, get.type);
  EXPECT_EQ(cmpEquRef.packing, get.packing);
  EXPECT_EQ(cmpEquRef.o_operands[0], get.o_operands[0]);
  EXPECT_EQ(cmpEquRef.o_operands[1], get.o_operands[1]);
  EXPECT_EQ(cmpEquRef.o_operands[2], get.o_operands[2]);
  EXPECT_EQ(cmpEquRef.o_operands[3], get.o_operands[3]);
  EXPECT_EQ(cmpEquRef.o_operands[4], get.o_operands[4]);

  //  EXPECT_EQ(cmpEquRef.aluModifier, get.aluModifier);
  pAluModRef = reinterpret_cast<unsigned int*>(&cmpEquRef.aluModifier);
  pAluModGet = reinterpret_cast<unsigned int*>(&get.aluModifier);

  EXPECT_EQ(*pAluModRef, *pAluModGet);

  EXPECT_EQ(cmpEquRef.comparisonOperator, get.comparisonOperator);
  EXPECT_EQ(cmpEquRef.sourceType, get.sourceType);
  EXPECT_EQ(cmpEquRef.reserved, get.reserved);

  context->get_code(132, &get);

  EXPECT_EQ(cmpSltuRef.size, get.size);
  EXPECT_EQ(cmpSltuRef.kind, get.kind);
  EXPECT_EQ(cmpSltuRef.opcode, get.opcode);
  EXPECT_EQ(cmpSltuRef.type, get.type);
  EXPECT_EQ(cmpSltuRef.packing, get.packing);
  EXPECT_EQ(cmpSltuRef.o_operands[0], get.o_operands[0]);
  EXPECT_EQ(cmpSltuRef.o_operands[1], get.o_operands[1]);
  EXPECT_EQ(cmpSltuRef.o_operands[2], get.o_operands[2]);
  EXPECT_EQ(cmpSltuRef.o_operands[3], get.o_operands[3]);
  EXPECT_EQ(cmpSltuRef.o_operands[4], get.o_operands[4]);

  //  EXPECT_EQ(cmpSltuRef.aluModifier, get.aluModifier);
  pAluModRef = reinterpret_cast<unsigned int*>(&cmpSltuRef.aluModifier);
  pAluModGet = reinterpret_cast<unsigned int*>(&get.aluModifier);

  EXPECT_EQ(*pAluModRef, *pAluModGet);

  EXPECT_EQ(cmpSltuRef.comparisonOperator, get.comparisonOperator);
  EXPECT_EQ(cmpSltuRef.sourceType, get.sourceType);
  EXPECT_EQ(cmpSltuRef.reserved, get.reserved);

  context->get_code(176, &get);

  EXPECT_EQ(packedCmpLtRef.size, get.size);
  EXPECT_EQ(packedCmpLtRef.kind, get.kind);
  EXPECT_EQ(packedCmpLtRef.opcode, get.opcode);
  EXPECT_EQ(packedCmpLtRef.type, get.type);
  EXPECT_EQ(packedCmpLtRef.packing, get.packing);
  EXPECT_EQ(packedCmpLtRef.o_operands[0], get.o_operands[0]);
  EXPECT_EQ(packedCmpLtRef.o_operands[1], get.o_operands[1]);
  EXPECT_EQ(packedCmpLtRef.o_operands[2], get.o_operands[2]);
  EXPECT_EQ(packedCmpLtRef.o_operands[3], get.o_operands[3]);
  EXPECT_EQ(packedCmpLtRef.o_operands[4], get.o_operands[4]);

  //  EXPECT_EQ(packedCmpLtRef.aluModifier, get.aluModifier);
  pAluModRef = reinterpret_cast<unsigned int*>(&packedCmpLtRef.aluModifier);
  pAluModGet = reinterpret_cast<unsigned int*>(&get.aluModifier);

  EXPECT_EQ(*pAluModRef, *pAluModGet);

  EXPECT_EQ(packedCmpLtRef.comparisonOperator, get.comparisonOperator);
  EXPECT_EQ(packedCmpLtRef.sourceType, get.sourceType);
  EXPECT_EQ(packedCmpLtRef.reserved, get.reserved);

  context->get_operand(8, &getReg);
  // BrigOperandReg
  EXPECT_EQ(12, getReg.size);
  EXPECT_EQ(BrigEOperandReg, getReg.kind);
  EXPECT_EQ(Brigb32, getReg.type);
  EXPECT_EQ(0, getReg.reserved);
  EXPECT_EQ(0, getReg.name);

  context->get_operand(20, &getReg);
  // BrigOperandReg
  EXPECT_EQ(12, getReg.size);
  EXPECT_EQ(BrigEOperandReg, getReg.kind);
  EXPECT_EQ(Brigb1, getReg.type);
  EXPECT_EQ(0, getReg.reserved);
  EXPECT_EQ(4, getReg.name);

  context->get_operand(56, &getReg);
  // BrigOperandReg
  EXPECT_EQ(12, getReg.size);
  EXPECT_EQ(BrigEOperandReg, getReg.kind);
  EXPECT_EQ(Brigb32, getReg.type);
  EXPECT_EQ(0, getReg.reserved);
  EXPECT_EQ(8, getReg.name);

  context->get_operand(96, &getReg);
  // BrigOperandReg
  EXPECT_EQ(12, getReg.size);
  EXPECT_EQ(BrigEOperandReg, getReg.kind);
  EXPECT_EQ(Brigb1, getReg.type);
  EXPECT_EQ(0, getReg.reserved);
  EXPECT_EQ(12, getReg.name);

  context->get_operand(136, &getReg);
  // BrigOperandReg
  EXPECT_EQ(12, getReg.size);
  EXPECT_EQ(BrigEOperandReg, getReg.kind);
  EXPECT_EQ(Brigb64, getReg.type);
  EXPECT_EQ(0, getReg.reserved);
  EXPECT_EQ(16, getReg.name);

  context->get_operand(148, &getReg);
  // BrigOperandReg
  EXPECT_EQ(12, getReg.size);
  EXPECT_EQ(BrigEOperandReg, getReg.kind);
  EXPECT_EQ(Brigb64, getReg.type);
  EXPECT_EQ(0, getReg.reserved);
  EXPECT_EQ(20, getReg.name);

  context->get_operand(160, &getReg);
  // BrigOperandReg
  EXPECT_EQ(12, getReg.size);
  EXPECT_EQ(BrigEOperandReg, getReg.kind);
  EXPECT_EQ(Brigb64, getReg.type);
  EXPECT_EQ(0, getReg.reserved);
  EXPECT_EQ(24, getReg.name);

  context->get_operand(32, &getImm);
  // BrigOperandImmed
  EXPECT_EQ(24, getImm.size);
  EXPECT_EQ(BrigEOperandImmed, getImm.kind);
  EXPECT_EQ(Brigb32, getImm.type);
  // TODO(Chuang): confirm the type of Immediate number.
  // EXPECT_EQ(Brigb1, getImm.type);
  EXPECT_EQ(0, getImm.reserved);
  EXPECT_EQ(0, getImm.bits.c);

  context->get_operand(72, &getImm);
  // BrigOperandImmed
  EXPECT_EQ(24, getImm.size);
  EXPECT_EQ(BrigEOperandImmed, getImm.kind);
  EXPECT_EQ(Brigb32, getImm.type);
  EXPECT_EQ(0, getImm.reserved);
  EXPECT_EQ(0, getImm.bits.u);

  context->get_operand(112, &getImm);
  // BrigOperandImmed
  EXPECT_EQ(24, getImm.size);
  EXPECT_EQ(BrigEOperandImmed, getImm.kind);
  EXPECT_EQ(Brigb32, getImm.type);
  EXPECT_EQ(0, getImm.reserved);
  EXPECT_EQ(0.0f, getImm.bits.f);

  delete lexer;
}

TEST(CodegenTest,ControlCodegen){
  context->set_error_reporter(main_reporter);
  context->clear_context();

  std::string input("memopt_on;");
  
  Lexer *lexer = new Lexer(input);
  context->token_to_scan = lexer->get_next_token();

  EXPECT_EQ(0,Control(context));

  BrigDirectiveControl ref = {
    24, 
    BrigEDirectiveControl,
    0,
    BrigEMemOpt,
    {1,0,0}
  };
  BrigDirectiveControl get;
  context->get_directive(0,&get);

  EXPECT_EQ(ref.size,get.size);
  EXPECT_EQ(ref.kind,get.kind);
  EXPECT_EQ(ref.c_code,get.c_code);
  EXPECT_EQ(ref.controlType,get.controlType); 
  EXPECT_EQ(ref.values[0],get.values[0]);
  EXPECT_EQ(ref.values[1],get.values[1]);
  EXPECT_EQ(ref.values[2],get.values[2]);

  input.assign("workgroupspercu 6;");
  context->clear_context();
  lexer->set_source_string(input);
  context->token_to_scan = lexer->get_next_token();
  
  EXPECT_EQ(0,Control(context));

  BrigDirectiveControl ref1 = {
    24, 
    BrigEDirectiveControl,
    0,
    BrigEMaxGperC,
    {6,0,0}
  };
  context->get_directive(0,&get);

  EXPECT_EQ(ref1.size,get.size);
  EXPECT_EQ(ref1.kind,get.kind);
  EXPECT_EQ(ref1.c_code,get.c_code);
  EXPECT_EQ(ref1.controlType,get.controlType); 
  EXPECT_EQ(ref1.values[0],get.values[0]);
  EXPECT_EQ(ref1.values[1],get.values[1]);
  EXPECT_EQ(ref1.values[2],get.values[2]);

  input.assign("itemsperworkgroup 2,3,4;");
  context->clear_context();
  lexer->set_source_string(input);
  context->token_to_scan = lexer->get_next_token();
  
  EXPECT_EQ(0,Control(context));

  BrigDirectiveControl ref2 = {
    24, 
    BrigEDirectiveControl,
    0,
    BrigEMaxTid,
    {2,3,4}
  };
  context->get_directive(0,&get);

  EXPECT_EQ(ref2.size,get.size);
  EXPECT_EQ(ref2.kind,get.kind);
  EXPECT_EQ(ref2.c_code,get.c_code);
  EXPECT_EQ(ref2.controlType,get.controlType); 
  EXPECT_EQ(ref2.values[0],get.values[0]);
  EXPECT_EQ(ref2.values[1],get.values[1]);
  EXPECT_EQ(ref2.values[2],get.values[2]);

  delete lexer;
}

TEST(CodegenTest, Mov_CodeGen_SimpleTest) {
  context->set_error_reporter(main_reporter);
  context->clear_context();

  std::string input("mov_b1 $c1, 0;\n");
  input.append("mov_b32 $s1, 0.0f;\n");
  input.append("mov_b64 $d1, 0.0;\n");
  input.append("mov_b64 $d1, ($s4,$s9);\n");
  input.append("mov_b128 ($s9,$s8,$s4,$s1), $q1;\n");

  Lexer* lexer = new Lexer(input);

  BrigInstBase movB1Ref = {
    32,                    // size
    BrigEInstBase,         // kind
    BrigMov,               // opcode
    Brigb1,               // type
    BrigNoPacking,         // packing
    {8, 24, 0, 0, 0}       // o_operands[5]
  };

  BrigInstBase movB32Ref = {
    32,                    // size
    BrigEInstBase,         // kind
    BrigMov,               // opcode
    Brigb32,               // type
    BrigNoPacking,         // packing
    {48, 64, 0, 0, 0}       // o_operands[5]
  };

  BrigInstBase movB64Ref1 = {
    32,                    // size
    BrigEInstBase,         // kind
    BrigMov,               // opcode
    Brigb64,               // type
    BrigNoPacking,         // packing
    {88, 104, 0, 0, 0}       // o_operands[5]
  };

  BrigInstBase movB64Ref2 = {
    32,                    // size
    BrigEInstBase,         // kind
    BrigMov,               // opcode
    Brigb64,               // type
    BrigNoPacking,         // packing
    {88, 152, 0, 0, 0}       // o_operands[5]
  };

  BrigInstBase movB128Ref = {
    32,                    // size
    BrigEInstBase,         // kind
    BrigMov,               // opcode
    Brigb128,               // type
    BrigNoPacking,         // packing
    {180, 204, 0, 0, 0}       // o_operands[5]
  };


  BrigInstBase getBase;
  BrigOperandReg getReg;
  BrigOperandImmed getImm;

  lexer->set_source_string(input);
  context->token_to_scan = lexer->get_next_token();

  EXPECT_EQ(0, Mov(context));
  EXPECT_EQ(0, Mov(context));
  EXPECT_EQ(0, Mov(context));
  EXPECT_EQ(0, Mov(context));
  EXPECT_EQ(0, Mov(context));

  context->get_code(0, &getBase);
  // BrigInstBase
  EXPECT_EQ(movB1Ref.size, getBase.size);
  EXPECT_EQ(movB1Ref.kind, getBase.kind);
  EXPECT_EQ(movB1Ref.opcode, getBase.opcode);
  EXPECT_EQ(movB1Ref.type, getBase.type);
  EXPECT_EQ(movB1Ref.packing, getBase.packing);

  EXPECT_EQ(movB1Ref.o_operands[0], getBase.o_operands[0]);
  EXPECT_EQ(movB1Ref.o_operands[1], getBase.o_operands[1]);
  EXPECT_EQ(movB1Ref.o_operands[2], getBase.o_operands[2]);
  EXPECT_EQ(movB1Ref.o_operands[3], getBase.o_operands[3]);
  EXPECT_EQ(movB1Ref.o_operands[4], getBase.o_operands[4]);

  context->get_code(32, &getBase);
  // BrigInstBase
  EXPECT_EQ(movB32Ref.size, getBase.size);
  EXPECT_EQ(movB32Ref.kind, getBase.kind);
  EXPECT_EQ(movB32Ref.opcode, getBase.opcode);
  EXPECT_EQ(movB32Ref.type, getBase.type);
  EXPECT_EQ(movB32Ref.packing, getBase.packing);
  EXPECT_EQ(movB32Ref.o_operands[0], getBase.o_operands[0]);
  EXPECT_EQ(movB32Ref.o_operands[1], getBase.o_operands[1]);
  EXPECT_EQ(movB32Ref.o_operands[2], getBase.o_operands[2]);
  EXPECT_EQ(movB32Ref.o_operands[3], getBase.o_operands[3]);
  EXPECT_EQ(movB32Ref.o_operands[4], getBase.o_operands[4]);

  context->get_code(64, &getBase);
  // BrigInstBase
  EXPECT_EQ(movB64Ref1.size, getBase.size);
  EXPECT_EQ(movB64Ref1.kind, getBase.kind);
  EXPECT_EQ(movB64Ref1.opcode, getBase.opcode);
  EXPECT_EQ(movB64Ref1.type, getBase.type);
  EXPECT_EQ(movB64Ref1.packing, getBase.packing);
  EXPECT_EQ(movB64Ref1.o_operands[0], getBase.o_operands[0]);
  EXPECT_EQ(movB64Ref1.o_operands[1], getBase.o_operands[1]);
  EXPECT_EQ(movB64Ref1.o_operands[2], getBase.o_operands[2]);
  EXPECT_EQ(movB64Ref1.o_operands[3], getBase.o_operands[3]);
  EXPECT_EQ(movB64Ref1.o_operands[4], getBase.o_operands[4]);

  context->get_code(96, &getBase);
  // BrigInstBase
  EXPECT_EQ(movB64Ref2.size, getBase.size);
  EXPECT_EQ(movB64Ref2.kind, getBase.kind);
  EXPECT_EQ(movB64Ref2.opcode, getBase.opcode);
  EXPECT_EQ(movB64Ref2.type, getBase.type);
  EXPECT_EQ(movB64Ref2.packing, getBase.packing);
  EXPECT_EQ(movB64Ref2.o_operands[0], getBase.o_operands[0]);
  EXPECT_EQ(movB64Ref2.o_operands[1], getBase.o_operands[1]);
  EXPECT_EQ(movB64Ref2.o_operands[2], getBase.o_operands[2]);
  EXPECT_EQ(movB64Ref2.o_operands[3], getBase.o_operands[3]);
  EXPECT_EQ(movB64Ref2.o_operands[4], getBase.o_operands[4]);

  context->get_code(128, &getBase);
  // BrigInstBase
  EXPECT_EQ(movB128Ref.size, getBase.size);
  EXPECT_EQ(movB128Ref.kind, getBase.kind);
  EXPECT_EQ(movB128Ref.opcode, getBase.opcode);
  EXPECT_EQ(movB128Ref.type, getBase.type);
  EXPECT_EQ(movB128Ref.packing, getBase.packing);
  EXPECT_EQ(movB128Ref.o_operands[0], getBase.o_operands[0]);
  EXPECT_EQ(movB128Ref.o_operands[1], getBase.o_operands[1]);
  EXPECT_EQ(movB128Ref.o_operands[2], getBase.o_operands[2]);
  EXPECT_EQ(movB128Ref.o_operands[3], getBase.o_operands[3]);
  EXPECT_EQ(movB128Ref.o_operands[4], getBase.o_operands[4]);

  context->get_operand(8, &getReg);
  // BrigOperandReg
  EXPECT_EQ(12, getReg.size);
  EXPECT_EQ(BrigEOperandReg, getReg.kind);
  EXPECT_EQ(Brigb1, getReg.type);
  EXPECT_EQ(0, getReg.reserved);
  EXPECT_EQ(0, getReg.name);

  context->get_operand(48, &getReg);
  // BrigOperandReg
  EXPECT_EQ(12, getReg.size);
  EXPECT_EQ(BrigEOperandReg, getReg.kind);
  EXPECT_EQ(Brigb32, getReg.type);
  EXPECT_EQ(0, getReg.reserved);
  EXPECT_EQ(4, getReg.name);

  context->get_operand(88, &getReg);
  // BrigOperandReg
  EXPECT_EQ(12, getReg.size);
  EXPECT_EQ(BrigEOperandReg, getReg.kind);
  EXPECT_EQ(Brigb64, getReg.type);
  EXPECT_EQ(0, getReg.reserved);
  EXPECT_EQ(8, getReg.name);

  context->get_operand(128, &getReg);
  // BrigOperandReg
  EXPECT_EQ(12, getReg.size);
  EXPECT_EQ(BrigEOperandReg, getReg.kind);
  EXPECT_EQ(Brigb32, getReg.type);
  EXPECT_EQ(0, getReg.reserved);
  EXPECT_EQ(12, getReg.name);

  context->get_operand(140, &getReg);
  // BrigOperandReg
  EXPECT_EQ(12, getReg.size);
  EXPECT_EQ(BrigEOperandReg, getReg.kind);
  EXPECT_EQ(Brigb32, getReg.type);
  EXPECT_EQ(0, getReg.reserved);
  EXPECT_EQ(16, getReg.name);

  context->get_operand(168, &getReg);
  // BrigOperandReg
  EXPECT_EQ(12, getReg.size);
  EXPECT_EQ(BrigEOperandReg, getReg.kind);
  EXPECT_EQ(Brigb32, getReg.type);
  EXPECT_EQ(0, getReg.reserved);
  EXPECT_EQ(20, getReg.name);

  context->get_operand(204, &getReg);
  // BrigOperandReg
  EXPECT_EQ(12, getReg.size);
  EXPECT_EQ(BrigEOperandReg, getReg.kind);
  EXPECT_EQ(Brigb128, getReg.type);
  EXPECT_EQ(0, getReg.reserved);
  EXPECT_EQ(24, getReg.name);

  context->get_operand(24, &getImm);
  // BrigOperandImmed
  EXPECT_EQ(24, getImm.size);
  EXPECT_EQ(BrigEOperandImmed, getImm.kind);
  EXPECT_EQ(Brigb32, getImm.type);
  EXPECT_EQ(0, getImm.reserved);
  EXPECT_EQ(0, getImm.bits.u);

  context->get_operand(64, &getImm);
  // BrigOperandImmed
  EXPECT_EQ(24, getImm.size);
  EXPECT_EQ(BrigEOperandImmed, getImm.kind);
  EXPECT_EQ(Brigb32, getImm.type);
  EXPECT_EQ(0, getImm.reserved);
  EXPECT_EQ(0.0f, getImm.bits.f);

  context->get_operand(104, &getImm);
  // BrigOperandImmed
  EXPECT_EQ(24, getImm.size);
  EXPECT_EQ(BrigEOperandImmed, getImm.kind);
  EXPECT_EQ(Brigb64, getImm.type);
  EXPECT_EQ(0, getImm.reserved);
  EXPECT_EQ(0.0, getImm.bits.d);

  delete lexer;
}


TEST(CodegenTest, AtomicNoRet_CodeGen_Test) {
  context->set_error_reporter(main_reporter);
  context->clear_context();

  BrigInstAtomic refCas = {
    44,                    // size
    BrigEInstAtomic,       // kind
    BrigAtomicNoRet,       // opcode
    Brigb64,               // type
    BrigNoPacking,         // packing
    {8, 24, 48, 0, 0},     // o_operands[5]
    BrigAtomicCas,         // atomicOperation
    BrigGlobalSpace,       // storageClass
    BrigAcquireRelease     // memorySemantic
  };

  BrigInstAtomic refMax = {
    44,                    // size
    BrigEInstAtomic,       // kind
    BrigAtomicNoRet,       // opcode
    Brigf64,               // type
    BrigNoPacking,         // packing
    {72, 88, 0, 0, 0},     // o_operands[5]
    BrigAtomicMax,         // atomicOperation
    BrigGlobalSpace,       // storageClass
    BrigAcquireRelease     // memorySemantic
  };

  BrigInstAtomic getAtom;
  BrigOperandAddress getAddr;
  BrigOperandImmed getImm;


  std::string input("atomicNoRet_cas_global_ar_b64 [&x], 23, 12;\n");
  input.append("atomicNoRet_max_global_ar_f64 [&x], 23.0;\n");

  Lexer* lexer = new Lexer(input);

  context->token_to_scan = lexer->get_next_token();

  EXPECT_EQ(0, AtomicNoRet(context));
  EXPECT_EQ(0, AtomicNoRet(context));

  context->get_code(0, &getAtom);
  // BrigInstAtomic
  EXPECT_EQ(refCas.size, getAtom.size);
  EXPECT_EQ(refCas.kind, getAtom.kind);
  EXPECT_EQ(refCas.opcode, getAtom.opcode);
  EXPECT_EQ(refCas.type, getAtom.type);
  EXPECT_EQ(refCas.packing, getAtom.packing);

  EXPECT_EQ(refCas.o_operands[0], getAtom.o_operands[0]);
  EXPECT_EQ(refCas.o_operands[1], getAtom.o_operands[1]);
  EXPECT_EQ(refCas.o_operands[2], getAtom.o_operands[2]);
  EXPECT_EQ(refCas.o_operands[3], getAtom.o_operands[3]);
  EXPECT_EQ(refCas.o_operands[4], getAtom.o_operands[4]);
  EXPECT_EQ(refCas.atomicOperation, getAtom.atomicOperation);
  EXPECT_EQ(refCas.storageClass, getAtom.storageClass);
  EXPECT_EQ(refCas.memorySemantic, getAtom.memorySemantic);

  context->get_code(44, &getAtom);
  // BrigInstAtomic
  EXPECT_EQ(refMax.size, getAtom.size);
  EXPECT_EQ(refMax.kind, getAtom.kind);
  EXPECT_EQ(refMax.opcode, getAtom.opcode);
  EXPECT_EQ(refMax.type, getAtom.type);
  EXPECT_EQ(refMax.packing, getAtom.packing);

  EXPECT_EQ(refMax.o_operands[0], getAtom.o_operands[0]);
  EXPECT_EQ(refMax.o_operands[1], getAtom.o_operands[1]);
  EXPECT_EQ(refMax.o_operands[2], getAtom.o_operands[2]);
  EXPECT_EQ(refMax.o_operands[3], getAtom.o_operands[3]);
  EXPECT_EQ(refMax.o_operands[4], getAtom.o_operands[4]);
  EXPECT_EQ(refMax.atomicOperation, getAtom.atomicOperation);
  EXPECT_EQ(refMax.storageClass, getAtom.storageClass);
  EXPECT_EQ(refMax.memorySemantic, getAtom.memorySemantic);

  context->get_operand(24, &getImm);
  // BrigOperandImmed
  EXPECT_EQ(24, getImm.size);
  EXPECT_EQ(BrigEOperandImmed, getImm.kind);
  // TODO(Chuang): set Brigb64 to getImm.type.
  EXPECT_EQ(Brigb32, getImm.type);
  EXPECT_EQ(23, getImm.bits.u);

  context->get_operand(48, &getImm);
  // BrigOperandImmed
  EXPECT_EQ(24, getImm.size);
  EXPECT_EQ(BrigEOperandImmed, getImm.kind);
  // TODO(Chuang): set Brigb64 to getImm.type.
  EXPECT_EQ(Brigb32, getImm.type);
  EXPECT_EQ(12, getImm.bits.u);

  context->get_operand(88, &getImm);
  // BrigOperandImmed
  EXPECT_EQ(24, getImm.size);
  EXPECT_EQ(BrigEOperandImmed, getImm.kind);
  EXPECT_EQ(Brigb64, getImm.type);
  EXPECT_EQ(23.0, getImm.bits.d);


  context->get_operand(8, &getAddr);
  // BrigOperandAddress
  EXPECT_EQ(12, getAddr.size);
  EXPECT_EQ(BrigEOperandAddress, getAddr.kind);
  EXPECT_EQ(Brigb64, getAddr.type);
  EXPECT_EQ(0, getAddr.reserved);
  EXPECT_EQ(0, getAddr.directive);
//  EXPECT_EQ(0, getAddr.offset);

  context->get_operand(72, &getAddr);
  // BrigOperandAddress
  EXPECT_EQ(12, getAddr.size);
  EXPECT_EQ(BrigEOperandAddress, getAddr.kind);
  EXPECT_EQ(Brigb64, getAddr.type);
  EXPECT_EQ(0, getAddr.reserved);
  EXPECT_EQ(0, getAddr.directive);
 // EXPECT_EQ(0, getAddr.offset);

  delete lexer;
}

TEST(CodegenTest, Cvt_CodeGen_SimpleTest) {
  context->set_error_reporter(main_reporter);
  context->clear_context();

  std::string input("cvt_f32_f64 $s1, $d1;\n");
  input.append("cvt_down_f32_f32 $s1,$s2;\n");

  Lexer* lexer = new Lexer(input);

  BrigInstCvt cvtRef1 = {
    40,                    // size
    BrigEInstCvt,         // kind
    BrigCvt,               // opcode
    Brigf32,               // type
    BrigNoPacking,         // packing
    {8, 20, 0, 0, 0},     // o_operands[5]
    {0, 0, 0, 0, 0, 0, 0},  // aluModifier
    Brigf64,                   // stype
    0                    // reserved
  };

  BrigInstCvt cvtRef2 = {
    40,                    // size
    BrigEInstCvt,         // kind
    BrigCvt,               // opcode
    Brigf32,               // type
    BrigNoPacking,         // packing
    {8, 32, 0, 0, 0},     // o_operands[5]
    {1, 3, 0, 0, 0, 0, 0},     // aluModifier
    Brigf32,                   // stype
    0                    // reserved
  };

  BrigInstCvt getCvt;
  BrigOperandReg getReg;
  unsigned int* pAluModRef,* pAluModGet;
  pAluModRef = pAluModGet = NULL;

  lexer->set_source_string(input);
  context->token_to_scan = lexer->get_next_token();

  EXPECT_EQ(0, Cvt(context));
  EXPECT_EQ(0, Cvt(context));

  context->get_code(0, &getCvt);

  EXPECT_EQ(cvtRef1.size, getCvt.size);
  EXPECT_EQ(cvtRef1.kind, getCvt.kind);
  EXPECT_EQ(cvtRef1.opcode, getCvt.opcode);
  EXPECT_EQ(cvtRef1.type, getCvt.type);
  EXPECT_EQ(cvtRef1.packing, getCvt.packing);
  EXPECT_EQ(cvtRef1.o_operands[0], getCvt.o_operands[0]);
  EXPECT_EQ(cvtRef1.o_operands[1], getCvt.o_operands[1]);
  EXPECT_EQ(cvtRef1.o_operands[2], getCvt.o_operands[2]);
  EXPECT_EQ(cvtRef1.o_operands[3], getCvt.o_operands[3]);
  EXPECT_EQ(cvtRef1.o_operands[4], getCvt.o_operands[4]);

  pAluModRef = reinterpret_cast<unsigned int*>(&cvtRef1.aluModifier);
  pAluModGet = reinterpret_cast<unsigned int*>(&getCvt.aluModifier);

  EXPECT_EQ(*pAluModRef, *pAluModGet);

  EXPECT_EQ(cvtRef1.stype, getCvt.stype);
  EXPECT_EQ(cvtRef1.reserved, getCvt.reserved);

  context->get_code(40, &getCvt);

  EXPECT_EQ(cvtRef2.size, getCvt.size);
  EXPECT_EQ(cvtRef2.kind, getCvt.kind);
  EXPECT_EQ(cvtRef2.opcode, getCvt.opcode);
  EXPECT_EQ(cvtRef2.type, getCvt.type);
  EXPECT_EQ(cvtRef2.packing, getCvt.packing);
  EXPECT_EQ(cvtRef2.o_operands[0], getCvt.o_operands[0]);
  EXPECT_EQ(cvtRef2.o_operands[1], getCvt.o_operands[1]);
  EXPECT_EQ(cvtRef2.o_operands[2], getCvt.o_operands[2]);
  EXPECT_EQ(cvtRef2.o_operands[3], getCvt.o_operands[3]);
  EXPECT_EQ(cvtRef2.o_operands[4], getCvt.o_operands[4]);

  pAluModRef = reinterpret_cast<unsigned int*>(&cvtRef2.aluModifier);
  pAluModGet = reinterpret_cast<unsigned int*>(&getCvt.aluModifier);

  EXPECT_EQ(*pAluModRef, *pAluModGet);

  EXPECT_EQ(cvtRef2.stype, getCvt.stype);
  EXPECT_EQ(cvtRef2.reserved, getCvt.reserved);


  context->get_operand(8, &getReg);
  // BrigOperandReg
  EXPECT_EQ(12, getReg.size);
  EXPECT_EQ(BrigEOperandReg, getReg.kind);
  EXPECT_EQ(Brigb32, getReg.type);
  EXPECT_EQ(0, getReg.reserved);
  EXPECT_EQ(0, getReg.name);

  context->get_operand(20, &getReg);
  // BrigOperandReg
  EXPECT_EQ(12, getReg.size);
  EXPECT_EQ(BrigEOperandReg, getReg.kind);
  EXPECT_EQ(Brigb64, getReg.type);
  EXPECT_EQ(0, getReg.reserved);
  EXPECT_EQ(4, getReg.name);

  context->get_operand(32, &getReg);
  // BrigOperandReg
  EXPECT_EQ(12, getReg.size);
  EXPECT_EQ(BrigEOperandReg, getReg.kind);
  EXPECT_EQ(Brigb32, getReg.type);
  EXPECT_EQ(0, getReg.reserved);
  EXPECT_EQ(8, getReg.name);

  delete lexer;
}


TEST(CodegenTest,  Instruction5_CodeGen_SimpleTest) {
  context->set_error_reporter(main_reporter);
  context->clear_context();

  BrigInstBase f2u4Ref = {
    32,                    // size
    BrigEInstBase,         // kind
    BrigF2u4,               // opcode
    Brigu32,               // type
    BrigNoPacking,         // packing
    {8, 20, 32, 44, 32}       // o_operands[5]
  };

  std::string input("f2u4_u32 $s1, $s2, $s3, $s9, $s3;\n");

  Lexer* lexer = new Lexer(input);
  context->token_to_scan = lexer->get_next_token();

  EXPECT_EQ(0, Instruction5(context));

  BrigOperandReg getReg;
  BrigInstBase  getF2u4;

  context->get_code(0, &getF2u4);

  // BrigInstBase
  EXPECT_EQ(f2u4Ref.size, getF2u4.size);
  EXPECT_EQ(f2u4Ref.kind, getF2u4.kind);
  EXPECT_EQ(f2u4Ref.opcode, getF2u4.opcode);
  EXPECT_EQ(f2u4Ref.type, getF2u4.type);
  EXPECT_EQ(f2u4Ref.packing, getF2u4.packing);
  EXPECT_EQ(f2u4Ref.o_operands[0], getF2u4.o_operands[0]);
  EXPECT_EQ(f2u4Ref.o_operands[1], getF2u4.o_operands[1]);
  EXPECT_EQ(f2u4Ref.o_operands[2], getF2u4.o_operands[2]);
  EXPECT_EQ(f2u4Ref.o_operands[3], getF2u4.o_operands[3]);
  EXPECT_EQ(f2u4Ref.o_operands[4], getF2u4.o_operands[4]);


  context->get_operand(8, &getReg);
  // BrigOperandReg
  EXPECT_EQ(12, getReg.size);
  EXPECT_EQ(BrigEOperandReg, getReg.kind);
  EXPECT_EQ(Brigb32, getReg.type);
  EXPECT_EQ(0, getReg.reserved);
  EXPECT_EQ(0, getReg.name);

  context->get_operand(20, &getReg);
  // BrigOperandReg
  EXPECT_EQ(12, getReg.size);
  EXPECT_EQ(BrigEOperandReg, getReg.kind);
  EXPECT_EQ(Brigb32, getReg.type);
  EXPECT_EQ(0, getReg.reserved);
  EXPECT_EQ(4, getReg.name);

  context->get_operand(32, &getReg);
  // BrigOperandReg
  EXPECT_EQ(12, getReg.size);
  EXPECT_EQ(BrigEOperandReg, getReg.kind);
  EXPECT_EQ(Brigb32, getReg.type);
  EXPECT_EQ(0, getReg.reserved);
  EXPECT_EQ(8, getReg.name);

  context->get_operand(44, &getReg);
  // BrigOperandReg
  EXPECT_EQ(12, getReg.size);
  EXPECT_EQ(BrigEOperandReg, getReg.kind);
  EXPECT_EQ(Brigb32, getReg.type);
  EXPECT_EQ(0, getReg.reserved);
  EXPECT_EQ(12, getReg.name);

  delete lexer;
}
TEST(CodegenTest,  Instruction4_Fma_CodeGen_SimpleTest) {
  context->set_error_reporter(main_reporter);
  context->clear_context();

  BrigInstMod fmaF32Ref = {
    sizeof(BrigInstMod),                    // size
    BrigEInstMod,         // kind
    BrigFma,               // opcode
    Brigf32,               // type
    BrigNoPacking,         // packing
    {0, 0, 0, 0, 0},      // o_operands[5]
    {1, 2, 0, 1, 0, 0 ,0}
  };

  BrigInstBase fmaF64Ref = {
    sizeof(BrigInstBase),                    // size
    BrigEInstBase,         // kind
    BrigFma,               // opcode
    Brigf64,               // type
    BrigNoPacking,         // packing
    {0, 0, 0, 0, 0}       // o_operands[5]
  };

  std::string input("fma_ftz_up_f32 $s3,1.0f,$s1,23f;\n");
  input.append("fma_f64 $d3,1.0,$d0, $d3;\n");

  Lexer* lexer = new Lexer(input);
  context->token_to_scan = lexer->get_next_token();

  EXPECT_EQ(0, Instruction4FmaPart2(context));
  EXPECT_EQ(0, Instruction4FmaPart2(context));

  BrigOperandReg getReg;
  BrigOperandImmed getImm;
  BrigInstBase  getFma;
  BrigInstMod getMod;

  BrigoOffset32_t curOpOffset = 8;
  BrigcOffset32_t curCodeOffset = 0;

  fmaF32Ref.o_operands[0] = curOpOffset;
  context->get_operand(curOpOffset, &getReg);
  curOpOffset += sizeof(BrigOperandReg);
  // BrigOperandReg
  EXPECT_EQ(sizeof(BrigOperandReg), getReg.size);
  EXPECT_EQ(BrigEOperandReg, getReg.kind);
  EXPECT_EQ(Brigb32, getReg.type);
  EXPECT_EQ(0, getReg.reserved);
  EXPECT_EQ(0, getReg.name);

  curOpOffset += curOpOffset & 0x7;
  fmaF32Ref.o_operands[1] = curOpOffset;
  context->get_operand(curOpOffset, &getImm);  
  curOpOffset += sizeof(BrigOperandImmed);

  // BrigOperandImmed
  EXPECT_EQ(sizeof(BrigOperandImmed), getImm.size);
  EXPECT_EQ(BrigEOperandImmed, getImm.kind);
  EXPECT_EQ(Brigb32, getImm.type);
  EXPECT_EQ(0, getImm.reserved);
  EXPECT_EQ(1.0f, getImm.bits.f);

  fmaF32Ref.o_operands[2] = curOpOffset;
  context->get_operand(curOpOffset, &getReg);
  curOpOffset += sizeof(BrigOperandReg);

  // BrigOperandReg
  EXPECT_EQ(sizeof(BrigOperandReg), getReg.size);
  EXPECT_EQ(BrigEOperandReg, getReg.kind);
  EXPECT_EQ(Brigb32, getReg.type);
  EXPECT_EQ(0, getReg.reserved);
  EXPECT_EQ(4, getReg.name); 

  curOpOffset += curOpOffset & 0x7;

  fmaF32Ref.o_operands[3] = curOpOffset;
  context->get_operand(curOpOffset, &getImm);  
  curOpOffset += sizeof(BrigOperandImmed);

  // BrigOperandImmed
  EXPECT_EQ(sizeof(BrigOperandImmed), getImm.size);
  EXPECT_EQ(BrigEOperandImmed, getImm.kind);
  EXPECT_EQ(Brigb32, getImm.type);
  EXPECT_EQ(0, getImm.reserved);
  EXPECT_EQ(23.0f, getImm.bits.f);

  fmaF64Ref.o_operands[0] = curOpOffset;
  fmaF64Ref.o_operands[3] = curOpOffset;
  context->get_operand(curOpOffset, &getReg);  
  curOpOffset += sizeof(BrigOperandReg);

  // BrigOperandReg
  EXPECT_EQ(sizeof(BrigOperandReg), getReg.size);
  EXPECT_EQ(BrigEOperandReg, getReg.kind);
  EXPECT_EQ(Brigb64, getReg.type);
  EXPECT_EQ(0, getReg.reserved);
  EXPECT_EQ(8, getReg.name); 

  curOpOffset += curOpOffset & 0x7;
  fmaF64Ref.o_operands[1] = curOpOffset;
  context->get_operand(curOpOffset, &getImm);  
  curOpOffset += sizeof(BrigOperandImmed);

  // BrigOperandImmed
  EXPECT_EQ(sizeof(BrigOperandImmed), getImm.size);
  EXPECT_EQ(BrigEOperandImmed, getImm.kind);
  EXPECT_EQ(Brigb64, getImm.type);
  EXPECT_EQ(0, getImm.reserved);
  EXPECT_EQ(1.0, getImm.bits.d);

  fmaF64Ref.o_operands[2] = curOpOffset;
  context->get_operand(curOpOffset, &getReg);
  curOpOffset += sizeof(BrigOperandReg);

  // BrigOperandReg
  EXPECT_EQ(sizeof(BrigOperandReg), getReg.size);
  EXPECT_EQ(BrigEOperandReg, getReg.kind);
  EXPECT_EQ(Brigb64, getReg.type);
  EXPECT_EQ(0, getReg.reserved);
  EXPECT_EQ(12, getReg.name); 

  context->get_code(curCodeOffset, &getMod);
  curCodeOffset += sizeof(BrigInstMod);

  // BrigInstMod
  EXPECT_EQ(fmaF32Ref.size, getMod.size);
  EXPECT_EQ(fmaF32Ref.kind, getMod.kind);
  EXPECT_EQ(fmaF32Ref.opcode, getMod.opcode);
  EXPECT_EQ(fmaF32Ref.type, getMod.type);
  EXPECT_EQ(fmaF32Ref.packing, getMod.packing);
  EXPECT_EQ(fmaF32Ref.o_operands[0], getMod.o_operands[0]);
  EXPECT_EQ(fmaF32Ref.o_operands[1], getMod.o_operands[1]);
  EXPECT_EQ(fmaF32Ref.o_operands[2], getMod.o_operands[2]);
  EXPECT_EQ(fmaF32Ref.o_operands[3], getMod.o_operands[3]);
  EXPECT_EQ(fmaF32Ref.o_operands[4], getMod.o_operands[4]);
  // EXPECT_EQ(cmpNeRef.aluModifier, get.aluModifier);
  unsigned int *pAluModRef = reinterpret_cast<unsigned int*>(&fmaF32Ref.aluModifier);
  unsigned int *pAluModGet = reinterpret_cast<unsigned int*>(&getMod.aluModifier);
  EXPECT_EQ(*pAluModRef, *pAluModGet);

  context->get_code(curCodeOffset, &getFma);
  curCodeOffset += sizeof(BrigInstBase);

  // BrigInstBase
  EXPECT_EQ(fmaF64Ref.size, getFma.size);
  EXPECT_EQ(fmaF64Ref.kind, getFma.kind);
  EXPECT_EQ(fmaF64Ref.opcode, getFma.opcode);
  EXPECT_EQ(fmaF64Ref.type, getFma.type);
  EXPECT_EQ(fmaF64Ref.packing, getFma.packing);
  EXPECT_EQ(fmaF64Ref.o_operands[0], getFma.o_operands[0]);
  EXPECT_EQ(fmaF64Ref.o_operands[1], getFma.o_operands[1]);
  EXPECT_EQ(fmaF64Ref.o_operands[2], getFma.o_operands[2]);
  EXPECT_EQ(fmaF64Ref.o_operands[3], getFma.o_operands[3]);
  EXPECT_EQ(fmaF64Ref.o_operands[4], getFma.o_operands[4]);

  delete lexer;
}

TEST(CodegenTest,  Instruction4_Cmov_CodeGen_SimpleTest) {
  context->set_error_reporter(main_reporter);
  context->clear_context();
  // Note: Cmov without ftz and rounding.
  BrigInstBase cmovB32Ref = {
    sizeof(BrigInstBase),                    // size
    BrigEInstBase,         // kind
    BrigCmov,               // opcode
    Brigb32,               // type
    BrigNoPacking,         // packing
    {0, 0, 0, 0, 0}       // o_operands[5]
  };

  BrigInstBase cmovU8x4Ref = {
    sizeof(BrigInstBase),                    // size
    BrigEInstBase,         // kind
    BrigCmov,               // opcode
    Brigu8x4,               // type
    BrigNoPacking,         // packing
    {0, 0, 0, 0, 0}       // o_operands[5]
  };

  std::string input("cmov_b32 $s1, $c0, $s3, $s2;\n");
  input.append("cmov_u8x4 $s1, $s0, $s1, $s2;\n");

  Lexer* lexer = new Lexer(input);
  context->token_to_scan = lexer->get_next_token();

  EXPECT_EQ(0, Instruction4CmovPart5(context));
  EXPECT_EQ(0, Instruction4CmovPart5(context));

  BrigoOffset32_t curOpOffset = 8;
  BrigcOffset32_t curCodeOffset = 0;
  
  BrigOperandReg getReg;
  BrigInstBase  getCmov;

  cmovB32Ref.o_operands[0] = curOpOffset;
  cmovU8x4Ref.o_operands[0] = curOpOffset;
  cmovU8x4Ref.o_operands[2] = curOpOffset;
  context->get_operand(curOpOffset, &getReg);  
  curOpOffset += sizeof(BrigOperandReg);

  // BrigOperandReg
  EXPECT_EQ(sizeof(BrigOperandReg), getReg.size);
  EXPECT_EQ(BrigEOperandReg, getReg.kind);
  EXPECT_EQ(Brigb32, getReg.type);
  EXPECT_EQ(0, getReg.reserved);
  EXPECT_EQ(0, getReg.name); 

  cmovB32Ref.o_operands[1] = curOpOffset;
  context->get_operand(curOpOffset, &getReg);  
  curOpOffset += sizeof(BrigOperandReg);

  // BrigOperandReg
  EXPECT_EQ(sizeof(BrigOperandReg), getReg.size);
  EXPECT_EQ(BrigEOperandReg, getReg.kind);
  EXPECT_EQ(Brigb1, getReg.type);
  EXPECT_EQ(0, getReg.reserved);
  EXPECT_EQ(4, getReg.name); 

  cmovB32Ref.o_operands[2] = curOpOffset;
  context->get_operand(curOpOffset, &getReg);  
  curOpOffset += sizeof(BrigOperandReg);

  // BrigOperandReg
  EXPECT_EQ(sizeof(BrigOperandReg), getReg.size);
  EXPECT_EQ(BrigEOperandReg, getReg.kind);
  EXPECT_EQ(Brigb32, getReg.type);
  EXPECT_EQ(0, getReg.reserved);
  EXPECT_EQ(8, getReg.name); 

  cmovB32Ref.o_operands[3] = curOpOffset;
  cmovU8x4Ref.o_operands[3] = curOpOffset;
  context->get_operand(curOpOffset, &getReg);  
  curOpOffset += sizeof(BrigOperandReg);

  // BrigOperandReg
  EXPECT_EQ(sizeof(BrigOperandReg), getReg.size);
  EXPECT_EQ(BrigEOperandReg, getReg.kind);
  EXPECT_EQ(Brigb32, getReg.type);
  EXPECT_EQ(0, getReg.reserved);
  EXPECT_EQ(12, getReg.name); 

  cmovU8x4Ref.o_operands[1] = curOpOffset;
  context->get_operand(curOpOffset, &getReg);  
  curOpOffset += sizeof(BrigOperandReg);

  // BrigOperandReg
  EXPECT_EQ(sizeof(BrigOperandReg), getReg.size);
  EXPECT_EQ(BrigEOperandReg, getReg.kind);
  EXPECT_EQ(Brigb32, getReg.type);
  EXPECT_EQ(0, getReg.reserved);
  EXPECT_EQ(16, getReg.name); 

  context->get_code(curCodeOffset, &getCmov);
  curCodeOffset += sizeof(BrigInstBase);

  // BrigInstBase
  EXPECT_EQ(cmovB32Ref.size, getCmov.size);
  EXPECT_EQ(cmovB32Ref.kind, getCmov.kind);
  EXPECT_EQ(cmovB32Ref.opcode, getCmov.opcode);
  EXPECT_EQ(cmovB32Ref.type, getCmov.type);
  EXPECT_EQ(cmovB32Ref.packing, getCmov.packing);
  EXPECT_EQ(cmovB32Ref.o_operands[0], getCmov.o_operands[0]);
  EXPECT_EQ(cmovB32Ref.o_operands[1], getCmov.o_operands[1]);
  EXPECT_EQ(cmovB32Ref.o_operands[2], getCmov.o_operands[2]);
  EXPECT_EQ(cmovB32Ref.o_operands[3], getCmov.o_operands[3]);
  EXPECT_EQ(cmovB32Ref.o_operands[4], getCmov.o_operands[4]);

  context->get_code(curCodeOffset, &getCmov);
  curCodeOffset += sizeof(BrigInstBase);

  // BrigInstBase
  EXPECT_EQ(cmovU8x4Ref.size, getCmov.size);
  EXPECT_EQ(cmovU8x4Ref.kind, getCmov.kind);
  EXPECT_EQ(cmovU8x4Ref.opcode, getCmov.opcode);
  EXPECT_EQ(cmovU8x4Ref.type, getCmov.type);
  EXPECT_EQ(cmovU8x4Ref.packing, getCmov.packing);
  EXPECT_EQ(cmovU8x4Ref.o_operands[0], getCmov.o_operands[0]);
  EXPECT_EQ(cmovU8x4Ref.o_operands[1], getCmov.o_operands[1]);
  EXPECT_EQ(cmovU8x4Ref.o_operands[2], getCmov.o_operands[2]);
  EXPECT_EQ(cmovU8x4Ref.o_operands[3], getCmov.o_operands[3]);
  EXPECT_EQ(cmovU8x4Ref.o_operands[4], getCmov.o_operands[4]);

  delete lexer;
}


TEST(CodegenTest,  Instruction4_Shuffle_CodeGen_SimpleTest) {
  context->set_error_reporter(main_reporter);
  context->clear_context();
  // Note: Shuffle without ftz and rounding.
  BrigInstBase shuffleRef = {
    sizeof(BrigInstBase),   // size
    BrigEInstBase,          // kind
    BrigShuffle,               // opcode
    Brigu8x4,               // type
    BrigNoPacking,          // packing
    {0, 0, 0, 0, 0}         // o_operands[5]
  };

  std::string input("shuffle_u8x4 $s10, $s12, $s12, 0x55;\n");

  Lexer* lexer = new Lexer(input);
  context->token_to_scan = lexer->get_next_token();

  EXPECT_EQ(0, Instruction4ShufflePart6(context));

  BrigoOffset32_t curOpOffset = 8;
  BrigcOffset32_t curCodeOffset = 0;
  
  BrigOperandReg getReg;
  BrigInstBase  getShuffle;
  BrigOperandImmed getImm;

  shuffleRef.o_operands[0] = curOpOffset;
  context->get_operand(curOpOffset, &getReg);  
  curOpOffset += sizeof(BrigOperandReg);

  // BrigOperandReg
  EXPECT_EQ(sizeof(BrigOperandReg), getReg.size);
  EXPECT_EQ(BrigEOperandReg, getReg.kind);
  EXPECT_EQ(Brigb32, getReg.type);
  EXPECT_EQ(0, getReg.reserved);
  EXPECT_EQ(0, getReg.name); 

  shuffleRef.o_operands[1] = curOpOffset;
  shuffleRef.o_operands[2] = curOpOffset;
  context->get_operand(curOpOffset, &getReg);  
  curOpOffset += sizeof(BrigOperandReg);

  // BrigOperandReg
  EXPECT_EQ(sizeof(BrigOperandReg), getReg.size);
  EXPECT_EQ(BrigEOperandReg, getReg.kind);
  EXPECT_EQ(Brigb32, getReg.type);
  EXPECT_EQ(0, getReg.reserved);
  EXPECT_EQ(5, getReg.name); 
  context->get_code(curCodeOffset, &getShuffle);
  curCodeOffset += sizeof(BrigInstBase);

  curOpOffset += curOpOffset & 0x7;
  shuffleRef.o_operands[3] = curOpOffset;
  context->get_operand(curOpOffset, &getImm);  
  curOpOffset += sizeof(BrigOperandImmed);

  // BrigOperandImmed
  EXPECT_EQ(sizeof(BrigOperandImmed), getImm.size);
  EXPECT_EQ(BrigEOperandImmed, getImm.kind);
  EXPECT_EQ(Brigb32, getImm.type);
  EXPECT_EQ(0, getImm.reserved);
  EXPECT_EQ(0x55, getImm.bits.u);


  context->get_code(curCodeOffset, &getShuffle);
  curCodeOffset += sizeof(BrigInstBase);

  // BrigInstBase
  EXPECT_EQ(shuffleRef.size, getShuffle.size);
  EXPECT_EQ(shuffleRef.kind, getShuffle.kind);
  EXPECT_EQ(shuffleRef.opcode, getShuffle.opcode);
  EXPECT_EQ(shuffleRef.type, getShuffle.type);
  EXPECT_EQ(shuffleRef.packing, getShuffle.packing);
  EXPECT_EQ(shuffleRef.o_operands[0], getShuffle.o_operands[0]);
  EXPECT_EQ(shuffleRef.o_operands[1], getShuffle.o_operands[1]);
  EXPECT_EQ(shuffleRef.o_operands[2], getShuffle.o_operands[2]);
  EXPECT_EQ(shuffleRef.o_operands[3], getShuffle.o_operands[3]);
  EXPECT_EQ(shuffleRef.o_operands[4], getShuffle.o_operands[4]);

  delete lexer;
}


TEST(CodegenTest,  Instruction4_Mad_CodeGen_SimpleTest) {
  context->set_error_reporter(main_reporter);
  context->clear_context();

  BrigInstMod madMod = {
    sizeof(BrigInstMod),   // size
    BrigEInstMod,         // kind
    BrigMad,               // opcode
    Brigf32,               // type
    BrigNoPacking,         // packing
    {0, 0, 0, 0, 0},       // o_operands[5]
    {1, 3, 0, 1, 0, 0, 0}  // aluModifier
  };

  BrigInstBase madBase = {
    sizeof(BrigInstBase),   // size
    BrigEInstBase,          // kind
    BrigMad,               // opcode
    Brigs64,               // type
    BrigNoPacking,          // packing
    {0, 0, 0, 0, 0}         // o_operands[5]
  };


  std::string input("mad_ftz_down_f32 $s3,1.0f,$s1,23f;\n");
  input.append("mad_s64 $d1, $d2, $d3, $d4;\n");
  Lexer* lexer = new Lexer(input);
  context->token_to_scan = lexer->get_next_token();

  EXPECT_EQ(0, Instruction4MadPart3(context));
  EXPECT_EQ(0, Instruction4MadPart3(context));

  BrigoOffset32_t curOpOffset = 8;
  BrigcOffset32_t curCodeOffset = 0;
  
  BrigOperandReg getReg;
  BrigInstBase getBase;
  BrigInstMod getMod;
  BrigOperandImmed getImm;

  madMod.o_operands[0] = curOpOffset;
  context->get_operand(curOpOffset, &getReg);  
  curOpOffset += sizeof(BrigOperandReg);

  // BrigOperandReg
  EXPECT_EQ(sizeof(BrigOperandReg), getReg.size);
  EXPECT_EQ(BrigEOperandReg, getReg.kind);
  EXPECT_EQ(Brigb32, getReg.type);
  EXPECT_EQ(0, getReg.reserved);
  EXPECT_EQ(0, getReg.name); 

  curOpOffset += curOpOffset & 0x7;
  madMod.o_operands[1] = curOpOffset;
  context->get_operand(curOpOffset, &getImm);  
  curOpOffset += sizeof(BrigOperandImmed);

  // BrigOperandImmed
  EXPECT_EQ(sizeof(BrigOperandImmed), getImm.size);
  EXPECT_EQ(BrigEOperandImmed, getImm.kind);
  EXPECT_EQ(Brigb32, getImm.type);
  EXPECT_EQ(0, getImm.reserved);
  EXPECT_EQ(1.0f, getImm.bits.f);

  madMod.o_operands[2] = curOpOffset;
  context->get_operand(curOpOffset, &getReg);  
  curOpOffset += sizeof(BrigOperandReg);

  // BrigOperandReg
  EXPECT_EQ(sizeof(BrigOperandReg), getReg.size);
  EXPECT_EQ(BrigEOperandReg, getReg.kind);
  EXPECT_EQ(Brigb32, getReg.type);
  EXPECT_EQ(0, getReg.reserved);
  EXPECT_EQ(4, getReg.name); 

  curOpOffset += curOpOffset & 0x7;
  madMod.o_operands[3] = curOpOffset;
  context->get_operand(curOpOffset, &getImm);  
  curOpOffset += sizeof(BrigOperandImmed);

  // BrigOperandImmed
  EXPECT_EQ(sizeof(BrigOperandImmed), getImm.size);
  EXPECT_EQ(BrigEOperandImmed, getImm.kind);
  EXPECT_EQ(Brigb32, getImm.type);
  EXPECT_EQ(0, getImm.reserved);
  EXPECT_EQ(23.0f, getImm.bits.f);

  madBase.o_operands[0] = curOpOffset;
  context->get_operand(curOpOffset, &getReg);  
  curOpOffset += sizeof(BrigOperandReg);

  // BrigOperandReg
  EXPECT_EQ(sizeof(BrigOperandReg), getReg.size);
  EXPECT_EQ(BrigEOperandReg, getReg.kind);
  EXPECT_EQ(Brigb64, getReg.type);
  EXPECT_EQ(0, getReg.reserved);
  EXPECT_EQ(8, getReg.name); 

  madBase.o_operands[1] = curOpOffset;
  context->get_operand(curOpOffset, &getReg);  
  curOpOffset += sizeof(BrigOperandReg);

  // BrigOperandReg
  EXPECT_EQ(sizeof(BrigOperandReg), getReg.size);
  EXPECT_EQ(BrigEOperandReg, getReg.kind);
  EXPECT_EQ(Brigb64, getReg.type);
  EXPECT_EQ(0, getReg.reserved);
  EXPECT_EQ(12, getReg.name); 

  madBase.o_operands[2] = curOpOffset;
  context->get_operand(curOpOffset, &getReg);  
  curOpOffset += sizeof(BrigOperandReg);

  // BrigOperandReg
  EXPECT_EQ(sizeof(BrigOperandReg), getReg.size);
  EXPECT_EQ(BrigEOperandReg, getReg.kind);
  EXPECT_EQ(Brigb64, getReg.type);
  EXPECT_EQ(0, getReg.reserved);
  EXPECT_EQ(16, getReg.name); 

  madBase.o_operands[3] = curOpOffset;
  context->get_operand(curOpOffset, &getReg);  
  curOpOffset += sizeof(BrigOperandReg);

  // BrigOperandReg
  EXPECT_EQ(sizeof(BrigOperandReg), getReg.size);
  EXPECT_EQ(BrigEOperandReg, getReg.kind);
  EXPECT_EQ(Brigb64, getReg.type);
  EXPECT_EQ(0, getReg.reserved);
  EXPECT_EQ(20, getReg.name); 


  context->get_code(curCodeOffset, &getMod);
  curCodeOffset += sizeof(BrigInstMod);

  // BrigInstMod
  EXPECT_EQ(madMod.size, getMod.size);
  EXPECT_EQ(madMod.kind, getMod.kind);
  EXPECT_EQ(madMod.opcode, getMod.opcode);
  EXPECT_EQ(madMod.type, getMod.type);
  EXPECT_EQ(madMod.packing, getMod.packing);
  EXPECT_EQ(madMod.o_operands[0], getMod.o_operands[0]);
  EXPECT_EQ(madMod.o_operands[1], getMod.o_operands[1]);
  EXPECT_EQ(madMod.o_operands[2], getMod.o_operands[2]);
  EXPECT_EQ(madMod.o_operands[3], getMod.o_operands[3]);
  EXPECT_EQ(madMod.o_operands[4], getMod.o_operands[4]);
  // EXPECT_EQ(cmpNeRef.aluModifier, get.aluModifier);
  unsigned int *pAluModRef = reinterpret_cast<unsigned int*>(&madMod.aluModifier);
  unsigned int *pAluModGet = reinterpret_cast<unsigned int*>(&getMod.aluModifier);
  EXPECT_EQ(*pAluModRef, *pAluModGet);

  context->get_code(curCodeOffset, &getBase);
  curCodeOffset += sizeof(BrigInstBase);

  // BrigInstBase
  EXPECT_EQ(madBase.size, getBase.size);
  EXPECT_EQ(madBase.kind, getBase.kind);
  EXPECT_EQ(madBase.opcode, getBase.opcode);
  EXPECT_EQ(madBase.type, getBase.type);
  EXPECT_EQ(madBase.packing, getBase.packing);

  EXPECT_EQ(madBase.o_operands[0], getBase.o_operands[0]);
  EXPECT_EQ(madBase.o_operands[1], getBase.o_operands[1]);
  EXPECT_EQ(madBase.o_operands[2], getBase.o_operands[2]);
  EXPECT_EQ(madBase.o_operands[3], getBase.o_operands[3]);
  EXPECT_EQ(madBase.o_operands[4], getBase.o_operands[4]);

  delete lexer;
}


TEST(CodegenTest,  Instruction4_BitStringOperation_CodeGen_SimpleTest) {
  context->set_error_reporter(main_reporter);
  context->clear_context();
  // Note: Bit String Operation without ftz and rounding.
  BrigInstBase extrInst = {
    sizeof(BrigInstBase),  // size
    BrigEInstBase,         // kind
    BrigExtract,           // opcode
    Brigu64,               // type
    BrigNoPacking,         // packing
    {0, 0, 0, 0, 0}        // o_operands[5]
  };

  BrigInstBase inseInst = {
    sizeof(BrigInstBase),  // size
    BrigEInstBase,         // kind
    BrigInsert,            // opcode
    Brigb32,               // type
    BrigNoPacking,         // packing
    {0, 0, 0, 0, 0}        // o_operands[5]
  };

  BrigInstBase bitsInst = {
    sizeof(BrigInstBase),  // size
    BrigEInstBase,         // kind
    BrigBitselect,         // opcode
    Brigb32,               // type
    BrigNoPacking,         // packing
    {0, 0, 0, 0, 0}        // o_operands[5]
  };


  std::string input("extract_u64 $d1, $d1, $s1, $s2;\n");
  input.append("insert_b32 $s1, $s1, 2, 3;\n");
  input.append("bitselect_b32 $s1, $s1, 2, 3;\n");

  Lexer* lexer = new Lexer(input);
  context->token_to_scan = lexer->get_next_token();

  EXPECT_EQ(0, Instruction4BitStringOperationPart4(context));
  EXPECT_EQ(0, Instruction4BitStringOperationPart4(context));
  EXPECT_EQ(0, Instruction4BitStringOperationPart4(context));

  BrigoOffset32_t curOpOffset = 8;
  BrigcOffset32_t curCodeOffset = 0;
  
  BrigOperandReg getReg;
  BrigInstBase getBase;
  BrigOperandImmed getImm;

  // BrigOperandReg D1
  extrInst.o_operands[0] = curOpOffset;
  extrInst.o_operands[1] = curOpOffset;
  context->get_operand(curOpOffset, &getReg);  
  curOpOffset += sizeof(BrigOperandReg);

  EXPECT_EQ(sizeof(BrigOperandReg), getReg.size);
  EXPECT_EQ(BrigEOperandReg, getReg.kind);
  EXPECT_EQ(Brigb64, getReg.type);
  EXPECT_EQ(0, getReg.reserved);
  EXPECT_EQ(0, getReg.name); 

  // BrigOperandReg S1
  extrInst.o_operands[2] = curOpOffset;
  inseInst.o_operands[0] = curOpOffset;
  inseInst.o_operands[1] = curOpOffset;
  bitsInst.o_operands[0] = curOpOffset;
  bitsInst.o_operands[1] = curOpOffset;
  context->get_operand(curOpOffset, &getReg);  
  curOpOffset += sizeof(BrigOperandReg);

  EXPECT_EQ(sizeof(BrigOperandReg), getReg.size);
  EXPECT_EQ(BrigEOperandReg, getReg.kind);
  EXPECT_EQ(Brigb32, getReg.type);
  EXPECT_EQ(0, getReg.reserved);
  EXPECT_EQ(4, getReg.name); 

  // BrigOperandReg S2
  extrInst.o_operands[3] = curOpOffset;
  context->get_operand(curOpOffset, &getReg);  
  curOpOffset += sizeof(BrigOperandReg);

  EXPECT_EQ(sizeof(BrigOperandReg), getReg.size);
  EXPECT_EQ(BrigEOperandReg, getReg.kind);
  EXPECT_EQ(Brigb32, getReg.type);
  EXPECT_EQ(0, getReg.reserved);
  EXPECT_EQ(8, getReg.name); 

  // BrigOperandImmed b32 2
  curOpOffset += curOpOffset & 0x7;
  inseInst.o_operands[2] = curOpOffset;
  context->get_operand(curOpOffset, &getImm);  
  curOpOffset += sizeof(BrigOperandImmed);

  EXPECT_EQ(sizeof(BrigOperandImmed), getImm.size);
  EXPECT_EQ(BrigEOperandImmed, getImm.kind);
  EXPECT_EQ(Brigb32, getImm.type);
  EXPECT_EQ(0, getImm.reserved);
  EXPECT_EQ(2, getImm.bits.u);

  // BrigOperandImmed b32 3
  curOpOffset += curOpOffset & 0x7;
  inseInst.o_operands[3] = curOpOffset;
  context->get_operand(curOpOffset, &getImm);  
  curOpOffset += sizeof(BrigOperandImmed);

  EXPECT_EQ(sizeof(BrigOperandImmed), getImm.size);
  EXPECT_EQ(BrigEOperandImmed, getImm.kind);
  EXPECT_EQ(Brigb32, getImm.type);
  EXPECT_EQ(0, getImm.reserved);
  EXPECT_EQ(3, getImm.bits.u);

  // BrigOperandImmed b32 2
  curOpOffset += curOpOffset & 0x7;
  bitsInst.o_operands[2] = curOpOffset;
  context->get_operand(curOpOffset, &getImm);  
  curOpOffset += sizeof(BrigOperandImmed);

  EXPECT_EQ(sizeof(BrigOperandImmed), getImm.size);
  EXPECT_EQ(BrigEOperandImmed, getImm.kind);
  EXPECT_EQ(Brigb32, getImm.type);
  EXPECT_EQ(0, getImm.reserved);
  EXPECT_EQ(2, getImm.bits.u);

  // BrigOperandImmed b32 3
  curOpOffset += curOpOffset & 0x7;
  bitsInst.o_operands[3] = curOpOffset;
  context->get_operand(curOpOffset, &getImm);  
  curOpOffset += sizeof(BrigOperandImmed);

  EXPECT_EQ(sizeof(BrigOperandImmed), getImm.size);
  EXPECT_EQ(BrigEOperandImmed, getImm.kind);
  EXPECT_EQ(Brigb32, getImm.type);
  EXPECT_EQ(0, getImm.reserved);
  EXPECT_EQ(3, getImm.bits.u);

  context->get_code(curCodeOffset, &getBase);
  curCodeOffset += sizeof(BrigInstBase);

  // BrigInstBase extract
  EXPECT_EQ(extrInst.size, getBase.size);
  EXPECT_EQ(extrInst.kind, getBase.kind);
  EXPECT_EQ(extrInst.opcode, getBase.opcode);
  EXPECT_EQ(extrInst.type, getBase.type);
  EXPECT_EQ(extrInst.packing, getBase.packing);
  EXPECT_EQ(extrInst.o_operands[0], getBase.o_operands[0]);
  EXPECT_EQ(extrInst.o_operands[1], getBase.o_operands[1]);
  EXPECT_EQ(extrInst.o_operands[2], getBase.o_operands[2]);
  EXPECT_EQ(extrInst.o_operands[3], getBase.o_operands[3]);
  EXPECT_EQ(extrInst.o_operands[4], getBase.o_operands[4]);

  context->get_code(curCodeOffset, &getBase);
  curCodeOffset += sizeof(BrigInstBase);

  // BrigInstBase insert
  EXPECT_EQ(inseInst.size, getBase.size);
  EXPECT_EQ(inseInst.kind, getBase.kind);
  EXPECT_EQ(inseInst.opcode, getBase.opcode);
  EXPECT_EQ(inseInst.type, getBase.type);
  EXPECT_EQ(inseInst.packing, getBase.packing);
  EXPECT_EQ(inseInst.o_operands[0], getBase.o_operands[0]);
  EXPECT_EQ(inseInst.o_operands[1], getBase.o_operands[1]);
  EXPECT_EQ(inseInst.o_operands[2], getBase.o_operands[2]);
  EXPECT_EQ(inseInst.o_operands[3], getBase.o_operands[3]);
  EXPECT_EQ(inseInst.o_operands[4], getBase.o_operands[4]);

  context->get_code(curCodeOffset, &getBase);
  curCodeOffset += sizeof(BrigInstBase);

  // BrigInstBase bitselect
  EXPECT_EQ(bitsInst.size, getBase.size);
  EXPECT_EQ(bitsInst.kind, getBase.kind);
  EXPECT_EQ(bitsInst.opcode, getBase.opcode);
  EXPECT_EQ(bitsInst.type, getBase.type);
  EXPECT_EQ(bitsInst.packing, getBase.packing);
  EXPECT_EQ(bitsInst.o_operands[0], getBase.o_operands[0]);
  EXPECT_EQ(bitsInst.o_operands[1], getBase.o_operands[1]);
  EXPECT_EQ(bitsInst.o_operands[2], getBase.o_operands[2]);
  EXPECT_EQ(bitsInst.o_operands[3], getBase.o_operands[3]);
  EXPECT_EQ(bitsInst.o_operands[4], getBase.o_operands[4]);

  delete lexer;
}


TEST(CodegenTest,  Instruction4_MultiMediaOperation_CodeGen_SimpleTest) {
  context->set_error_reporter(main_reporter);
  context->clear_context();
  // Note: Bit String Operation without ftz and rounding.


  BrigInstBase bitAlignInst = {
    sizeof(BrigInstBase),  // size
    BrigEInstBase,         // kind
    BrigBitAlign,         // opcode
    Brigb32,               // type
    BrigNoPacking,         // packing
    {0, 0, 0, 0, 0}        // o_operands[5]
  };

  BrigInstBase byteAlignInst = {
    sizeof(BrigInstBase),  // size
    BrigEInstBase,         // kind
    BrigByteAlign,         // opcode
    Brigb32,               // type
    BrigNoPacking,         // packing
    {0, 0, 0, 0, 0}        // o_operands[5]
  };

  BrigInstBase sadInst = {
    sizeof(BrigInstBase),  // size
    BrigEInstBase,         // kind
    BrigSad4hi,           // opcode
    Brigb32,               // type
    BrigNoPacking,         // packing
    {0, 0, 0, 0, 0}        // o_operands[5]
  };

  BrigInstBase lerpInst = {
    sizeof(BrigInstBase),  // size
    BrigEInstBase,         // kind
    BrigLerp,              // opcode
    Brigb32,               // type
    BrigNoPacking,         // packing
    {0, 0, 0, 0, 0}        // o_operands[5]
  };


  std::string input("bitalign_b32 $s5, $s0, $s1, $s2;\n");
  input.append("bytealign_b32 $s5, $s0, $s1, $s2;\n");
  input.append("sad4hi_b32 $s5, $s0, $s1, $s6;\n");
  input.append("lerp_b32 $s5, $s0, $s1, $s2;\n");

  Lexer* lexer = new Lexer(input);
  context->token_to_scan = lexer->get_next_token();

  EXPECT_EQ(0, Instruction4MultiMediaOperationPart1(context));
  EXPECT_EQ(0, Instruction4MultiMediaOperationPart1(context));
  EXPECT_EQ(0, Instruction4MultiMediaOperationPart1(context));
  EXPECT_EQ(0, Instruction4MultiMediaOperationPart1(context));

  BrigoOffset32_t curOpOffset = 8;
  BrigcOffset32_t curCodeOffset = 0;
  
  BrigOperandReg getReg;
  BrigInstBase getBase;

  // BrigOperandReg S5
  byteAlignInst.o_operands[0] = curOpOffset;
  bitAlignInst.o_operands[0] = curOpOffset;
  lerpInst.o_operands[0] = curOpOffset;
  sadInst.o_operands[0] = curOpOffset;
  context->get_operand(curOpOffset, &getReg);  
  curOpOffset += sizeof(BrigOperandReg);

  EXPECT_EQ(sizeof(BrigOperandReg), getReg.size);
  EXPECT_EQ(BrigEOperandReg, getReg.kind);
  EXPECT_EQ(Brigb32, getReg.type);
  EXPECT_EQ(0, getReg.reserved);
  EXPECT_EQ(0, getReg.name); 

  // BrigOperandReg S0
  byteAlignInst.o_operands[1] = curOpOffset;
  bitAlignInst.o_operands[1] = curOpOffset;
  lerpInst.o_operands[1] = curOpOffset;
  sadInst.o_operands[1] = curOpOffset;  
  context->get_operand(curOpOffset, &getReg);  
  curOpOffset += sizeof(BrigOperandReg);

  EXPECT_EQ(sizeof(BrigOperandReg), getReg.size);
  EXPECT_EQ(BrigEOperandReg, getReg.kind);
  EXPECT_EQ(Brigb32, getReg.type);
  EXPECT_EQ(0, getReg.reserved);
  EXPECT_EQ(4, getReg.name); 

  // BrigOperandReg S1
  byteAlignInst.o_operands[2] = curOpOffset;
  bitAlignInst.o_operands[2] = curOpOffset;
  lerpInst.o_operands[2] = curOpOffset;
  sadInst.o_operands[2] = curOpOffset;
  context->get_operand(curOpOffset, &getReg);  
  curOpOffset += sizeof(BrigOperandReg);

  EXPECT_EQ(sizeof(BrigOperandReg), getReg.size);
  EXPECT_EQ(BrigEOperandReg, getReg.kind);
  EXPECT_EQ(Brigb32, getReg.type);
  EXPECT_EQ(0, getReg.reserved);
  EXPECT_EQ(8, getReg.name); 

  // BrigOperandReg S2
  byteAlignInst.o_operands[3] = curOpOffset;
  bitAlignInst.o_operands[3] = curOpOffset;
  lerpInst.o_operands[3] = curOpOffset;
  context->get_operand(curOpOffset, &getReg);  
  curOpOffset += sizeof(BrigOperandReg);

  EXPECT_EQ(sizeof(BrigOperandReg), getReg.size);
  EXPECT_EQ(BrigEOperandReg, getReg.kind);
  EXPECT_EQ(Brigb32, getReg.type);
  EXPECT_EQ(0, getReg.reserved);
  EXPECT_EQ(12, getReg.name); 

  // BrigOperandReg S6
  sadInst.o_operands[3] = curOpOffset;
  context->get_operand(curOpOffset, &getReg);  
  curOpOffset += sizeof(BrigOperandReg);

  EXPECT_EQ(sizeof(BrigOperandReg), getReg.size);
  EXPECT_EQ(BrigEOperandReg, getReg.kind);
  EXPECT_EQ(Brigb32, getReg.type);
  EXPECT_EQ(0, getReg.reserved);
  EXPECT_EQ(16, getReg.name); 


  context->get_code(curCodeOffset, &getBase);
  curCodeOffset += sizeof(BrigInstBase);

  // BrigInstBase bitalign
  EXPECT_EQ(bitAlignInst.size, getBase.size);
  EXPECT_EQ(bitAlignInst.kind, getBase.kind);
  EXPECT_EQ(bitAlignInst.opcode, getBase.opcode);
  EXPECT_EQ(bitAlignInst.type, getBase.type);
  EXPECT_EQ(bitAlignInst.packing, getBase.packing);
  EXPECT_EQ(bitAlignInst.o_operands[0], getBase.o_operands[0]);
  EXPECT_EQ(bitAlignInst.o_operands[1], getBase.o_operands[1]);
  EXPECT_EQ(bitAlignInst.o_operands[2], getBase.o_operands[2]);
  EXPECT_EQ(bitAlignInst.o_operands[3], getBase.o_operands[3]);
  EXPECT_EQ(bitAlignInst.o_operands[4], getBase.o_operands[4]);

  context->get_code(curCodeOffset, &getBase);
  curCodeOffset += sizeof(BrigInstBase);

  // BrigInstBase bytealign
  EXPECT_EQ(byteAlignInst.size, getBase.size);
  EXPECT_EQ(byteAlignInst.kind, getBase.kind);
  EXPECT_EQ(byteAlignInst.opcode, getBase.opcode);
  EXPECT_EQ(byteAlignInst.type, getBase.type);
  EXPECT_EQ(byteAlignInst.packing, getBase.packing);
  EXPECT_EQ(byteAlignInst.o_operands[0], getBase.o_operands[0]);
  EXPECT_EQ(byteAlignInst.o_operands[1], getBase.o_operands[1]);
  EXPECT_EQ(byteAlignInst.o_operands[2], getBase.o_operands[2]);
  EXPECT_EQ(byteAlignInst.o_operands[3], getBase.o_operands[3]);
  EXPECT_EQ(byteAlignInst.o_operands[4], getBase.o_operands[4]);

  context->get_code(curCodeOffset, &getBase);
  curCodeOffset += sizeof(BrigInstBase);

  // BrigInstBase sad4hi
  EXPECT_EQ(sadInst.size, getBase.size);
  EXPECT_EQ(sadInst.kind, getBase.kind);
  EXPECT_EQ(sadInst.opcode, getBase.opcode);
  EXPECT_EQ(sadInst.type, getBase.type);
  EXPECT_EQ(sadInst.packing, getBase.packing);
  EXPECT_EQ(sadInst.o_operands[0], getBase.o_operands[0]);
  EXPECT_EQ(sadInst.o_operands[1], getBase.o_operands[1]);
  EXPECT_EQ(sadInst.o_operands[2], getBase.o_operands[2]);
  EXPECT_EQ(sadInst.o_operands[3], getBase.o_operands[3]);
  EXPECT_EQ(sadInst.o_operands[4], getBase.o_operands[4]);

  context->get_code(curCodeOffset, &getBase);
  curCodeOffset += sizeof(BrigInstBase);

  // BrigInstBase lerp
  EXPECT_EQ(lerpInst.size, getBase.size);
  EXPECT_EQ(lerpInst.kind, getBase.kind);
  EXPECT_EQ(lerpInst.opcode, getBase.opcode);
  EXPECT_EQ(lerpInst.type, getBase.type);
  EXPECT_EQ(lerpInst.packing, getBase.packing);
  EXPECT_EQ(lerpInst.o_operands[0], getBase.o_operands[0]);
  EXPECT_EQ(lerpInst.o_operands[1], getBase.o_operands[1]);
  EXPECT_EQ(lerpInst.o_operands[2], getBase.o_operands[2]);
  EXPECT_EQ(lerpInst.o_operands[3], getBase.o_operands[3]);
  EXPECT_EQ(lerpInst.o_operands[4], getBase.o_operands[4]);

  delete lexer;
}


TEST(CodegenTest, Syscall_CodeGen_SimpleTest) {
  context->set_error_reporter(main_reporter);
  context->clear_context();

  BrigInstBase syscallInst = {
    sizeof(BrigInstBase),  // size
    BrigEInstBase,         // kind
    BrigSyscall,         // opcode
    Brigb32,               // type
    BrigNoPacking,         // packing
    {0, 0, 0, 0, 0}        // o_operands[5]
  };

  std::string input("syscall $s1, 3, $s2, $s3, $s1;\n");

  Lexer* lexer = new Lexer(input);
  context->token_to_scan = lexer->get_next_token();

  EXPECT_EQ(0, SysCall(context));

  BrigoOffset32_t curOpOffset = 8;
  BrigcOffset32_t curCodeOffset = 0;
  
  BrigOperandReg getReg;
  BrigOperandImmed getImm;
  BrigInstBase getBase;

  // BrigOperandReg S1
  syscallInst.o_operands[4] = curOpOffset;
  syscallInst.o_operands[0] = curOpOffset;

  context->get_operand(curOpOffset, &getReg);  
  curOpOffset += sizeof(BrigOperandReg);

  EXPECT_EQ(sizeof(BrigOperandReg), getReg.size);
  EXPECT_EQ(BrigEOperandReg, getReg.kind);
  EXPECT_EQ(Brigb32, getReg.type);
  EXPECT_EQ(0, getReg.reserved);
  EXPECT_EQ(0, getReg.name); 

  // BrigOperandImmed b32 3
  curOpOffset += curOpOffset & 0x7;
  syscallInst.o_operands[1] = curOpOffset;
  context->get_operand(curOpOffset, &getImm);  
  curOpOffset += sizeof(BrigOperandImmed);

  EXPECT_EQ(sizeof(BrigOperandImmed), getImm.size);
  EXPECT_EQ(BrigEOperandImmed, getImm.kind);
  EXPECT_EQ(Brigb32, getImm.type);
  EXPECT_EQ(0, getImm.reserved);
  EXPECT_EQ(3, getImm.bits.u);

  // BrigOperandReg S2
  syscallInst.o_operands[2] = curOpOffset;
 
  context->get_operand(curOpOffset, &getReg);  
  curOpOffset += sizeof(BrigOperandReg);

  EXPECT_EQ(sizeof(BrigOperandReg), getReg.size);
  EXPECT_EQ(BrigEOperandReg, getReg.kind);
  EXPECT_EQ(Brigb32, getReg.type);
  EXPECT_EQ(0, getReg.reserved);
  EXPECT_EQ(4, getReg.name); 

  // BrigOperandReg S3
  syscallInst.o_operands[3] = curOpOffset;
  context->get_operand(curOpOffset, &getReg);  
  curOpOffset += sizeof(BrigOperandReg);

  EXPECT_EQ(sizeof(BrigOperandReg), getReg.size);
  EXPECT_EQ(BrigEOperandReg, getReg.kind);
  EXPECT_EQ(Brigb32, getReg.type);
  EXPECT_EQ(0, getReg.reserved);
  EXPECT_EQ(8, getReg.name); 


  context->get_code(curCodeOffset, &getBase);
  curCodeOffset += sizeof(BrigInstBase);

  // BrigInstBase Syscall
  EXPECT_EQ(syscallInst.size, getBase.size);
  EXPECT_EQ(syscallInst.kind, getBase.kind);
  EXPECT_EQ(syscallInst.opcode, getBase.opcode);
  EXPECT_EQ(syscallInst.type, getBase.type);
  EXPECT_EQ(syscallInst.packing, getBase.packing);
  EXPECT_EQ(syscallInst.o_operands[0], getBase.o_operands[0]);
  EXPECT_EQ(syscallInst.o_operands[1], getBase.o_operands[1]);
  EXPECT_EQ(syscallInst.o_operands[2], getBase.o_operands[2]);
  EXPECT_EQ(syscallInst.o_operands[3], getBase.o_operands[3]);
  EXPECT_EQ(syscallInst.o_operands[4], getBase.o_operands[4]);

  delete lexer;
}

TEST(CodegenTest,ExtensionCodegen){
  context->set_error_reporter(main_reporter);
  context->clear_context();

  std::string input("extension \"\\device\\amd.hsa\";");
  
  Lexer *lexer = new Lexer(input);
  context->token_to_scan = lexer->get_next_token();

  size_t str_len = strlen("\"\\device\\amd.hsa\"") + 1;
  EXPECT_EQ(0,Extension(context));

  BrigDirectiveExtension ref = {
    sizeof(BrigDirectiveExtension), 
    BrigEDirectiveExtension,
    context->get_code_offset(),
    context->get_string_offset() - str_len
  };
  BrigDirectiveExtension get;
  BrigdOffset32_t d_offset = context->get_directive_offset()
           - sizeof(BrigDirectiveExtension);
  context->get_directive(d_offset,&get);

  EXPECT_EQ(ref.size,get.size);
  EXPECT_EQ(ref.kind,get.kind);
  EXPECT_EQ(ref.c_code,get.c_code);
  EXPECT_EQ(ref.s_name,get.s_name); 

  delete lexer;
}

TEST(CodegenTest,PragmaCodegen){
  context->set_error_reporter(main_reporter);
  context->clear_context();

  std::string input("pragma \"once\";");
  
  Lexer *lexer = new Lexer(input);
  context->token_to_scan = lexer->get_next_token();

  EXPECT_EQ(0,Pragma(context));

  BrigDirectivePragma ref = {
    sizeof(BrigDirectivePragma), 
    BrigEDirectivePragma,
    context->get_code_offset(),
    context->get_string_offset() - (strlen("\"once\"") + 1)
  };
  BrigDirectivePragma get;
  BrigdOffset32_t d_offset = context->get_directive_offset()
                       -sizeof(BrigDirectivePragma);
  context->get_directive(d_offset,&get);

  EXPECT_EQ(ref.size,get.size);
  EXPECT_EQ(ref.kind,get.kind);
  EXPECT_EQ(ref.c_code,get.c_code);
  EXPECT_EQ(ref.s_name,get.s_name); 

  delete lexer;
}

TEST(CodegenTest,BlockCodegen){
  context->set_error_reporter(main_reporter);
  context->clear_context();

  std::string input("block \"debug\"");
  // input.append("blocknumeric_b8 255, 23, 10, 23;");
  input.append("blocknumeric_b32 1255, 0x323, 10, 23;");
  input.append("blocknumeric_b64 0x12345678, 0x323, 10, 23;");

  input.append("blockstring \"this is a string\";");
  input.append("endblock;");

  Lexer *lexer = new Lexer(input);
  context->token_to_scan = lexer->get_next_token();

  EXPECT_EQ(0,Block(context));
 
  // block end
  BrigBlockEnd bbe = {
    sizeof(BrigBlockEnd),
    BrigEDirectiveBlockEnd
  };
  BrigBlockEnd get_bbe;
  BrigdOffset32_t bbe_d_offset = context->get_directive_offset() - sizeof(BrigBlockEnd);
  context->get_directive(bbe_d_offset, &get_bbe);
  
  EXPECT_EQ(bbe.size,get_bbe.size);
  EXPECT_EQ(bbe.kind,get_bbe.kind);

  // block string
  uint32_t bbs_len = strlen("\"this is a string\"") + 1 ;
  BrigsOffset32_t bbs_s_offset = context->get_string_offset() - bbs_len;
  BrigBlockString bbs = {
    sizeof(BrigBlockString),
    BrigEDirectiveBlockString,
    bbs_s_offset
  }; 
  BrigBlockString get_bbs;
  BrigdOffset32_t bbs_d_offset = bbe_d_offset - sizeof(BrigBlockString);
  context->get_directive(bbs_d_offset, &get_bbs);
  
  EXPECT_EQ(bbs.size,get_bbs.size);
  EXPECT_EQ(bbs.kind,get_bbs.kind); 
  EXPECT_EQ(bbs.s_name,get_bbs.s_name);
 
  // blocknumeric
  size_t arraySize = sizeof(BrigBlockNumeric) + 3 * sizeof(uint64_t);
  BrigdOffset32_t bbn1_d_offset = bbs_d_offset - arraySize ;

  uint8_t *array = new uint8_t[arraySize];
  BrigBlockNumeric *bbn1 =
        reinterpret_cast<BrigBlockNumeric*>(array);
  bbn1->size = arraySize;
  bbn1->kind = BrigEDirectiveBlockNumeric;
  bbn1->type = Brigb64;
  bbn1->elementCount = 4;
  bbn1->u64[0] = 0x12345678;
  bbn1->u64[1] = 0x323;
  bbn1->u64[2] = 10;
  bbn1->u64[3] = 23;

  array = new uint8_t[arraySize];
  BrigBlockNumeric *get = reinterpret_cast<BrigBlockNumeric*>(array);
  char *get_charp = reinterpret_cast<char *>(get);
  context->get_directive_bytes(get_charp,bbn1_d_offset,arraySize);

  EXPECT_EQ(bbn1->size,get->size);
  EXPECT_EQ(bbn1->kind,get->kind); 
  EXPECT_EQ(bbn1->type,get->type);
  EXPECT_EQ(bbn1->elementCount,get->elementCount);
  EXPECT_EQ(bbn1->u64[0],get->u64[0]);
  EXPECT_EQ(bbn1->u64[1],get->u64[1]);
  EXPECT_EQ(bbn1->u64[2],get->u64[2]);
  EXPECT_EQ(bbn1->u64[3],get->u64[3]);
  delete bbn1;
  delete get;

 // blocknumeric
  arraySize = sizeof(BrigBlockNumeric) + sizeof(uint64_t);
  BrigdOffset32_t bbn2_d_offset = bbn1_d_offset - arraySize;
  array = new uint8_t[arraySize];
  BrigBlockNumeric *bbn2 =
        reinterpret_cast<BrigBlockNumeric*>(array);
  bbn2->size = arraySize;
  bbn2->kind =  BrigEDirectiveBlockNumeric;
  bbn2->type = Brigb32;
  bbn2->elementCount = 4;
  bbn2->u32[0] = 1255;
  bbn2->u32[1] = 0x323;
  bbn2->u32[2] = 10;
  bbn2->u32[3] = 23;

  array = new uint8_t[arraySize];
  get = reinterpret_cast<BrigBlockNumeric*>(array);
  get_charp = reinterpret_cast<char *>(get);
  context->get_directive_bytes(get_charp,bbn2_d_offset,arraySize);

  EXPECT_EQ(bbn2->size,get->size);
  EXPECT_EQ(bbn2->kind,get->kind); 
  EXPECT_EQ(bbn2->type,get->type);
  EXPECT_EQ(bbn2->elementCount,get->elementCount);
  EXPECT_EQ(bbn2->u32[0],get->u32[0]);
  EXPECT_EQ(bbn2->u32[1],get->u32[1]);
  EXPECT_EQ(bbn2->u32[2],get->u32[2]);
  EXPECT_EQ(bbn2->u32[3],get->u32[3]);
  delete bbn2;
  delete get;
  
  // blockstart
  uint32_t str2_len = strlen("\"debug\"") + 1;
  BrigBlockStart start = {
    sizeof(BrigBlockStart),
    BrigEDirectiveBlockStart,
    context->get_code_offset(),
    bbs_s_offset - str2_len
  };
  BrigdOffset32_t bbs2_d_offset = bbn2_d_offset - sizeof(BrigBlockStart) 
             - sizeof(BrigDirectivePad);
  BrigBlockStart get_start;
  context->get_directive(bbs2_d_offset,&get_start);

  EXPECT_EQ(start.size,get_start.size);
  EXPECT_EQ(start.kind,get_start.kind);
  EXPECT_EQ(start.c_code,get_start.c_code);
  EXPECT_EQ(start.s_name,get_start.s_name);
 
  delete lexer;
}

TEST(CodegenTest,FunctionSignatureCodegen){
  context->set_error_reporter(main_reporter);
  context->clear_context();

  std::string input("signature &test(arg_u32)(arg_f32) :fbar(2) ;");
  Lexer *lexer = new Lexer(input);
  context->token_to_scan = lexer->get_next_token();

  EXPECT_EQ(0,FunctionSignature(context));
  
  size_t arraySize = sizeof(BrigDirectiveSignature) + 
      sizeof(BrigDirectiveSignature::BrigProtoType);
  uint8_t *array = new uint8_t[arraySize];
  
  BrigDirectiveSignature *ref = 
        reinterpret_cast<BrigDirectiveSignature *>(array);

  ref->size = arraySize;
  ref->kind = BrigEDirectiveSignature;
  ref->c_code = context->get_code_offset();
  ref->s_name = context->get_string_offset()-(strlen("&test") + 1);
  ref->fbarCount = 2;
  ref->reserved = 0;
  ref->outCount = 1;
  ref->inCount = 1;
  ref->types[0].type = Brigu32;
  ref->types[0].align = 1;
  ref->types[0].hasDim = 0;
  ref->types[0].dim = 0;

  ref->types[1].type = Brigf32;
  ref->types[1].align = 1;
  ref->types[1].hasDim = 0;
  ref->types[1].dim = 0;

// Buffer *dbuf = context->get_directive();
  uint32_t offset = context->get_directive_offset() - arraySize;
//  BrigDirectiveSignature *get = 
  //     reinterpret_cast<BrigDirectiveSignature*>(&dbuf->get()[offset]);

  array = new uint8_t[arraySize];
  BrigDirectiveSignature *get = 
      reinterpret_cast<BrigDirectiveSignature*>(array);
  char *get_charp =  reinterpret_cast<char *>(get);

  context->get_directive_bytes(get_charp,offset,arraySize);
  EXPECT_EQ(ref->size,get->size);
  EXPECT_EQ(ref->kind,get->kind);
  EXPECT_EQ(ref->c_code,get->c_code);
  EXPECT_EQ(ref->s_name,get->s_name);
  EXPECT_EQ(ref->fbarCount,get->fbarCount);
  EXPECT_EQ(ref->reserved,get->reserved);
  EXPECT_EQ(ref->outCount,get->outCount);
  EXPECT_EQ(ref->inCount,get->inCount);
  EXPECT_EQ(ref->types[0].type,get->types[0].type);
  EXPECT_EQ(ref->types[0].align,get->types[0].align);
  EXPECT_EQ(ref->types[0].hasDim,get->types[0].hasDim);
  EXPECT_EQ(ref->types[0].dim,get->types[0].dim);
  EXPECT_EQ(ref->types[1].type,get->types[1].type);
  EXPECT_EQ(ref->types[1].align,get->types[1].align);
  EXPECT_EQ(ref->types[1].hasDim,get->types[1].hasDim);
  EXPECT_EQ(ref->types[1].dim,get->types[1].dim);
  
  delete ref;
  delete get;

  delete lexer;
}

TEST(CodegenTest, FunctionDeclCodeGen){
  context->set_error_reporter(main_reporter);
  context->clear_context();

  std::string input("function &callee()(); \n");
  
  Lexer* lexer = new Lexer(input);
  context->token_to_scan = lexer->get_next_token();

  EXPECT_EQ(0, FunctionDecl(context));
  
  // test the sizes of each section
  BrigdOffset32_t dsize = context->get_directive_offset();
  EXPECT_EQ(sizeof(BrigDirectiveFunction), dsize);
 
  // test BrigDirectiveFunction, the caller function
  BrigDirectiveFunction ref = {
    sizeof(BrigDirectiveFunction),                       // size
    BrigEDirectiveFunction,   // kind
    0,                       // c_code
    0,                        // s_name
    0,                        // inParamCount
    sizeof(BrigDirectiveFunction),                      // d_firstScopedDirective
    0,                        // operationCount
    sizeof(BrigDirectiveFunction),                      // d_nextDirective
    BrigNone,
    0,
    0,                        // outParamCount
    0,
  };

  BrigDirectiveFunction get;
  context->get_directive(context->current_bdf_offset, &get);
  EXPECT_EQ(ref.s_name, get.s_name);
  EXPECT_EQ(ref.c_code, get.c_code);
  EXPECT_EQ(ref.outParamCount, get.outParamCount);
  EXPECT_EQ(ref.inParamCount, get.inParamCount);
  EXPECT_EQ(ref.operationCount, get.operationCount);
  EXPECT_EQ(ref.d_nextDirective, get.d_nextDirective);
  EXPECT_EQ(ref.d_firstScopedDirective, get.d_firstScopedDirective);

  context->clear_context();
  input.assign("extern function &callee(arg_u32 %val1)(arg_u16 %val2); \n");
  lexer->set_source_string(input);
  context->token_to_scan = lexer->get_next_token();
  
  EXPECT_EQ(0, FunctionDecl(context));
  
  BrigdOffset32_t firstInParam = sizeof(BrigDirectiveFunction) + sizeof(BrigDirectiveSymbol)* 1;
  BrigDirectiveFunction ref2 = {
    sizeof(BrigDirectiveFunction),                       // size
    BrigEDirectiveFunction,   // kind
    0,                       // c_code
    0,                        // s_name
    1,                        // inParamCount
    context->get_directive_offset(),                      // d_firstScopedDirective
    0,                        // operationCount
    context->get_directive_offset(),                      // d_nextDirective
    BrigExtern,
    0,
    1,                        // outParamCount
    firstInParam,
  };

  context->get_directive(context->current_bdf_offset, &get);
  EXPECT_EQ(ref2.s_name, get.s_name);
  EXPECT_EQ(ref2.c_code, get.c_code);
  EXPECT_EQ(ref2.outParamCount, get.outParamCount);
  EXPECT_EQ(ref2.inParamCount, get.inParamCount);
  EXPECT_EQ(ref2.operationCount, get.operationCount);
  EXPECT_EQ(ref2.d_nextDirective, get.d_nextDirective);
  EXPECT_EQ(ref2.d_firstScopedDirective, get.d_firstScopedDirective);
  EXPECT_EQ(ref2.attribute, get.attribute);
  EXPECT_EQ(ref2.d_firstInParam, get.d_firstInParam);
  
  delete lexer;
}


TEST(CodegenTest, MulCodeGen) {
  context->set_error_reporter(main_reporter);
  context->clear_context();

  std::string input("mul_u32 $s1 ,$s2, $s3;\n");
  input.append("mul_hi_u32 $s1, $s2, $s9;\n");

  Lexer* lexer = new Lexer(input);

  lexer->set_source_string(input);
  context->token_to_scan = lexer->get_next_token();

  EXPECT_EQ(0, Mul(context));
  EXPECT_EQ(0, Mul(context));

  BrigcOffset32_t ref2_c_offset = context->get_code_offset() - sizeof(BrigInstBase);
  BrigcOffset32_t ref1_c_offset = ref2_c_offset - sizeof(BrigInstBase);

  BrigoOffset32_t reg9_o_offset = context->get_operand_offset() - sizeof(BrigOperandReg);
  BrigoOffset32_t reg3_o_offset = reg9_o_offset - sizeof(BrigOperandReg);
  BrigoOffset32_t reg2_o_offset = reg3_o_offset - sizeof(BrigOperandReg);
  BrigoOffset32_t reg1_o_offset = reg2_o_offset - sizeof(BrigOperandReg);

  BrigInstBase ref1 = {
    sizeof(BrigInstBase),  // size
    BrigEInstBase,         // kind
    BrigMul,               // opcode
    Brigu32,               // type
    BrigNoPacking,         // packing
    {                      // o_operands[5]
      reg1_o_offset,
      reg2_o_offset, 
      reg3_o_offset,
      0, 
      0
    }      
  };
  BrigInstBase ref2 = {
    sizeof(BrigInstBase),  // size
    BrigEInstBase,         // kind
    BrigMul,               // opcode
    Brigu32,               // type
    BrigNoPacking,         // packing
    {                      // o_operands[5]
      reg1_o_offset,
      reg2_o_offset, 
      reg9_o_offset,
      0, 
      0
    }      
  };
  BrigsOffset32_t reg9_s_offset = context->get_string_offset() 
          - (strlen("$s9") + 1);
  BrigsOffset32_t reg3_s_offset = reg9_s_offset - (strlen("$s3") + 1);
  BrigsOffset32_t reg2_s_offset = reg3_s_offset - (strlen("$s2") + 1);
  BrigsOffset32_t reg1_s_offset = reg2_s_offset - (strlen("$s1") + 1);

  BrigOperandReg reg1 = {
    sizeof(BrigOperandReg),
    BrigEOperandReg,
    Brigb32,
    0,
    reg1_s_offset
  };

  BrigOperandReg reg2 = {
    sizeof(BrigOperandReg),
    BrigEOperandReg,
    Brigb32,
    0,
    reg2_s_offset
  };
  BrigOperandReg reg3 = {
    sizeof(BrigOperandReg),
    BrigEOperandReg,
    Brigb32,
    0,
    reg3_s_offset
  };

  BrigOperandReg reg9 = {
    sizeof(BrigOperandReg),
    BrigEOperandReg,
    Brigb32,
    0,
    reg9_s_offset
  };
  BrigInstBase getBase;
  BrigOperandReg getReg;

  context->get_operand(reg9_o_offset, &getReg);
  // BrigOperandReg
  EXPECT_EQ(reg9.size, getReg.size);
  EXPECT_EQ(reg9.kind, getReg.kind);
  EXPECT_EQ(reg9.type, getReg.type);
  EXPECT_EQ(reg9.reserved, getReg.reserved);
  EXPECT_EQ(reg9.name, getReg.name);

  context->get_operand(reg3_o_offset, &getReg);
  // BrigOperandReg
  EXPECT_EQ(reg3.size, getReg.size);
  EXPECT_EQ(reg3.kind, getReg.kind);
  EXPECT_EQ(reg3.type, getReg.type);
  EXPECT_EQ(reg3.reserved, getReg.reserved);
  EXPECT_EQ(reg3.name, getReg.name);

  context->get_operand(reg2_o_offset, &getReg);
  // BrigOperandReg
  EXPECT_EQ(reg2.size, getReg.size);
  EXPECT_EQ(reg2.kind, getReg.kind);
  EXPECT_EQ(reg2.type, getReg.type);
  EXPECT_EQ(reg2.reserved, getReg.reserved);
  EXPECT_EQ(reg2.name, getReg.name);

  context->get_operand(reg1_o_offset, &getReg);
  // BrigOperandReg
  EXPECT_EQ(reg1.size, getReg.size);
  EXPECT_EQ(reg1.kind, getReg.kind);
  EXPECT_EQ(reg1.type, getReg.type);
  EXPECT_EQ(reg1.reserved, getReg.reserved);
  EXPECT_EQ(reg1.name, getReg.name);
  
  context->get_code(ref1_c_offset, &getBase);
  // BrigInstBase
  EXPECT_EQ(ref1.size, getBase.size);
  EXPECT_EQ(ref1.kind, getBase.kind);
  EXPECT_EQ(ref1.opcode, getBase.opcode);
  EXPECT_EQ(ref1.type, getBase.type);
  EXPECT_EQ(ref1.packing, getBase.packing);

  EXPECT_EQ(ref1.o_operands[0], getBase.o_operands[0]);
  EXPECT_EQ(ref1.o_operands[1], getBase.o_operands[1]);
  EXPECT_EQ(ref1.o_operands[2], getBase.o_operands[2]);
  EXPECT_EQ(ref1.o_operands[3], getBase.o_operands[3]);
  EXPECT_EQ(ref1.o_operands[4], getBase.o_operands[4]);

  context->get_code(ref2_c_offset, &getBase);
  // BrigInstBase
  EXPECT_EQ(ref2.size, getBase.size);
  EXPECT_EQ(ref2.kind, getBase.kind);
  EXPECT_EQ(ref2.opcode, getBase.opcode);
  EXPECT_EQ(ref2.type, getBase.type);
  EXPECT_EQ(ref2.packing, getBase.packing);
  EXPECT_EQ(ref2.o_operands[0], getBase.o_operands[0]);
  EXPECT_EQ(ref2.o_operands[1], getBase.o_operands[1]);
  EXPECT_EQ(ref2.o_operands[2], getBase.o_operands[2]);
  EXPECT_EQ(ref2.o_operands[3], getBase.o_operands[3]);
  EXPECT_EQ(ref2.o_operands[4], getBase.o_operands[4]);

  delete lexer;
}

<<<<<<< HEAD
TEST(CodegenTest, GlobalSymbolDecl){
 context->set_error_reporter(main_reporter);
  context->clear_context();

  std::string input("align 1 static group_s8 &tmp[2];\n");
=======
TEST(CodegenTest, Call_CodeGen_SimpleTest) {
  context->set_error_reporter(main_reporter);
  context->clear_context();

  BrigInstBase callInst1 = {
    sizeof(BrigInstBase),  // size
    BrigEInstBase,         // kind
    BrigCall,              // opcode
    Brigb32,               // type
    BrigNoPacking,         // packing
    {0, 0, 0, 0, 0}        // o_operands[5]
  };

  BrigInstMod callInst2 = {
    sizeof(BrigInstMod),  // size
    BrigEInstMod,         // kind
    BrigCall,              // opcode
    Brigb32,               // type
    BrigNoPacking,         // packing
    {0, 0, 0, 0, 0},       // o_operands[5]
    {0, 0, 0, 0, 0, 1, 0}  // aluModifier
  };

  BrigInstBase callInst3 = {
    sizeof(BrigInstBase),  // size
    BrigEInstBase,         // kind
    BrigCall,              // opcode
    Brigb32,               // type
    BrigNoPacking,         // packing
    {0, 0, 0, 0, 0}        // o_operands[5]
  };

  BrigInstBase callInst4 = {
    sizeof(BrigInstBase),  // size
    BrigEInstBase,         // kind
    BrigCall,              // opcode
    Brigb32,               // type
    BrigNoPacking,         // packing
    {0, 0, 0, 0, 0}        // o_operands[5]
  };


  std::string input("call_width(64) $s1 (%in) [&foo, &bar];\n");
  input.append("call_width(all)_fbar $s1 (%out)(%in) &sigFunc;\n");
  input.append("call &foo(%out)(%in);\n");
  input.append("call &bar(%in);\n");
>>>>>>> df2fe3ae

  Lexer* lexer = new Lexer(input);
  context->token_to_scan = lexer->get_next_token();

<<<<<<< HEAD
  EXPECT_EQ(0, GlobalSymbolDecl(context));
  BrigDirectiveSymbol ref = {
//alignment externOrStatic
//"align 1 static group_s8 &tmp[2];"
	40,                       // size
  BrigEDirectiveSymbol ,    // kind
    {
    0,                      // c_code
    BrigGroupSpace,         // storag class 
    BrigStatic,             // attribute
    0,                      // reserved
    BrigArray,              // symbolModifier
    2,                      // dim
    0,                      // s_name
    Brigs8,                // type
    1,                      // align
     },
  0,                        // d_init
  0,                        // reserved
  };
  BrigDirectiveSymbol get;
  context->get_directive(0, &get);
  
  EXPECT_EQ(ref.size, get.size);
  EXPECT_EQ(ref.kind, get.kind);
  EXPECT_EQ(ref.s.c_code, get.s.c_code);
  EXPECT_EQ(ref.s.attribute, get.s.attribute);
  EXPECT_EQ(ref.s.storageClass, get.s.storageClass);
  EXPECT_EQ(ref.s.symbolModifier, get.s.symbolModifier);
  EXPECT_EQ(ref.s.dim, get.s.dim);
  EXPECT_EQ(ref.s.s_name, get.s.s_name);
  EXPECT_EQ(ref.s.type, get.s.type);
  EXPECT_EQ(ref.s.align, get.s.align);
=======
  context->func_map["&foo"] = 0xf7;
  context->func_map["&bar"] = 0xf8;
  context->symbol_map["%in"] = 0xf9;
  context->symbol_map["%out"] = 0xfa;

  EXPECT_EQ(0, Call(context));
  EXPECT_EQ(0, Call(context));
  EXPECT_EQ(0, Call(context));
  EXPECT_EQ(0, Call(context));

  BrigoOffset32_t curOpOffset = 8;
  BrigcOffset32_t curCodeOffset = 0;
  BrigoOffset32_t inOpRefOffset = 0;
  BrigoOffset32_t outOpRefOffset = 0;
  BrigoOffset32_t fooOpRefOffset = 0;
  BrigoOffset32_t barOpRefOffset = 0;
  BrigoOffset32_t sigOpRefOffset = 0;

  BrigOperandReg getReg;
  BrigInstBase getBase;
  BrigInstMod getMod;
  BrigOperandArgumentList getArgList;
  BrigOperandFunctionRef getFunRef;
  BrigOperandArgumentRef getArgRef;
  BrigOperandImmed getImm;

  // BrigOperandImmed b32 64

  curOpOffset += curOpOffset & 0x7;
  callInst1.o_operands[0] = curOpOffset;
  context->get_operand(curOpOffset, &getImm);  
  curOpOffset += sizeof(BrigOperandImmed);

  EXPECT_EQ(sizeof(BrigOperandImmed), getImm.size);
  EXPECT_EQ(BrigEOperandImmed, getImm.kind);
  EXPECT_EQ(Brigb32, getImm.type);
  EXPECT_EQ(0, getImm.reserved);
  EXPECT_EQ(64, getImm.bits.u);

  callInst1.o_operands[1] = 0;

  // BrigOperandReg S1
  callInst1.o_operands[2] = curOpOffset;
  callInst2.o_operands[2] = curOpOffset;

  context->get_operand(curOpOffset, &getReg);  
  curOpOffset += sizeof(BrigOperandReg);

  EXPECT_EQ(sizeof(BrigOperandReg), getReg.size);
  EXPECT_EQ(BrigEOperandReg, getReg.kind);
  EXPECT_EQ(Brigb32, getReg.type);
  EXPECT_EQ(0, getReg.reserved);
  EXPECT_EQ(0, getReg.name); 
  // BrigOperandArgumentRef input Argument %in
  
  inOpRefOffset = curOpOffset;
  context->get_operand(curOpOffset, &getArgRef);
  curOpOffset += sizeof(BrigOperandArgumentRef);

  EXPECT_EQ(sizeof(BrigOperandArgumentRef), getArgRef.size);
  EXPECT_EQ(BrigEOperandArgumentRef, getArgRef.kind);
  EXPECT_EQ(0xf9, getArgRef.arg);

  // BrigOperandArgumentList input Argument List
  callInst1.o_operands[3] = curOpOffset;
  context->get_operand(curOpOffset, &getArgList);  
  curOpOffset += sizeof(BrigOperandArgumentList);

  EXPECT_EQ(sizeof(BrigOperandArgumentList), getArgList.size);
  EXPECT_EQ(BrigEOperandArgumentList, getArgList.kind);
  EXPECT_EQ(1, getArgList.elementCount);
  EXPECT_EQ(inOpRefOffset, getArgList.o_args[0]);

  // BrigOperandFunctionRef func &foo Argument
  
  fooOpRefOffset = curOpOffset;
  callInst3.o_operands[2] = curOpOffset;
  context->get_operand(curOpOffset, &getFunRef);
  curOpOffset += sizeof(BrigOperandFunctionRef);

  EXPECT_EQ(sizeof(BrigOperandFunctionRef), getFunRef.size);
  EXPECT_EQ(BrigEOperandFunctionRef, getFunRef.kind);
  EXPECT_EQ(0xf7, getFunRef.fn);

  // BrigOperandFunctionRef func &bar Argument
  
  barOpRefOffset = curOpOffset;
  callInst4.o_operands[2] = curOpOffset;
  context->get_operand(curOpOffset, &getFunRef);
  curOpOffset += sizeof(BrigOperandFunctionRef);

  EXPECT_EQ(sizeof(BrigOperandFunctionRef), getFunRef.size);
  EXPECT_EQ(BrigEOperandFunctionRef, getFunRef.kind);
  EXPECT_EQ(0xf8, getFunRef.fn);


  // BrigOperandArgumentList func List
  callInst1.o_operands[4] = curOpOffset;
 
  context->get_operand(curOpOffset, &getArgList); 
  curOpOffset += sizeof(BrigOperandArgumentList);
  BrigoOffset32_t o_args_1 = 0;
  context->get_operand(curOpOffset, &o_args_1);
  curOpOffset += sizeof(BrigoOffset32_t);

  EXPECT_EQ(sizeof(BrigOperandArgumentList) + sizeof(BrigoOffset32_t), getArgList.size);
  EXPECT_EQ(BrigEOperandFunctionList, getArgList.kind);
  EXPECT_EQ(2, getArgList.elementCount);
  EXPECT_EQ(fooOpRefOffset, getArgList.o_args[0]);
  EXPECT_EQ(barOpRefOffset, o_args_1); 



  context->get_code(curCodeOffset, &getBase);
  curCodeOffset += sizeof(BrigInstBase);

  // BrigInstBase Call 1
  EXPECT_EQ(callInst1.size, getBase.size);
  EXPECT_EQ(callInst1.kind, getBase.kind);
  EXPECT_EQ(callInst1.opcode, getBase.opcode);
  EXPECT_EQ(callInst1.type, getBase.type);
  EXPECT_EQ(callInst1.packing, getBase.packing);
  EXPECT_EQ(callInst1.o_operands[0], getBase.o_operands[0]);
  EXPECT_EQ(callInst1.o_operands[1], getBase.o_operands[1]);
  EXPECT_EQ(callInst1.o_operands[2], getBase.o_operands[2]);
  EXPECT_EQ(callInst1.o_operands[3], getBase.o_operands[3]);
  EXPECT_EQ(callInst1.o_operands[4], getBase.o_operands[4]);

  // BrigOperandImmed b32 all

  curOpOffset += curOpOffset & 0x7;
  callInst2.o_operands[0] = curOpOffset;
  context->get_operand(curOpOffset, &getImm);  
  curOpOffset += sizeof(BrigOperandImmed);

  EXPECT_EQ(sizeof(BrigOperandImmed), getImm.size);
  EXPECT_EQ(BrigEOperandImmed, getImm.kind);
  EXPECT_EQ(Brigb32, getImm.type);
  EXPECT_EQ(0, getImm.reserved);
  EXPECT_EQ(0, getImm.bits.u);

  // BrigOperandArgumentRef output Argument %out
  outOpRefOffset = curOpOffset;
  context->get_operand(curOpOffset, &getArgRef);
  curOpOffset += sizeof(BrigOperandArgumentRef);

  EXPECT_EQ(sizeof(BrigOperandArgumentRef), getArgRef.size);
  EXPECT_EQ(BrigEOperandArgumentRef, getArgRef.kind);
  EXPECT_EQ(0xfa, getArgRef.arg);

  // BrigOperandArgumentList output Argument List
  callInst2.o_operands[1] = curOpOffset;
  context->get_operand(curOpOffset, &getArgList);  
  curOpOffset += sizeof(BrigOperandArgumentList);

  EXPECT_EQ(sizeof(BrigOperandArgumentList), getArgList.size);
  EXPECT_EQ(BrigEOperandArgumentList, getArgList.kind);
  EXPECT_EQ(1, getArgList.elementCount);
  EXPECT_EQ(outOpRefOffset, getArgList.o_args[0]);

  // BrigOperandArgumentList input Argument List
  callInst2.o_operands[3] = curOpOffset;
  context->get_operand(curOpOffset, &getArgList);  
  curOpOffset += sizeof(BrigOperandArgumentList);

  EXPECT_EQ(sizeof(BrigOperandArgumentList), getArgList.size);
  EXPECT_EQ(BrigEOperandArgumentList, getArgList.kind);
  EXPECT_EQ(1, getArgList.elementCount);
  EXPECT_EQ(inOpRefOffset, getArgList.o_args[0]);

  // BrigOperandArgumentRef signature function &signFun
  sigOpRefOffset = curOpOffset;
  context->get_operand(curOpOffset, &getArgRef);
  curOpOffset += sizeof(BrigOperandArgumentRef);

  EXPECT_EQ(sizeof(BrigOperandArgumentRef), getArgRef.size);
  EXPECT_EQ(BrigEOperandArgumentRef, getArgRef.kind);
  EXPECT_EQ(0, getArgRef.arg);

  // BrigOperandArgumentList &sigFun signature
  callInst2.o_operands[4] = curOpOffset;
  
  context->get_operand(curOpOffset, &getArgList); 
  curOpOffset += sizeof(BrigOperandArgumentList);

  EXPECT_EQ(sizeof(BrigOperandArgumentList), getArgList.size);
  EXPECT_EQ(BrigEOperandFunctionList, getArgList.kind);
  EXPECT_EQ(1, getArgList.elementCount);
  EXPECT_EQ(sigOpRefOffset, getArgList.o_args[0]);

  context->get_code(curCodeOffset, &getMod);
  curCodeOffset += sizeof(BrigInstMod);

  // BrigInstBase Call 2
  EXPECT_EQ(callInst2.size, getMod.size);
  EXPECT_EQ(callInst2.kind, getMod.kind);
  EXPECT_EQ(callInst2.opcode, getMod.opcode);
  EXPECT_EQ(callInst2.type, getMod.type);
  EXPECT_EQ(callInst2.packing, getMod.packing);
  EXPECT_EQ(callInst2.o_operands[0], getMod.o_operands[0]);
  EXPECT_EQ(callInst2.o_operands[1], getMod.o_operands[1]);
  EXPECT_EQ(callInst2.o_operands[2], getMod.o_operands[2]);
  EXPECT_EQ(callInst2.o_operands[3], getMod.o_operands[3]);
  EXPECT_EQ(callInst2.o_operands[4], getMod.o_operands[4]);

  unsigned int *pAluModRef = reinterpret_cast<unsigned int*>(&callInst2.aluModifier);
  unsigned int *pAluModGet = reinterpret_cast<unsigned int*>(&getMod.aluModifier);

  EXPECT_EQ(*pAluModRef, *pAluModGet);

  callInst3.o_operands[0] = 0;
  callInst3.o_operands[4] = 0;

  // BrigOperandArgumentList output Argument List
  callInst3.o_operands[1] = curOpOffset;
  context->get_operand(curOpOffset, &getArgList);  
  curOpOffset += sizeof(BrigOperandArgumentList);

  EXPECT_EQ(sizeof(BrigOperandArgumentList), getArgList.size);
  EXPECT_EQ(BrigEOperandArgumentList, getArgList.kind);
  EXPECT_EQ(1, getArgList.elementCount);
  EXPECT_EQ(outOpRefOffset, getArgList.o_args[0]);


  // BrigOperandArgumentList input Argument List
  callInst3.o_operands[3] = curOpOffset;
  context->get_operand(curOpOffset, &getArgList);  
  curOpOffset += sizeof(BrigOperandArgumentList);

  EXPECT_EQ(sizeof(BrigOperandArgumentList), getArgList.size);
  EXPECT_EQ(BrigEOperandArgumentList, getArgList.kind);
  EXPECT_EQ(1, getArgList.elementCount);
  EXPECT_EQ(inOpRefOffset, getArgList.o_args[0]);

  context->get_code(curCodeOffset, &getBase);
  curCodeOffset += sizeof(BrigInstBase);

  // BrigInstBase Call 3
  EXPECT_EQ(callInst3.size, getBase.size);
  EXPECT_EQ(callInst3.kind, getBase.kind);
  EXPECT_EQ(callInst3.opcode, getBase.opcode);
  EXPECT_EQ(callInst3.type, getBase.type);
  EXPECT_EQ(callInst3.packing, getBase.packing);
  EXPECT_EQ(callInst3.o_operands[0], getBase.o_operands[0]);
  EXPECT_EQ(callInst3.o_operands[1], getBase.o_operands[1]);
  EXPECT_EQ(callInst3.o_operands[2], getBase.o_operands[2]);
  EXPECT_EQ(callInst3.o_operands[3], getBase.o_operands[3]);
  EXPECT_EQ(callInst3.o_operands[4], getBase.o_operands[4]);

  callInst4.o_operands[0] = 0;
  callInst4.o_operands[1] = 0;
  callInst4.o_operands[4] = 0;

  // BrigOperandArgumentList input Argument List
  callInst4.o_operands[3] = curOpOffset;
  context->get_operand(curOpOffset, &getArgList);  
  curOpOffset += sizeof(BrigOperandArgumentList);

  EXPECT_EQ(sizeof(BrigOperandArgumentList), getArgList.size);
  EXPECT_EQ(BrigEOperandArgumentList, getArgList.kind);
  EXPECT_EQ(1, getArgList.elementCount);
  EXPECT_EQ(inOpRefOffset, getArgList.o_args[0]);

  context->get_code(curCodeOffset, &getBase);
  curCodeOffset += sizeof(BrigInstBase);

  // BrigInstBase Call 4
  EXPECT_EQ(callInst4.size, getBase.size);
  EXPECT_EQ(callInst4.kind, getBase.kind);
  EXPECT_EQ(callInst4.opcode, getBase.opcode);
  EXPECT_EQ(callInst4.type, getBase.type);
  EXPECT_EQ(callInst4.packing, getBase.packing);
  EXPECT_EQ(callInst4.o_operands[0], getBase.o_operands[0]);
  EXPECT_EQ(callInst4.o_operands[1], getBase.o_operands[1]);
  EXPECT_EQ(callInst4.o_operands[2], getBase.o_operands[2]);
  EXPECT_EQ(callInst4.o_operands[3], getBase.o_operands[3]);
  EXPECT_EQ(callInst4.o_operands[4], getBase.o_operands[4]);


  delete lexer;
}


TEST(CodegenTest, Kernel_CodeGen_SimpleTest) {
  context->set_error_reporter(main_reporter);
  context->clear_context();
  
  std::string input("kernel &_kernel( \n");
  input.append("kernarg_u32 %arg0, \n");
  input.append("kernarg_u32 %arg1):fbar(2) \n");
  input.append("{ \n");
  input.append("@begin: \n");
  input.append("  private_s32 %arg2;\n");
  input.append("  workitemaid $s0, 0; \n");
  input.append("  ld_kernarg_u32 $s2, [%arg0]; \n");
  input.append("  mad_u32 $s5, $s4, $s2, $s3; \n");
  input.append("  ret; \n");
  input.append("}; \n");

  Lexer* lexer = new Lexer(input);
  BrigdOffset32_t curDirOffset = 0;

  context->token_to_scan = lexer->get_next_token();

  EXPECT_EQ(0, Kernel(context));
  EXPECT_EQ(172, context->get_directive_offset());
  EXPECT_EQ(108, context->get_operand_offset());
  EXPECT_EQ(54, context->get_string_offset());
  EXPECT_EQ(140, context->get_code_offset());


  BrigDirectiveKernel ref = {
    sizeof(BrigDirectiveKernel),    // size
    BrigEDirectiveKernel,           // kind
    0,                              // c_code
    0,                              // s_name
    2,                              // inParamCount
    120,                             // d_firstScopedDirective
    4,                              // operationCount
    172,                             // d_nextDirective
    BrigNone,                       // attribute
    2,                              // fbar
    0,                              // outParamCount
    40,                             // d_firstInParam
  };

  BrigDirectiveKernel get;
  curDirOffset = context->current_bdf_offset;
  context->get_directive(curDirOffset, &get);
  curDirOffset += sizeof(BrigDirectiveKernel);
  
  EXPECT_EQ(ref.s_name, get.s_name);
  EXPECT_EQ(ref.c_code, get.c_code);
  EXPECT_EQ(ref.outParamCount, get.outParamCount);
  EXPECT_EQ(ref.inParamCount, get.inParamCount);
  EXPECT_EQ(ref.operationCount, get.operationCount);
  EXPECT_EQ(ref.d_nextDirective, get.d_nextDirective);
  EXPECT_EQ(ref.d_firstScopedDirective, get.d_firstScopedDirective);

  BrigDirectiveSymbol kernarg0 = {
    sizeof(BrigDirectiveSymbol),   // size
    BrigEDirectiveSymbol ,        // kind
    {
      0,                         // c_code
      BrigKernargSpace,          // storag class kernarg
      BrigNone ,                 // attribut
      0,                         // reserved
      0,                         // symbolModifier
      0,                         // dim
      9,                         // s_name
      Brigu32,                   // type
      1,                         // align
    },
    0,                          // d_init
    0                          // reserved
  };

  BrigDirectiveSymbol getArg;
  context->get_directive(curDirOffset, &getArg);
  curDirOffset += sizeof(BrigDirectiveSymbol);

  EXPECT_EQ(kernarg0.size, getArg.size);
  EXPECT_EQ(kernarg0.kind, getArg.kind);
  EXPECT_EQ(kernarg0.s.storageClass, getArg.s.storageClass);
  EXPECT_EQ(kernarg0.s.s_name, getArg.s.s_name);

  BrigDirectiveSymbol kernarg1 = {
    sizeof(BrigDirectiveSymbol),  // size
    BrigEDirectiveSymbol ,    // kind
    {
      0,                         // c_code
      BrigKernargSpace,         // storag class kernarg
      BrigNone ,                // attribut
      0,                        // reserved
      0,                        // symbolModifier
      0,                        // dim
      15,                        // s_name
      Brigu32,                  // type
      1,                        // align
    },
    0,                        // d_init
    0                         // reserved
  };

  context->get_directive(curDirOffset, &getArg);
  curDirOffset += sizeof(BrigDirectiveSymbol);
  EXPECT_EQ(kernarg1.size, getArg.size);
  EXPECT_EQ(kernarg1.kind, getArg.kind);
  EXPECT_EQ(kernarg1.s.storageClass, getArg.s.storageClass);
  EXPECT_EQ(kernarg1.s.s_name, getArg.s.s_name);

  BrigDirectiveLabel labRef = {
    sizeof(BrigDirectiveLabel),
    BrigEDirectiveLabel,
    0,
    21
  };
  BrigDirectiveLabel getLab;

  context->get_directive(curDirOffset, &getLab);
  curDirOffset += sizeof(BrigDirectiveLabel);
  EXPECT_EQ(labRef.size, getLab.size);
  EXPECT_EQ(labRef.kind, getLab.kind);
  EXPECT_EQ(labRef.c_code, getLab.c_code);
  EXPECT_EQ(labRef.s_name, getLab.s_name);

  BrigDirectiveSymbol arg2 = {
    sizeof(BrigDirectiveSymbol),  // size
    BrigEDirectiveSymbol ,    // kind
    {
      0,                         // c_code
      BrigPrivateSpace,         // storag class 
      BrigNone ,                // attribut
      0,                        // reserved
      0,                        // symbolModifier
      0,                        // dim
      28,                       // s_name
      Brigs32,                  // type
      1,                        // align
    },
    0,                          // d_init
    0                           // reserved
  };

  context->get_directive(curDirOffset, &getArg);
  curDirOffset += sizeof(BrigDirectiveSymbol);
  EXPECT_EQ(arg2.size, getArg.size);
  EXPECT_EQ(arg2.kind, getArg.kind);
  EXPECT_EQ(arg2.s.storageClass, getArg.s.storageClass);
  EXPECT_EQ(arg2.s.s_name, getArg.s.s_name);


  delete lexer;
}

TEST(CodegenTest, Instruction0_CodeGen_SimpleTest) {
  context->set_error_reporter(main_reporter);
  context->clear_context();

  std::string input("nop;\n");

  Lexer* lexer = new Lexer(input);

  BrigInstBase ref = {
    sizeof(BrigInstBase),                    // size
    BrigEInstBase,         // kind
    BrigNop,            // opcode
    Brigb32,               // type
    BrigNoPacking,         // packing
    {0, 0, 0, 0, 0}        // o_operands[5]
  };

  BrigInstBase get;

  lexer->set_source_string(input);
  context->token_to_scan = lexer->get_next_token();

  EXPECT_EQ(0, Instruction0(context));

  context->get_code(0, &get);
  // BrigInstBase Nop
  EXPECT_EQ(ref.size, get.size);
  EXPECT_EQ(ref.kind, get.kind);
  EXPECT_EQ(ref.opcode, get.opcode);
  EXPECT_EQ(ref.type, get.type);
  EXPECT_EQ(ref.packing, get.packing);

  EXPECT_EQ(ref.o_operands[0], get.o_operands[0]);
  EXPECT_EQ(ref.o_operands[1], get.o_operands[1]);
  EXPECT_EQ(ref.o_operands[2], get.o_operands[2]);
  EXPECT_EQ(ref.o_operands[3], get.o_operands[3]);
  EXPECT_EQ(ref.o_operands[4], get.o_operands[4]);

>>>>>>> df2fe3ae
  delete lexer;
}


<<<<<<< HEAD
=======
TEST(CodegenTest, WAVESIZE_CodeGen_SimpleTest) {
  context->set_error_reporter(main_reporter);
  context->clear_context();

  std::string input("11\n");
  input.append("WAVESIZE\n");
  input.append("WAVESIZE\n");

  Lexer* lexer = new Lexer(input);

  BrigOperandWaveSz get;

  lexer->set_source_string(input);
  context->token_to_scan = lexer->get_next_token();
  EXPECT_EQ(0, BaseOperand(context));
  context->token_to_scan = lexer->get_next_token();
  EXPECT_EQ(0, BaseOperand(context));
  context->token_to_scan = lexer->get_next_token();
  EXPECT_EQ(0, BaseOperand(context));
  EXPECT_EQ(36, context->get_operand_offset());

  EXPECT_EQ(32, context->operand_map["WAVESIZE"]);
  context->get_operand(context->operand_map["WAVESIZE"], &get);

  EXPECT_EQ(4, get.size);
  EXPECT_EQ(BrigEOperandWaveSz, get.kind);
  

  delete lexer;
}

>>>>>>> df2fe3ae
}  // namespace brig
}  // namespace hsa<|MERGE_RESOLUTION|>--- conflicted
+++ resolved
@@ -9086,218 +9086,15 @@
   delete lexer;
 }
 
-
-TEST(CodegenTest, MulCodeGen) {
-  context->set_error_reporter(main_reporter);
-  context->clear_context();
-
-  std::string input("mul_u32 $s1 ,$s2, $s3;\n");
-  input.append("mul_hi_u32 $s1, $s2, $s9;\n");
-
-  Lexer* lexer = new Lexer(input);
-
-  lexer->set_source_string(input);
-  context->token_to_scan = lexer->get_next_token();
-
-  EXPECT_EQ(0, Mul(context));
-  EXPECT_EQ(0, Mul(context));
-
-  BrigcOffset32_t ref2_c_offset = context->get_code_offset() - sizeof(BrigInstBase);
-  BrigcOffset32_t ref1_c_offset = ref2_c_offset - sizeof(BrigInstBase);
-
-  BrigoOffset32_t reg9_o_offset = context->get_operand_offset() - sizeof(BrigOperandReg);
-  BrigoOffset32_t reg3_o_offset = reg9_o_offset - sizeof(BrigOperandReg);
-  BrigoOffset32_t reg2_o_offset = reg3_o_offset - sizeof(BrigOperandReg);
-  BrigoOffset32_t reg1_o_offset = reg2_o_offset - sizeof(BrigOperandReg);
-
-  BrigInstBase ref1 = {
-    sizeof(BrigInstBase),  // size
-    BrigEInstBase,         // kind
-    BrigMul,               // opcode
-    Brigu32,               // type
-    BrigNoPacking,         // packing
-    {                      // o_operands[5]
-      reg1_o_offset,
-      reg2_o_offset, 
-      reg3_o_offset,
-      0, 
-      0
-    }      
-  };
-  BrigInstBase ref2 = {
-    sizeof(BrigInstBase),  // size
-    BrigEInstBase,         // kind
-    BrigMul,               // opcode
-    Brigu32,               // type
-    BrigNoPacking,         // packing
-    {                      // o_operands[5]
-      reg1_o_offset,
-      reg2_o_offset, 
-      reg9_o_offset,
-      0, 
-      0
-    }      
-  };
-  BrigsOffset32_t reg9_s_offset = context->get_string_offset() 
-          - (strlen("$s9") + 1);
-  BrigsOffset32_t reg3_s_offset = reg9_s_offset - (strlen("$s3") + 1);
-  BrigsOffset32_t reg2_s_offset = reg3_s_offset - (strlen("$s2") + 1);
-  BrigsOffset32_t reg1_s_offset = reg2_s_offset - (strlen("$s1") + 1);
-
-  BrigOperandReg reg1 = {
-    sizeof(BrigOperandReg),
-    BrigEOperandReg,
-    Brigb32,
-    0,
-    reg1_s_offset
-  };
-
-  BrigOperandReg reg2 = {
-    sizeof(BrigOperandReg),
-    BrigEOperandReg,
-    Brigb32,
-    0,
-    reg2_s_offset
-  };
-  BrigOperandReg reg3 = {
-    sizeof(BrigOperandReg),
-    BrigEOperandReg,
-    Brigb32,
-    0,
-    reg3_s_offset
-  };
-
-  BrigOperandReg reg9 = {
-    sizeof(BrigOperandReg),
-    BrigEOperandReg,
-    Brigb32,
-    0,
-    reg9_s_offset
-  };
-  BrigInstBase getBase;
-  BrigOperandReg getReg;
-
-  context->get_operand(reg9_o_offset, &getReg);
-  // BrigOperandReg
-  EXPECT_EQ(reg9.size, getReg.size);
-  EXPECT_EQ(reg9.kind, getReg.kind);
-  EXPECT_EQ(reg9.type, getReg.type);
-  EXPECT_EQ(reg9.reserved, getReg.reserved);
-  EXPECT_EQ(reg9.name, getReg.name);
-
-  context->get_operand(reg3_o_offset, &getReg);
-  // BrigOperandReg
-  EXPECT_EQ(reg3.size, getReg.size);
-  EXPECT_EQ(reg3.kind, getReg.kind);
-  EXPECT_EQ(reg3.type, getReg.type);
-  EXPECT_EQ(reg3.reserved, getReg.reserved);
-  EXPECT_EQ(reg3.name, getReg.name);
-
-  context->get_operand(reg2_o_offset, &getReg);
-  // BrigOperandReg
-  EXPECT_EQ(reg2.size, getReg.size);
-  EXPECT_EQ(reg2.kind, getReg.kind);
-  EXPECT_EQ(reg2.type, getReg.type);
-  EXPECT_EQ(reg2.reserved, getReg.reserved);
-  EXPECT_EQ(reg2.name, getReg.name);
-
-  context->get_operand(reg1_o_offset, &getReg);
-  // BrigOperandReg
-  EXPECT_EQ(reg1.size, getReg.size);
-  EXPECT_EQ(reg1.kind, getReg.kind);
-  EXPECT_EQ(reg1.type, getReg.type);
-  EXPECT_EQ(reg1.reserved, getReg.reserved);
-  EXPECT_EQ(reg1.name, getReg.name);
-  
-  context->get_code(ref1_c_offset, &getBase);
-  // BrigInstBase
-  EXPECT_EQ(ref1.size, getBase.size);
-  EXPECT_EQ(ref1.kind, getBase.kind);
-  EXPECT_EQ(ref1.opcode, getBase.opcode);
-  EXPECT_EQ(ref1.type, getBase.type);
-  EXPECT_EQ(ref1.packing, getBase.packing);
-
-  EXPECT_EQ(ref1.o_operands[0], getBase.o_operands[0]);
-  EXPECT_EQ(ref1.o_operands[1], getBase.o_operands[1]);
-  EXPECT_EQ(ref1.o_operands[2], getBase.o_operands[2]);
-  EXPECT_EQ(ref1.o_operands[3], getBase.o_operands[3]);
-  EXPECT_EQ(ref1.o_operands[4], getBase.o_operands[4]);
-
-  context->get_code(ref2_c_offset, &getBase);
-  // BrigInstBase
-  EXPECT_EQ(ref2.size, getBase.size);
-  EXPECT_EQ(ref2.kind, getBase.kind);
-  EXPECT_EQ(ref2.opcode, getBase.opcode);
-  EXPECT_EQ(ref2.type, getBase.type);
-  EXPECT_EQ(ref2.packing, getBase.packing);
-  EXPECT_EQ(ref2.o_operands[0], getBase.o_operands[0]);
-  EXPECT_EQ(ref2.o_operands[1], getBase.o_operands[1]);
-  EXPECT_EQ(ref2.o_operands[2], getBase.o_operands[2]);
-  EXPECT_EQ(ref2.o_operands[3], getBase.o_operands[3]);
-  EXPECT_EQ(ref2.o_operands[4], getBase.o_operands[4]);
-
-  delete lexer;
-}
-
-<<<<<<< HEAD
 TEST(CodegenTest, GlobalSymbolDecl){
  context->set_error_reporter(main_reporter);
   context->clear_context();
 
   std::string input("align 1 static group_s8 &tmp[2];\n");
-=======
-TEST(CodegenTest, Call_CodeGen_SimpleTest) {
-  context->set_error_reporter(main_reporter);
-  context->clear_context();
-
-  BrigInstBase callInst1 = {
-    sizeof(BrigInstBase),  // size
-    BrigEInstBase,         // kind
-    BrigCall,              // opcode
-    Brigb32,               // type
-    BrigNoPacking,         // packing
-    {0, 0, 0, 0, 0}        // o_operands[5]
-  };
-
-  BrigInstMod callInst2 = {
-    sizeof(BrigInstMod),  // size
-    BrigEInstMod,         // kind
-    BrigCall,              // opcode
-    Brigb32,               // type
-    BrigNoPacking,         // packing
-    {0, 0, 0, 0, 0},       // o_operands[5]
-    {0, 0, 0, 0, 0, 1, 0}  // aluModifier
-  };
-
-  BrigInstBase callInst3 = {
-    sizeof(BrigInstBase),  // size
-    BrigEInstBase,         // kind
-    BrigCall,              // opcode
-    Brigb32,               // type
-    BrigNoPacking,         // packing
-    {0, 0, 0, 0, 0}        // o_operands[5]
-  };
-
-  BrigInstBase callInst4 = {
-    sizeof(BrigInstBase),  // size
-    BrigEInstBase,         // kind
-    BrigCall,              // opcode
-    Brigb32,               // type
-    BrigNoPacking,         // packing
-    {0, 0, 0, 0, 0}        // o_operands[5]
-  };
-
-
-  std::string input("call_width(64) $s1 (%in) [&foo, &bar];\n");
-  input.append("call_width(all)_fbar $s1 (%out)(%in) &sigFunc;\n");
-  input.append("call &foo(%out)(%in);\n");
-  input.append("call &bar(%in);\n");
->>>>>>> df2fe3ae
-
-  Lexer* lexer = new Lexer(input);
-  context->token_to_scan = lexer->get_next_token();
-
-<<<<<<< HEAD
+
+  Lexer* lexer = new Lexer(input);
+  context->token_to_scan = lexer->get_next_token();
+
   EXPECT_EQ(0, GlobalSymbolDecl(context));
   BrigDirectiveSymbol ref = {
 //alignment externOrStatic
@@ -9331,7 +9128,213 @@
   EXPECT_EQ(ref.s.s_name, get.s.s_name);
   EXPECT_EQ(ref.s.type, get.s.type);
   EXPECT_EQ(ref.s.align, get.s.align);
-=======
+  delete lexer;
+}
+
+
+
+TEST(CodegenTest, MulCodeGen) {
+  context->set_error_reporter(main_reporter);
+  context->clear_context();
+
+  std::string input("mul_u32 $s1 ,$s2, $s3;\n");
+  input.append("mul_hi_u32 $s1, $s2, $s9;\n");
+
+  Lexer* lexer = new Lexer(input);
+
+  lexer->set_source_string(input);
+  context->token_to_scan = lexer->get_next_token();
+
+  EXPECT_EQ(0, Mul(context));
+  EXPECT_EQ(0, Mul(context));
+
+  BrigcOffset32_t ref2_c_offset = context->get_code_offset() - sizeof(BrigInstBase);
+  BrigcOffset32_t ref1_c_offset = ref2_c_offset - sizeof(BrigInstBase);
+
+  BrigoOffset32_t reg9_o_offset = context->get_operand_offset() - sizeof(BrigOperandReg);
+  BrigoOffset32_t reg3_o_offset = reg9_o_offset - sizeof(BrigOperandReg);
+  BrigoOffset32_t reg2_o_offset = reg3_o_offset - sizeof(BrigOperandReg);
+  BrigoOffset32_t reg1_o_offset = reg2_o_offset - sizeof(BrigOperandReg);
+
+  BrigInstBase ref1 = {
+    sizeof(BrigInstBase),  // size
+    BrigEInstBase,         // kind
+    BrigMul,               // opcode
+    Brigu32,               // type
+    BrigNoPacking,         // packing
+    {                      // o_operands[5]
+      reg1_o_offset,
+      reg2_o_offset, 
+      reg3_o_offset,
+      0, 
+      0
+    }      
+  };
+  BrigInstBase ref2 = {
+    sizeof(BrigInstBase),  // size
+    BrigEInstBase,         // kind
+    BrigMul,               // opcode
+    Brigu32,               // type
+    BrigNoPacking,         // packing
+    {                      // o_operands[5]
+      reg1_o_offset,
+      reg2_o_offset, 
+      reg9_o_offset,
+      0, 
+      0
+    }      
+  };
+  BrigsOffset32_t reg9_s_offset = context->get_string_offset() 
+          - (strlen("$s9") + 1);
+  BrigsOffset32_t reg3_s_offset = reg9_s_offset - (strlen("$s3") + 1);
+  BrigsOffset32_t reg2_s_offset = reg3_s_offset - (strlen("$s2") + 1);
+  BrigsOffset32_t reg1_s_offset = reg2_s_offset - (strlen("$s1") + 1);
+
+  BrigOperandReg reg1 = {
+    sizeof(BrigOperandReg),
+    BrigEOperandReg,
+    Brigb32,
+    0,
+    reg1_s_offset
+  };
+
+  BrigOperandReg reg2 = {
+    sizeof(BrigOperandReg),
+    BrigEOperandReg,
+    Brigb32,
+    0,
+    reg2_s_offset
+  };
+  BrigOperandReg reg3 = {
+    sizeof(BrigOperandReg),
+    BrigEOperandReg,
+    Brigb32,
+    0,
+    reg3_s_offset
+  };
+
+  BrigOperandReg reg9 = {
+    sizeof(BrigOperandReg),
+    BrigEOperandReg,
+    Brigb32,
+    0,
+    reg9_s_offset
+  };
+  BrigInstBase getBase;
+  BrigOperandReg getReg;
+
+  context->get_operand(reg9_o_offset, &getReg);
+  // BrigOperandReg
+  EXPECT_EQ(reg9.size, getReg.size);
+  EXPECT_EQ(reg9.kind, getReg.kind);
+  EXPECT_EQ(reg9.type, getReg.type);
+  EXPECT_EQ(reg9.reserved, getReg.reserved);
+  EXPECT_EQ(reg9.name, getReg.name);
+
+  context->get_operand(reg3_o_offset, &getReg);
+  // BrigOperandReg
+  EXPECT_EQ(reg3.size, getReg.size);
+  EXPECT_EQ(reg3.kind, getReg.kind);
+  EXPECT_EQ(reg3.type, getReg.type);
+  EXPECT_EQ(reg3.reserved, getReg.reserved);
+  EXPECT_EQ(reg3.name, getReg.name);
+
+  context->get_operand(reg2_o_offset, &getReg);
+  // BrigOperandReg
+  EXPECT_EQ(reg2.size, getReg.size);
+  EXPECT_EQ(reg2.kind, getReg.kind);
+  EXPECT_EQ(reg2.type, getReg.type);
+  EXPECT_EQ(reg2.reserved, getReg.reserved);
+  EXPECT_EQ(reg2.name, getReg.name);
+
+  context->get_operand(reg1_o_offset, &getReg);
+  // BrigOperandReg
+  EXPECT_EQ(reg1.size, getReg.size);
+  EXPECT_EQ(reg1.kind, getReg.kind);
+  EXPECT_EQ(reg1.type, getReg.type);
+  EXPECT_EQ(reg1.reserved, getReg.reserved);
+  EXPECT_EQ(reg1.name, getReg.name);
+  
+  context->get_code(ref1_c_offset, &getBase);
+  // BrigInstBase
+  EXPECT_EQ(ref1.size, getBase.size);
+  EXPECT_EQ(ref1.kind, getBase.kind);
+  EXPECT_EQ(ref1.opcode, getBase.opcode);
+  EXPECT_EQ(ref1.type, getBase.type);
+  EXPECT_EQ(ref1.packing, getBase.packing);
+
+  EXPECT_EQ(ref1.o_operands[0], getBase.o_operands[0]);
+  EXPECT_EQ(ref1.o_operands[1], getBase.o_operands[1]);
+  EXPECT_EQ(ref1.o_operands[2], getBase.o_operands[2]);
+  EXPECT_EQ(ref1.o_operands[3], getBase.o_operands[3]);
+  EXPECT_EQ(ref1.o_operands[4], getBase.o_operands[4]);
+
+  context->get_code(ref2_c_offset, &getBase);
+  // BrigInstBase
+  EXPECT_EQ(ref2.size, getBase.size);
+  EXPECT_EQ(ref2.kind, getBase.kind);
+  EXPECT_EQ(ref2.opcode, getBase.opcode);
+  EXPECT_EQ(ref2.type, getBase.type);
+  EXPECT_EQ(ref2.packing, getBase.packing);
+  EXPECT_EQ(ref2.o_operands[0], getBase.o_operands[0]);
+  EXPECT_EQ(ref2.o_operands[1], getBase.o_operands[1]);
+  EXPECT_EQ(ref2.o_operands[2], getBase.o_operands[2]);
+  EXPECT_EQ(ref2.o_operands[3], getBase.o_operands[3]);
+  EXPECT_EQ(ref2.o_operands[4], getBase.o_operands[4]);
+
+  delete lexer;
+}
+
+TEST(CodegenTest, Call_CodeGen_SimpleTest) {
+  context->set_error_reporter(main_reporter);
+  context->clear_context();
+
+  BrigInstBase callInst1 = {
+    sizeof(BrigInstBase),  // size
+    BrigEInstBase,         // kind
+    BrigCall,              // opcode
+    Brigb32,               // type
+    BrigNoPacking,         // packing
+    {0, 0, 0, 0, 0}        // o_operands[5]
+  };
+
+  BrigInstMod callInst2 = {
+    sizeof(BrigInstMod),  // size
+    BrigEInstMod,         // kind
+    BrigCall,              // opcode
+    Brigb32,               // type
+    BrigNoPacking,         // packing
+    {0, 0, 0, 0, 0},       // o_operands[5]
+    {0, 0, 0, 0, 0, 1, 0}  // aluModifier
+  };
+
+  BrigInstBase callInst3 = {
+    sizeof(BrigInstBase),  // size
+    BrigEInstBase,         // kind
+    BrigCall,              // opcode
+    Brigb32,               // type
+    BrigNoPacking,         // packing
+    {0, 0, 0, 0, 0}        // o_operands[5]
+  };
+
+  BrigInstBase callInst4 = {
+    sizeof(BrigInstBase),  // size
+    BrigEInstBase,         // kind
+    BrigCall,              // opcode
+    Brigb32,               // type
+    BrigNoPacking,         // packing
+    {0, 0, 0, 0, 0}        // o_operands[5]
+  };
+
+
+  std::string input("call_width(64) $s1 (%in) [&foo, &bar];\n");
+  input.append("call_width(all)_fbar $s1 (%out)(%in) &sigFunc;\n");
+  input.append("call &foo(%out)(%in);\n");
+  input.append("call &bar(%in);\n");
+
+  Lexer* lexer = new Lexer(input);
+  context->token_to_scan = lexer->get_next_token();
+
   context->func_map["&foo"] = 0xf7;
   context->func_map["&bar"] = 0xf8;
   context->symbol_map["%in"] = 0xf9;
@@ -9805,13 +9808,10 @@
   EXPECT_EQ(ref.o_operands[3], get.o_operands[3]);
   EXPECT_EQ(ref.o_operands[4], get.o_operands[4]);
 
->>>>>>> df2fe3ae
-  delete lexer;
-}
-
-
-<<<<<<< HEAD
-=======
+  delete lexer;
+}
+
+
 TEST(CodegenTest, WAVESIZE_CodeGen_SimpleTest) {
   context->set_error_reporter(main_reporter);
   context->clear_context();
@@ -9843,6 +9843,5 @@
   delete lexer;
 }
 
->>>>>>> df2fe3ae
 }  // namespace brig
 }  // namespace hsa