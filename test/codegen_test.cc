// Copyright 2012 MulticoreWare Inc.

#include <iostream>
#include "gtest/gtest.h"
#include "tokens.h"
#include "lexer.h"
#include "parser.h"
#include "brig.h"
#include "error_reporter.h"
#include "context.h"
#include "parser_wrapper.h"

namespace hsa {
namespace brig {

extern ErrorReporter* main_reporter;
extern Context* context;
TEST(CodegenTest, ExampleWithKernel) {
  context->set_error_reporter(main_reporter);
  context->clear_context();

  std::string input("version 1:0:$large; \n");
  input.append("kernel &demo(kernarg_f32 %x) { \n");
  input.append("private_u32 %z; \n");
  input.append("ret; \n");
  input.append("};\n");

  Lexer* lexer = new Lexer(input);
  context->token_to_scan = lexer->get_next_token();

  EXPECT_EQ(0, Version(context));
  EXPECT_EQ(0, Kernel(context));

  // test the size of each section
  BrigdOffset32_t dsize = context->get_directive_offset();
  EXPECT_EQ(144U, dsize);
  BrigdOffset32_t csize = context->get_code_offset();
  EXPECT_EQ(32U, csize);

  BrigDirectiveKernel ref = {
    40,                       // size
    BrigEDirectiveKernel,   // kind
    0,                       // c_code
    0,                       // s_name
    1,                        // inParamCount
    140,                      // d_firstScopedDirective
    1,                        // operationCount
    140,                      // d_nextDirective
    BrigNone,                  // attribute
    0,                         // fbar
    0,                        // outParamCount
    60,                        // d_firstInParam
  };

  // test BrigDirectiveFunction, the caller function
  BrigDirectiveKernel get;
  context->get_directive(context->current_bdf_offset, &get);
  EXPECT_EQ(ref.s_name, get.s_name);
  EXPECT_EQ(ref.c_code, get.c_code);
  EXPECT_EQ(ref.outParamCount, get.outParamCount);
  EXPECT_EQ(ref.inParamCount, get.inParamCount);
  EXPECT_EQ(ref.operationCount, get.operationCount);
  EXPECT_EQ(ref.d_nextDirective, get.d_nextDirective);
  EXPECT_EQ(ref.d_firstScopedDirective, get.d_firstScopedDirective);

  BrigDirectiveSymbol kernarg = {
  40,                       // size
  BrigEDirectiveSymbol ,    // kind
  {
    0,                         // c_code
    BrigKernargSpace,         // storag class kernarg
    BrigNone ,                // attribut
    0,                        // reserved
    0,                        // symbolModifier
    0,                        // dim
    6,                        // s_name
    Brigf32,                  // type
    1,                        // align
  },
  0,                        // d_init
  0,                         // reserved
  };

  BrigDirectiveSymbol get_sym;
  context->get_directive(64, &get_sym);
  EXPECT_EQ(kernarg.size, get_sym.size);
  EXPECT_EQ(kernarg.kind, get_sym.kind);
  EXPECT_EQ(kernarg.s.storageClass, get_sym.s.storageClass);
  EXPECT_EQ(kernarg.s.s_name, get_sym.s.s_name);

  BrigDirectiveSymbol private_var = {
  40,                       // size
  BrigEDirectiveSymbol ,    // kind
  {
    0,                         // c_code
    BrigPrivateSpace,         // storag class kernarg
    BrigNone ,                // attribut
    0,                        // reserved
    0,                        // symbolModifier
    0,                        // dim
    9,                        // s_name
    Brigu32,                  // type
    1,                        // align
  },
  0,                        // d_init
  0,                         // reserved
  };

  context->get_directive(104, &get_sym);
  EXPECT_EQ(private_var.size, get_sym.size);
  EXPECT_EQ(private_var.kind, get_sym.kind);
  EXPECT_EQ(private_var.s.storageClass, get_sym.s.storageClass);
  EXPECT_EQ(private_var.s.s_name, get_sym.s.s_name);

  delete lexer;
}

TEST(CodegenTest, CallwMultiArgs) {
  context->set_error_reporter(main_reporter);
  context->clear_context();

  std::string input("version 1:0:$small; \n");
  input.append("function &callee(arg_f32 %output) ");
  input.append("(arg_f32 %input1, arg_f32 %input2) { \n");
  input.append("ret; \n");
  input.append("};\n");
  input.append("function &caller()(){ \n");
  input.append(" { arg_f32 %an_input; \n");
  input.append("   arg_f32 %an_output; \n");
  input.append("   call &callee(%an_output)(%an_input, %an_input);\n");
  input.append(" } \n");
  input.append("}; \n");

  Lexer* lexer = new Lexer(input);
  context->token_to_scan = lexer->get_next_token();

  EXPECT_EQ(0, Version(context));
  EXPECT_EQ(0, Function(context));
  EXPECT_EQ(0, Function(context));

  // test the size of each section
  BrigdOffset32_t dsize = context->get_directive_offset();
  EXPECT_EQ(320U, dsize);
  BrigdOffset32_t csize = context->get_code_offset();
  EXPECT_EQ(64U, csize);
  BrigdOffset32_t osize = context->get_operand_offset();
  EXPECT_EQ(56U+4U, osize);
  BrigdOffset32_t ssize = context->get_string_offset();
  EXPECT_EQ(61U, ssize);

  BrigDirectiveFunction ref = {
    40,                       // size
    BrigEDirectiveFunction,   // kind
    32,                       // c_code
    32,                       // s_name
    0,                        // inParamCount
    224,                      // d_firstScopedDirective
    1,                        // operationCount
    320,                      // d_nextDirective
    BrigNone,
    0,
    0,                        // outParamCount
    0,
  };

  // test BrigDirectiveFunction, the caller function
  BrigDirectiveFunction get;
  context->get_directive(context->current_bdf_offset, &get);
  EXPECT_EQ(ref.s_name, get.s_name);
  EXPECT_EQ(ref.c_code, get.c_code);
  EXPECT_EQ(ref.outParamCount, get.outParamCount);
  EXPECT_EQ(ref.inParamCount, get.inParamCount);
  EXPECT_EQ(ref.operationCount, get.operationCount);
  EXPECT_EQ(ref.d_nextDirective, get.d_nextDirective);
  EXPECT_EQ(ref.d_firstScopedDirective, get.d_firstScopedDirective);

  // test BrigDirectiveScope
  BrigDirectiveScope arg_scope;
  context->get_directive(224, &arg_scope);
  EXPECT_EQ(8, arg_scope.size);
  EXPECT_EQ(BrigEDirectiveArgStart, arg_scope.kind);
  EXPECT_EQ(32U, arg_scope.c_code);

  context->get_directive(312, &arg_scope);
  EXPECT_EQ(BrigEDirectiveArgEnd, arg_scope.kind);
  EXPECT_EQ(64U, arg_scope.c_code);

  // test BrigCall
  BrigInstBase cbr_op;
  context->get_code(32, &cbr_op);
  EXPECT_EQ(32, cbr_op.size);
  EXPECT_EQ(BrigCall, cbr_op.opcode);
  EXPECT_EQ(0U, cbr_op.o_operands[0]);
  EXPECT_EQ(32U, cbr_op.o_operands[1]);
  EXPECT_EQ(24U, cbr_op.o_operands[2]);
  EXPECT_EQ(44U, cbr_op.o_operands[3]);
  EXPECT_EQ(0U, cbr_op.o_operands[4]);

  // test BrigOperandFunctionRef
  BrigOperandFunctionRef func_o;
  context->get_operand(24, &func_o);
  EXPECT_EQ(8U, func_o.size);
  EXPECT_EQ(BrigEOperandFunctionRef, func_o.kind);
  EXPECT_EQ(20U, func_o.fn);

  // test BrigOperandArgumentRef
  BrigOperandArgumentRef arg_o;
  context->get_operand(8, &arg_o);
  EXPECT_EQ(8U, arg_o.size);
  EXPECT_EQ(BrigEOperandArgumentRef, arg_o.kind);
  EXPECT_EQ(192U+40U, arg_o.arg);

  context->get_operand(16, &arg_o);
  EXPECT_EQ(8, arg_o.size);
  EXPECT_EQ(BrigEOperandArgumentRef, arg_o.kind);
  EXPECT_EQ(232U+40U, arg_o.arg);

  // test BrigOperandArgumentList
  BrigOperandArgumentList arg_l;
  context->get_operand(32, &arg_l);
  EXPECT_EQ(12U, arg_l.size);
  EXPECT_EQ(BrigEOperandArgumentList, arg_l.kind);
  EXPECT_EQ(16U, arg_l.o_args[0]);

  context->get_operand(44, &arg_l);
  EXPECT_EQ(16U, arg_l.size);
  EXPECT_EQ(BrigEOperandArgumentList, arg_l.kind);
  EXPECT_EQ(8U, arg_l.o_args[0]);

  BrigoOffset32_t arg_test = 0;
  context->get_operand(56, &arg_test);
  EXPECT_EQ(8U, arg_test);

  delete lexer;
}

TEST(CodegenTest, Example6_CallwArgs) {
  context->set_error_reporter(main_reporter);
  context->clear_context();

  std::string input("version 1:0:$small; \n");
  input.append("function &callee(arg_f32 %output)(arg_f32 %input) { \n");
  input.append(" ret; \n");
  input.append("}; \n");

  input.append("function &caller()(){ \n");
  input.append(" { arg_f32 %an_input; \n");
  input.append("   arg_f32 %an_output; \n");
  input.append("  call &callee(%an_output)(%an_input); \n");
  input.append(" } \n");
  input.append("}; \n");

  // test the rule
  Lexer* lexer = new Lexer(input);
  context->token_to_scan = lexer->get_next_token();

  EXPECT_EQ(0, Version(context));
  EXPECT_EQ(0, Function(context));
  EXPECT_EQ(0, Function(context));

  // test the sizes of each section
  BrigdOffset32_t dsize = context->get_directive_offset();
  EXPECT_EQ(276U+4U, dsize);
  BrigdOffset32_t csize = context->get_code_offset();
  EXPECT_EQ(64U, csize);
  BrigdOffset32_t osize = context->get_operand_offset();
  EXPECT_EQ(56U, osize);
  BrigdOffset32_t ssize = context->get_string_offset();
  EXPECT_EQ(52U, ssize);

  BrigDirectiveFunction ref = {
    40,                       // size
    BrigEDirectiveFunction,   // kind
    32,                       // c_code
    23,                       // s_name
    0,                        // inParamCount
    180+4,                      // d_firstScopedDirective
    1,                        // operationCount
    276+4,                      // d_nextDirective
    BrigNone,
    0,
    0,                        // outParamCount
    0,
  };

  // test BrigDirectiveFunction, the caller function
  BrigDirectiveFunction get;
  context->get_directive(context->current_bdf_offset, &get);
  EXPECT_EQ(ref.s_name, get.s_name);
  EXPECT_EQ(ref.c_code, get.c_code);
  EXPECT_EQ(ref.outParamCount, get.outParamCount);
  EXPECT_EQ(ref.inParamCount, get.inParamCount);
  EXPECT_EQ(ref.operationCount, get.operationCount);
  EXPECT_EQ(ref.d_nextDirective, get.d_nextDirective);
  EXPECT_EQ(ref.d_firstScopedDirective, get.d_firstScopedDirective);

  // test BrigDirectiveScope
  BrigDirectiveScope arg_scope;
  context->get_directive(184, &arg_scope);
  EXPECT_EQ(8U, arg_scope.size);
  EXPECT_EQ(BrigEDirectiveArgStart, arg_scope.kind);
  EXPECT_EQ(32U, arg_scope.c_code);

  context->get_directive(272, &arg_scope);
  EXPECT_EQ(BrigEDirectiveArgEnd, arg_scope.kind);
  EXPECT_EQ(64U, arg_scope.c_code);

  // test BrigCall
  BrigInstBase cbr_op;
  context->get_code(32, &cbr_op);
  EXPECT_EQ(32U, cbr_op.size);
  EXPECT_EQ(BrigCall, cbr_op.opcode);
  EXPECT_EQ(0U, cbr_op.o_operands[0]);
  EXPECT_EQ(32U, cbr_op.o_operands[1]);
  EXPECT_EQ(24U, cbr_op.o_operands[2]);
  EXPECT_EQ(44U, cbr_op.o_operands[3]);
  EXPECT_EQ(0U, cbr_op.o_operands[4]);

  // test BrigOperandFunctionRef
  BrigOperandFunctionRef func_o;
  context->get_operand(24, &func_o);
  EXPECT_EQ(8U, func_o.size);
  EXPECT_EQ(BrigEOperandFunctionRef, func_o.kind);
  EXPECT_EQ(20U, func_o.fn);

  // test BrigOperandArgumentRef
  BrigOperandArgumentRef arg_o;
  context->get_operand(8, &arg_o);
  EXPECT_EQ(8U, arg_o.size);
  EXPECT_EQ(BrigEOperandArgumentRef, arg_o.kind);
  EXPECT_EQ(188U+4U, arg_o.arg);

  context->get_operand(16, &arg_o);
  EXPECT_EQ(8U, arg_o.size);
  EXPECT_EQ(BrigEOperandArgumentRef, arg_o.kind);
  EXPECT_EQ(228U+4U, arg_o.arg);

  // test BrigOperandArgumentList
  BrigOperandArgumentList arg_l;
  context->get_operand(32, &arg_l);
  EXPECT_EQ(12U, arg_l.size);
  EXPECT_EQ(BrigEOperandArgumentList, arg_l.kind);
  EXPECT_EQ(16U, arg_l.o_args[0]);

  context->get_operand(44, &arg_l);
  EXPECT_EQ(12U, arg_l.size);
  EXPECT_EQ(BrigEOperandArgumentList, arg_l.kind);
  EXPECT_EQ(8U, arg_l.o_args[0]);

  delete lexer;
}

TEST(CodegenTest, Example5_SimpleCall) {
  context->set_error_reporter(main_reporter);
  context->clear_context();

  std::string input("version 1:0:$small; \n");
  input.append("function &callee()(){ \n");
  input.append(" ret; \n");
  input.append("}; \n");
  input.append(" function &caller()(){ \n");
  input.append(" { \n");
  input.append("   call &callee; \n");
  input.append(" } \n");
  input.append("}; \n");

  Lexer* lexer = new Lexer(input);
  context->token_to_scan = lexer->get_next_token();

  EXPECT_EQ(0, Version(context));
  EXPECT_EQ(0, Function(context));
  EXPECT_EQ(0, Function(context));

  // test the sizes of each section
  BrigdOffset32_t dsize = context->get_directive_offset();
  EXPECT_EQ(116U, dsize);
  BrigdOffset32_t csize = context->get_code_offset();
  EXPECT_EQ(64U, csize);
  BrigdOffset32_t osize = context->get_operand_offset();
  EXPECT_EQ(16U, osize);
  BrigdOffset32_t ssize = context->get_string_offset();
  EXPECT_EQ(16U, ssize);

  // test BrigDirectiveFunction, the caller function
  BrigDirectiveFunction ref = {
    40,                       // size
    BrigEDirectiveFunction,   // kind
    32,                       // c_code
    8,                        // s_name
    0,                        // inParamCount
    100,                      // d_firstScopedDirective
    1,                        // operationCount
    116,                      // d_nextDirective
    BrigNone,
    0,
    0,                        // outParamCount
    0,
  };

  BrigDirectiveFunction get;
  context->get_directive(context->current_bdf_offset, &get);
  EXPECT_EQ(ref.s_name, get.s_name);
  EXPECT_EQ(ref.c_code, get.c_code);
  EXPECT_EQ(ref.outParamCount, get.outParamCount);
  EXPECT_EQ(ref.inParamCount, get.inParamCount);
  EXPECT_EQ(ref.operationCount, get.operationCount);
  EXPECT_EQ(ref.d_nextDirective, get.d_nextDirective);
  EXPECT_EQ(ref.d_firstScopedDirective, get.d_firstScopedDirective);

  // test BrigDirectiveScope
  BrigDirectiveScope arg_scope;
  context->get_directive(100, &arg_scope);
  EXPECT_EQ(8U, arg_scope.size);
  EXPECT_EQ(BrigEDirectiveArgStart, arg_scope.kind);
  EXPECT_EQ(32U, arg_scope.c_code);

  context->get_directive(108, &arg_scope);
  EXPECT_EQ(BrigEDirectiveArgEnd, arg_scope.kind);
  EXPECT_EQ(64U, arg_scope.c_code);

  // test BrigCall
  BrigInstBase cbr_op;
  context->get_code(32, &cbr_op);
  EXPECT_EQ(32U, cbr_op.size);
  EXPECT_EQ(BrigCall, cbr_op.opcode);
  EXPECT_EQ(0U, cbr_op.o_operands[0]);
  EXPECT_EQ(0U, cbr_op.o_operands[1]);
  EXPECT_EQ(8U, cbr_op.o_operands[2]);
  EXPECT_EQ(0U, cbr_op.o_operands[3]);
  EXPECT_EQ(0U, cbr_op.o_operands[4]);

  // test BrigOperandFunctionRef
  BrigOperandFunctionRef func_o;
  context->get_operand(8, &func_o);
  EXPECT_EQ(8U, func_o.size);
  EXPECT_EQ(BrigEOperandFunctionRef, func_o.kind);
  EXPECT_EQ(20U, func_o.fn);

  delete lexer;
}

TEST(CodegenTest, Example4_Branch) {
  context->set_error_reporter(main_reporter);
  context->clear_context();

  std::string input("version 1:0:$small;\n");
  input.append("function &branch_ops (arg_u8x4 %x)() { \n");
  input.append("  cbr $c1, @then; \n");
  input.append("  abs_p_s8x4 $s1, $s2; \n");
  input.append("  brn @outof_IF; \n");
  input.append("  @then: \n");
  input.append("  add_pp_sat_u16x2 $s1, $s0, $s3; \n");
  input.append("  @outof_IF: \n");
  input.append("  ret; \n");
  input.append("}; \n");

  // test the rule
  Lexer* lexer = new Lexer(input);
  context->token_to_scan = lexer->get_next_token();
  EXPECT_EQ(0, Version(context));
  EXPECT_EQ(0, Function(context));

  // test the sizes of each section
  BrigdOffset32_t dsize = context->get_directive_offset();
  EXPECT_EQ(124U+4U, dsize);
  BrigdOffset32_t csize = context->get_code_offset();
  EXPECT_EQ(164U, csize);
  BrigdOffset32_t osize = context->get_operand_offset();
  EXPECT_EQ(84U, osize);
  BrigdOffset32_t ssize = context->get_string_offset();
  EXPECT_EQ(51U, ssize);

  // test BrigDirectiveFunction
  BrigDirectiveFunction ref = {
      40,                       // size
      BrigEDirectiveFunction,   // kind
      0,                        // c_code
      0,                        // s_name
      0,                        // inParamCount
      100+4,                      // d_firstScopedDirective
      5,                        // operationCount
      124+4,                      // d_nextDirective
      BrigNone,
      0,
      1,                        // outParamCount
      0,
    };

  BrigDirectiveFunction get;
  context->get_directive(context->current_bdf_offset, &get);
  EXPECT_EQ(ref.s_name, get.s_name);
  EXPECT_EQ(ref.c_code, get.c_code);
  EXPECT_EQ(ref.outParamCount, get.outParamCount);
  EXPECT_EQ(ref.inParamCount, get.inParamCount);
  EXPECT_EQ(ref.operationCount, get.operationCount);
  EXPECT_EQ(ref.d_nextDirective, get.d_nextDirective);
  EXPECT_EQ(ref.d_firstScopedDirective, get.d_firstScopedDirective);

  // test BrigDirectiveLabel
  BrigDirectiveLabel label1;
  context->get_directive(104, &label1);
  EXPECT_EQ(12U, label1.size);
  EXPECT_EQ(100U, label1.c_code);
  EXPECT_EQ(27U, label1.s_name);

  context->get_directive(116, &label1);
  EXPECT_EQ(132U, label1.c_code);
  EXPECT_EQ(41U, label1.s_name);

  // test BrigCbr
  BrigInstBase cbr_op;
  context->get_code(0, &cbr_op);
  EXPECT_EQ(32U, cbr_op.size);
  EXPECT_EQ(BrigCbr, cbr_op.opcode);
  EXPECT_EQ(Brigb1, cbr_op.type);
  EXPECT_EQ(0U, cbr_op.o_operands[0]);
  EXPECT_EQ(8U, cbr_op.o_operands[1]);
  EXPECT_EQ(20U, cbr_op.o_operands[2]);
  EXPECT_EQ(0U, cbr_op.o_operands[3]);
  EXPECT_EQ(0U, cbr_op.o_operands[4]);

  // test BrigBrn
  BrigInstBar br_op;
  context->get_code(64, &br_op);
  EXPECT_EQ(36U, br_op.size);
  EXPECT_EQ(BrigBrn, br_op.opcode);
  EXPECT_EQ(0U, br_op.o_operands[0]);
  EXPECT_EQ(52U, br_op.o_operands[1]);
  EXPECT_EQ(0U, br_op.o_operands[2]);
  EXPECT_EQ(0U, br_op.o_operands[3]);
  EXPECT_EQ(0U, br_op.o_operands[4]);

  delete lexer;
}

TEST(CodegenTest, Example3_CodeGen) {
  context->set_error_reporter(main_reporter);
  context->clear_context();

  std::string input("version 1:0:$small; \n");
  input.append("static function &packed_ops (extern arg_u8x4 %x)() {");
  input.append("  abs_p_s8x4 $s1, $s2; \n");
  input.append("  add_pp_sat_u16x2 $s1, $s0, $s3; \n");
  input.append("}; \n");

  Lexer* lexer = new Lexer(input);
  context->token_to_scan = lexer->get_next_token();

  EXPECT_EQ(0, Version(context));
  EXPECT_EQ(0, Function(context));

  // test the .directive section size
  BrigdOffset32_t dsize = context->get_directive_offset();
  EXPECT_EQ(100U+4U, dsize);

  // test the .directive section
  BrigDirectiveFunction ref = {
    40,                       // size
    BrigEDirectiveFunction,   // kind
    0,                        // c_code
    0,                        // s_name
    0,                        // inParamCount
    96+4,                       // d_firstScopedDirective
    2,                        // operationCount
    96+4,                       // d_nextDirective
    BrigStatic,
    0,
    1,                        // outParamCount
    0,
  };

  BrigDirectiveFunction get;
  context->get_directive(context->current_bdf_offset, &get);
  EXPECT_EQ(ref.s_name, get.s_name);
  EXPECT_EQ(ref.c_code, get.c_code);
  EXPECT_EQ(ref.outParamCount, get.outParamCount);
  EXPECT_EQ(ref.inParamCount, get.inParamCount);
  EXPECT_EQ(ref.operationCount, get.operationCount);
  EXPECT_EQ(ref.d_nextDirective, get.d_nextDirective);
  EXPECT_EQ(ref.d_firstScopedDirective, get.d_firstScopedDirective);
  EXPECT_EQ(ref.attribute, get.attribute);

  // test the .string size
  BrigsOffset32_t size = context->get_string_offset();
  EXPECT_EQ(31U, size);

  // test .code section.
  BrigcOffset32_t csize = context->get_code_offset();
  EXPECT_EQ(64U, csize);

  BrigInstBase get_c;
  context->get_code(32, &get_c);
  EXPECT_EQ(BrigAdd, get_c.opcode);
  EXPECT_EQ(BrigPackPPsat, get_c.packing);
  EXPECT_EQ(Brigu16x2, get_c.type);
  EXPECT_EQ(8U, get_c.o_operands[0]);
  EXPECT_EQ(32U, get_c.o_operands[1]);
  EXPECT_EQ(44U, get_c.o_operands[2]);

  delete lexer;
}

TEST(CodegenTest, Instrustion3Op_CodeGen) {
  context->set_error_reporter(main_reporter);
  context->clear_context();

  std::string input("add_pp_sat_u16x2 $s1, $s0, $s3; \n");

  Lexer* lexer = new Lexer(input);
  context->token_to_scan = lexer->get_next_token();

  EXPECT_EQ(0, Instruction3(context));

  BrigInstBase ref = {
    32,
    BrigEInstBase,
    BrigAdd,
    Brigu16x2,
    BrigPackPPsat,
    {8, 20, 32, 0, 0}
  };

  BrigInstBase get;
  context->get_code(0, &get);
  EXPECT_EQ(ref.opcode, get.opcode);
  EXPECT_EQ(ref.packing, get.packing);
  EXPECT_EQ(ref.type, get.type);
  EXPECT_EQ(ref.o_operands[0], get.o_operands[0]);
  EXPECT_EQ(ref.o_operands[1], get.o_operands[1]);

  delete lexer;
}

TEST(CodegenTest, Instrustion2Op_CodeGen) {
  context->set_error_reporter(main_reporter);
  context->clear_context();

  std::string input("abs_p_s8x4 $s1, $s2; \n");

  Lexer* lexer = new Lexer(input);
  context->token_to_scan = lexer->get_next_token();

  EXPECT_EQ(0, Instruction2(context));

  BrigInstBase ref = {
    32,
    BrigEInstBase,
    BrigAbs,
    Brigs8x4,
    BrigPackP,
    {8, 20, 0, 0, 0}
  };

  BrigInstBase get;
  context->get_code(0, &get);
  EXPECT_EQ(ref.opcode, get.opcode);
  EXPECT_EQ(ref.packing, get.packing);
  EXPECT_EQ(ref.type, get.type);
  EXPECT_EQ(ref.o_operands[0], get.o_operands[0]);
  EXPECT_EQ(ref.o_operands[1], get.o_operands[1]);

  delete lexer;
}

TEST(CodegenTest, Instrustion2Op_FTZ_CodeGen) {
  context->set_error_reporter(main_reporter);
  context->clear_context();

  std::string input("sqrt_s8x4 $s1, $s2; \n");
  Lexer* lexer = new Lexer(input);
  context->token_to_scan = lexer->get_next_token();
  EXPECT_EQ(0, Instruction2(context));

  BrigInstBase ref = {
    32,
    BrigEInstBase,
    BrigSqrt,
    Brigs8x4,
    BrigNoPacking,
    {8, 20, 0, 0, 0}
  };

  BrigInstBase get;
  context->get_code(0, &get);
  EXPECT_EQ(ref.opcode, get.opcode);
  EXPECT_EQ(ref.packing, get.packing);
  EXPECT_EQ(ref.type, get.type);
  EXPECT_EQ(ref.o_operands[0], get.o_operands[0]);
  EXPECT_EQ(ref.o_operands[1], get.o_operands[1]);

  delete lexer;
}

TEST(CodegenTest, Instrustion2Op_FTZ_With_Modifier_CodeGen) {
  context->set_error_reporter(main_reporter);
  context->clear_context();

  std::string input("sqrt_ftz_s8x4 $s1, $s2; \n");

  Lexer* lexer = new Lexer(input);
  context->token_to_scan = lexer->get_next_token();
  EXPECT_EQ(0, Instruction2(context));

  BrigAluModifier bam;
  bam.ftz = 1;

  BrigInstMod ref = {
    sizeof(ref),       // size
    BrigEInstMod,      // kind
    BrigSqrt,          // opcode
    Brigs8x4,          // type
    BrigNoPacking,     // packing
    {8, 20, 0, 0, 0},  // operand
    bam
  };

  BrigInstMod get;
  context->get_code(0, &get);
  EXPECT_EQ(ref.opcode, get.opcode);
  EXPECT_EQ(ref.packing, get.packing);
  EXPECT_EQ(ref.type, get.type);
  EXPECT_EQ(ref.o_operands[0], get.o_operands[0]);
  EXPECT_EQ(ref.o_operands[1], get.o_operands[1]);
  EXPECT_EQ(ref.aluModifier.ftz, get.aluModifier.ftz);

  delete lexer;
}

TEST(CodegenTest, Instrustion2Op_with_Modifier_CodeGen) {
  context->set_error_reporter(main_reporter);
  context->clear_context();

  std::string input("abs_ftz_p_s8x4 $s1, $s2; \n");

  Lexer* lexer = new Lexer(input);
  context->token_to_scan = lexer->get_next_token();

  EXPECT_EQ(0, Instruction2(context));

  BrigAluModifier bam;
  bam.ftz = 1;

  BrigInstMod ref = {
    sizeof(ref),       // size
    BrigEInstMod,      // kind
    BrigAbs,           // opcode
    Brigs8x4,          // type
    BrigPackP,         // packing
    {8, 20, 0, 0, 0},  // operand
    bam
  };

  BrigInstMod get;
  context->get_code(0, &get);
  EXPECT_EQ(ref.opcode, get.opcode);
  EXPECT_EQ(ref.packing, get.packing);
  EXPECT_EQ(ref.type, get.type);
  EXPECT_EQ(ref.o_operands[0], get.o_operands[0]);
  EXPECT_EQ(ref.o_operands[1], get.o_operands[1]);
  EXPECT_EQ(ref.aluModifier.ftz, get.aluModifier.ftz);

  delete lexer;
}

TEST(CodegenTest, SimplestFunction_CodeGen) {
  context->set_error_reporter(main_reporter);
  context->clear_context();

  std::string input("version 1:0:$small; \n");
  input.append("function &return_true(arg_f32 %ret_val)(){ \n");
  input.append(" ret; \n");
  input.append("};");

  // test the rule
  Lexer* lexer = new Lexer(input);
  context->token_to_scan = lexer->get_next_token();
  EXPECT_EQ(0, Version(context));
  EXPECT_EQ(0, Function(context));

  // test the .directive section size
  BrigdOffset32_t dsize = context->get_directive_offset();
  EXPECT_EQ(100U+4U, dsize);

  // test the offset to the .string section
  BrigDirectiveFunction ref = {
    40,                       // size
    BrigEDirectiveFunction,   // kind
    0,                        // c_code
    0,                        // s_name
    0,                        // inParamCount
    96+4,                       // d_firstScopedDirective
    1,                        // operationCount
    96+4,                       // d_nextDirective
    BrigNone,
    0,
    1,                        // outParamCount
    0,
  };

  BrigDirectiveFunction get;
  context->get_directive(context->current_bdf_offset, &get);
  EXPECT_EQ(ref.s_name, get.s_name);
  EXPECT_EQ(ref.c_code, get.c_code);
  EXPECT_EQ(ref.outParamCount, get.outParamCount);
  EXPECT_EQ(ref.inParamCount, get.inParamCount);
  EXPECT_EQ(ref.operationCount, get.operationCount);
  EXPECT_EQ(ref.d_nextDirective, get.d_nextDirective);
  EXPECT_EQ(ref.d_firstScopedDirective, get.d_firstScopedDirective);

  // test the .string size
  BrigsOffset32_t size = context->get_string_offset();
  EXPECT_EQ(22U, size);

  // find the string.
  std::string func_name("&return_true");
  int str_offset = context->lookup_symbol(func_name);
  EXPECT_EQ(0, str_offset);

  BrigcOffset32_t csize = context->get_code_offset();
  EXPECT_EQ(32U, csize);

  delete lexer;
}

TEST(CodegenTest, AlignmentCheck) {
  // Try the situation in PRM 20.2 (pg. 226)

  // use a new context object to ensure the problem happen
  // since if at beginning the offset is a multiple of 4 but not a multiple of 8
  // then appending a 4-byte aligned item will lead to a multiple-of-8 offset
  context->clear_context();

  // First append a 4-byte aligned item BrigBlockStart
  uint32_t curr_offset = context->get_directive_offset();

  BrigBlockStart bbs = {
    12,                        // size
    BrigEDirectiveBlockStart,  // kind
    0,                         // c_code
    0                          // s_name;
  };

  context->append_directive(&bbs);    // append_directiveirective
  curr_offset = context->get_directive_offset();

  EXPECT_EQ(0U, curr_offset%4);
  EXPECT_EQ(BrigEAlignment_4, Context::alignment_check(bbs));

  // Next append a 8-byte aligned item  such as BrigBlockNumeric
  BrigBlockNumeric bbn = {
    16,                          // size
    BrigEDirectiveBlockNumeric,  // kind
    Brigb64,                     // type
    1,                           // elementCount
    { { 0 } },                   // u64
  };
  bbn.u64[0] = 1;

  context->append_directive(&bbn);
  curr_offset = context->get_directive_offset();

  EXPECT_EQ(BrigEAlignment_8, Context::alignment_check(bbn));
  // this is a 8-byte aligned item and has a size of multiple of 8.
  // so the offset after appending this item should be a multiple of 8.
  EXPECT_EQ(0U, curr_offset%8);
}

TEST(CodegenTest, VersionCodeGen) {
  context->set_error_reporter(main_reporter);
  context->clear_context();
  std::string input("\n version 1:0; \n");

  Lexer* lexer = new Lexer(input);
  context->token_to_scan = lexer->get_next_token();
  EXPECT_EQ(0, Version(context));

  uint32_t curr_d_offset = context->get_directive_offset();

  BrigDirectiveVersion ref = {
    sizeof(ref),
    BrigEDirectiveVersion,
    0,            // unknown c_code
    1,            // major
    0,            // minor
    BrigELarge,   // machine
    BrigEFull,    // profile
    BrigENosftz,  // ftz
    0             // reserved
  };


  // get structure back
  BrigDirectiveVersion get;
  context->get_directive(curr_d_offset-sizeof(get), &get);

  // compare two structs
  EXPECT_EQ(ref.kind, get.kind);
  EXPECT_EQ(ref.major, get.major);
  EXPECT_EQ(ref.minor, get.minor);
  EXPECT_EQ(ref.machine, get.machine);
  EXPECT_EQ(ref.profile, get.profile);
  EXPECT_EQ(ref.ftz, get.ftz);

  /* ---------- TEST 2 ---------*/
  context->clear_context();

  input.assign("version 2:0:$large;");

  lexer->set_source_string(input);
  context->token_to_scan = lexer->get_next_token();
  EXPECT_EQ(0, Version(context));

  // reference struct
  ref.major = 2;
  ref.machine = BrigELarge;

  // get structure back
  curr_d_offset = context->get_directive_offset();
  context->get_directive(curr_d_offset-sizeof(get), &get);

  // compare two structs
  EXPECT_EQ(ref.kind, get.kind);
  EXPECT_EQ(ref.major, get.major);
  EXPECT_EQ(ref.minor, get.minor);
  EXPECT_EQ(ref.machine, get.machine);
  EXPECT_EQ(ref.profile, get.profile);
  EXPECT_EQ(ref.ftz, get.ftz);

        /* TEST 3, Multi Target */
  context->clear_context();
  input.assign("version 2:0:$large, $reduced, $sftz;");

  lexer->set_source_string(input);
  context->token_to_scan = lexer->get_next_token();
  EXPECT_EQ(0, Version(context));

  // reference struct
  ref.major = 2;
  ref.machine = BrigELarge;
  ref.profile = BrigEReduced;
  ref.ftz = BrigESftz;

  // get structure back
  curr_d_offset = context->get_directive_offset();
  context->get_directive(curr_d_offset-sizeof(get), &get);

  // compare two structs
  EXPECT_EQ(ref.kind, get.kind);
  EXPECT_EQ(ref.major, get.major);
  EXPECT_EQ(ref.minor, get.minor);
  EXPECT_EQ(ref.machine, get.machine);
  EXPECT_EQ(ref.profile, get.profile);
  EXPECT_EQ(ref.ftz, get.ftz);
  context->clear_context();

  delete lexer;
}

TEST(CodegenTest, RegisterOperandCodeGen) {
  std::string name;
  std::string input("$d7");  // register

  Lexer* lexer = new Lexer();
  Parser* parser = new Parser(context);
  parser->set_source_string(input);
  parser->clear_context();
  // scan symbols
  parser->scan_symbols();

  // rescan
  lexer->set_source_string(input);
  context->token_to_scan = lexer->get_next_token();

  EXPECT_EQ(0, Operand(context));

  // reference struct
  BrigOperandReg ref = {
    sizeof(ref),      // size
    BrigEOperandReg,  // kind
    Brigb64,          // type
    0,                // reserved
    0                 // name
  };

  name.assign("$d7");
  ref.name = context->lookup_symbol(name);
  EXPECT_EQ(0U, ref.name);

  // get structure from context and compare
  BrigOperandReg get;
  uint32_t curr_o_offset = context->get_operand_offset();
  context->get_operand(curr_o_offset-sizeof(get), &get);

  EXPECT_EQ(ref.size, get.size);
  EXPECT_EQ(ref.kind, get.kind);
  EXPECT_EQ(ref.type, get.type);
  EXPECT_EQ(ref.name, get.name);

  // second register
  input.assign("$q7");
  parser->set_source_string(input);
  // scan symbols
  parser->scan_symbols();

  // rescan
  lexer->set_source_string(input);
  context->token_to_scan = lexer->get_next_token();
  EXPECT_EQ(0, Operand(context));

  name.assign("$q7");
  ref.name = context->lookup_symbol(name);
  ref.type = Brigb128;
  curr_o_offset = context->get_operand_offset();
  context->get_operand(curr_o_offset-sizeof(get), &get);

  EXPECT_EQ(ref.size, get.size);
  EXPECT_EQ(ref.kind, get.kind);
  EXPECT_EQ(ref.type, get.type);
  EXPECT_EQ(ref.name, get.name);

  delete lexer;
  delete parser;
}

TEST(CodegenTest, NumericValueOperandCodeGen) {
  /* Integer */
  std::string input("5");
  Lexer* lexer = new Lexer(input);
  context->token_to_scan = lexer->get_next_token();
  EXPECT_EQ(0, Operand(context));

  // reference struct
  BrigOperandImmed ref = {
    sizeof(ref),        // size
    BrigEOperandImmed,  // kind
    Brigb32,            // type
    0,                  // reserved
    { 0 }
  };

  ref.bits.u = 5;
  // get structure from context and compare
  BrigOperandImmed get;
  uint32_t curr_o_offset = context->get_operand_offset();
  // to overcome padding
  context->get_operand<BrigOperandImmed>(curr_o_offset-sizeof(get), &get);

  EXPECT_EQ(ref.size, get.size);
  EXPECT_EQ(ref.kind, get.kind);
  EXPECT_EQ(ref.type, get.type);
  EXPECT_EQ(ref.bits.u, get.bits.u);

    /* Negative Integer */
  input.assign("-5");
  lexer->set_source_string(input);
  context->token_to_scan = lexer->get_next_token();
  EXPECT_EQ(0, Operand(context));

  // reference struct
  ref.type = Brigb32;
  ref.bits.u = (unsigned int) (-5);
  // get structure from context and compare
  curr_o_offset = context->get_operand_offset();
  context->get_operand(curr_o_offset-sizeof(get), &get);

  EXPECT_EQ(ref.size, get.size);
  EXPECT_EQ(ref.kind, get.kind);
  EXPECT_EQ(ref.type, get.type);
  EXPECT_EQ(ref.bits.u, get.bits.u);

  /* float single */
  input.assign("5.0f");
  lexer->set_source_string(input);
  context->token_to_scan = lexer->get_next_token();
  EXPECT_EQ(0, Operand(context));

  // reference struct
  ref.type = Brigb32;
  ref.bits.f = 5;
  // get structure from context and compare
  curr_o_offset = context->get_operand_offset();
  context->get_operand(curr_o_offset-sizeof(get), &get);

  EXPECT_EQ(ref.size, get.size);
  EXPECT_EQ(ref.kind, get.kind);
  EXPECT_EQ(ref.type, get.type);
  EXPECT_EQ(ref.bits.f, get.bits.f);

  /* double */
  input.assign("5.0l");
  lexer->set_source_string(input);
  context->token_to_scan = lexer->get_next_token();
  EXPECT_EQ(0, Operand(context));

  // reference struct
  ref.bits.d = 5;
  ref.type = Brigb64;
  // get structure from context and compare
  curr_o_offset = context->get_operand_offset();
  context->get_operand(curr_o_offset-sizeof(get), &get);

  EXPECT_EQ(ref.size, get.size);
  EXPECT_EQ(ref.kind, get.kind);
  EXPECT_EQ(ref.type, get.type);
  EXPECT_EQ(ref.bits.d, get.bits.d);

  /* Integer List */
  input.assign("_b32(5,6,8)");
  lexer->set_source_string(input);
  context->token_to_scan = lexer->get_next_token();
  EXPECT_EQ(0, Operand(context));

  // reference struct
  ref.type = Brigb32;
  ref.bits.u = 8;
  // get last structure from context and compare
  curr_o_offset = context->get_operand_offset();
  context->get_operand(curr_o_offset-sizeof(get), &get);

  EXPECT_EQ(ref.size, get.size);
  EXPECT_EQ(ref.kind, get.kind);
  EXPECT_EQ(ref.type, get.type);
  EXPECT_EQ(ref.bits.u, get.bits.u);

  delete lexer;
}

TEST(CodegenTest, LookupStringTest) {
  std::string input("&test_string1");

  StringBuffer* strBuf = new StringBuffer();

  strBuf->append(input);

  uint32_t offset = strBuf->size();
  input.assign("&test_string2");
  strBuf->append(input);

  // lookup first string
  input.assign("&test_string1");
  uint32_t loc = strBuf->lookup(input);
  EXPECT_EQ(0U, loc);

  input.assign("&test_string2");
  loc = strBuf->lookup(input);
  EXPECT_EQ(offset, loc);

  delete strBuf;
}

TEST(CodegenTest, AddSymbolTest) {
  std::string symbol("&symbol1");
  uint32_t offset = context->get_string_offset();

  // add symbol
  uint32_t sym1_offset = context->add_symbol(symbol);
  EXPECT_EQ(offset, sym1_offset);

  offset = context->get_string_offset();
  symbol.assign("%symbol2");
  uint32_t sym2_offset = context->add_symbol(symbol);
  EXPECT_EQ(offset, sym2_offset);

  // try to add symbol 1 again
  symbol.assign("&symbol1");
  uint32_t sym1b_offset = context->add_symbol(symbol);
  EXPECT_EQ(sym1_offset, sym1b_offset);

  // lookup
  symbol.assign("%symbol2");
  uint32_t lookup_sym2 = context->lookup_symbol(symbol);

  EXPECT_EQ(sym2_offset, lookup_sym2);
}

TEST(CodegenTest, LookupStringBugTest) {
  std::string input("&previous_test_string1");

  StringBuffer* strBuf = new StringBuffer();

  strBuf->append(input);

  uint32_t offset = strBuf->size();
  input.assign("test_string1");
  strBuf->append(input);


  // lookup second string
  input.assign("test_string1");
  uint32_t loc = strBuf->lookup(input);
  EXPECT_EQ(offset, loc);

  delete strBuf;
}

TEST(CodegenTest, BrigOperandAddressGeneration) {
  std::string name;
  std::string input("[&test]");  // [name]

  Lexer* lexer = new Lexer();
  Parser* parser = new Parser(context);
  parser->set_source_string(input);
  // scan symbols
  parser->scan_symbols();

  // rescan

  lexer->set_source_string(input);
  // get 2 tokens pass '['
  context->token_to_scan = lexer->get_next_token();
  context->token_to_scan = lexer->get_next_token();
  BrigoOffset32_t opOffset;
  EXPECT_EQ(0, AddressableOperandPart2(context, &opOffset, false));

  name.assign(input.c_str());
  BrigOperandAddress ref = {
    sizeof(ref),          // size
    BrigEOperandAddress,  // kind
    Brigb32,              // Data Type
    0,                    // reserved
    context->symbol_map[name]                    // directive
  };

  if (context->get_machine() == BrigELarge)
    ref.type = Brigb64;

    // get structure from context and compare
  BrigOperandAddress get;
  uint32_t curr_o_offset = context->get_operand_offset();
  context->get_operand(curr_o_offset-sizeof(get), &get);

  EXPECT_EQ(ref.size, get.size);
  EXPECT_EQ(ref.kind, get.kind);
  EXPECT_EQ(ref.type, get.type);
  EXPECT_EQ(ref.directive, get.directive);

  delete lexer;
  delete parser;
}


TEST(CodegenTest, Instruction2Op_CodeGen_abs_s32) {
  context->set_error_reporter(main_reporter);
  context->clear_context();

  BrigInstBase ref = {
    32,
    BrigEInstBase,
    BrigAbs,
    Brigs32,
    BrigNoPacking,
    {8, 20, 0, 0, 0}
  };

  std::string input("abs_s32 $s1, $s2;");
  Lexer* lexer = new Lexer(input);

  context->token_to_scan = lexer->get_next_token();
  EXPECT_EQ(0, Instruction2(context));

  BrigInstBase get;
  context->get_code(0, &get);

  EXPECT_EQ(ref.size, get.size);
  EXPECT_EQ(ref.kind, get.kind);
  EXPECT_EQ(ref.opcode, get.opcode);
  EXPECT_EQ(ref.packing, get.packing);
  EXPECT_EQ(ref.type, get.type);
  EXPECT_EQ(ref.o_operands[0], get.o_operands[0]);
  EXPECT_EQ(ref.o_operands[1], get.o_operands[1]);

  delete lexer;
}

TEST(CodegenTest, Instruction2Op_CodeGen_abs_s64) {
  context->set_error_reporter(main_reporter);
  context->clear_context();

  BrigInstBase ref = {
    32,
    BrigEInstBase,
    BrigAbs,
    Brigs64,
    BrigNoPacking,
    {8, 20, 0, 0, 0}
  };

  std::string input("abs_s64 $d1, $d2;");
  Lexer* lexer = new Lexer(input);

  context->token_to_scan = lexer->get_next_token();
  EXPECT_EQ(0, Instruction2(context));

  BrigInstBase get;
  context->get_code(0, &get);

  EXPECT_EQ(ref.size, get.size);
  EXPECT_EQ(ref.kind, get.kind);
  EXPECT_EQ(ref.opcode, get.opcode);
  EXPECT_EQ(ref.packing, get.packing);
  EXPECT_EQ(ref.type, get.type);
  EXPECT_EQ(ref.o_operands[0], get.o_operands[0]);
  EXPECT_EQ(ref.o_operands[1], get.o_operands[1]);

  delete lexer;
}

TEST(CodegenTest, Instruction2Op_CodeGen_abs_p_s8x4) {
  context->set_error_reporter(main_reporter);
  context->clear_context();

  BrigInstBase ref = {
    32,
    BrigEInstBase,
    BrigAbs,
    Brigs8x4,
    BrigPackP,
    {8, 20, 0, 0, 0}
  };

  std::string input("abs_p_s8x4 $s1, $s2;");
  Lexer* lexer = new Lexer(input);

  context->token_to_scan = lexer->get_next_token();
  EXPECT_EQ(0, Instruction2(context));

  BrigInstBase get;
  context->get_code(0, &get);

  EXPECT_EQ(ref.size, get.size);
  EXPECT_EQ(ref.kind, get.kind);
  EXPECT_EQ(ref.opcode, get.opcode);
  EXPECT_EQ(ref.packing, get.packing);
  EXPECT_EQ(ref.type, get.type);
  EXPECT_EQ(ref.o_operands[0], get.o_operands[0]);
  EXPECT_EQ(ref.o_operands[1], get.o_operands[1]);

  delete lexer;
}


TEST(CodegenTest, Instruction2Op_CodeGen_abs_p_s16x2) {
  context->set_error_reporter(main_reporter);
  context->clear_context();

  BrigInstBase ref = {
    32,
    BrigEInstBase,
    BrigAbs,
    Brigs16x2,
    BrigPackP,
    {8, 20, 0, 0, 0}
  };

  std::string input("abs_p_s16x2 $s1, $s2;");
  Lexer* lexer = new Lexer(input);

  context->token_to_scan = lexer->get_next_token();
  EXPECT_EQ(0, Instruction2(context));

  BrigInstBase get;
  context->get_code(0, &get);

  EXPECT_EQ(ref.size, get.size);
  EXPECT_EQ(ref.kind, get.kind);
  EXPECT_EQ(ref.opcode, get.opcode);
  EXPECT_EQ(ref.packing, get.packing);
  EXPECT_EQ(ref.type, get.type);
  EXPECT_EQ(ref.o_operands[0], get.o_operands[0]);
  EXPECT_EQ(ref.o_operands[1], get.o_operands[1]);

  delete lexer;
}

TEST(CodegenTest, Instruction2Op_CodeGen_abs_p_s8x8) {
  Lexer* lexer = new Lexer();

  context->set_error_reporter(main_reporter);
  context->clear_context();

  BrigInstBase ref = {
    32,
    BrigEInstBase,
    BrigAbs,
    Brigs8x8,
    BrigPackP,
    {8, 20, 0, 0, 0}
  };

  std::string input("abs_p_s8x8 $d1, $d2;");
  lexer->set_source_string(input);

  context->token_to_scan = lexer->get_next_token();
  EXPECT_EQ(0, Instruction2(context));

  BrigInstBase get;
  context->get_code(0, &get);

  EXPECT_EQ(ref.size, get.size);
  EXPECT_EQ(ref.kind, get.kind);
  EXPECT_EQ(ref.opcode, get.opcode);
  EXPECT_EQ(ref.packing, get.packing);
  EXPECT_EQ(ref.type, get.type);
  EXPECT_EQ(ref.o_operands[0], get.o_operands[0]);
  EXPECT_EQ(ref.o_operands[1], get.o_operands[1]);

  delete lexer;
}

TEST(CodegenTest, Instruction2Op_CodeGen_abs_p_s16x4) {
  Lexer* lexer = new Lexer();
  context->set_error_reporter(main_reporter);
  context->clear_context();

  BrigInstBase ref = {
    32,
    BrigEInstBase,
    BrigAbs,
    Brigs16x4,
    BrigPackP,
    {8, 20, 0, 0, 0}
  };

  std::string input("abs_p_s16x4 $d1, $d2;");
  lexer->set_source_string(input);

  context->token_to_scan = lexer->get_next_token();
  EXPECT_EQ(0, Instruction2(context));

  BrigInstBase get;
  context->get_code(0, &get);

  EXPECT_EQ(ref.size, get.size);
  EXPECT_EQ(ref.kind, get.kind);
  EXPECT_EQ(ref.opcode, get.opcode);
  EXPECT_EQ(ref.packing, get.packing);
  EXPECT_EQ(ref.type, get.type);
  EXPECT_EQ(ref.o_operands[0], get.o_operands[0]);
  EXPECT_EQ(ref.o_operands[1], get.o_operands[1]);

  delete lexer;
}

TEST(CodegenTest, Instruction2Op_CodeGen_abs_s_s8x4) {
  Lexer* lexer = new Lexer();
  context->set_error_reporter(main_reporter);
  context->clear_context();

  BrigInstBase ref = {
    32,
    BrigEInstBase,
    BrigAbs,
    Brigs8x4,
    BrigPackS,
    {8, 20, 0, 0, 0}
  };

  std::string input("abs_s_s8x4 $s1, $s2;");
  lexer->set_source_string(input);

  context->token_to_scan = lexer->get_next_token();

  EXPECT_EQ(0, Instruction2(context));

  BrigInstBase get;
  context->get_code(0, &get);

  EXPECT_EQ(ref.size, get.size);
  EXPECT_EQ(ref.kind, get.kind);
  EXPECT_EQ(ref.opcode, get.opcode);
  EXPECT_EQ(ref.packing, get.packing);
  EXPECT_EQ(ref.type, get.type);
  EXPECT_EQ(ref.o_operands[0], get.o_operands[0]);
  EXPECT_EQ(ref.o_operands[1], get.o_operands[1]);

  delete lexer;
}

TEST(CodegenTest, Instruction2Op_CodeGen_abs_s_s16x2) {
  context->set_error_reporter(main_reporter);
  context->clear_context();

  BrigInstBase ref = {
    32,
    BrigEInstBase,
    BrigAbs,
    Brigs16x2,
    BrigPackS,
    {8, 20, 0, 0, 0}
  };

  std::string input("abs_s_s16x2 $s1, $s2;");
  Lexer* lexer = new Lexer(input);

  context->token_to_scan = lexer->get_next_token();
  EXPECT_EQ(0, Instruction2(context));

  BrigInstBase get;
  context->get_code(0, &get);

  EXPECT_EQ(ref.size, get.size);
  EXPECT_EQ(ref.kind, get.kind);
  EXPECT_EQ(ref.opcode, get.opcode);
  EXPECT_EQ(ref.packing, get.packing);
  EXPECT_EQ(ref.type, get.type);
  EXPECT_EQ(ref.o_operands[0], get.o_operands[0]);
  EXPECT_EQ(ref.o_operands[1], get.o_operands[1]);

  delete lexer;
}

TEST(CodegenTest, Instruction2Op_CodeGen_abs_s_s8x8) {
  context->set_error_reporter(main_reporter);
  context->clear_context();

  BrigInstBase ref = {
    32,
    BrigEInstBase,
    BrigAbs,
    Brigs8x8,
    BrigPackS,
    {8, 20, 0, 0, 0}
  };

  std::string input("abs_s_s8x8 $d1, $d2;");
  Lexer* lexer = new Lexer(input);

  context->token_to_scan = lexer->get_next_token();
  EXPECT_EQ(0, Instruction2(context));

  BrigInstBase get;
  context->get_code(0, &get);

  EXPECT_EQ(ref.size, get.size);
  EXPECT_EQ(ref.kind, get.kind);
  EXPECT_EQ(ref.opcode, get.opcode);
  EXPECT_EQ(ref.packing, get.packing);
  EXPECT_EQ(ref.type, get.type);
  EXPECT_EQ(ref.o_operands[0], get.o_operands[0]);
  EXPECT_EQ(ref.o_operands[1], get.o_operands[1]);

  delete lexer;
}

TEST(CodegenTest, Instruction2Op_CodeGen_abs_s_s16x4) {
  context->set_error_reporter(main_reporter);
  context->clear_context();

  BrigInstBase ref = {
    32,
    BrigEInstBase,
    BrigAbs,
    Brigs16x4,
    BrigPackS,
    {8, 20, 0, 0, 0}
  };

  std::string input("abs_s_s16x4 $d1, $d2;");
  Lexer* lexer = new Lexer(input);

  context->token_to_scan = lexer->get_next_token();
  EXPECT_EQ(0, Instruction2(context));

  BrigInstBase get;
  context->get_code(0, &get);

  EXPECT_EQ(ref.size, get.size);
  EXPECT_EQ(ref.kind, get.kind);
  EXPECT_EQ(ref.opcode, get.opcode);
  EXPECT_EQ(ref.packing, get.packing);
  EXPECT_EQ(ref.type, get.type);
  EXPECT_EQ(ref.o_operands[0], get.o_operands[0]);
  EXPECT_EQ(ref.o_operands[1], get.o_operands[1]);

  delete lexer;
}

TEST(CodegenTest, Instruction2Op_CodeGen_neg_s32) {
  context->set_error_reporter(main_reporter);
  context->clear_context();

  BrigInstBase ref = {
    32,
    BrigEInstBase,
    BrigNeg,
    Brigs32,
    BrigNoPacking,
    {8, 20, 0, 0, 0}
  };

  std::string input("neg_s32 $s1, $s2;");
  Lexer* lexer = new Lexer(input);

  context->token_to_scan = lexer->get_next_token();
  EXPECT_EQ(0, Instruction2(context));

  BrigInstBase get;
  context->get_code(0, &get);

  EXPECT_EQ(ref.size, get.size);
  EXPECT_EQ(ref.kind, get.kind);
  EXPECT_EQ(ref.opcode, get.opcode);
  EXPECT_EQ(ref.packing, get.packing);
  EXPECT_EQ(ref.type, get.type);
  EXPECT_EQ(ref.o_operands[0], get.o_operands[0]);
  EXPECT_EQ(ref.o_operands[1], get.o_operands[1]);

  delete lexer;
}

TEST(CodegenTest, Instruction2Op_CodeGen_neg_s64) {
  context->set_error_reporter(main_reporter);
  context->clear_context();

  BrigInstBase ref = {
    32,
    BrigEInstBase,
    BrigNeg,
    Brigs64,
    BrigNoPacking,
    {8, 20, 0, 0, 0}
  };

  std::string input("neg_s64 $d1, $d2;");
  Lexer* lexer = new Lexer(input);

  context->token_to_scan = lexer->get_next_token();
  EXPECT_EQ(0, Instruction2(context));

  BrigInstBase get;
  context->get_code(0, &get);

  EXPECT_EQ(ref.size, get.size);
  EXPECT_EQ(ref.kind, get.kind);
  EXPECT_EQ(ref.opcode, get.opcode);
  EXPECT_EQ(ref.packing, get.packing);
  EXPECT_EQ(ref.type, get.type);
  EXPECT_EQ(ref.o_operands[0], get.o_operands[0]);
  EXPECT_EQ(ref.o_operands[1], get.o_operands[1]);

  delete lexer;
}

TEST(CodegenTest, Instruction2Op_CodeGen_neg_p_s8x4) {
  context->set_error_reporter(main_reporter);
  context->clear_context();

  BrigInstBase ref = {
    32,
    BrigEInstBase,
    BrigNeg,
    Brigs8x4,
    BrigPackP,
    {8, 20, 0, 0, 0}
  };

  std::string input("neg_p_s8x4 $s1, $s2;");
  Lexer* lexer = new Lexer(input);

  context->token_to_scan = lexer->get_next_token();
  EXPECT_EQ(0, Instruction2(context));

  BrigInstBase get;
  context->get_code(0, &get);

  EXPECT_EQ(ref.size, get.size);
  EXPECT_EQ(ref.kind, get.kind);
  EXPECT_EQ(ref.opcode, get.opcode);
  EXPECT_EQ(ref.packing, get.packing);
  EXPECT_EQ(ref.type, get.type);
  EXPECT_EQ(ref.o_operands[0], get.o_operands[0]);
  EXPECT_EQ(ref.o_operands[1], get.o_operands[1]);

  delete lexer;
}


TEST(CodegenTest, Instruction2Op_CodeGen_neg_p_s16x2) {
  context->set_error_reporter(main_reporter);
  context->clear_context();

  BrigInstBase ref = {
    32,
    BrigEInstBase,
    BrigNeg,
    Brigs16x2,
    BrigPackP,
    {8, 20, 0, 0, 0}
  };

  std::string input("neg_p_s16x2 $s1, $s2;");
  Lexer* lexer = new Lexer(input);

  context->token_to_scan = lexer->get_next_token();
  EXPECT_EQ(0, Instruction2(context));

  BrigInstBase get;
  context->get_code(0, &get);

  EXPECT_EQ(ref.size, get.size);
  EXPECT_EQ(ref.kind, get.kind);
  EXPECT_EQ(ref.opcode, get.opcode);
  EXPECT_EQ(ref.packing, get.packing);
  EXPECT_EQ(ref.type, get.type);
  EXPECT_EQ(ref.o_operands[0], get.o_operands[0]);
  EXPECT_EQ(ref.o_operands[1], get.o_operands[1]);

  delete lexer;
}

TEST(CodegenTest, Instruction2Op_CodeGen_neg_p_s8x8) {
  context->set_error_reporter(main_reporter);
  context->clear_context();

  BrigInstBase ref = {
    32,
    BrigEInstBase,
    BrigNeg,
    Brigs8x8,
    BrigPackP,
    {8, 20, 0, 0, 0}
  };

  std::string input("neg_p_s8x8 $d1, $d2;");
  Lexer* lexer = new Lexer(input);

  context->token_to_scan = lexer->get_next_token();
  EXPECT_EQ(0, Instruction2(context));

  BrigInstBase get;
  context->get_code(0, &get);

  EXPECT_EQ(ref.size, get.size);
  EXPECT_EQ(ref.kind, get.kind);
  EXPECT_EQ(ref.opcode, get.opcode);
  EXPECT_EQ(ref.packing, get.packing);
  EXPECT_EQ(ref.type, get.type);
  EXPECT_EQ(ref.o_operands[0], get.o_operands[0]);
  EXPECT_EQ(ref.o_operands[1], get.o_operands[1]);

  delete lexer;
}

TEST(CodegenTest, Instruction2Op_CodeGen_neg_p_s16x4) {
  context->set_error_reporter(main_reporter);
  context->clear_context();

  BrigInstBase ref = {
    32,
    BrigEInstBase,
    BrigNeg,
    Brigs16x4,
    BrigPackP,
    {8, 20, 0, 0, 0}
  };

  std::string input("neg_p_s16x4 $d1, $d2;");
  Lexer* lexer = new Lexer(input);

  context->token_to_scan = lexer->get_next_token();
  EXPECT_EQ(0, Instruction2(context));

  BrigInstBase get;
  context->get_code(0, &get);

  EXPECT_EQ(ref.size, get.size);
  EXPECT_EQ(ref.kind, get.kind);
  EXPECT_EQ(ref.opcode, get.opcode);
  EXPECT_EQ(ref.packing, get.packing);
  EXPECT_EQ(ref.type, get.type);
  EXPECT_EQ(ref.o_operands[0], get.o_operands[0]);
  EXPECT_EQ(ref.o_operands[1], get.o_operands[1]);

  delete lexer;
}

TEST(CodegenTest, Instruction2Op_CodeGen_neg_s_s8x4) {
  context->set_error_reporter(main_reporter);
  context->clear_context();

  BrigInstBase ref = {
    32,
    BrigEInstBase,
    BrigNeg,
    Brigs8x4,
    BrigPackS,
    {8, 20, 0, 0, 0}
  };

  std::string input("neg_s_s8x4 $s1, $s2;");
  Lexer* lexer = new Lexer(input);

  context->token_to_scan = lexer->get_next_token();
  EXPECT_EQ(0, Instruction2(context));

  BrigInstBase get;
  context->get_code(0, &get);

  EXPECT_EQ(ref.size, get.size);
  EXPECT_EQ(ref.kind, get.kind);
  EXPECT_EQ(ref.opcode, get.opcode);
  EXPECT_EQ(ref.packing, get.packing);
  EXPECT_EQ(ref.type, get.type);
  EXPECT_EQ(ref.o_operands[0], get.o_operands[0]);
  EXPECT_EQ(ref.o_operands[1], get.o_operands[1]);

  delete lexer;
}

TEST(CodegenTest, Instruction2Op_CodeGen_neg_s_s16x2) {
  context->set_error_reporter(main_reporter);
  context->clear_context();

  BrigInstBase ref = {
    32,
    BrigEInstBase,
    BrigNeg,
    Brigs16x2,
    BrigPackS,
    {8, 20, 0, 0, 0}
  };

  std::string input("neg_s_s16x2 $s1, $s2;");
  Lexer* lexer = new Lexer(input);

  context->token_to_scan = lexer->get_next_token();
  EXPECT_EQ(0, Instruction2(context));

  BrigInstBase get;
  context->get_code(0, &get);
  EXPECT_EQ(ref.size, get.size);
  EXPECT_EQ(ref.kind, get.kind);
  EXPECT_EQ(ref.opcode, get.opcode);
  EXPECT_EQ(ref.packing, get.packing);
  EXPECT_EQ(ref.type, get.type);
  EXPECT_EQ(ref.o_operands[0], get.o_operands[0]);
  EXPECT_EQ(ref.o_operands[1], get.o_operands[1]);

  delete lexer;
}

TEST(CodegenTest, Instruction2Op_CodeGen_neg_s_s8x8) {
  context->set_error_reporter(main_reporter);
  context->clear_context();

  BrigInstBase ref = {
    32,
    BrigEInstBase,
    BrigNeg,
    Brigs8x8,
    BrigPackS,
    {8, 20, 0, 0, 0}
  };

  std::string input("neg_s_s8x8 $d1, $d2;");
  Lexer* lexer = new Lexer(input);

  context->token_to_scan = lexer->get_next_token();
  EXPECT_EQ(0, Instruction2(context));

  BrigInstBase get;
  context->get_code(0, &get);

  EXPECT_EQ(ref.size, get.size);
  EXPECT_EQ(ref.kind, get.kind);
  EXPECT_EQ(ref.opcode, get.opcode);
  EXPECT_EQ(ref.packing, get.packing);
  EXPECT_EQ(ref.type, get.type);
  EXPECT_EQ(ref.o_operands[0], get.o_operands[0]);
  EXPECT_EQ(ref.o_operands[1], get.o_operands[1]);

  delete lexer;
}

TEST(CodegenTest, Instruction2Op_CodeGen_neg_s_s16x4) {
  context->set_error_reporter(main_reporter);
  context->clear_context();

  BrigInstBase ref = {
    32,
    BrigEInstBase,
    BrigNeg,
    Brigs16x4,
    BrigPackS,
    {8, 20, 0, 0, 0}
  };

  std::string input("neg_s_s16x4 $d1, $d2;");
  Lexer* lexer = new Lexer(input);

  context->token_to_scan = lexer->get_next_token();
  EXPECT_EQ(0, Instruction2(context));

  BrigInstBase get;
  context->get_code(0, &get);

  EXPECT_EQ(ref.size, get.size);
  EXPECT_EQ(ref.kind, get.kind);
  EXPECT_EQ(ref.opcode, get.opcode);
  EXPECT_EQ(ref.packing, get.packing);
  EXPECT_EQ(ref.type, get.type);
  EXPECT_EQ(ref.o_operands[0], get.o_operands[0]);
  EXPECT_EQ(ref.o_operands[1], get.o_operands[1]);

  delete lexer;
}

TEST(CodegenTest, Instruction2Op_CodeGen_not_b1) {
  context->set_error_reporter(main_reporter);
  context->clear_context();

  BrigInstBase ref = {
    32,
    BrigEInstBase,
    BrigNot,
    Brigb1,
    BrigNoPacking,
    {8, 20, 0, 0, 0}
  };

  std::string input("not_b1 $c1, $c2;");
  Lexer* lexer = new Lexer(input);

  context->token_to_scan = lexer->get_next_token();
  EXPECT_EQ(0, Instruction2(context));

  BrigInstBase get;
  context->get_code(0, &get);

  EXPECT_EQ(ref.size, get.size);
  EXPECT_EQ(ref.kind, get.kind);
  EXPECT_EQ(ref.opcode, get.opcode);
  EXPECT_EQ(ref.packing, get.packing);
  EXPECT_EQ(ref.type, get.type);
  EXPECT_EQ(ref.o_operands[0], get.o_operands[0]);
  EXPECT_EQ(ref.o_operands[1], get.o_operands[1]);

  delete lexer;
}

TEST(CodegenTest, Instruction2Op_CodeGen_not_b32) {
  context->set_error_reporter(main_reporter);
  context->clear_context();

  BrigInstBase ref = {
    32,
    BrigEInstBase,
    BrigNot,
    Brigb32,
    BrigNoPacking,
    {8, 20, 0, 0, 0}
  };

  std::string input("not_b32 $s1, $s2;");
  Lexer* lexer = new Lexer(input);

  context->token_to_scan = lexer->get_next_token();
  EXPECT_EQ(0, Instruction2(context));

  BrigInstBase get;
  context->get_code(0, &get);

  EXPECT_EQ(ref.size, get.size);
  EXPECT_EQ(ref.kind, get.kind);
  EXPECT_EQ(ref.opcode, get.opcode);
  EXPECT_EQ(ref.packing, get.packing);
  EXPECT_EQ(ref.type, get.type);
  EXPECT_EQ(ref.o_operands[0], get.o_operands[0]);
  EXPECT_EQ(ref.o_operands[1], get.o_operands[1]);

  delete lexer;
}

TEST(CodegenTest, Instruction2Op_CodeGen_not_b64) {
  context->set_error_reporter(main_reporter);
  context->clear_context();

  BrigInstBase ref = {
    32,
    BrigEInstBase,
    BrigNot,
    Brigb64,
    BrigNoPacking,
    {8, 20, 0, 0, 0}
  };

  std::string input("not_b64 $d1, $d2;");
  Lexer* lexer = new Lexer(input);

  context->token_to_scan = lexer->get_next_token();
  EXPECT_EQ(0, Instruction2(context));

  BrigInstBase get;
  context->get_code(0, &get);

  EXPECT_EQ(ref.size, get.size);
  EXPECT_EQ(ref.kind, get.kind);
  EXPECT_EQ(ref.opcode, get.opcode);
  EXPECT_EQ(ref.packing, get.packing);
  EXPECT_EQ(ref.type, get.type);
  EXPECT_EQ(ref.o_operands[0], get.o_operands[0]);
  EXPECT_EQ(ref.o_operands[1], get.o_operands[1]);

  delete lexer;
}


TEST(CodegenTest, Instruction2Op_CodeGen_popcount_b32) {
  context->set_error_reporter(main_reporter);
  context->clear_context();

  BrigInstBase ref = {
    32,
    BrigEInstBase,
    BrigPopcount,
    Brigb32,
    BrigNoPacking,
    {8, 20, 0, 0, 0}
  };

  std::string input("popcount_b32 $s1, $s2;");
  Lexer* lexer = new Lexer(input);

  context->token_to_scan = lexer->get_next_token();
  EXPECT_EQ(0, Instruction2(context));

  BrigInstBase get;
  context->get_code(0, &get);

  EXPECT_EQ(ref.size, get.size);
  EXPECT_EQ(ref.kind, get.kind);
  EXPECT_EQ(ref.opcode, get.opcode);
  EXPECT_EQ(ref.packing, get.packing);
  EXPECT_EQ(ref.type, get.type);
  EXPECT_EQ(ref.o_operands[0], get.o_operands[0]);
  EXPECT_EQ(ref.o_operands[1], get.o_operands[1]);

  delete lexer;
}

TEST(CodegenTest, Instruction2Op_CodeGen_popcount_b64) {
  context->set_error_reporter(main_reporter);
  context->clear_context();

  BrigInstBase ref = {
    32,
    BrigEInstBase,
    BrigPopcount,
    Brigb64,
    BrigNoPacking,
    {8, 20, 0, 0, 0}
  };

  std::string input("popcount_b64 $s1, $d2;");
  Lexer* lexer = new Lexer(input);

  context->token_to_scan = lexer->get_next_token();
  EXPECT_EQ(0, Instruction2(context));

  BrigInstBase get;
  context->get_code(0, &get);

  EXPECT_EQ(ref.size, get.size);
  EXPECT_EQ(ref.kind, get.kind);
  EXPECT_EQ(ref.opcode, get.opcode);
  EXPECT_EQ(ref.packing, get.packing);
  EXPECT_EQ(ref.type, get.type);
  EXPECT_EQ(ref.o_operands[0], get.o_operands[0]);
  EXPECT_EQ(ref.o_operands[1], get.o_operands[1]);

  delete lexer;
}

TEST(CodegenTest, Instruction2Op_CodeGen_bitrev_s32) {
  context->set_error_reporter(main_reporter);
  context->clear_context();

  BrigInstBase ref = {
    32,
    BrigEInstBase,
    BrigBitRev,
    Brigs32,
    BrigNoPacking,
    {8, 20, 0, 0, 0}
  };

  std::string input("bitrev_s32 $s1, $s2;");
  Lexer* lexer = new Lexer(input);

  context->token_to_scan = lexer->get_next_token();
  EXPECT_EQ(0, Instruction2(context));

  BrigInstBase get;
  context->get_code(0, &get);

  EXPECT_EQ(ref.size, get.size);
  EXPECT_EQ(ref.kind, get.kind);
  EXPECT_EQ(ref.opcode, get.opcode);
  EXPECT_EQ(ref.packing, get.packing);
  EXPECT_EQ(ref.type, get.type);
  EXPECT_EQ(ref.o_operands[0], get.o_operands[0]);
  EXPECT_EQ(ref.o_operands[1], get.o_operands[1]);

  delete lexer;
}

TEST(CodegenTest, Instruction2Op_CodeGen_bitrev_s64) {
  context->set_error_reporter(main_reporter);
  context->clear_context();

  BrigInstBase ref = {
    32,
    BrigEInstBase,
    BrigBitRev,
    Brigs64,
    BrigNoPacking,
    {8, 20, 0, 0, 0}
  };

  std::string input("bitrev_s64 $d1, $d2;");
  Lexer* lexer = new Lexer(input);

  context->token_to_scan = lexer->get_next_token();
  EXPECT_EQ(0, Instruction2(context));

  BrigInstBase get;
  context->get_code(0, &get);

  EXPECT_EQ(ref.size, get.size);
  EXPECT_EQ(ref.kind, get.kind);
  EXPECT_EQ(ref.opcode, get.opcode);
  EXPECT_EQ(ref.packing, get.packing);
  EXPECT_EQ(ref.type, get.type);
  EXPECT_EQ(ref.o_operands[0], get.o_operands[0]);
  EXPECT_EQ(ref.o_operands[1], get.o_operands[1]);

  delete lexer;
}

TEST(CodegenTest, Instruction2Op_CodeGen_bitrev_u32) {
  context->set_error_reporter(main_reporter);
  context->clear_context();

  BrigInstBase ref = {
    32,
    BrigEInstBase,
    BrigBitRev,
    Brigu32,
    BrigNoPacking,
    {8, 20, 0, 0, 0}
  };

  std::string input("bitrev_u32 $s1, $s2;");
  Lexer* lexer = new Lexer(input);

  context->token_to_scan = lexer->get_next_token();
  EXPECT_EQ(0, Instruction2(context));

  BrigInstBase get;
  context->get_code(0, &get);

  EXPECT_EQ(ref.size, get.size);
  EXPECT_EQ(ref.kind, get.kind);
  EXPECT_EQ(ref.opcode, get.opcode);
  EXPECT_EQ(ref.packing, get.packing);
  EXPECT_EQ(ref.type, get.type);
  EXPECT_EQ(ref.o_operands[0], get.o_operands[0]);
  EXPECT_EQ(ref.o_operands[1], get.o_operands[1]);

  delete lexer;
}

TEST(CodegenTest, Instruction2Op_CodeGen_bitrev_u64) {
  context->set_error_reporter(main_reporter);
  context->clear_context();

  BrigInstBase ref = {
    32,
    BrigEInstBase,
    BrigBitRev,
    Brigu64,
    BrigNoPacking,
    {8, 20, 0, 0, 0}
  };

  std::string input("bitrev_u64 $d1, $d2;");
  Lexer* lexer = new Lexer(input);

  context->token_to_scan = lexer->get_next_token();
  EXPECT_EQ(0, Instruction2(context));

  BrigInstBase get;
  context->get_code(0, &get);

  EXPECT_EQ(ref.size, get.size);
  EXPECT_EQ(ref.kind, get.kind);
  EXPECT_EQ(ref.opcode, get.opcode);
  EXPECT_EQ(ref.packing, get.packing);
  EXPECT_EQ(ref.type, get.type);
  EXPECT_EQ(ref.o_operands[0], get.o_operands[0]);
  EXPECT_EQ(ref.o_operands[1], get.o_operands[1]);

  delete lexer;
}

TEST(CodegenTest, Instruction2Op_CodeGen_mask_b64) {
  context->set_error_reporter(main_reporter);
  context->clear_context();

  BrigInstBase ref = {
    32,
    BrigEInstBase,
    BrigMask,
    Brigb64,
    BrigNoPacking,
    {8, 20, 0, 0, 0}
  };

  std::string input("mask_b64 $d1, $d2;");
  Lexer* lexer = new Lexer(input);

  context->token_to_scan = lexer->get_next_token();
  EXPECT_EQ(0, Instruction2(context));

  BrigInstBase get;
  context->get_code(0, &get);

  EXPECT_EQ(ref.size, get.size);
  EXPECT_EQ(ref.kind, get.kind);
  EXPECT_EQ(ref.opcode, get.opcode);
  EXPECT_EQ(ref.packing, get.packing);
  EXPECT_EQ(ref.type, get.type);
  EXPECT_EQ(ref.o_operands[0], get.o_operands[0]);
  EXPECT_EQ(ref.o_operands[1], get.o_operands[1]);

  delete lexer;
}

TEST(CodegenTest, Instruction2Op_CodeGen_firstbit_s32) {
  context->set_error_reporter(main_reporter);
  context->clear_context();

  BrigInstBase ref = {
    32,
    BrigEInstBase,
    BrigFirstbit,
    Brigs32,
    BrigNoPacking,
    {8, 20, 0, 0, 0}
  };

  std::string input("firstbit_s32 $s1, $s2;");
  Lexer* lexer = new Lexer(input);

  context->token_to_scan = lexer->get_next_token();
  EXPECT_EQ(0, Instruction2(context));

  BrigInstBase get;
  context->get_code(0, &get);

  EXPECT_EQ(ref.size, get.size);
  EXPECT_EQ(ref.kind, get.kind);
  EXPECT_EQ(ref.opcode, get.opcode);
  EXPECT_EQ(ref.packing, get.packing);
  EXPECT_EQ(ref.type, get.type);
  EXPECT_EQ(ref.o_operands[0], get.o_operands[0]);
  EXPECT_EQ(ref.o_operands[1], get.o_operands[1]);

  delete lexer;
}

TEST(CodegenTest, Instruction2Op_CodeGen_firstbit_s64) {
  context->set_error_reporter(main_reporter);
  context->clear_context();

  BrigInstBase ref = {
    32,
    BrigEInstBase,
    BrigFirstbit,
    Brigs64,
    BrigNoPacking,
    {8, 20, 0, 0, 0}
  };

  std::string input("firstbit_s64 $s1, $d2;");
  Lexer* lexer = new Lexer(input);

  context->token_to_scan = lexer->get_next_token();
  EXPECT_EQ(0, Instruction2(context));

  BrigInstBase get;
  context->get_code(0, &get);

  EXPECT_EQ(ref.size, get.size);
  EXPECT_EQ(ref.kind, get.kind);
  EXPECT_EQ(ref.opcode, get.opcode);
  EXPECT_EQ(ref.packing, get.packing);
  EXPECT_EQ(ref.type, get.type);
  EXPECT_EQ(ref.o_operands[0], get.o_operands[0]);
  EXPECT_EQ(ref.o_operands[1], get.o_operands[1]);

  delete lexer;
}

TEST(CodegenTest, Instruction2Op_CodeGen_firstbit_u32) {
  context->set_error_reporter(main_reporter);
  context->clear_context();

  BrigInstBase ref = {
    32,
    BrigEInstBase,
    BrigFirstbit,
    Brigu32,
    BrigNoPacking,
    {8, 20, 0, 0, 0}
  };

  std::string input("firstbit_u32 $s1, $s2;");
  Lexer* lexer = new Lexer(input);

  context->token_to_scan = lexer->get_next_token();
  EXPECT_EQ(0, Instruction2(context));

  BrigInstBase get;
  context->get_code(0, &get);

  EXPECT_EQ(ref.size, get.size);
  EXPECT_EQ(ref.kind, get.kind);
  EXPECT_EQ(ref.opcode, get.opcode);
  EXPECT_EQ(ref.packing, get.packing);
  EXPECT_EQ(ref.type, get.type);
  EXPECT_EQ(ref.o_operands[0], get.o_operands[0]);
  EXPECT_EQ(ref.o_operands[1], get.o_operands[1]);

  delete lexer;
}

TEST(CodegenTest, Instruction2Op_CodeGen_firstbit_u64) {
  context->set_error_reporter(main_reporter);
  context->clear_context();

  BrigInstBase ref = {
    32,
    BrigEInstBase,
    BrigFirstbit,
    Brigu64,
    BrigNoPacking,
    {8, 20, 0, 0, 0}
  };

  std::string input("firstbit_u64 $s1, $d2;");
  Lexer* lexer = new Lexer(input);

  context->token_to_scan = lexer->get_next_token();
  EXPECT_EQ(0, Instruction2(context));

  BrigInstBase get;
  context->get_code(0, &get);

  EXPECT_EQ(ref.size, get.size);
  EXPECT_EQ(ref.kind, get.kind);
  EXPECT_EQ(ref.opcode, get.opcode);
  EXPECT_EQ(ref.packing, get.packing);
  EXPECT_EQ(ref.type, get.type);
  EXPECT_EQ(ref.o_operands[0], get.o_operands[0]);
  EXPECT_EQ(ref.o_operands[1], get.o_operands[1]);

  delete lexer;
}

TEST(CodegenTest, Instruction2Op_CodeGen_lastbit_s32) {
  context->set_error_reporter(main_reporter);
  context->clear_context();

  BrigInstBase ref = {
    32,
    BrigEInstBase,
    BrigLastbit,
    Brigs32,
    BrigNoPacking,
    {8, 20, 0, 0, 0}
  };

  std::string input("lastbit_s32 $s1, $s2;");
  Lexer* lexer = new Lexer(input);

  context->token_to_scan = lexer->get_next_token();
  EXPECT_EQ(0, Instruction2(context));

  BrigInstBase get;
  context->get_code(0, &get);

  EXPECT_EQ(ref.size, get.size);
  EXPECT_EQ(ref.kind, get.kind);
  EXPECT_EQ(ref.opcode, get.opcode);
  EXPECT_EQ(ref.packing, get.packing);
  EXPECT_EQ(ref.type, get.type);
  EXPECT_EQ(ref.o_operands[0], get.o_operands[0]);
  EXPECT_EQ(ref.o_operands[1], get.o_operands[1]);

  delete lexer;
}

TEST(CodegenTest, Instruction2Op_CodeGen_lastbit_s64) {
  context->set_error_reporter(main_reporter);
  context->clear_context();

  BrigInstBase ref = {
    32,
    BrigEInstBase,
    BrigLastbit,
    Brigs64,
    BrigNoPacking,
    {8, 20, 0, 0, 0}
  };

  std::string input("lastbit_s64 $s1, $d2;");
  Lexer* lexer = new Lexer(input);

  context->token_to_scan = lexer->get_next_token();
  EXPECT_EQ(0, Instruction2(context));

  BrigInstBase get;
  context->get_code(0, &get);

  EXPECT_EQ(ref.size, get.size);
  EXPECT_EQ(ref.kind, get.kind);
  EXPECT_EQ(ref.opcode, get.opcode);
  EXPECT_EQ(ref.packing, get.packing);
  EXPECT_EQ(ref.type, get.type);
  EXPECT_EQ(ref.o_operands[0], get.o_operands[0]);
  EXPECT_EQ(ref.o_operands[1], get.o_operands[1]);

  delete lexer;
}

TEST(CodegenTest, Instruction2Op_CodeGen_lastbit_u32) {
  context->set_error_reporter(main_reporter);
  context->clear_context();

  BrigInstBase ref = {
    32,
    BrigEInstBase,
    BrigLastbit,
    Brigu32,
    BrigNoPacking,
    {8, 20, 0, 0, 0}
  };

  std::string input("lastbit_u32 $s1, $s2;");
  Lexer* lexer = new Lexer(input);

  context->token_to_scan = lexer->get_next_token();
  EXPECT_EQ(0, Instruction2(context));

  BrigInstBase get;
  context->get_code(0, &get);

  EXPECT_EQ(ref.size, get.size);
  EXPECT_EQ(ref.kind, get.kind);
  EXPECT_EQ(ref.opcode, get.opcode);
  EXPECT_EQ(ref.packing, get.packing);
  EXPECT_EQ(ref.type, get.type);
  EXPECT_EQ(ref.o_operands[0], get.o_operands[0]);
  EXPECT_EQ(ref.o_operands[1], get.o_operands[1]);

  delete lexer;
}

TEST(CodegenTest, Instruction2Op_CodeGen_lastbit_u64) {
  context->set_error_reporter(main_reporter);
  context->clear_context();

  BrigInstBase ref = {
    32,
    BrigEInstBase,
    BrigLastbit,
    Brigu64,
    BrigNoPacking,
    {8, 20, 0, 0, 0}
  };

  std::string input("lastbit_u64 $s1, $d2;");
  Lexer* lexer = new Lexer(input);

  context->token_to_scan = lexer->get_next_token();
  EXPECT_EQ(0, Instruction2(context));

  BrigInstBase get;
  context->get_code(0, &get);

  EXPECT_EQ(ref.size, get.size);
  EXPECT_EQ(ref.kind, get.kind);
  EXPECT_EQ(ref.opcode, get.opcode);
  EXPECT_EQ(ref.packing, get.packing);
  EXPECT_EQ(ref.type, get.type);
  EXPECT_EQ(ref.o_operands[0], get.o_operands[0]);
  EXPECT_EQ(ref.o_operands[1], get.o_operands[1]);

  delete lexer;
}

TEST(CodegenTest, Instruction2Op_CodeGen_count_u32) {
  context->set_error_reporter(main_reporter);

  context->clear_context();

  BrigInstBase ref = {
    32,
    BrigEInstBase,
    BrigCount,
    Brigu32,
    BrigNoPacking,
    {8, 20, 0, 0, 0}
  };

  std::string input("count_u32 $s1, $s2;");
  Lexer* lexer = new Lexer(input);

  context->token_to_scan = lexer->get_next_token();
  EXPECT_EQ(0, Instruction2(context));

  BrigInstBase get;
  context->get_code(0, &get);

  EXPECT_EQ(ref.size, get.size);
  EXPECT_EQ(ref.kind, get.kind);
  EXPECT_EQ(ref.opcode, get.opcode);
  EXPECT_EQ(ref.packing, get.packing);
  EXPECT_EQ(ref.type, get.type);
  EXPECT_EQ(ref.o_operands[0], get.o_operands[0]);
  EXPECT_EQ(ref.o_operands[1], get.o_operands[1]);

  delete lexer;
}

TEST(CodegenTest, Instruction2Op_CodeGen_movs_lo_b32) {
  context->set_error_reporter(main_reporter);
  context->clear_context();

  BrigInstBase ref = {
    32,
    BrigEInstBase,
    Brigmovslo,
    Brigb32,
    BrigNoPacking,
    {8, 20, 0, 0, 0}
  };

  std::string input("movs_lo_b32 $s1, $d2;");
  Lexer* lexer = new Lexer(input);

  context->token_to_scan = lexer->get_next_token();
  EXPECT_EQ(0, Instruction2(context));

  BrigInstBase get;
  context->get_code(0, &get);

  EXPECT_EQ(ref.size, get.size);
  EXPECT_EQ(ref.kind, get.kind);
  EXPECT_EQ(ref.opcode, get.opcode);
  EXPECT_EQ(ref.packing, get.packing);
  EXPECT_EQ(ref.type, get.type);
  EXPECT_EQ(ref.o_operands[0], get.o_operands[0]);
  EXPECT_EQ(ref.o_operands[1], get.o_operands[1]);

  delete lexer;
}

TEST(CodegenTest, Instruction2Op_CodeGen_movs_hi_b32) {
  context->set_error_reporter(main_reporter);
  context->clear_context();

  BrigInstBase ref = {
    32,
    BrigEInstBase,
    Brigmovshi,
    Brigb32,
    BrigNoPacking,
    {8, 20, 0, 0, 0}
  };

  std::string input("movs_hi_b32 $s1, $d2;");
  Lexer* lexer = new Lexer(input);

  context->token_to_scan = lexer->get_next_token();
  EXPECT_EQ(0, Instruction2(context));

  BrigInstBase get;
  context->get_code(0, &get);

  EXPECT_EQ(ref.size, get.size);
  EXPECT_EQ(ref.kind, get.kind);
  EXPECT_EQ(ref.opcode, get.opcode);
  EXPECT_EQ(ref.packing, get.packing);
  EXPECT_EQ(ref.type, get.type);
  EXPECT_EQ(ref.o_operands[0], get.o_operands[0]);
  EXPECT_EQ(ref.o_operands[1], get.o_operands[1]);

  delete lexer;
}
TEST(CodegenTest, Instrustion2Op_NODT_CodeGen_unpack3) {
  context->set_error_reporter(main_reporter);
  context->clear_context();

  BrigInstBase ref = {
    32,
    BrigEInstBase,
    BrigUnpack3,
    Brigb32,
    BrigNoPacking,
    {8, 20, 0, 0, 0}
  };

  std::string input("unpack3 $s1,$s2;");
  Lexer* lexer = new Lexer(input);

  context->token_to_scan = lexer->get_next_token();
  EXPECT_EQ(0, Instruction2(context));

  BrigInstBase get;
  context->get_code(0, &get);

  EXPECT_EQ(ref.size,get.size);
  EXPECT_EQ(ref.kind,get.kind);
  EXPECT_EQ(ref.opcode, get.opcode);
  EXPECT_EQ(ref.packing, get.packing);
  EXPECT_EQ(ref.type, get.type);
  EXPECT_EQ(ref.o_operands[0], get.o_operands[0]);
  EXPECT_EQ(ref.o_operands[1], get.o_operands[1]);
  EXPECT_EQ(ref.o_operands[2], get.o_operands[2]);
  EXPECT_EQ(ref.o_operands[3], get.o_operands[3]);
  EXPECT_EQ(ref.o_operands[4], get.o_operands[4]);

  delete lexer;
}

TEST(CodegenTest, Instrustion2Op_NODT_CodeGen_unpack2) {
  context->set_error_reporter(main_reporter);
  context->clear_context();

  BrigInstBase ref = {
     32,
    BrigEInstBase,
    BrigUnpack2,
    Brigb32,
    BrigNoPacking,
    {8, 20, 0, 0, 0}
  };

  std::string input("unpack2 $s1,$s2;");
  Lexer* lexer = new Lexer(input);

  context->token_to_scan = lexer->get_next_token();
  EXPECT_EQ(0, Instruction2(context));

  BrigInstBase get;
  context->get_code(0, &get);

  EXPECT_EQ(ref.size,get.size);
  EXPECT_EQ(ref.kind,get.kind);
  EXPECT_EQ(ref.opcode, get.opcode);
  EXPECT_EQ(ref.packing, get.packing);
  EXPECT_EQ(ref.type, get.type);
  EXPECT_EQ(ref.o_operands[0], get.o_operands[0]);
  EXPECT_EQ(ref.o_operands[1], get.o_operands[1]);
  EXPECT_EQ(ref.o_operands[2], get.o_operands[2]);
  EXPECT_EQ(ref.o_operands[3], get.o_operands[3]);
  EXPECT_EQ(ref.o_operands[4], get.o_operands[4]);

  delete lexer;
}
TEST(CodegenTest, Instrustion2Op_NODT_CodeGen_unpack1) {
  context->set_error_reporter(main_reporter);
  context->clear_context();

  BrigInstBase ref = {
     32,
    BrigEInstBase,
    BrigUnpack1,
    Brigb32,
    BrigNoPacking,
    {8, 20, 0, 0, 0}
  };

  std::string input("unpack1 $s1,$s2;");
  Lexer* lexer = new Lexer(input);

  context->token_to_scan = lexer->get_next_token();
  EXPECT_EQ(0, Instruction2(context));

  BrigInstBase get;
  context->get_code(0, &get);

  EXPECT_EQ(ref.size,get.size);
  EXPECT_EQ(ref.kind,get.kind);
  EXPECT_EQ(ref.opcode, get.opcode);
  EXPECT_EQ(ref.packing, get.packing);
  EXPECT_EQ(ref.type, get.type);
  EXPECT_EQ(ref.o_operands[0], get.o_operands[0]);
  EXPECT_EQ(ref.o_operands[1], get.o_operands[1]);
  EXPECT_EQ(ref.o_operands[2], get.o_operands[2]);
  EXPECT_EQ(ref.o_operands[3], get.o_operands[3]);
  EXPECT_EQ(ref.o_operands[4], get.o_operands[4]);

  delete lexer;
}
TEST(CodegenTest, Instrustion2Op_NODT_CodeGen_unpack0) {
  context->set_error_reporter(main_reporter);
  context->clear_context();

  BrigInstBase ref = {
     32,
    BrigEInstBase,
    BrigUnpack0,
    Brigb32,
    BrigNoPacking,
    {8, 20, 0, 0, 0}
  };

  std::string input("unpack0 $s1,$s2;");
  Lexer* lexer = new Lexer(input);

  context->token_to_scan = lexer->get_next_token();
  EXPECT_EQ(0, Instruction2(context));

  BrigInstBase get;
  context->get_code(0, &get);

  EXPECT_EQ(ref.size,get.size);
  EXPECT_EQ(ref.kind,get.kind);
  EXPECT_EQ(ref.opcode, get.opcode);
  EXPECT_EQ(ref.packing, get.packing);
  EXPECT_EQ(ref.type, get.type);
  EXPECT_EQ(ref.o_operands[0], get.o_operands[0]);
  EXPECT_EQ(ref.o_operands[1], get.o_operands[1]);
  EXPECT_EQ(ref.o_operands[2], get.o_operands[2]);
  EXPECT_EQ(ref.o_operands[3], get.o_operands[3]);
  EXPECT_EQ(ref.o_operands[4], get.o_operands[4]);

  delete lexer;
}

TEST(CodegenTest, Instrustion2Op_NODT_CodeGen_alloca) {
  context->set_error_reporter(main_reporter);
  context->clear_context();

  BrigInstBase ref = {
     32,
    BrigEInstBase,
    BrigAlloca,
    Brigb32,
    BrigNoPacking,
    {8, 20, 0, 0, 0}
  };

  std::string input("alloca $s1,$s2;");
  Lexer* lexer = new Lexer(input);

  context->token_to_scan = lexer->get_next_token();
  EXPECT_EQ(0, Instruction2(context));

  BrigInstBase get;
  context->get_code(0, &get);

  EXPECT_EQ(ref.size,get.size);
  EXPECT_EQ(ref.kind,get.kind);
  EXPECT_EQ(ref.opcode, get.opcode);
  EXPECT_EQ(ref.packing, get.packing);
  EXPECT_EQ(ref.type, get.type);
  EXPECT_EQ(ref.o_operands[0], get.o_operands[0]);
  EXPECT_EQ(ref.o_operands[1], get.o_operands[1]);
  EXPECT_EQ(ref.o_operands[2], get.o_operands[2]);
  EXPECT_EQ(ref.o_operands[3], get.o_operands[3]);
  EXPECT_EQ(ref.o_operands[4], get.o_operands[4]);

  delete lexer;
}

TEST(CodegenTest, Instrustion2Op_NODT_CodeGen_workitemid) {
  context->set_error_reporter(main_reporter);
  context->clear_context();

  BrigInstBase ref = {
    32,
    BrigEInstBase,
    BrigWorkItemId,
    Brigb32,
    BrigNoPacking,
    {8, 20, 0, 0, 0}
  };

  std::string input("workitemid $s1,$s2;");
  Lexer* lexer = new Lexer(input);

  context->token_to_scan = lexer->get_next_token();
  EXPECT_EQ(0, Instruction2(context));

  BrigInstBase get;
  context->get_code(0, &get);

  EXPECT_EQ(ref.size,get.size);
  EXPECT_EQ(ref.kind,get.kind);
  EXPECT_EQ(ref.opcode, get.opcode);
  EXPECT_EQ(ref.packing, get.packing);
  EXPECT_EQ(ref.type, get.type);
  EXPECT_EQ(ref.o_operands[0], get.o_operands[0]);
  EXPECT_EQ(ref.o_operands[1], get.o_operands[1]);
  EXPECT_EQ(ref.o_operands[2], get.o_operands[2]);
  EXPECT_EQ(ref.o_operands[3], get.o_operands[3]);
  EXPECT_EQ(ref.o_operands[4], get.o_operands[4]);

  delete lexer;
}

TEST(CodegenTest, Instrustion2Op_NODT_CodeGen_workitemaid) {
  context->set_error_reporter(main_reporter);
  context->clear_context();

  BrigInstBase ref = {
    32,
    BrigEInstBase,
    BrigWorkItemAId,
    Brigb32,
    BrigNoPacking,
    {8, 20, 0, 0, 0}
  };

  std::string input("workitemaid $s1,$s2;");
  Lexer* lexer = new Lexer(input);

  context->token_to_scan = lexer->get_next_token();
  EXPECT_EQ(0, Instruction2(context));

  BrigInstBase get;
  context->get_code(0, &get);

  EXPECT_EQ(ref.size,get.size);
  EXPECT_EQ(ref.kind,get.kind);
  EXPECT_EQ(ref.opcode, get.opcode);
  EXPECT_EQ(ref.packing, get.packing);
  EXPECT_EQ(ref.type, get.type);
  EXPECT_EQ(ref.o_operands[0], get.o_operands[0]);
  EXPECT_EQ(ref.o_operands[1], get.o_operands[1]);
  EXPECT_EQ(ref.o_operands[2], get.o_operands[2]);
  EXPECT_EQ(ref.o_operands[3], get.o_operands[3]);
  EXPECT_EQ(ref.o_operands[4], get.o_operands[4]);

  delete lexer;
}

TEST(CodegenTest, Instrustion2Op_NODT_CodeGen_workgroupid) {
  context->set_error_reporter(main_reporter);
  context->clear_context();

  BrigInstBase ref = {
    32,
    BrigEInstBase,
    BrigWorkGroupId,
    Brigb32,
    BrigNoPacking,
    {8, 20, 0, 0, 0}
  };

  std::string input("workgroupid $s1,$s2;");
  Lexer* lexer = new Lexer(input);

  context->token_to_scan = lexer->get_next_token();
  EXPECT_EQ(0, Instruction2(context));

  BrigInstBase get;
  context->get_code(0, &get);

  EXPECT_EQ(ref.size,get.size);
  EXPECT_EQ(ref.kind,get.kind);
  EXPECT_EQ(ref.opcode, get.opcode);
  EXPECT_EQ(ref.packing, get.packing);
  EXPECT_EQ(ref.type, get.type);
  EXPECT_EQ(ref.o_operands[0], get.o_operands[0]);
  EXPECT_EQ(ref.o_operands[1], get.o_operands[1]);
  EXPECT_EQ(ref.o_operands[2], get.o_operands[2]);
  EXPECT_EQ(ref.o_operands[3], get.o_operands[3]);
  EXPECT_EQ(ref.o_operands[4], get.o_operands[4]);

  delete lexer;
}

TEST(CodegenTest, Instrustion2Op_NODT_CodeGen_workgroupsize) {
  context->set_error_reporter(main_reporter);
  context->clear_context();

  BrigInstBase ref = {
    32,
    BrigEInstBase,
    BrigWorkGroupSize,
    Brigb32,
    BrigNoPacking,
    {8, 20, 0, 0, 0}
  };

  std::string input("workgroupsize $s1,$s2;");
  Lexer* lexer = new Lexer(input);

  context->token_to_scan = lexer->get_next_token();
  EXPECT_EQ(0, Instruction2(context));

  BrigInstBase get;
  context->get_code(0, &get);

  EXPECT_EQ(ref.size,get.size);
  EXPECT_EQ(ref.kind,get.kind);
  EXPECT_EQ(ref.opcode, get.opcode);
  EXPECT_EQ(ref.packing, get.packing);
  EXPECT_EQ(ref.type, get.type);
  EXPECT_EQ(ref.o_operands[0], get.o_operands[0]);
  EXPECT_EQ(ref.o_operands[1], get.o_operands[1]);
  EXPECT_EQ(ref.o_operands[2], get.o_operands[2]);
  EXPECT_EQ(ref.o_operands[3], get.o_operands[3]);
  EXPECT_EQ(ref.o_operands[4], get.o_operands[4]);

  delete lexer;
}

TEST(CodegenTest, Instrustion2Op_NODT_CodeGen_NDRangesize) {
  context->set_error_reporter(main_reporter);
  context->clear_context();

  BrigInstBase ref = {
    32,
    BrigEInstBase,
    BrigNDRangesize,
    Brigb32,
    BrigNoPacking,
    {8, 20, 0, 0, 0}
  };

  std::string input("NDRangesize $s1,$s2;");
  Lexer* lexer = new Lexer(input);

  context->token_to_scan = lexer->get_next_token();
  EXPECT_EQ(0, Instruction2(context));

  BrigInstBase get;
  context->get_code(0, &get);

  EXPECT_EQ(ref.size,get.size);
  EXPECT_EQ(ref.kind,get.kind);
  EXPECT_EQ(ref.opcode, get.opcode);
  EXPECT_EQ(ref.packing, get.packing);
  EXPECT_EQ(ref.type, get.type);
  EXPECT_EQ(ref.o_operands[0], get.o_operands[0]);
  EXPECT_EQ(ref.o_operands[1], get.o_operands[1]);
  EXPECT_EQ(ref.o_operands[2], get.o_operands[2]);
  EXPECT_EQ(ref.o_operands[3], get.o_operands[3]);
  EXPECT_EQ(ref.o_operands[4], get.o_operands[4]);

  delete lexer;
}

TEST(CodegenTest, Instrustion2Op_NODT_CodeGen_NDRangegroups) {
  context->set_error_reporter(main_reporter);
  context->clear_context();

  BrigInstBase ref = {
    32,
    BrigEInstBase,
    BrigNDRangegroups,
    Brigb32,
    BrigNoPacking,
    {8, 20, 0, 0, 0}
  };

  std::string input("NDRangegroups $s1,$s2;");
  Lexer* lexer = new Lexer(input);

  context->token_to_scan = lexer->get_next_token();
  EXPECT_EQ(0, Instruction2(context));

  BrigInstBase get;
  context->get_code(0, &get);

  EXPECT_EQ(ref.size,get.size);
  EXPECT_EQ(ref.kind,get.kind);
  EXPECT_EQ(ref.opcode, get.opcode);
  EXPECT_EQ(ref.packing, get.packing);
  EXPECT_EQ(ref.type, get.type);
  EXPECT_EQ(ref.o_operands[0], get.o_operands[0]);
  EXPECT_EQ(ref.o_operands[1], get.o_operands[1]);
  EXPECT_EQ(ref.o_operands[2], get.o_operands[2]);
  EXPECT_EQ(ref.o_operands[3], get.o_operands[3]);
  EXPECT_EQ(ref.o_operands[4], get.o_operands[4]);

  delete lexer;
}

TEST(CodegenTest, RetCodeGen) {
  context->set_error_reporter(main_reporter);
  context->clear_context();

  BrigInstBase ref = {
    32,
    BrigEInstBase,
    BrigRet,
    Brigb32,
    BrigNoPacking,
    {0, 0, 0, 0, 0}
  };

  std::string input("ret ;");
  Lexer* lexer = new Lexer(input);

  context->token_to_scan = lexer->get_next_token();
  EXPECT_EQ(0, Ret(context));

  BrigInstBase get;
  context->get_code(0, &get);

  EXPECT_EQ(ref.size,get.size);
  EXPECT_EQ(ref.kind,get.kind);
  EXPECT_EQ(ref.opcode, get.opcode);
  EXPECT_EQ(ref.packing, get.packing);
  EXPECT_EQ(ref.type, get.type);
  EXPECT_EQ(ref.o_operands[0], get.o_operands[0]);
  EXPECT_EQ(ref.o_operands[1], get.o_operands[1]);
  EXPECT_EQ(ref.o_operands[2], get.o_operands[2]);
  EXPECT_EQ(ref.o_operands[3], get.o_operands[3]);
  EXPECT_EQ(ref.o_operands[4], get.o_operands[4]);

  delete lexer;
}

TEST(CodegenTest, SyncCodeGen) {
  context->set_error_reporter(main_reporter);
  context->clear_context();

  BrigInstBar ref = {
    36,
    BrigEInstBar,
    BrigSync,
    Brigb32,
    BrigNoPacking,
    {0, 0, 0, 0, 0},
    BrigGlobalLevel
  };

  std::string input("sync_global ;");
  Lexer* lexer = new Lexer(input);

  context->token_to_scan = lexer->get_next_token();
  EXPECT_EQ(0, Sync(context));

  BrigInstBar get;
  context->get_code(0, &get);

  EXPECT_EQ(ref.size,get.size);
  EXPECT_EQ(ref.kind,get.kind);
  EXPECT_EQ(ref.opcode, get.opcode);
  EXPECT_EQ(ref.packing, get.packing);
  EXPECT_EQ(ref.type, get.type);
  EXPECT_EQ(ref.o_operands[0], get.o_operands[0]);
  EXPECT_EQ(ref.o_operands[1], get.o_operands[1]);
  EXPECT_EQ(ref.o_operands[2], get.o_operands[2]);
  EXPECT_EQ(ref.o_operands[3], get.o_operands[3]);
  EXPECT_EQ(ref.o_operands[4], get.o_operands[4]);
  EXPECT_EQ(ref.syncFlags, get.syncFlags);

  delete lexer;
}

TEST(CodegenTest, BarCodeGen) {
  context->set_error_reporter(main_reporter);
  context->clear_context();

  BrigInstBar ref = {
    36,
    BrigEInstBar,
    BrigBarrier,
    Brigb32,
    BrigNoPacking,
    {0, 0, 0, 0, 0},
    BrigGroupLevel
  };

  std::string input("barrier_group ;");
  Lexer* lexer = new Lexer(input);

  context->token_to_scan = lexer->get_next_token();
  EXPECT_EQ(0, Bar(context));

  BrigInstBar get;
  context->get_code(0, &get);

  EXPECT_EQ(ref.size,get.size);
  EXPECT_EQ(ref.kind,get.kind);
  EXPECT_EQ(ref.opcode, get.opcode);
  EXPECT_EQ(ref.packing, get.packing);
  EXPECT_EQ(ref.type, get.type);
  EXPECT_EQ(ref.o_operands[0], get.o_operands[0]);
  EXPECT_EQ(ref.o_operands[1], get.o_operands[1]);
  EXPECT_EQ(ref.o_operands[2], get.o_operands[2]);
  EXPECT_EQ(ref.o_operands[3], get.o_operands[3]);
  EXPECT_EQ(ref.o_operands[4], get.o_operands[4]);
  EXPECT_EQ(ref.syncFlags, get.syncFlags);

  //case 2
  context->clear_context();
  input.assign("barrier_width(all)_group ;");

  lexer->set_source_string(input);
  context->token_to_scan = lexer->get_next_token();
  EXPECT_EQ(0, Bar(context));

  ref.o_operands[0] = 8 ;//update

  BrigInstBar get_bib;
  context->get_code(0, &get_bib);

  EXPECT_EQ(ref.size,get_bib.size);
  EXPECT_EQ(ref.kind,get_bib.kind);
  EXPECT_EQ(ref.opcode, get_bib.opcode);
  EXPECT_EQ(ref.packing, get_bib.packing);
  EXPECT_EQ(ref.type, get_bib.type);
  EXPECT_EQ(ref.o_operands[0], get_bib.o_operands[0]);
  EXPECT_EQ(ref.o_operands[1], get_bib.o_operands[1]);
  EXPECT_EQ(ref.o_operands[2], get_bib.o_operands[2]);
  EXPECT_EQ(ref.o_operands[3], get_bib.o_operands[3]);
  EXPECT_EQ(ref.o_operands[4], get_bib.o_operands[4]);
  EXPECT_EQ(ref.syncFlags, get_bib.syncFlags);

  BrigOperandImmed boi = {
    24,
    BrigEOperandImmed,
    Brigb32,
    0,
    { 0 }
  };

  BrigOperandImmed get_boi;
  context->get_operand(8, &get_boi);

  EXPECT_EQ(boi.size,get_boi.size);
  EXPECT_EQ(boi.kind,get_boi.kind);
  EXPECT_EQ(boi.type, get_boi.type);
  EXPECT_EQ(boi.reserved, get_boi.reserved);
  EXPECT_EQ(boi.bits.u, get_boi.bits.u);

  delete lexer;
}

TEST(CodegenTest, OptionalWidthCodeGen) {
  context->set_error_reporter(main_reporter);
  context->clear_context();

  BrigOperandImmed ref = {
    24,
    BrigEOperandImmed,
    Brigb32,
    0,
    { 2 }
  };

  std::string input("_width(2);");
  Lexer* lexer = new Lexer(input);

  context->token_to_scan = lexer->get_next_token();
  EXPECT_EQ(0, OptionalWidth(context));

  BrigOperandImmed get;
  context->get_operand(8, &get);

  EXPECT_EQ(ref.size,get.size);
  EXPECT_EQ(ref.kind,get.kind);
  EXPECT_EQ(ref.type, get.type);
  EXPECT_EQ(ref.reserved, get.reserved);
  EXPECT_EQ(ref.bits.u, get.bits.u);

  delete lexer;
}

TEST(CodegenTest, LdSt_CodeGen_SimpleTest) {
  context->set_error_reporter(main_reporter);
  context->clear_context();

  BrigInstLdSt ref = {
    44,                // size
    BrigEInstLdSt,     // kind
    BrigLd,            // opcode
    Brigf32,           // type
    BrigNoPacking,     // packing
    {0, 8, 20, 0, 0},  // operand[5]
    BrigArgSpace,      // storageClass
    BrigRegular,       // memorySemantic
    0                  // equivClass
  };
  BrigInstLdSt get;

  std::string input("ld_arg_f32 $s0, [%input];\n");
  input.append("st_arg_f32 $s0, [%output][$s2-4];\n");
  Lexer* lexer = new Lexer(input);

  context->add_symbol("%input");
  context->add_symbol("%output");

  context->token_to_scan = lexer->get_next_token();
  EXPECT_EQ(0, Ld(context));
  EXPECT_EQ(0, St(context));
  context->get_code(0, &get);

  EXPECT_EQ(ref.size, get.size);
  EXPECT_EQ(ref.kind, get.kind);
  EXPECT_EQ(ref.opcode, get.opcode);
  EXPECT_EQ(ref.type, get.type);
  EXPECT_EQ(ref.packing, get.packing);
  EXPECT_EQ(ref.o_operands[0], get.o_operands[0]);
  EXPECT_EQ(ref.o_operands[1], get.o_operands[1]);
  EXPECT_EQ(ref.o_operands[2], get.o_operands[2]);
  EXPECT_EQ(ref.o_operands[3], get.o_operands[3]);
  EXPECT_EQ(ref.o_operands[4], get.o_operands[4]);
  EXPECT_EQ(ref.storageClass, get.storageClass);
  EXPECT_EQ(ref.memorySemantic, get.memorySemantic);
  EXPECT_EQ(ref.equivClass, get.equivClass);

  BrigInstLdSt tmp = {
    44,                // size
    BrigEInstLdSt,     // kind
    BrigSt,            // opcode
    Brigf32,           // type
    BrigNoPacking,     // packing
    {8, 32, 0, 0, 0},  // operand[5]
    BrigArgSpace,      // storageClass
    BrigRegular,       // memorySemantic
    0                  // equivClass
  };
  ref = tmp;

  context->get_code(44, &get);
  EXPECT_EQ(ref.size, get.size);
  EXPECT_EQ(ref.kind, get.kind);
  EXPECT_EQ(ref.opcode, get.opcode);
  EXPECT_EQ(ref.type, get.type);
  EXPECT_EQ(ref.packing, get.packing);
  EXPECT_EQ(ref.o_operands[0], get.o_operands[0]);
  EXPECT_EQ(ref.o_operands[1], get.o_operands[1]);
  EXPECT_EQ(ref.o_operands[2], get.o_operands[2]);
  EXPECT_EQ(ref.o_operands[3], get.o_operands[3]);
  EXPECT_EQ(ref.o_operands[4], get.o_operands[4]);
  EXPECT_EQ(ref.storageClass, get.storageClass);
  EXPECT_EQ(ref.memorySemantic, get.memorySemantic);
  EXPECT_EQ(ref.equivClass, get.equivClass);

  BrigOperandReg getReg;
  BrigOperandAddress getAddr;
  BrigOperandCompound getComp;

  BrigOperandCompound refComp = {
    20,                    // size
    BrigEOperandCompound,  // kind
    Brigb64,               // type
    0,                     // reserved
    32,                    // name
    44,                    // reg
    -4                     // offset
  };

  context->get_operand(8, &getReg);
  // BrigOperandReg
  EXPECT_EQ(12, getReg.size);
  EXPECT_EQ(BrigEOperandReg, getReg.kind);
  EXPECT_EQ(Brigb32, getReg.type);
  EXPECT_EQ(0, getReg.reserved);
  EXPECT_EQ(15, getReg.name);

  context->get_operand(20, &getAddr);
  // BrigOperandAddress
  EXPECT_EQ(12, getAddr.size);
  EXPECT_EQ(BrigEOperandAddress, getAddr.kind);
  EXPECT_EQ(Brigb64, getAddr.type);
  EXPECT_EQ(0, getAddr.reserved);
  EXPECT_EQ(0, getAddr.directive);
  //EXPECT_EQ(0, getAddr.offset);

  context->get_operand(32, &getAddr);
  // BrigOperandAddress
  EXPECT_EQ(12, getAddr.size);
  EXPECT_EQ(BrigEOperandAddress, getAddr.kind);
  EXPECT_EQ(Brigb64, getAddr.type);
  EXPECT_EQ(0, getAddr.reserved);
  EXPECT_EQ(0, getAddr.directive);
  //EXPECT_EQ(0, getAddr.offset);

  context->get_operand(44, &getReg);
  // BrigOperandReg
  EXPECT_EQ(12, getReg.size);
  EXPECT_EQ(BrigEOperandReg, getReg.kind);
  EXPECT_EQ(Brigb32, getReg.type);
  EXPECT_EQ(0, getReg.reserved);
  EXPECT_EQ(19, getReg.name);

  context->get_operand(56, &getComp);
  // BrigOperandCompoud
  EXPECT_EQ(refComp.size, getComp.size);
  EXPECT_EQ(refComp.kind, getComp.kind);
  EXPECT_EQ(refComp.type, getComp.type);
  EXPECT_EQ(refComp.reserved, getComp.reserved);
  EXPECT_EQ(refComp.name, getComp.name);
  EXPECT_EQ(refComp.reg, getComp.reg);
  EXPECT_EQ(refComp.offset, getComp.offset);

  delete lexer;
}

TEST(CodegenTest, MemoryOperand_CodeGen_SimpleTest) {
  context->set_error_reporter(main_reporter);
  context->clear_context();

  BrigOperandIndirect ref = {
    16,                    // size
    BrigEOperandIndirect,  // kind
    8,                     // reg
    Brigb64,               // type
    0,                     // reserved
    8                      // offset
  };
  BrigOperandIndirect get;
  BrigOperandReg getReg;
  BrigOperandAddress getAddr;
  std::string input("[$s1+8]\n");

  Lexer* lexer = new Lexer(input);

  context->token_to_scan = lexer->get_next_token();
  EXPECT_EQ(0, MemoryOperand(context));
  context->get_operand(8, &getReg);
  // BrigOperandReg
  EXPECT_EQ(12, getReg.size);
  EXPECT_EQ(BrigEOperandReg, getReg.kind);
  EXPECT_EQ(Brigb32, getReg.type);
  EXPECT_EQ(0, getReg.reserved);
  EXPECT_EQ(0, getReg.name);

  context->get_operand(20, &get);
  // BrigOperandIndirect
  EXPECT_EQ(ref.size, get.size);
  EXPECT_EQ(ref.kind, get.kind);
  EXPECT_EQ(ref.reg, get.reg);
  EXPECT_EQ(ref.type, get.type);
  EXPECT_EQ(ref.reserved, get.reserved);
  EXPECT_EQ(ref.offset, get.offset);

  context->clear_context();
  input.assign("[0x7f]\n");
  lexer->set_source_string(input);
  context->token_to_scan = lexer->get_next_token();
  EXPECT_EQ(0, MemoryOperand(context));
  context->get_operand(8, &get);

  ref.reg = 0;
  ref.offset = 0x7f;

  EXPECT_EQ(ref.size, get.size);
  EXPECT_EQ(ref.kind, get.kind);
  EXPECT_EQ(ref.reg, get.reg);
  EXPECT_EQ(ref.type, get.type);
  EXPECT_EQ(ref.reserved, get.reserved);
  EXPECT_EQ(ref.offset, get.offset);

  BrigOperandCompound ref2 = {
    20,                    // size
    BrigEOperandCompound,  // kind
    Brigb64,               // type
    0,                     // reserved
    8,                     // name
    20,                    // reg
    -16                    // offset
  };

  BrigOperandCompound get2;
  memset(&getAddr, 0, sizeof(getAddr));
  memset(&getReg, 0, sizeof(getReg));

  context->clear_context();
  input.assign("[&array][$s1-16]\n");
  lexer->set_source_string(input);
  context->token_to_scan = lexer->get_next_token();
  context->add_symbol("&array");
  EXPECT_EQ(0, MemoryOperand(context));

  context->get_operand(8, &getAddr);
  context->get_operand(20, &getReg);
  context->get_operand(32, &get2);

  // BrigOperandAddress
  EXPECT_EQ(12, getAddr.size);
  EXPECT_EQ(BrigEOperandAddress, getAddr.kind);
  EXPECT_EQ(Brigb64, getAddr.type);
  EXPECT_EQ(0, getAddr.reserved);
  EXPECT_EQ(0, getAddr.directive);
  //EXPECT_EQ(0, getAddr.offset);
  // BrigOperandReg
  EXPECT_EQ(12, getReg.size);
  EXPECT_EQ(BrigEOperandReg, getReg.kind);
  EXPECT_EQ(Brigb32, getReg.type);
  EXPECT_EQ(0, getReg.reserved);
  EXPECT_EQ(7, getReg.name);
  // BrigOperandCompoud
  EXPECT_EQ(ref2.size, get2.size);
  EXPECT_EQ(ref2.kind, get2.kind);
  EXPECT_EQ(ref2.type, get2.type);
  EXPECT_EQ(ref2.reserved, get2.reserved);
  EXPECT_EQ(ref2.name, get2.name);
  EXPECT_EQ(ref2.reg, get2.reg);
  EXPECT_EQ(ref2.offset, get2.offset);

  BrigOperandCompound ref3 = {
    20,                    // size
    BrigEOperandCompound,  // kind
    Brigb64,               // type
    0,                     // reserved
    20,                    // name
    32,                    // reg
    0                      // offset
  };
  BrigOperandCompound get3;

  context->clear_context();
  input.assign("[%loc],\n");
  input.append("[&array][$s1]\n");
  input.append("[$d3-5]");
  lexer->set_source_string(input);

  context->token_to_scan = lexer->get_next_token();

  context->add_symbol("&array");
  context->add_symbol("%loc");

  EXPECT_EQ(0, MemoryOperand(context));
  EXPECT_EQ(',', context->token_to_scan);
  context->token_to_scan = lexer->get_next_token();
  EXPECT_EQ(0, MemoryOperand(context));
  EXPECT_EQ(0, MemoryOperand(context));

  context->get_operand(8, &getAddr);
  // BrigOperandAddress
  EXPECT_EQ(12, getAddr.size);
  EXPECT_EQ(BrigEOperandAddress, getAddr.kind);
  EXPECT_EQ(Brigb64, getAddr.type);
  EXPECT_EQ(0, getAddr.reserved);
  EXPECT_EQ(0, getAddr.directive);
//  EXPECT_EQ(0, getAddr.offset);

  context->get_operand(20, &getAddr);
  // BrigOperandAddress
  EXPECT_EQ(12, getAddr.size);
  EXPECT_EQ(BrigEOperandAddress, getAddr.kind);
  EXPECT_EQ(Brigb64, getAddr.type);
  EXPECT_EQ(0, getAddr.reserved);
  EXPECT_EQ(0, getAddr.directive);
//  EXPECT_EQ(0, getAddr.offset);


  context->get_operand(32, &getReg);
  // BrigOperandReg
  EXPECT_EQ(12, getReg.size);
  EXPECT_EQ(BrigEOperandReg, getReg.kind);
  EXPECT_EQ(Brigb32, getReg.type);
  EXPECT_EQ(0, getReg.reserved);
  EXPECT_EQ(12, getReg.name);

  context->get_operand(44, &get3);
  // BrigOperandCompoud
  EXPECT_EQ(ref3.size, get3.size);
  EXPECT_EQ(ref3.kind, get3.kind);
  EXPECT_EQ(ref3.type, get3.type);
  EXPECT_EQ(ref3.reserved, get3.reserved);
  EXPECT_EQ(ref3.name, get3.name);
  EXPECT_EQ(ref3.reg, get3.reg);
  EXPECT_EQ(ref3.offset, get3.offset);

  BrigOperandIndirect refInd = {
    16,                    // size
    BrigEOperandIndirect,  // kind
    64,                    // reg
    Brigb64,               // type
    0,                     // reserved
    -5                     // offset
  };
  BrigOperandIndirect getInd;

  context->get_operand(76, &getInd);
  // BrigOperandIndirect
  EXPECT_EQ(refInd.size, getInd.size);
  EXPECT_EQ(refInd.kind, getInd.kind);
  EXPECT_EQ(refInd.reg, getInd.reg);
  EXPECT_EQ(refInd.type, getInd.type);
  EXPECT_EQ(refInd.reserved, getInd.reserved);
  EXPECT_EQ(refInd.offset, getInd.offset);


  delete lexer;
}

TEST(CodegenTest, ArrayOperandList_CodeGen_SimpleTest) {
  context->set_error_reporter(main_reporter);
  context->clear_context();

  BrigOperandRegV4 refV4 = {
    24,                    // size
    BrigEOperandRegV4,     // kind
    Brigb32,               // type
    0,                     // reserved
    {8, 20, 32, 8}         // regs
  };

  BrigOperandRegV4 getRegV4;
  BrigOperandRegV2 getRegV2;
  BrigOperandReg getReg;

  std::string input("( $s1,$s2, $s3 , $s1)\n");
  Lexer* lexer = new Lexer(input);

  context->token_to_scan = lexer->get_next_token();
  EXPECT_EQ(0, ArrayOperandList(context));
  context->get_operand(44, &getRegV4);
  // BrigOperandRegV4
  EXPECT_EQ(refV4.size, getRegV4.size);
  EXPECT_EQ(refV4.kind, getRegV4.kind);
  EXPECT_EQ(refV4.type, getRegV4.type);
  EXPECT_EQ(refV4.reserved, getRegV4.reserved);
  EXPECT_EQ(refV4.regs[0], getRegV4.regs[0]);
  EXPECT_EQ(refV4.regs[1], getRegV4.regs[1]);
  EXPECT_EQ(refV4.regs[2], getRegV4.regs[2]);
  EXPECT_EQ(refV4.regs[3], getRegV4.regs[3]);

  BrigOperandRegV2 refV2 = {
    16,                    // size
    BrigEOperandRegV2,     // kind
    Brigb1,                // type
    0,                     // reserved
    {68, 68}               // regs
  };

  input.assign("($c2, $c2)\n");
  lexer->set_source_string(input);
  context->token_to_scan = lexer->get_next_token();
  EXPECT_EQ(0, ArrayOperandList(context));
  context->get_operand(80, &getRegV2);
  // BrigOperandRegV2
  EXPECT_EQ(refV2.size, getRegV2.size);
  EXPECT_EQ(refV2.kind, getRegV2.kind);
  EXPECT_EQ(refV2.type, getRegV2.type);
  EXPECT_EQ(refV2.reserved, getRegV2.reserved);
  EXPECT_EQ(refV2.regs[0], getRegV2.regs[0]);
  EXPECT_EQ(refV2.regs[1], getRegV2.regs[1]);

  input.assign("($d1)\n");
  lexer->set_source_string(input);
  context->token_to_scan = lexer->get_next_token();
  EXPECT_EQ(0, ArrayOperandList(context));
  context->get_operand(96, &getReg);

  BrigOperandReg ref = {
    12,                    // size
    BrigEOperandReg,       // kind
    Brigb64,               // type
    0,                     // reserved
    16                     // name
  };

  EXPECT_EQ(ref.size, getReg.size);
  EXPECT_EQ(ref.kind, getReg.kind);
  EXPECT_EQ(ref.type, getReg.type);
  EXPECT_EQ(ref.reserved, getReg.reserved);
  EXPECT_EQ(ref.name, getReg.name);

  delete lexer;
}

TEST(CodegenTest, PairAddressableOperand_CodeGen_SimpleTest) {
  context->set_error_reporter(main_reporter);
  context->clear_context();

  std::string input("[&array][$s1-16]\n");

  Lexer* lexer = new Lexer(input);

  BrigOperandCompound ref = {
    20,                    // size
    BrigEOperandCompound,  // kind
    Brigb64,               // type
    0,                     // reserved
    8,                     // name
    20,                    // reg
    -16                    // offset
  };

  BrigOperandReg getReg;
  BrigOperandAddress getAddr;
  BrigOperandCompound getComp;

  context->add_symbol("&array");

  context->token_to_scan = lexer->get_next_token();

  EXPECT_EQ(0, PairAddressableOperand(context));

  context->get_operand(8, &getAddr);
  context->get_operand(20, &getReg);
  context->get_operand(32, &getComp);

  // BrigOperandAddress
  EXPECT_EQ(12, getAddr.size);
  EXPECT_EQ(BrigEOperandAddress, getAddr.kind);
  EXPECT_EQ(Brigb64, getAddr.type);
  EXPECT_EQ(0, getAddr.reserved);
  EXPECT_EQ(0, getAddr.directive);
 // EXPECT_EQ(0, getAddr.offset);
  // BrigOperandReg
  EXPECT_EQ(12, getReg.size);
  EXPECT_EQ(BrigEOperandReg, getReg.kind);
  EXPECT_EQ(Brigb32, getReg.type);
  EXPECT_EQ(0, getReg.reserved);
  EXPECT_EQ(7, getReg.name);
  // BrigOperandCompoud
  EXPECT_EQ(ref.size, getComp.size);
  EXPECT_EQ(ref.kind, getComp.kind);
  EXPECT_EQ(ref.type, getComp.type);
  EXPECT_EQ(ref.reserved, getComp.reserved);
  EXPECT_EQ(ref.name, getComp.name);
  EXPECT_EQ(ref.reg, getComp.reg);
  EXPECT_EQ(ref.offset, getComp.offset);

  delete lexer;
}

TEST(CodegenTest, Lda_CodeGen_SimpleTest) {
  context->set_error_reporter(main_reporter);
  context->clear_context();

  std::string input("lda_group_b32 $s1, [%loc];\n");

  Lexer* lexer = new Lexer(input);

  BrigInstMem ref = {
    36,                    // size
    BrigEInstMem,           // kind
    BrigLda,               // opcode
    Brigb32,               // type
    BrigNoPacking,         // packing
    {8, 20, 0, 0, 0},      // o_operands[5]
    BrigGroupSpace         // storageClass
  };
  BrigInstMem getMem;
  BrigOperandReg getReg;
  BrigOperandAddress getAddr;

  lexer->set_source_string(input);
  context->token_to_scan = lexer->get_next_token();
  context->add_symbol("%loc");

  EXPECT_EQ(0, Lda(context));

  context->get_operand(8, &getReg);
  context->get_operand(20, &getAddr);
  context->get_code(0, &getMem);

  // BrigOperandReg
  EXPECT_EQ(12, getReg.size);
  EXPECT_EQ(BrigEOperandReg, getReg.kind);
  EXPECT_EQ(Brigb32, getReg.type);
  EXPECT_EQ(0, getReg.reserved);
  EXPECT_EQ(5, getReg.name);
  // BrigOperandAddress
  EXPECT_EQ(12, getAddr.size);
  EXPECT_EQ(BrigEOperandAddress, getAddr.kind);
  EXPECT_EQ(Brigb64, getAddr.type);
  EXPECT_EQ(0, getAddr.reserved);
  EXPECT_EQ(0, getAddr.directive);
//  EXPECT_EQ(0, getAddr.offset);

  // BrigInstMem
  EXPECT_EQ(ref.size, getMem.size);
  EXPECT_EQ(ref.kind, getMem.kind);
  EXPECT_EQ(ref.opcode, getMem.opcode);
  EXPECT_EQ(ref.type, getMem.type);
  EXPECT_EQ(ref.packing, getMem.packing);

  EXPECT_EQ(ref.o_operands[0], getMem.o_operands[0]);
  EXPECT_EQ(ref.o_operands[1], getMem.o_operands[1]);
  EXPECT_EQ(ref.o_operands[2], getMem.o_operands[2]);
  EXPECT_EQ(ref.o_operands[3], getMem.o_operands[3]);
  EXPECT_EQ(ref.o_operands[4], getMem.o_operands[4]);
  EXPECT_EQ(ref.storageClass, getMem.storageClass);

  delete lexer;
}

TEST(CodegenTest, Segp_CodeGen_SimpleTest) {
  context->set_error_reporter(main_reporter);
  context->clear_context();

  std::string input("stof_private_u64 $d2, $d1;\n");
  input.append("segmentp_group_b1 $c1, $d0;\n");

  Lexer* lexer = new Lexer(input);

  BrigInstMem ref1 = {
    36,                    // size
    BrigEInstMem,          // kind
    BrigStoF,              // opcode
    Brigu64,               // type
    BrigNoPacking,         // packing
    {8, 20, 0, 0, 0},      // o_operands[5]
    BrigPrivateSpace       // storageClass
  };

  BrigInstMem ref2 = {
    36,                    // size
    BrigEInstMem,          // kind
    BrigSegmentp,          // opcode
    Brigb1,                // type
    BrigNoPacking,         // packing
    {32, 44, 0, 0, 0},     // o_operands[5]
    BrigGroupSpace         // storageClass
  };

  BrigInstMem getMem;
  BrigOperandReg getReg1, getReg2;

  lexer->set_source_string(input);
  context->token_to_scan = lexer->get_next_token();

  EXPECT_EQ(0, Segp(context));
  EXPECT_EQ(0, Segp(context));

  context->get_operand(8, &getReg1);
  context->get_operand(20, &getReg2);
  context->get_code(0, &getMem);

  // BrigOperandReg
  EXPECT_EQ(12, getReg1.size);
  EXPECT_EQ(BrigEOperandReg, getReg1.kind);
  EXPECT_EQ(Brigb64, getReg1.type);
  EXPECT_EQ(0, getReg1.reserved);
  EXPECT_EQ(0, getReg1.name);
  // BrigOperandReg
  EXPECT_EQ(12, getReg2.size);
  EXPECT_EQ(BrigEOperandReg, getReg2.kind);
  EXPECT_EQ(Brigb64, getReg2.type);
  EXPECT_EQ(0, getReg2.reserved);
  EXPECT_EQ(4, getReg2.name);

  // BrigInstMem
  EXPECT_EQ(ref1.size, getMem.size);
  EXPECT_EQ(ref1.kind, getMem.kind);
  EXPECT_EQ(ref1.opcode, getMem.opcode);
  EXPECT_EQ(ref1.type, getMem.type);
  EXPECT_EQ(ref1.packing, getMem.packing);

  EXPECT_EQ(ref1.o_operands[0], getMem.o_operands[0]);
  EXPECT_EQ(ref1.o_operands[1], getMem.o_operands[1]);
  EXPECT_EQ(ref1.o_operands[2], getMem.o_operands[2]);
  EXPECT_EQ(ref1.o_operands[3], getMem.o_operands[3]);
  EXPECT_EQ(ref1.o_operands[4], getMem.o_operands[4]);
  EXPECT_EQ(ref1.storageClass, getMem.storageClass);


  context->get_operand(32, &getReg1);
  context->get_operand(44, &getReg2);
  context->get_code(36, &getMem);

  // BrigOperandReg
  EXPECT_EQ(12, getReg1.size);
  EXPECT_EQ(BrigEOperandReg, getReg1.kind);
  EXPECT_EQ(Brigb1, getReg1.type);
  EXPECT_EQ(0, getReg1.reserved);
  EXPECT_EQ(8, getReg1.name);
  // BrigOperandReg
  EXPECT_EQ(12, getReg2.size);
  EXPECT_EQ(BrigEOperandReg, getReg2.kind);
  EXPECT_EQ(Brigb64, getReg2.type);
  EXPECT_EQ(0, getReg2.reserved);
  EXPECT_EQ(12, getReg2.name);

  // BrigInstMem
  EXPECT_EQ(ref2.size, getMem.size);
  EXPECT_EQ(ref2.kind, getMem.kind);
  EXPECT_EQ(ref2.opcode, getMem.opcode);
  EXPECT_EQ(ref2.type, getMem.type);
  EXPECT_EQ(ref2.packing, getMem.packing);

  EXPECT_EQ(ref2.o_operands[0], getMem.o_operands[0]);
  EXPECT_EQ(ref2.o_operands[1], getMem.o_operands[1]);
  EXPECT_EQ(ref2.o_operands[2], getMem.o_operands[2]);
  EXPECT_EQ(ref2.o_operands[3], getMem.o_operands[3]);
  EXPECT_EQ(ref2.o_operands[4], getMem.o_operands[4]);
  EXPECT_EQ(ref2.storageClass, getMem.storageClass);

  delete lexer;
}

TEST(CodegenTest, Instruction1_CodeGen_SimpleTest) {
  context->set_error_reporter(main_reporter);
  context->clear_context();

  std::string input("laneid $s1;\n");
  input.append("clock $d6;\n");
  input.append("fbar_wait_b64 $d1;\n");

  Lexer* lexer = new Lexer(input);

  BrigInstBase ref1 = {
    32,                    // size
    BrigEInstBase,         // kind
    BrigLaneId,            // opcode
    Brigb32,               // type
    BrigNoPacking,         // packing
    {8, 0, 0, 0, 0}        // o_operands[5]
  };

  BrigInstBase ref2 = {
    32,                    // size
    BrigEInstBase,         // kind
    BrigClock,             // opcode
    Brigb32,               // type
    BrigNoPacking,         // packing
    {20, 0, 0, 0, 0},      // o_operands[5]
  };

  BrigInstBase ref3 = {
    32,                    // size
    BrigEInstBase,         // kind
    BrigFbarWait,          // opcode
    Brigb64,               // type
    BrigNoPacking,         // packing
    {32, 0, 0, 0, 0},      // o_operands[5]
  };

  BrigInstBase getMem;
  BrigOperandReg getReg;

  lexer->set_source_string(input);
  context->token_to_scan = lexer->get_next_token();

  EXPECT_EQ(0, Instruction1(context));
  EXPECT_EQ(0, Instruction1(context));
  EXPECT_EQ(0, Instruction1(context));

  context->get_operand(8, &getReg);
  context->get_code(0, &getMem);

  // BrigOperandReg
  EXPECT_EQ(12, getReg.size);
  EXPECT_EQ(BrigEOperandReg, getReg.kind);
  EXPECT_EQ(Brigb32, getReg.type);
  EXPECT_EQ(0, getReg.reserved);
  EXPECT_EQ(0, getReg.name);

  // BrigInstMem
  EXPECT_EQ(ref1.size, getMem.size);
  EXPECT_EQ(ref1.kind, getMem.kind);
  EXPECT_EQ(ref1.opcode, getMem.opcode);
  EXPECT_EQ(ref1.type, getMem.type);
  EXPECT_EQ(ref1.packing, getMem.packing);

  EXPECT_EQ(ref1.o_operands[0], getMem.o_operands[0]);
  EXPECT_EQ(ref1.o_operands[1], getMem.o_operands[1]);
  EXPECT_EQ(ref1.o_operands[2], getMem.o_operands[2]);
  EXPECT_EQ(ref1.o_operands[3], getMem.o_operands[3]);
  EXPECT_EQ(ref1.o_operands[4], getMem.o_operands[4]);

  context->get_operand(20, &getReg);
  context->get_code(32, &getMem);

  // BrigOperandReg
  EXPECT_EQ(12, getReg.size);
  EXPECT_EQ(BrigEOperandReg, getReg.kind);
  EXPECT_EQ(Brigb64, getReg.type);
  EXPECT_EQ(0, getReg.reserved);
  EXPECT_EQ(4, getReg.name);

  // BrigInstMem
  EXPECT_EQ(ref2.size, getMem.size);
  EXPECT_EQ(ref2.kind, getMem.kind);
  EXPECT_EQ(ref2.opcode, getMem.opcode);
  EXPECT_EQ(ref2.type, getMem.type);
  EXPECT_EQ(ref2.packing, getMem.packing);

  EXPECT_EQ(ref2.o_operands[0], getMem.o_operands[0]);
  EXPECT_EQ(ref2.o_operands[1], getMem.o_operands[1]);
  EXPECT_EQ(ref2.o_operands[2], getMem.o_operands[2]);
  EXPECT_EQ(ref2.o_operands[3], getMem.o_operands[3]);
  EXPECT_EQ(ref2.o_operands[4], getMem.o_operands[4]);

  context->get_operand(32, &getReg);
  context->get_code(64, &getMem);

  // BrigOperandReg
  EXPECT_EQ(12, getReg.size);
  EXPECT_EQ(BrigEOperandReg, getReg.kind);
  EXPECT_EQ(Brigb64, getReg.type);
  EXPECT_EQ(0, getReg.reserved);
  EXPECT_EQ(8, getReg.name);

  // BrigInstMem
  EXPECT_EQ(ref3.size, getMem.size);
  EXPECT_EQ(ref3.kind, getMem.kind);
  EXPECT_EQ(ref3.opcode, getMem.opcode);
  EXPECT_EQ(ref3.type, getMem.type);
  EXPECT_EQ(ref3.packing, getMem.packing);

  EXPECT_EQ(ref3.o_operands[0], getMem.o_operands[0]);
  EXPECT_EQ(ref3.o_operands[1], getMem.o_operands[1]);
  EXPECT_EQ(ref3.o_operands[2], getMem.o_operands[2]);
  EXPECT_EQ(ref3.o_operands[3], getMem.o_operands[3]);
  EXPECT_EQ(ref3.o_operands[4], getMem.o_operands[4]);

  delete lexer;
}

TEST(CodegenTest, Ldc_CodeGen_SimpleTest) {
  context->set_error_reporter(main_reporter);
  context->clear_context();

  std::string input("ldc_b64 $s1, &foo;\n");
  input.append("ldc_b32 $s2, @lab;\n");

  Lexer* lexer = new Lexer(input);

  BrigInstBase ref1 = {
    32,                    // size
    BrigEInstBase,         // kind
    BrigLdc,               // opcode
    Brigb64,               // type
    BrigNoPacking,         // packing
    {24, 8, 0, 0, 0}       // o_operands[5]
  };
  BrigInstBase ref2 = {
    32,                    // size
    BrigEInstBase,         // kind
    BrigLdc,               // opcode
    Brigb32,               // type
    BrigNoPacking,         // packing
    {36, 16, 0, 0, 0}       // o_operands[5]
  };

  BrigInstBase getBase;
  BrigOperandReg getReg;

  lexer->set_source_string(input);
  context->token_to_scan = lexer->get_next_token();
  BrigOperandFunctionRef fn_pad_op = {
    8,                        // size
    BrigEOperandFunctionRef,  // kind
    0                         // fn
  };
  BrigOperandLabelRef lab_pad_op = {
    8,                     // size
    BrigEOperandLabelRef,  // kind
    0                      // labeldirective
  };

  context->add_symbol("&foo");
  context->add_symbol("@lab");
  context->operand_map["&foo"] = context->get_operand_offset();
  context->append_operand(&fn_pad_op);
  context->operand_map["@lab"] = context->get_operand_offset();
  context->append_operand(&lab_pad_op);


  EXPECT_EQ(0, Ldc(context));
  EXPECT_EQ(0, Ldc(context));

  context->get_operand(24, &getReg);
  // BrigOperandReg
  EXPECT_EQ(12, getReg.size);
  EXPECT_EQ(BrigEOperandReg, getReg.kind);
  EXPECT_EQ(Brigb32, getReg.type);
  EXPECT_EQ(0, getReg.reserved);
  EXPECT_EQ(10, getReg.name);

  context->get_operand(36, &getReg);
  // BrigOperandReg
  EXPECT_EQ(12, getReg.size);
  EXPECT_EQ(BrigEOperandReg, getReg.kind);
  EXPECT_EQ(Brigb32, getReg.type);
  EXPECT_EQ(0, getReg.reserved);
  EXPECT_EQ(14, getReg.name);

  context->get_code(0, &getBase);
  // BrigInstBase
  EXPECT_EQ(ref1.size, getBase.size);
  EXPECT_EQ(ref1.kind, getBase.kind);
  EXPECT_EQ(ref1.opcode, getBase.opcode);
  EXPECT_EQ(ref1.type, getBase.type);
  EXPECT_EQ(ref1.packing, getBase.packing);

  EXPECT_EQ(ref1.o_operands[0], getBase.o_operands[0]);
  EXPECT_EQ(ref1.o_operands[1], getBase.o_operands[1]);
  EXPECT_EQ(ref1.o_operands[2], getBase.o_operands[2]);
  EXPECT_EQ(ref1.o_operands[3], getBase.o_operands[3]);
  EXPECT_EQ(ref1.o_operands[4], getBase.o_operands[4]);

  context->get_code(32, &getBase);
  // BrigInstBase
  EXPECT_EQ(ref2.size, getBase.size);
  EXPECT_EQ(ref2.kind, getBase.kind);
  EXPECT_EQ(ref2.opcode, getBase.opcode);
  EXPECT_EQ(ref2.type, getBase.type);
  EXPECT_EQ(ref2.packing, getBase.packing);
  EXPECT_EQ(ref2.o_operands[0], getBase.o_operands[0]);
  EXPECT_EQ(ref2.o_operands[1], getBase.o_operands[1]);
  EXPECT_EQ(ref2.o_operands[2], getBase.o_operands[2]);
  EXPECT_EQ(ref2.o_operands[3], getBase.o_operands[3]);
  EXPECT_EQ(ref2.o_operands[4], getBase.o_operands[4]);

  delete lexer;
}
TEST(CodegenTest, Atom_CodeGen_SimpleTest) {
  context->set_error_reporter(main_reporter);
  context->clear_context();

  std::string input("atomic_cas_global_ar_b64 $d1, [&x1], 23, 12;\n");
  input.append("atomic_and_global_ar_u32 $s1, [&x2], 24;\n");

  Lexer* lexer = new Lexer(input);

  BrigInstAtomic ref1 = {
    44,                    // size
    BrigEInstAtomic,       // kind
    BrigAtomic,            // opcode
    Brigb64,               // type
    BrigNoPacking,         // packing
    {8, 20, 32, 56, 0},    // o_operands[5]
    BrigAtomicCas,         // atomicOperation;
    BrigGlobalSpace,       // storageClass;
    BrigAcquireRelease     // memorySemantic;
  };

  BrigInstAtomic ref2 = {
    44,                    // size
    BrigEInstAtomic,       // kind
    BrigAtomic,            // opcode
    Brigu32,               // type
    BrigNoPacking,         // packing
    {80, 92, 104, 0, 0},   // o_operands[5]
    BrigAtomicAnd,         // atomicOperation;
    BrigGlobalSpace,       // storageClass;
    BrigAcquireRelease     // memorySemantic;
  };

  BrigInstAtomic getAtom;
  BrigOperandReg getReg;
  BrigOperandAddress getAddr;
  BrigOperandImmed getImm;

  lexer->set_source_string(input);
  context->token_to_scan = lexer->get_next_token();

  context->add_symbol("&x1");
  context->add_symbol("&x2");

  EXPECT_EQ(0, Atom(context));
  EXPECT_EQ(0, Atom(context));

  context->get_operand(8, &getReg);
  // BrigOperandReg
  EXPECT_EQ(12, getReg.size);
  EXPECT_EQ(BrigEOperandReg, getReg.kind);
  EXPECT_EQ(Brigb64, getReg.type);
  EXPECT_EQ(0, getReg.reserved);
  EXPECT_EQ(8, getReg.name);

  context->get_operand(20, &getAddr);
  // BrigOperandAddress
  EXPECT_EQ(12, getAddr.size);
  EXPECT_EQ(BrigEOperandAddress, getAddr.kind);
  EXPECT_EQ(Brigb64, getAddr.type);
  EXPECT_EQ(0, getAddr.reserved);
  EXPECT_EQ(0, getAddr.directive);
 // EXPECT_EQ(0, getAddr.offset);

  context->get_operand(32, &getImm);
  // BrigOperandImmed
  EXPECT_EQ(24, getImm.size);
  EXPECT_EQ(BrigEOperandImmed, getImm.kind);
  EXPECT_EQ(Brigb32, getImm.type);
  EXPECT_EQ(23, getImm.bits.u);

  context->get_operand(56, &getImm);
  // BrigOperandImmed
  EXPECT_EQ(24, getImm.size);
  EXPECT_EQ(BrigEOperandImmed, getImm.kind);
  EXPECT_EQ(Brigb32, getImm.type);
  EXPECT_EQ(12, getImm.bits.u);

  context->get_code(0, &getAtom);
  // BrigInstAtomic
  EXPECT_EQ(ref1.size, getAtom.size);
  EXPECT_EQ(ref1.kind, getAtom.kind);
  EXPECT_EQ(ref1.opcode, getAtom.opcode);
  EXPECT_EQ(ref1.type, getAtom.type);
  EXPECT_EQ(ref1.packing, getAtom.packing);

  EXPECT_EQ(ref1.o_operands[0], getAtom.o_operands[0]);
  EXPECT_EQ(ref1.o_operands[1], getAtom.o_operands[1]);
  EXPECT_EQ(ref1.o_operands[2], getAtom.o_operands[2]);
  EXPECT_EQ(ref1.o_operands[3], getAtom.o_operands[3]);
  EXPECT_EQ(ref1.o_operands[4], getAtom.o_operands[4]);
  EXPECT_EQ(ref1.atomicOperation, getAtom.atomicOperation);
  EXPECT_EQ(ref1.storageClass, getAtom.storageClass);
  EXPECT_EQ(ref1.memorySemantic, getAtom.memorySemantic);

  context->get_operand(80, &getReg);
  // BrigOperandReg
  EXPECT_EQ(12, getReg.size);
  EXPECT_EQ(BrigEOperandReg, getReg.kind);
  EXPECT_EQ(Brigb32, getReg.type);
  EXPECT_EQ(0, getReg.reserved);
  EXPECT_EQ(12, getReg.name);

  context->get_operand(92, &getAddr);
  // BrigOperandAddress
  EXPECT_EQ(12, getAddr.size);
  EXPECT_EQ(BrigEOperandAddress, getAddr.kind);
  EXPECT_EQ(Brigb64, getAddr.type);
  EXPECT_EQ(0, getAddr.reserved);
  EXPECT_EQ(0, getAddr.directive);
 // EXPECT_EQ(0, getAddr.offset);

  context->get_operand(104, &getImm);
  // BrigOperandImmed
  EXPECT_EQ(24, getImm.size);
  EXPECT_EQ(BrigEOperandImmed, getImm.kind);
  EXPECT_EQ(Brigb32, getImm.type);
  EXPECT_EQ(24, getImm.bits.u);

  context->get_code(44, &getAtom);
  // BrigInstAtomic
  EXPECT_EQ(ref2.size, getAtom.size);
  EXPECT_EQ(ref2.kind, getAtom.kind);
  EXPECT_EQ(ref2.opcode, getAtom.opcode);
  EXPECT_EQ(ref2.type, getAtom.type);
  EXPECT_EQ(ref2.packing, getAtom.packing);

  EXPECT_EQ(ref2.o_operands[0], getAtom.o_operands[0]);
  EXPECT_EQ(ref2.o_operands[1], getAtom.o_operands[1]);
  EXPECT_EQ(ref2.o_operands[2], getAtom.o_operands[2]);
  EXPECT_EQ(ref2.o_operands[3], getAtom.o_operands[3]);
  EXPECT_EQ(ref2.o_operands[4], getAtom.o_operands[4]);
  EXPECT_EQ(ref2.atomicOperation, getAtom.atomicOperation);
  EXPECT_EQ(ref2.storageClass, getAtom.storageClass);
  EXPECT_EQ(ref2.memorySemantic, getAtom.memorySemantic);

  delete lexer;
}

TEST(CodegenTest,GlobalReadOnlyImageDeclCodegen){
  context->set_error_reporter(main_reporter);
  context->clear_context();

  std::string input("global_ROImg &demo={format = signed_int32 ,order = r,width = 4,height = 5,depth = 6 } ;");

  Lexer *lexer = new Lexer(input);
  lexer->set_source_string(input);
  context->token_to_scan = lexer->get_next_token();

  BrigDirectiveImage ref = {
    56,                     //size
    BrigEDirectiveImage,    //kind
    {
      0,                        // c_code
      BrigGlobalSpace,          // storag class
      BrigNone ,                // attribut
      0,                        // reserved
      0,                        // symbolModifier
      0,                        // dim
      0,                        // s_name
      BrigROImg,                // type
      1,                        // align
    },
    4,                      //width
    5,                      //height
    6,                      //depth
    1,                      //array
    BrigImageOrderUnknown,  //order
    BrigImageFormatUnknown  //format
  };
  EXPECT_EQ(0,GlobalReadOnlyImageDecl(context));

  BrigDirectiveImage get ;
  context->get_directive(0,&get);

  EXPECT_EQ(ref.size,get.size);
  EXPECT_EQ(ref.kind,get.kind);
  EXPECT_EQ(ref.width, get.width);
  EXPECT_EQ(ref.height, get.height);
  EXPECT_EQ(ref.depth, get.depth);
  EXPECT_EQ(ref.s.storageClass, get.s.storageClass);
  EXPECT_EQ(ref.s.s_name, get.s.s_name);
  EXPECT_EQ(ref.s.type, get.s.type);

  delete lexer ;
}

TEST(CodegenTest,GlobalImageDeclCodegen){
  context->set_error_reporter(main_reporter);
  context->clear_context();

  std::string input("global_RWImg &demo={format = signed_int32 ,order = r,width = 2,height = 3,depth = 4 } ;");

  Lexer *lexer = new Lexer(input);
  lexer->set_source_string(input);
  context->token_to_scan = lexer->get_next_token();

  BrigDirectiveImage ref = {
    56,                     //size
    BrigEDirectiveImage,    //kind
    {
      0,                         // c_code
      BrigGlobalSpace,          // storag class
      BrigNone ,                // attribut
      0,                        // reserved
      0,                        // symbolModifier
      0,                        // dim
      0,                        // s_name
      BrigRWImg,                  // type
      1,                        // align
    },
    2,                      //width
    3,                      //height
    4,                      //depth
    1,                      //array
    BrigImageOrderUnknown,  //order
    BrigImageFormatUnknown  //format
  };
  EXPECT_EQ(0,GlobalImageDecl(context));

  BrigDirectiveImage get ;
  context->get_directive(0,&get);

  EXPECT_EQ(ref.size,get.size);
  EXPECT_EQ(ref.kind,get.kind);
  EXPECT_EQ(ref.width, get.width);
  EXPECT_EQ(ref.height, get.height);
  EXPECT_EQ(ref.depth, get.depth);
  EXPECT_EQ(ref.s.storageClass, get.s.storageClass);
  EXPECT_EQ(ref.s.s_name, get.s.s_name);
  EXPECT_EQ(ref.s.type, get.s.type);

  delete lexer ;
}

TEST(CodegenTest,GlobalSamplerDeclCodegen){
  context->set_error_reporter(main_reporter);
  context->clear_context();

  std::string input("global_Samp &demo={coord = normalized, filter = linear, ");
  input.append("boundaryU = clamp, boundaryV = wrap, boundaryW = mirror } ;");

  Lexer *lexer = new Lexer(input);
  lexer->set_source_string(input);
  context->token_to_scan = lexer->get_next_token();

  BrigDirectiveSampler ref = {
    40,                     //size
    BrigEDirectiveSampler,    //kind
    {
      0,                        // c_code
      BrigGlobalSpace,          // storag class
      BrigNone ,                // attribut
      0,                        // reserved
      2,                        // symbolModifier
      0,                        // dim
      0,                        // s_name
      BrigSamp,                 // type
      1,                        // align
    },
    1,                      //valid
    1,                      //normalized
    BrigSamplerFilterLinear,//filter
    BrigSamplerClamp,       //boundaryU
    BrigSamplerWrap,        //boundaryV
    BrigSamplerMirror,      //boundaryW
    0                       //reserved1
  };
  EXPECT_EQ(0,GlobalSamplerDecl(context));

  BrigDirectiveSampler get ;
  context->get_directive(0,&get);

  EXPECT_EQ(ref.size,get.size);
  EXPECT_EQ(ref.kind,get.kind);
  EXPECT_EQ(ref.s.c_code, get.s.c_code);
  EXPECT_EQ(ref.s.storageClass, get.s.storageClass);
  EXPECT_EQ(ref.s.attribute, get.s.attribute);
  EXPECT_EQ(ref.s.reserved, get.s.reserved);
  EXPECT_EQ(ref.s.symbolModifier, get.s.symbolModifier);
  EXPECT_EQ(ref.s.dim, get.s.dim);
  EXPECT_EQ(ref.s.s_name, get.s.s_name);
  EXPECT_EQ(ref.s.type, get.s.type);
  EXPECT_EQ(ref.s.align, get.s.align);
  EXPECT_EQ(ref.valid, get.valid);
  EXPECT_EQ(ref.normalized, get.normalized);
  EXPECT_EQ(ref.filter, get.filter);
  EXPECT_EQ(ref.boundaryU, get.boundaryU);
  EXPECT_EQ(ref.boundaryV, get.boundaryV);
  EXPECT_EQ(ref.boundaryW, get.boundaryW);
  EXPECT_EQ(ref.reserved1, get.reserved1);


  context->set_error_reporter(main_reporter);
  context->clear_context();
  input.assign("global_Samp &demo={coord = unnormalized, filter = nearest, ");
  input.append("boundaryU = mirroronce, boundaryV = border, boundaryW = clamp } ;");

  lexer->set_source_string(input);
  context->token_to_scan = lexer->get_next_token();

  EXPECT_EQ(0,GlobalSamplerDecl(context));

  context->get_directive(0,&get);
  ref.normalized=0;
  ref.filter=BrigSamplerFilterNearest;
  ref.boundaryU=BrigSamplerMirrorOnce;
  ref.boundaryV=BrigSamplerBorder;
  ref.boundaryW=BrigSamplerClamp;

  EXPECT_EQ(ref.size,get.size);
  EXPECT_EQ(ref.kind,get.kind);
  EXPECT_EQ(ref.s.storageClass, get.s.storageClass);
  EXPECT_EQ(ref.s.attribute, get.s.attribute);
  EXPECT_EQ(ref.s.s_name, get.s.s_name);
  EXPECT_EQ(ref.valid, get.valid);
  EXPECT_EQ(ref.normalized, get.normalized);
  EXPECT_EQ(ref.filter, get.filter);
  EXPECT_EQ(ref.boundaryU, get.boundaryU);
  EXPECT_EQ(ref.boundaryV, get.boundaryV);
  EXPECT_EQ(ref.boundaryW, get.boundaryW);

  context->set_error_reporter(main_reporter);
  context->clear_context();
  input.assign("global_Samp &demo={coord = unnormalized, filter = nearest, ");
  input.append("boundaryU = wrap, boundaryV = clamp, boundaryW = wrap } ;");

  lexer->set_source_string(input);
  context->token_to_scan = lexer->get_next_token();

  EXPECT_EQ(0,GlobalSamplerDecl(context));

  context->get_directive(0,&get);
  ref.normalized=0;
  ref.filter=BrigSamplerFilterNearest;
  ref.boundaryU=BrigSamplerWrap;
  ref.boundaryV=BrigSamplerClamp;
  ref.boundaryW=BrigSamplerWrap;

  EXPECT_EQ(ref.size,get.size);
  EXPECT_EQ(ref.kind,get.kind);
  EXPECT_EQ(ref.s.storageClass, get.s.storageClass);
  EXPECT_EQ(ref.s.attribute, get.s.attribute);
  EXPECT_EQ(ref.s.s_name, get.s.s_name);
  EXPECT_EQ(ref.valid, get.valid);
  EXPECT_EQ(ref.normalized, get.normalized);
  EXPECT_EQ(ref.filter, get.filter);
  EXPECT_EQ(ref.boundaryU, get.boundaryU);
  EXPECT_EQ(ref.boundaryV, get.boundaryV);
  EXPECT_EQ(ref.boundaryW, get.boundaryW);

  context->set_error_reporter(main_reporter);
  context->clear_context();
  input.assign("global_Samp &demo={coord = unnormalized, filter = nearest, ");
  input.append("boundaryU = mirror, boundaryV = mirror, boundaryW = border } ;");

  lexer->set_source_string(input);
  context->token_to_scan = lexer->get_next_token();

  EXPECT_EQ(0,GlobalSamplerDecl(context));

  context->get_directive(0,&get);
  ref.normalized=0;
  ref.filter=BrigSamplerFilterNearest;
  ref.boundaryU=BrigSamplerMirror;
  ref.boundaryV=BrigSamplerMirror;
  ref.boundaryW=BrigSamplerBorder;

  EXPECT_EQ(ref.size,get.size);
  EXPECT_EQ(ref.kind,get.kind);
  EXPECT_EQ(ref.s.storageClass, get.s.storageClass);
  EXPECT_EQ(ref.s.s_name, get.s.s_name);
  EXPECT_EQ(ref.valid, get.valid);
  EXPECT_EQ(ref.normalized, get.normalized);
  EXPECT_EQ(ref.filter, get.filter);
  EXPECT_EQ(ref.boundaryU, get.boundaryU);
  EXPECT_EQ(ref.boundaryV, get.boundaryV);
  EXPECT_EQ(ref.boundaryW, get.boundaryW);

  context->set_error_reporter(main_reporter);
  context->clear_context();
  input.assign("global_Samp &demo={coord = unnormalized, filter = nearest, ");
  input.append("boundaryU = border, boundaryV = mirroronce, boundaryW = mirroronce } ;");

  lexer->set_source_string(input);
  context->token_to_scan = lexer->get_next_token();

  EXPECT_EQ(0,GlobalSamplerDecl(context));

  context->get_directive(0,&get);
  ref.normalized=0;
  ref.filter=BrigSamplerFilterNearest;
  ref.boundaryU=BrigSamplerBorder;
  ref.boundaryV=BrigSamplerMirrorOnce;
  ref.boundaryW=BrigSamplerMirrorOnce;

  EXPECT_EQ(ref.size,get.size);
  EXPECT_EQ(ref.kind,get.kind);
  EXPECT_EQ(ref.s.storageClass, get.s.storageClass);
  EXPECT_EQ(ref.s.s_name, get.s.s_name);
  EXPECT_EQ(ref.valid, get.valid);
  EXPECT_EQ(ref.normalized, get.normalized);
  EXPECT_EQ(ref.filter, get.filter);
  EXPECT_EQ(ref.boundaryU, get.boundaryU);
  EXPECT_EQ(ref.boundaryV, get.boundaryV);
  EXPECT_EQ(ref.boundaryW, get.boundaryW);


  delete lexer ;
}



TEST(CodegenTest, OffsetAddressableOperand_CodeGen_Test) {
  context->set_error_reporter(main_reporter);
  context->clear_context();

  BrigOperandIndirect ref1 = {
    16,                     // size
    BrigEOperandIndirect,   // kind
    8,                      // reg
    Brigb64,               // type
    0,                      // reserved
    11                      // offset
  };
  BrigOperandIndirect ref2 = {
    16,                     // size
    BrigEOperandIndirect,   // kind
    36,                     // reg
    Brigb64,                // type
    0,                      // reserved
    -5                      // offset
  };
  BrigOperandIndirect ref3 = {
    16,                     // size
    BrigEOperandIndirect,   // kind
    0,                      // reg
    Brigb64,                // type
    0,                      // reserved
    77                      // offset
  };
  BrigOperandIndirect ref4 = {
    16,                     // size
    BrigEOperandIndirect,   // kind
    80,                     // reg
    Brigb64,                // type
    0,                      // reserved
    0                       // offset
  };

  BrigOperandIndirect get1, get2, get3, get4;
  // The register must be an s or d register (c registers are not allowed).
  std::string input("[$s2+11]\n");
  input.append("[$d2-5]\n");
  input.append("[77]\n");
  input.append("[$d5]\n");

  Lexer* lexer = new Lexer(input);

  context->token_to_scan = lexer->get_next_token();
  // pass the first '['
  if (context->token_to_scan == '[') {
    context->token_to_scan = lexer->get_next_token();
  }

  EXPECT_EQ(0, OffsetAddressableOperand(context));
  if (context->token_to_scan == '[') {
    context->token_to_scan = lexer->get_next_token();
    EXPECT_EQ(0, OffsetAddressableOperand(context));
  }

  if (context->token_to_scan == '[') {
    context->token_to_scan = lexer->get_next_token();
    EXPECT_EQ(0, OffsetAddressableOperand(context));
  }

  if (context->token_to_scan == '[') {
    context->token_to_scan = lexer->get_next_token();
    context->set_machine(BrigELarge);
    EXPECT_EQ(0, OffsetAddressableOperand(context));
  }

  context->get_operand(20, &get1);

  // BrigOperandIndirect
  EXPECT_EQ(ref1.size, get1.size);
  EXPECT_EQ(ref1.kind, get1.kind);
  EXPECT_EQ(ref1.reg, get1.reg);
  EXPECT_EQ(ref1.type, get1.type);
  EXPECT_EQ(ref1.reserved, get1.reserved);
  EXPECT_EQ(ref1.offset, get1.offset);

  context->get_operand(48, &get2);

  // BrigOperandIndirect
  EXPECT_EQ(ref2.size, get2.size);
  EXPECT_EQ(ref2.kind, get2.kind);
  EXPECT_EQ(ref2.reg, get2.reg);
  EXPECT_EQ(ref2.type, get2.type);
  EXPECT_EQ(ref2.reserved, get2.reserved);
  EXPECT_EQ(ref2.offset, get2.offset);

  context->get_operand(64, &get3);

  // BrigOperandIndirect
  EXPECT_EQ(ref3.size, get3.size);
  EXPECT_EQ(ref3.kind, get3.kind);
  EXPECT_EQ(ref3.reg, get3.reg);
  EXPECT_EQ(ref3.type, get3.type);
  EXPECT_EQ(ref3.reserved, get3.reserved);
  EXPECT_EQ(ref3.offset, get3.offset);

  context->get_operand(92, &get4);

  // BrigOperandIndirect
  EXPECT_EQ(ref4.size, get4.size);
  EXPECT_EQ(ref4.kind, get4.kind);
  EXPECT_EQ(ref4.reg, get4.reg);
  EXPECT_EQ(ref4.type, get4.type);
  EXPECT_EQ(ref4.reserved, get4.reserved);
  EXPECT_EQ(ref4.offset, get4.offset);

  delete lexer;
}

TEST(CodegenTest, GlobalPrivateDeclCodeGen) {
  context->set_error_reporter(main_reporter);
  context->clear_context();

  std::string input("private_f32  &demo; ");

  Lexer* lexer = new Lexer(input);
  context->token_to_scan = lexer->get_next_token();

  BrigDirectiveSymbol ref = {
  40,                       // size
  BrigEDirectiveSymbol ,    // kind
  {
    0,                         // c_code
    BrigPrivateSpace,         // storag class
    BrigNone ,                // attribut
    0,                        // reserved
    0,                        // symbolModifier
    0,                        // dim
    0,                        // s_name
    Brigf32,                  // type
    1,                        // align
  },
  0,                        // d_init
  0,                         // reserved
  };
  EXPECT_EQ(0,GlobalPrivateDecl(context));
  BrigDirectiveSymbol get ;

  context->get_directive(0, &get);
  EXPECT_EQ(ref.size, get.size);
  EXPECT_EQ(ref.kind, get.kind);
  EXPECT_EQ(ref.s.storageClass, get.s.storageClass);
  EXPECT_EQ(ref.s.s_name, get.s.s_name);
  EXPECT_EQ(ref.s.type, get.s.type);
  EXPECT_EQ(ref.d_init, get.d_init);

  delete lexer;
}

TEST(CodegenTest, GlobalGroupDeclCodeGen) {
  context->set_error_reporter(main_reporter);
  context->clear_context();

  std::string input("group_f32  &demo; ");

  Lexer* lexer = new Lexer(input);
  context->token_to_scan = lexer->get_next_token();

  BrigDirectiveSymbol ref = {
  40,                       // size
  BrigEDirectiveSymbol ,    // kind
  {
    0,                         // c_code
    BrigGroupSpace,         // storag class
    BrigNone ,                // attribut
    0,                        // reserved
    0,                        // symbolModifier
    0,                        // dim
    0,                        // s_name
    Brigf32,                  // type
    1,                        // align
  },
  0,                        // d_init
  0,                         // reserved
  };
  EXPECT_EQ(0,GlobalGroupDecl(context));
  BrigDirectiveSymbol get ;

  context->get_directive(0, &get);
  EXPECT_EQ(ref.size, get.size);
  EXPECT_EQ(ref.kind, get.kind);
  EXPECT_EQ(ref.s.storageClass, get.s.storageClass);
  EXPECT_EQ(ref.s.s_name, get.s.s_name);
  EXPECT_EQ(ref.s.type, get.s.type);
  EXPECT_EQ(ref.d_init, get.d_init);

  delete lexer;
}

TEST(CodegenTest, Label_CodeGen_Test) {
  context->set_error_reporter(main_reporter);
  context->clear_context();
  // TODO(Chuang) set the type to Brn and Cbr
  BrigInstBase refCbrLab3 = {
    32,                    // size
    BrigEInstBase,         // kind
    BrigCbr,               // opcode
    Brigb1,               // type
    BrigNoPacking,         // packing
    {0, 16, 28, 0, 0}        // o_operands[5]
  };

  BrigInstBar refBrnLab1 = {
    36,                  // size
    BrigEInstBar,        // kind
    BrigBrn,             // opcode
    0,             // type
    BrigNoPacking,       // packing
    {0, 8, 0, 0, 0},     // o_operands[5]
    0                    // syncFlags
  };
  BrigInstBase refCbrLab1 = {
    32,                    // size
    BrigEInstBase,         // kind
    BrigCbr,               // opcode
    Brigb1,               // type
    BrigNoPacking,         // packing
    {0, 16, 8, 0, 0}        // o_operands[5]
  };
  BrigInstBar refBrnLab2 = {
    36,                  // size
    BrigEInstBar,        // kind
    BrigBrn,             // opcode
    0,             // type
    BrigNoPacking,       // packing
    {0, 36, 0, 0, 0},     // o_operands[5]
    0                    // syncFlags
  };

  BrigDirectiveLabel ref1 = {
    12,                     // size
    BrigEDirectiveLabel,    // kind
    36,                     // c_code
    0                       // s_name
  };
  BrigDirectiveLabel ref2 = {
    12,                     // size
    BrigEDirectiveLabel,    // kind
    68,                     // c_code
    10                      // s_name
  };
  BrigDirectiveLabel ref3 = {
    12,                     // size
    BrigEDirectiveLabel,    // kind
    68,                     // c_code
    16                      // s_name
  };
  BrigDirectiveLabel ref4 = {
    12,                     // size
    BrigEDirectiveLabel,    // kind
    104,                    // c_code
    22                      // s_name
  };

  BrigDirectiveLabel get1, get2, get3, get4;
  BrigOperandLabelRef getLabRef;
  BrigInstBase getCbrCode;
  BrigInstBar getBrnCode;

  std::string input("brn @lab1;\n");  // brn lab1
  input.append("@lab1:\n");
  input.append("cbr $c1, @lab3;\n");  // cbr lab3
  input.append("@lab2:");
  input.append("@lab3:");
  input.append("brn @lab2;\n");       // brn lab2
  input.append("@lab4:\n");
  input.append("cbr $c1, @lab1;\n");  // cbr lab1

  Lexer* lexer = new Lexer(input);

  context->token_to_scan = lexer->get_next_token();
  // brn lab1
  EXPECT_EQ(0, Branch(context));
  context->get_code(0, &getBrnCode);
  context->get_operand(8, &getLabRef);

  EXPECT_EQ(refBrnLab1.size, getBrnCode.size);
  EXPECT_EQ(refBrnLab1.kind, getBrnCode.kind);
  EXPECT_EQ(refBrnLab1.opcode, getBrnCode.opcode);
  EXPECT_EQ(refBrnLab1.type, getBrnCode.type);
  EXPECT_EQ(refBrnLab1.packing, getBrnCode.packing);
  EXPECT_EQ(refBrnLab1.o_operands[0], getBrnCode.o_operands[0]);
  EXPECT_EQ(refBrnLab1.o_operands[1], getBrnCode.o_operands[1]);
  EXPECT_EQ(refBrnLab1.o_operands[2], getBrnCode.o_operands[2]);
  EXPECT_EQ(refBrnLab1.o_operands[3], getBrnCode.o_operands[3]);
  EXPECT_EQ(refBrnLab1.o_operands[4], getBrnCode.o_operands[4]);
  // TODO(Chuang) set the value of .syncFlags
  // EXPECT_EQ(refBrn.syncFlags, getBrnCode.syncFlags);

  EXPECT_EQ(8, getLabRef.size);
  EXPECT_EQ(BrigEOperandLabelRef, getLabRef.kind);
  // When the label isn't declared.
  // the value of labeldirective is -1 now.
  EXPECT_EQ(-1, getLabRef.labeldirective);

  // lab1
  EXPECT_EQ(0, Label(context));
  context->get_operand(8, &getLabRef);
  EXPECT_EQ(0, getLabRef.labeldirective);

  // cbr lab3
  EXPECT_EQ(0, Branch(context));

  context->get_code(36, &getCbrCode);

  EXPECT_EQ(refCbrLab3.size, getCbrCode.size);
  EXPECT_EQ(refCbrLab3.kind, getCbrCode.kind);
  EXPECT_EQ(refCbrLab3.opcode, getCbrCode.opcode);
  EXPECT_EQ(refCbrLab3.type, getCbrCode.type);
  EXPECT_EQ(refCbrLab3.packing, getCbrCode.packing);
  EXPECT_EQ(refCbrLab3.o_operands[0], getCbrCode.o_operands[0]);
  EXPECT_EQ(refCbrLab3.o_operands[1], getCbrCode.o_operands[1]);
  EXPECT_EQ(refCbrLab3.o_operands[2], getCbrCode.o_operands[2]);
  EXPECT_EQ(refCbrLab3.o_operands[3], getCbrCode.o_operands[3]);
  EXPECT_EQ(refCbrLab3.o_operands[4], getCbrCode.o_operands[4]);

  context->get_operand(28, &getLabRef);
  EXPECT_EQ(8, getLabRef.size);
  EXPECT_EQ(BrigEOperandLabelRef, getLabRef.kind);
  // When the label isn't declared.
  // the value of labeldirective is -1 now.
  EXPECT_EQ(-1, getLabRef.labeldirective);

  // lab2
  EXPECT_EQ(0, Label(context));

  // lab3
  EXPECT_EQ(0, Label(context));
  context->get_operand(28, &getLabRef);
  EXPECT_EQ(24, getLabRef.labeldirective);

  // brn lab2
  EXPECT_EQ(0, Branch(context));

  context->get_code(68, &getBrnCode);
  context->get_operand(36, &getLabRef);

  EXPECT_EQ(refBrnLab2.size, getBrnCode.size);
  EXPECT_EQ(refBrnLab2.kind, getBrnCode.kind);
  EXPECT_EQ(refBrnLab2.opcode, getBrnCode.opcode);
  EXPECT_EQ(refBrnLab2.type, getBrnCode.type);
  EXPECT_EQ(refBrnLab2.packing, getBrnCode.packing);
  EXPECT_EQ(refBrnLab2.o_operands[0], getBrnCode.o_operands[0]);
  EXPECT_EQ(refBrnLab2.o_operands[1], getBrnCode.o_operands[1]);
  EXPECT_EQ(refBrnLab2.o_operands[2], getBrnCode.o_operands[2]);
  EXPECT_EQ(refBrnLab2.o_operands[3], getBrnCode.o_operands[3]);
  EXPECT_EQ(refBrnLab2.o_operands[4], getBrnCode.o_operands[4]);
  // TODO(Chuang) set the value of .syncFlags
  // EXPECT_EQ(refBrn.syncFlags, getBrnCode.syncFlags);

  EXPECT_EQ(8, getLabRef.size);
  EXPECT_EQ(BrigEOperandLabelRef, getLabRef.kind);
  EXPECT_EQ(12, getLabRef.labeldirective);

  // lab4
  EXPECT_EQ(0, Label(context));

  // cbr lab1
  EXPECT_EQ(0, Branch(context));

  context->get_code(104, &getCbrCode);

  EXPECT_EQ(refCbrLab1.size, getCbrCode.size);
  EXPECT_EQ(refCbrLab1.kind, getCbrCode.kind);
  EXPECT_EQ(refCbrLab1.opcode, getCbrCode.opcode);
  EXPECT_EQ(refCbrLab1.type, getCbrCode.type);
  EXPECT_EQ(refCbrLab1.packing, getCbrCode.packing);
  EXPECT_EQ(refCbrLab1.o_operands[0], getCbrCode.o_operands[0]);
  EXPECT_EQ(refCbrLab1.o_operands[1], getCbrCode.o_operands[1]);
  EXPECT_EQ(refCbrLab1.o_operands[2], getCbrCode.o_operands[2]);
  EXPECT_EQ(refCbrLab1.o_operands[3], getCbrCode.o_operands[3]);
  EXPECT_EQ(refCbrLab1.o_operands[4], getCbrCode.o_operands[4]);

  context->get_operand(8, &getLabRef);
  EXPECT_EQ(8, getLabRef.size);
  EXPECT_EQ(BrigEOperandLabelRef, getLabRef.kind);
  EXPECT_EQ(0, getLabRef.labeldirective);


  context->get_directive(0, &get1);

  // lab1
  EXPECT_EQ(ref1.size, get1.size);
  EXPECT_EQ(ref1.kind, get1.kind);
  EXPECT_EQ(ref1.c_code, get1.c_code);
  EXPECT_EQ(ref1.s_name, get1.s_name);

  context->get_directive(12, &get2);

  // lab2
  EXPECT_EQ(ref2.size, get2.size);
  EXPECT_EQ(ref2.kind, get2.kind);
  EXPECT_EQ(ref2.c_code, get2.c_code);
  EXPECT_EQ(ref2.s_name, get2.s_name);

  context->get_directive(24, &get3);

  // lab3
  EXPECT_EQ(ref3.size, get3.size);
  EXPECT_EQ(ref3.kind, get3.kind);
  EXPECT_EQ(ref3.c_code, get3.c_code);
  EXPECT_EQ(ref3.s_name, get3.s_name);

  context->get_directive(36, &get4);

  // lab4
  EXPECT_EQ(ref4.size, get4.size);
  EXPECT_EQ(ref4.kind, get4.kind);
  EXPECT_EQ(ref4.c_code, get4.c_code);
  EXPECT_EQ(ref4.s_name, get4.s_name);

  delete lexer;
}

TEST(CodegenTest, ImageRet_CodeGen_Test) {
  context->set_error_reporter(main_reporter);
  context->clear_context();

  BrigInstAtomicImage ref1 = {
    48,                     // size
    BrigEInstAtomicImage,   // kind
    BrigAtomicImage,        // opcode
    Brigb32,                    // type
    BrigNoPacking,          // packing
    {8, 20, 36, 48, 0},         // o_operands[5]
    BrigAtomicXor,          // atomicOperation
    BrigGlobalSpace,        // storageClass
    BrigRegular,            // memorySemantic
    Briggeom_1d             // geom

  };

  BrigInstAtomicImage ref2 = {
    48,                     // size
    BrigEInstAtomicImage,   // kind
    BrigAtomicImage,        // opcode
    Brigb32,                    // type
    BrigNoPacking,          // packing
    {60, 72, 36, 48, 88},         // o_operands[5]
    BrigAtomicCas,          // atomicOperation
    BrigGlobalSpace,        // storageClass
    BrigRegular,            // memorySemantic
    Briggeom_1d             // geom
  };

  BrigInstAtomicImage get1, get2;
  BrigOperandReg getReg;
  BrigOperandOpaque getImg;

  // The register must be an s or d register (c registers are not allowed).
  std::string input("atomic_image_xor_1d_b32 $s0, [&namedRWImg1], $s1, $s3;\n");
  input.append("atomic_image_cas_1d_b32 $s10, [&namedRWImg2], $s1, $s3, $s4;\n");

  Lexer* lexer = new Lexer(input);

  context->token_to_scan = lexer->get_next_token();

  EXPECT_EQ(0, ImageRet(context));
  EXPECT_EQ(0, ImageRet(context));

  context->get_code(0, &get1);

  EXPECT_EQ(ref1.size, get1.size);
  EXPECT_EQ(ref1.kind, get1.kind);
  EXPECT_EQ(ref1.opcode, get1.opcode);
  EXPECT_EQ(ref1.type, get1.type);
  EXPECT_EQ(ref1.packing, get1.packing);
  EXPECT_EQ(ref1.o_operands[0], get1.o_operands[0]);
  EXPECT_EQ(ref1.o_operands[1], get1.o_operands[1]);
  EXPECT_EQ(ref1.o_operands[2], get1.o_operands[2]);
  EXPECT_EQ(ref1.o_operands[3], get1.o_operands[3]);
  EXPECT_EQ(ref1.o_operands[4], get1.o_operands[4]);

  EXPECT_EQ(ref1.atomicOperation, get1.atomicOperation);
  EXPECT_EQ(ref1.storageClass, get1.storageClass);
  EXPECT_EQ(ref1.memorySemantic, get1.memorySemantic);
  EXPECT_EQ(ref1.geom, get1.geom);

  context->get_code(48, &get2);

  EXPECT_EQ(ref2.size, get2.size);
  EXPECT_EQ(ref2.kind, get2.kind);
  EXPECT_EQ(ref2.opcode, get2.opcode);
  EXPECT_EQ(ref2.type, get2.type);
  EXPECT_EQ(ref2.packing, get2.packing);
  EXPECT_EQ(ref2.o_operands[0], get2.o_operands[0]);
  EXPECT_EQ(ref2.o_operands[1], get2.o_operands[1]);
  EXPECT_EQ(ref2.o_operands[2], get2.o_operands[2]);
  EXPECT_EQ(ref2.o_operands[3], get2.o_operands[3]);
  EXPECT_EQ(ref2.o_operands[4], get2.o_operands[4]);

  EXPECT_EQ(ref2.atomicOperation, get2.atomicOperation);
  EXPECT_EQ(ref2.storageClass, get2.storageClass);
  EXPECT_EQ(ref2.memorySemantic, get2.memorySemantic);
  EXPECT_EQ(ref2.geom, get2.geom);

  context->get_operand(8, &getReg);
  // BrigOperandReg
  EXPECT_EQ(12, getReg.size);
  EXPECT_EQ(BrigEOperandReg, getReg.kind);
  EXPECT_EQ(Brigb32, getReg.type);
  EXPECT_EQ(0, getReg.reserved);
  EXPECT_EQ(0, getReg.name);

  context->get_operand(36, &getReg);
  // BrigOperandReg
  EXPECT_EQ(12, getReg.size);
  EXPECT_EQ(BrigEOperandReg, getReg.kind);
  EXPECT_EQ(Brigb32, getReg.type);
  EXPECT_EQ(0, getReg.reserved);
  EXPECT_EQ(4, getReg.name);
  context->get_operand(48, &getReg);
  // BrigOperandReg
  EXPECT_EQ(12, getReg.size);
  EXPECT_EQ(BrigEOperandReg, getReg.kind);
  EXPECT_EQ(Brigb32, getReg.type);
  EXPECT_EQ(0, getReg.reserved);
  EXPECT_EQ(8, getReg.name);
  context->get_operand(60, &getReg);
  // BrigOperandReg
  EXPECT_EQ(12, getReg.size);
  EXPECT_EQ(BrigEOperandReg, getReg.kind);
  EXPECT_EQ(Brigb32, getReg.type);
  EXPECT_EQ(0, getReg.reserved);
  EXPECT_EQ(12, getReg.name);
  context->get_operand(88, &getReg);
  // BrigOperandReg
  EXPECT_EQ(12, getReg.size);
  EXPECT_EQ(BrigEOperandReg, getReg.kind);
  EXPECT_EQ(Brigb32, getReg.type);
  EXPECT_EQ(0, getReg.reserved);
  EXPECT_EQ(17, getReg.name);


  context->get_operand(20, &getImg);
  // BrigOperandOpaque
  EXPECT_EQ(16, getImg.size);
  EXPECT_EQ(BrigEOperandOpaque, getImg.kind);
  EXPECT_EQ(0, getImg.name);
  EXPECT_EQ(0, getImg.reg);
  EXPECT_EQ(0, getImg.offset);

  context->get_operand(72, &getImg);
  // BrigOperandOpaque
  EXPECT_EQ(16, getImg.size);
  EXPECT_EQ(BrigEOperandOpaque, getImg.kind);
  EXPECT_EQ(0, getImg.name);
  EXPECT_EQ(0, getImg.reg);
  EXPECT_EQ(0, getImg.offset);

  delete lexer;
}

TEST(CodegenTest, ArrayOperand_CodeGen_Test) {
  context->set_error_reporter(main_reporter);
  context->clear_context();

  BrigOperandRegV4 refV4 = {
    24,                    // size
    BrigEOperandRegV4,     // kind
    Brigb32,               // type
    0,                     // reserved
    {8, 20, 32, 8}         // regs
  };

  BrigOperandRegV4 getRegV4;
  BrigOperandRegV2 getRegV2;
  BrigOperandReg getReg;

  std::string input("( $s1,$s2, $s3 , $s1)\n");
  Lexer* lexer = new Lexer(input);
  BrigoOffset32_t getoOffset;
  context->token_to_scan = lexer->get_next_token();
  EXPECT_EQ(0, ArrayOperandPart2(context, &getoOffset));
  context->get_operand(getoOffset, &getRegV4);
  // BrigOperandRegV4
  EXPECT_EQ(refV4.size, getRegV4.size);
  EXPECT_EQ(refV4.kind, getRegV4.kind);
  EXPECT_EQ(refV4.type, getRegV4.type);
  EXPECT_EQ(refV4.reserved, getRegV4.reserved);
  EXPECT_EQ(refV4.regs[0], getRegV4.regs[0]);
  EXPECT_EQ(refV4.regs[1], getRegV4.regs[1]);
  EXPECT_EQ(refV4.regs[2], getRegV4.regs[2]);
  EXPECT_EQ(refV4.regs[3], getRegV4.regs[3]);

  BrigOperandRegV2 refV2 = {
    16,                    // size
    BrigEOperandRegV2,     // kind
    Brigb1,                // type
    0,                     // reserved
    {68, 68}               // regs
  };

  input.assign("($c2, $c2)\n");
  lexer->set_source_string(input);
  context->token_to_scan = lexer->get_next_token();
  EXPECT_EQ(0, ArrayOperandPart2(context, &getoOffset));
  context->get_operand(getoOffset, &getRegV2);
  // BrigOperandRegV2
  EXPECT_EQ(refV2.size, getRegV2.size);
  EXPECT_EQ(refV2.kind, getRegV2.kind);
  EXPECT_EQ(refV2.type, getRegV2.type);
  EXPECT_EQ(refV2.reserved, getRegV2.reserved);
  EXPECT_EQ(refV2.regs[0], getRegV2.regs[0]);
  EXPECT_EQ(refV2.regs[1], getRegV2.regs[1]);

  input.assign("($d1)\n");
  lexer->set_source_string(input);
  context->token_to_scan = lexer->get_next_token();
  EXPECT_EQ(0, ArrayOperandPart2(context, &getoOffset));
  context->get_operand(getoOffset, &getReg);

  BrigOperandReg refRegD1 = {
    12,                    // size
    BrigEOperandReg,       // kind
    Brigb64,               // type
    0,                     // reserved
    16                     // name
  };

  EXPECT_EQ(refRegD1.size, getReg.size);
  EXPECT_EQ(refRegD1.kind, getReg.kind);
  EXPECT_EQ(refRegD1.type, getReg.type);
  EXPECT_EQ(refRegD1.reserved, getReg.reserved);
  EXPECT_EQ(refRegD1.name, getReg.name);

  EXPECT_EQ(108, context->get_operand_offset());

  input.assign("($s3)\n");
  lexer->set_source_string(input);
  context->token_to_scan = lexer->get_next_token();
  EXPECT_EQ(0, ArrayOperandPart2(context, &getoOffset));
  context->get_operand(getoOffset, &getReg);

  BrigOperandReg refRegS3 = {
    12,                    // size
    BrigEOperandReg,       // kind
    Brigb32,               // type
    0,                     // reserved
    8                      // name
  };

  EXPECT_EQ(refRegS3.size, getReg.size);
  EXPECT_EQ(refRegS3.kind, getReg.kind);
  EXPECT_EQ(refRegS3.type, getReg.type);
  EXPECT_EQ(refRegS3.reserved, getReg.reserved);
  EXPECT_EQ(refRegS3.name, getReg.name);

  input.assign("$s2\n");
  lexer->set_source_string(input);
  context->token_to_scan = lexer->get_next_token();
  EXPECT_EQ(0, ArrayOperandPart2(context, &getoOffset));
  context->get_operand(getoOffset, &getReg);

  BrigOperandReg refRegS2 = {
    12,                    // size
    BrigEOperandReg,       // kind
    Brigb32,               // type
    0,                     // reserved
    4                      // name
  };

  EXPECT_EQ(refRegS2.size, getReg.size);
  EXPECT_EQ(refRegS2.kind, getReg.kind);
  EXPECT_EQ(refRegS2.type, getReg.type);
  EXPECT_EQ(refRegS2.reserved, getReg.reserved);
  EXPECT_EQ(refRegS2.name, getReg.name);

  EXPECT_EQ(108, context->get_operand_offset());

  delete lexer;
}

TEST(CodegenTest, ImageNoRet_CodeGen_Test) {
  context->set_error_reporter(main_reporter);
  context->clear_context();

  BrigInstAtomicImage ref1 = {
    48,                     // size
    BrigEInstAtomicImage,   // kind
    BrigAtomicNoRetImage,   // opcode
    Brigb32,                // type
    BrigNoPacking,          // packing
    {8, 24, 36, 48, 0},     // o_operands[5]
    BrigAtomicCas,          // atomicOperation
    BrigGlobalSpace,        // storageClass
    BrigRegular,            // memorySemantic
    Briggeom_1d             // geom
  };

  BrigInstAtomicImage ref2 = {
    48,                     // size
    BrigEInstAtomicImage,   // kind
    BrigAtomicNoRetImage,   // opcode
    Brigs32,                // type
    BrigNoPacking,          // packing
    {60, 88, 104, 0, 0},    // o_operands[5]
    BrigAtomicAnd,          // atomicOperation
    BrigGlobalSpace,        // storageClass
    BrigAcquireRelease,     // memorySemantic
    Briggeom_2d             // geom
  };

  BrigInstAtomicImage get1, get2;
  BrigOperandReg getReg;
  BrigOperandOpaque getImg;

  // The register must be an s or d register (c registers are not allowed).
  std::string input("atomicNoRet_image_cas_1d_b32 [&namedRWImg], $s1, $s3, $s4;\n");
  input.append("atomicNoRet_image_and_ar_2d_s32 [&namedRWImg], ($s0,$s3), $s2;\n");

  Lexer* lexer = new Lexer(input);

  context->token_to_scan = lexer->get_next_token();

  EXPECT_EQ(0, ImageNoRet(context));
  EXPECT_EQ(0, ImageNoRet(context));

  context->get_code(0, &get1);

  EXPECT_EQ(ref1.size, get1.size);
  EXPECT_EQ(ref1.kind, get1.kind);
  EXPECT_EQ(ref1.opcode, get1.opcode);
  EXPECT_EQ(ref1.type, get1.type);
  EXPECT_EQ(ref1.packing, get1.packing);
  EXPECT_EQ(ref1.o_operands[0], get1.o_operands[0]);
  EXPECT_EQ(ref1.o_operands[1], get1.o_operands[1]);
  EXPECT_EQ(ref1.o_operands[2], get1.o_operands[2]);
  EXPECT_EQ(ref1.o_operands[3], get1.o_operands[3]);
  EXPECT_EQ(ref1.o_operands[4], get1.o_operands[4]);

  EXPECT_EQ(ref1.atomicOperation, get1.atomicOperation);
  EXPECT_EQ(ref1.storageClass, get1.storageClass);
  EXPECT_EQ(ref1.memorySemantic, get1.memorySemantic);
  EXPECT_EQ(ref1.geom, get1.geom);

  context->get_code(48, &get2);

  EXPECT_EQ(ref2.size, get2.size);
  EXPECT_EQ(ref2.kind, get2.kind);
  EXPECT_EQ(ref2.opcode, get2.opcode);
  EXPECT_EQ(ref2.type, get2.type);
  EXPECT_EQ(ref2.packing, get2.packing);
  EXPECT_EQ(ref2.o_operands[0], get2.o_operands[0]);
  EXPECT_EQ(ref2.o_operands[1], get2.o_operands[1]);
  EXPECT_EQ(ref2.o_operands[2], get2.o_operands[2]);
  EXPECT_EQ(ref2.o_operands[3], get2.o_operands[3]);
  EXPECT_EQ(ref2.o_operands[4], get2.o_operands[4]);

  EXPECT_EQ(ref2.atomicOperation, get2.atomicOperation);
  EXPECT_EQ(ref2.storageClass, get2.storageClass);
  EXPECT_EQ(ref2.memorySemantic, get2.memorySemantic);
  EXPECT_EQ(ref2.geom, get2.geom);

  context->get_operand(24, &getReg);
  // BrigOperandReg
  EXPECT_EQ(12, getReg.size);
  EXPECT_EQ(BrigEOperandReg, getReg.kind);
  EXPECT_EQ(Brigb32, getReg.type);
  EXPECT_EQ(0, getReg.reserved);
  EXPECT_EQ(0, getReg.name);

  context->get_operand(36, &getReg);
  // BrigOperandReg
  EXPECT_EQ(12, getReg.size);
  EXPECT_EQ(BrigEOperandReg, getReg.kind);
  EXPECT_EQ(Brigb32, getReg.type);
  EXPECT_EQ(0, getReg.reserved);
  EXPECT_EQ(4, getReg.name);
  context->get_operand(48, &getReg);
  // BrigOperandReg
  EXPECT_EQ(12, getReg.size);
  EXPECT_EQ(BrigEOperandReg, getReg.kind);
  EXPECT_EQ(Brigb32, getReg.type);
  EXPECT_EQ(0, getReg.reserved);
  EXPECT_EQ(8, getReg.name);
  context->get_operand(76, &getReg);
  // BrigOperandReg
  EXPECT_EQ(12, getReg.size);
  EXPECT_EQ(BrigEOperandReg, getReg.kind);
  EXPECT_EQ(Brigb32, getReg.type);
  EXPECT_EQ(0, getReg.reserved);
  EXPECT_EQ(12, getReg.name);
  BrigOperandRegV2 getRegV2;
  context->get_operand(88, &getRegV2);
  // BrigOperandRegV2
  EXPECT_EQ(16, getRegV2.size);
  EXPECT_EQ(BrigEOperandRegV2, getRegV2.kind);
  EXPECT_EQ(Brigb32, getRegV2.type);
  EXPECT_EQ(0, getRegV2.reserved);
  EXPECT_EQ(76, getRegV2.regs[0]);
  EXPECT_EQ(36, getRegV2.regs[1]);


  context->get_operand(8, &getImg);
  // BrigOperandOpaque
  EXPECT_EQ(16, getImg.size);
  EXPECT_EQ(BrigEOperandOpaque, getImg.kind);
  EXPECT_EQ(0, getImg.name);
  EXPECT_EQ(0, getImg.reg);
  EXPECT_EQ(0, getImg.offset);

  context->get_operand(60, &getImg);
  // BrigOperandOpaque
  EXPECT_EQ(16, getImg.size);
  EXPECT_EQ(BrigEOperandOpaque, getImg.kind);
  EXPECT_EQ(0, getImg.name);
  EXPECT_EQ(0, getImg.reg);
  EXPECT_EQ(0, getImg.offset);

  delete lexer;
}


TEST(CodegenTest, Query_CodeGen_Test) {
  context->set_error_reporter(main_reporter);
  context->clear_context();

  BrigInstBase refOrder = {
    32,                    // size
    BrigEInstBase,         // kind
    BrigQueryOrder,        // opcode
    Brigb32,               // type
    BrigNoPacking,         // packing
    {8, 20, 0, 0, 0}       // o_operands[5]
  };

  BrigInstBase refData = {
    32,                    // size
    BrigEInstBase,         // kind
    BrigQueryData,         // opcode
    Brigb32,               // type
    BrigNoPacking,         // packing
    {36, 60, 0, 0, 0}      // o_operands[5]
  };

  BrigInstBase refWidth = {
    32,                    // size
    BrigEInstBase,         // kind
    BrigQueryWidth,        // opcode
    Brigu32,               // type
    BrigNoPacking,         // packing
    {8, 76, 0, 0, 0}       // o_operands[5]
  };

  BrigInstBase get;
  BrigOperandReg getReg;
  BrigOperandOpaque getImage;

  std::string input("query_order_b32 $s0, [&namedRWImg1];\n");
  input.append("query_data_b32 $s1, [&namedRWImg1<$s2 - 4>];\n");
  input.append("query_width_u32 $s0, [&namedSamp<10>];\n");

  Lexer* lexer = new Lexer(input);

  context->token_to_scan = lexer->get_next_token();

  context->symbol_map["&namedRWImg1"] = 30;
  context->symbol_map["&namedSamp"] = 0;

  EXPECT_EQ(0, Query(context));
  EXPECT_EQ(0, Query(context));
  EXPECT_EQ(0, Query(context));

  context->get_code(0, &get);

  EXPECT_EQ(refOrder.size, get.size);
  EXPECT_EQ(refOrder.kind, get.kind);
  EXPECT_EQ(refOrder.opcode, get.opcode);
  EXPECT_EQ(refOrder.type, get.type);
  EXPECT_EQ(refOrder.packing, get.packing);
  EXPECT_EQ(refOrder.o_operands[0], get.o_operands[0]);
  EXPECT_EQ(refOrder.o_operands[1], get.o_operands[1]);
  EXPECT_EQ(refOrder.o_operands[2], get.o_operands[2]);
  EXPECT_EQ(refOrder.o_operands[3], get.o_operands[3]);
  EXPECT_EQ(refOrder.o_operands[4], get.o_operands[4]);

  context->get_code(32, &get);

  EXPECT_EQ(refData.size, get.size);
  EXPECT_EQ(refData.kind, get.kind);
  EXPECT_EQ(refData.opcode, get.opcode);
  EXPECT_EQ(refData.type, get.type);
  EXPECT_EQ(refData.packing, get.packing);
  EXPECT_EQ(refData.o_operands[0], get.o_operands[0]);
  EXPECT_EQ(refData.o_operands[1], get.o_operands[1]);
  EXPECT_EQ(refData.o_operands[2], get.o_operands[2]);
  EXPECT_EQ(refData.o_operands[3], get.o_operands[3]);
  EXPECT_EQ(refData.o_operands[4], get.o_operands[4]);

  context->get_code(64, &get);

  EXPECT_EQ(refWidth.size, get.size);
  EXPECT_EQ(refWidth.kind, get.kind);
  EXPECT_EQ(refWidth.opcode, get.opcode);
  EXPECT_EQ(refWidth.type, get.type);
  EXPECT_EQ(refWidth.packing, get.packing);
  EXPECT_EQ(refWidth.o_operands[0], get.o_operands[0]);
  EXPECT_EQ(refWidth.o_operands[1], get.o_operands[1]);
  EXPECT_EQ(refWidth.o_operands[2], get.o_operands[2]);
  EXPECT_EQ(refWidth.o_operands[3], get.o_operands[3]);
  EXPECT_EQ(refWidth.o_operands[4], get.o_operands[4]);


  context->get_operand(8, &getReg);
  // BrigOperandReg
  EXPECT_EQ(12, getReg.size);
  EXPECT_EQ(BrigEOperandReg, getReg.kind);
  EXPECT_EQ(Brigb32, getReg.type);
  EXPECT_EQ(0, getReg.reserved);
  EXPECT_EQ(0, getReg.name);

  context->get_operand(36, &getReg);
  // BrigOperandReg
  EXPECT_EQ(12, getReg.size);
  EXPECT_EQ(BrigEOperandReg, getReg.kind);
  EXPECT_EQ(Brigb32, getReg.type);
  EXPECT_EQ(0, getReg.reserved);
  EXPECT_EQ(4, getReg.name);
  context->get_operand(48, &getReg);

  // BrigOperandReg
  EXPECT_EQ(12, getReg.size);
  EXPECT_EQ(BrigEOperandReg, getReg.kind);
  EXPECT_EQ(Brigb32, getReg.type);
  EXPECT_EQ(0, getReg.reserved);
  EXPECT_EQ(8, getReg.name);

  context->get_operand(20, &getImage);
  // BrigOperandOpaque
  EXPECT_EQ(16, getImage.size);
  EXPECT_EQ(BrigEOperandOpaque, getImage.kind);
  EXPECT_EQ(30, getImage.name);
  EXPECT_EQ(0, getImage.reg);
  EXPECT_EQ(0, getImage.offset);

  context->get_operand(60, &getImage);
  // BrigOperandOpaque
  EXPECT_EQ(16, getImage.size);
  EXPECT_EQ(BrigEOperandOpaque, getImage.kind);
  EXPECT_EQ(30, getImage.name);
  EXPECT_EQ(48, getImage.reg);
  EXPECT_EQ(-4, getImage.offset);

  context->get_operand(76, &getImage);
  // BrigOperandOpaque
  EXPECT_EQ(16, getImage.size);
  EXPECT_EQ(BrigEOperandOpaque, getImage.kind);
  EXPECT_EQ(0, getImage.name);
  EXPECT_EQ(0, getImage.reg);
  EXPECT_EQ(10, getImage.offset);

  delete lexer;
}

TEST(CodegenTest, Instruction1Op_CodeGen_fbar_Wait_b64) {

  context->set_error_reporter(main_reporter);
  context->clear_context();

  BrigInstBase ref = {
    32,
    BrigEInstBase,
    BrigFbarWait,
    Brigb64,
    BrigNoPacking,
    {8, 0, 0, 0, 0}
  };

  std::string input("fbar_wait_b64 $d0;");
  Lexer* lexer = new Lexer(input);

  context->token_to_scan = lexer->get_next_token();
  EXPECT_EQ(0, Instruction1(context));

  BrigInstBase getBase;
  BrigOperandReg getReg;
  context->get_operand(8, &getReg);
  context->get_code(0, &getBase);

  // BrigOperandReg
  EXPECT_EQ(12, getReg.size);
  EXPECT_EQ(BrigEOperandReg, getReg.kind);
  EXPECT_EQ(Brigb64, getReg.type);
  EXPECT_EQ(0, getReg.reserved);
  EXPECT_EQ(0, getReg.name);

  // BrigInstBase
  EXPECT_EQ(ref.size, getBase.size);
  EXPECT_EQ(ref.kind, getBase.kind);
  EXPECT_EQ(ref.opcode, getBase.opcode);
  EXPECT_EQ(ref.type, getBase.type);
  EXPECT_EQ(ref.packing, getBase.packing);

  EXPECT_EQ(ref.o_operands[0], getBase.o_operands[0]);
  EXPECT_EQ(ref.o_operands[1], getBase.o_operands[1]);
  EXPECT_EQ(ref.o_operands[2], getBase.o_operands[2]);
  EXPECT_EQ(ref.o_operands[3], getBase.o_operands[3]);
  EXPECT_EQ(ref.o_operands[4], getBase.o_operands[4]);

  delete lexer;
}

TEST(CodegenTest, Instruction1Op_CodeGen_fbar_Arrive_b64) {
  context->set_error_reporter(main_reporter);
  context->clear_context();

  BrigInstBase ref = {
    32,
    BrigEInstBase,
    BrigFbarArrive,
    Brigb64,
    BrigNoPacking,
    {8, 0, 0, 0, 0}
  };

  std::string input("fbar_arrive_b64 $d0;");
  Lexer* lexer = new Lexer(input);

  context->token_to_scan = lexer->get_next_token();
  EXPECT_EQ(0, Instruction1(context));

  BrigInstBase getBase;
  BrigOperandReg getReg;
  context->get_operand(8, &getReg);
  context->get_code(0, &getBase);

  // BrigOperandReg
  EXPECT_EQ(12, getReg.size);
  EXPECT_EQ(BrigEOperandReg, getReg.kind);
  EXPECT_EQ(Brigb64, getReg.type);
  EXPECT_EQ(0, getReg.reserved);
  EXPECT_EQ(0, getReg.name);

  // BrigInstBase
  EXPECT_EQ(ref.size, getBase.size);
  EXPECT_EQ(ref.kind, getBase.kind);
  EXPECT_EQ(ref.opcode, getBase.opcode);
  EXPECT_EQ(ref.type, getBase.type);
  EXPECT_EQ(ref.packing, getBase.packing);

  EXPECT_EQ(ref.o_operands[0], getBase.o_operands[0]);
  EXPECT_EQ(ref.o_operands[1], getBase.o_operands[1]);
  EXPECT_EQ(ref.o_operands[2], getBase.o_operands[2]);
  EXPECT_EQ(ref.o_operands[3], getBase.o_operands[3]);
  EXPECT_EQ(ref.o_operands[4], getBase.o_operands[4]);

  delete lexer;
}

TEST(CodegenTest, Instruction1Op_CodeGen_fbar_skip_b64) {
  context->set_error_reporter(main_reporter);
  context->clear_context();

  BrigInstBase ref = {
    32,
    BrigEInstBase,
    BrigFbarSkip,
    Brigb64,
    BrigNoPacking,
    {8, 0, 0, 0, 0}
  };

  std::string input("fbar_skip_b64 $d0;");
  Lexer* lexer = new Lexer(input);

  context->token_to_scan = lexer->get_next_token();
  EXPECT_EQ(0, Instruction1(context));

  BrigInstBase getBase;
  BrigOperandReg getReg;
  context->get_operand(8, &getReg);
  context->get_code(0, &getBase);

  // BrigOperandReg
  EXPECT_EQ(12, getReg.size);
  EXPECT_EQ(BrigEOperandReg, getReg.kind);
  EXPECT_EQ(Brigb64, getReg.type);
  EXPECT_EQ(0, getReg.reserved);
  EXPECT_EQ(0, getReg.name);

  // BrigInstBase
  EXPECT_EQ(ref.size, getBase.size);
  EXPECT_EQ(ref.kind, getBase.kind);
  EXPECT_EQ(ref.opcode, getBase.opcode);
  EXPECT_EQ(ref.type, getBase.type);
  EXPECT_EQ(ref.packing, getBase.packing);

  EXPECT_EQ(ref.o_operands[0], getBase.o_operands[0]);
  EXPECT_EQ(ref.o_operands[1], getBase.o_operands[1]);
  EXPECT_EQ(ref.o_operands[2], getBase.o_operands[2]);
  EXPECT_EQ(ref.o_operands[3], getBase.o_operands[3]);
  EXPECT_EQ(ref.o_operands[4], getBase.o_operands[4]);

  delete lexer;
}

TEST(CodegenTest, Instruction1Op_CodeGen_Countup_u32) {
  context->set_error_reporter(main_reporter);
  context->clear_context();

  BrigInstBase ref = {
    32,
    BrigEInstBase,
    BrigCountup,
    Brigu32,
    BrigNoPacking,
    {8, 0, 0, 0, 0}
  };

  std::string input("countup_u32 $s1;");
  Lexer* lexer = new Lexer(input);

  context->token_to_scan = lexer->get_next_token();
  EXPECT_EQ(0, Instruction1(context));

  BrigInstBase getBase;
  BrigOperandReg getReg;
  context->get_operand(8, &getReg);
  context->get_code(0, &getBase);

  // BrigOperandReg
  EXPECT_EQ(12, getReg.size);
  EXPECT_EQ(BrigEOperandReg, getReg.kind);
  EXPECT_EQ(Brigb32, getReg.type);
  EXPECT_EQ(0, getReg.reserved);
  EXPECT_EQ(0, getReg.name);

  // BrigInstBase
  EXPECT_EQ(ref.size, getBase.size);
  EXPECT_EQ(ref.kind, getBase.kind);
  EXPECT_EQ(ref.opcode, getBase.opcode);
  EXPECT_EQ(ref.type, getBase.type);
  EXPECT_EQ(ref.packing, getBase.packing);

  EXPECT_EQ(ref.o_operands[0], getBase.o_operands[0]);
  EXPECT_EQ(ref.o_operands[1], getBase.o_operands[1]);
  EXPECT_EQ(ref.o_operands[2], getBase.o_operands[2]);
  EXPECT_EQ(ref.o_operands[3], getBase.o_operands[3]);
  EXPECT_EQ(ref.o_operands[4], getBase.o_operands[4]);

  delete lexer;
}

TEST(CodegenTest, Instruction1op_CodeGen_fbar_Release) {
  context->set_error_reporter(main_reporter);
  context->clear_context();

  std::string input("fbar_release_b64 $d0;");
  input.append("fbar_release_b64 $d0,$d1;");

  Lexer* lexer = new Lexer(input);

  BrigInstBase ref1={
    32,
    BrigEInstBase,
    BrigFbarRelease,
    Brigb64,
    BrigNoPacking,
    {8, 0, 0, 0, 0}
  };
  BrigInstBase ref2={
    32,
    BrigEInstBase,
    BrigFbarRelease,
    Brigb64,
    BrigNoPacking,
    {8, 20, 0, 0, 0}
  };

  BrigInstBase getBase;
  BrigOperandReg getReg1,getReg2;
  //BrigOperandImmed getImm;

  lexer->set_source_string(input);
  context->token_to_scan = lexer->get_next_token();

  EXPECT_EQ(0, Instruction1(context));
  EXPECT_EQ(0, Instruction1(context));

  context->get_code(0, &getBase);
  context->get_operand(8, &getReg1);

  // BrigOperandReg
  EXPECT_EQ(12, getReg1.size);
  EXPECT_EQ(BrigEOperandReg, getReg1.kind);
  EXPECT_EQ(Brigb64, getReg1.type);
  EXPECT_EQ(0, getReg1.reserved);
  EXPECT_EQ(0, getReg1.name);

  // BrigInstBase
  EXPECT_EQ(ref1.size, getBase.size);
  EXPECT_EQ(ref1.kind, getBase.kind);
  EXPECT_EQ(ref1.opcode, getBase.opcode);
  EXPECT_EQ(ref1.type, getBase.type);
  EXPECT_EQ(ref1.packing, getBase.packing);

  EXPECT_EQ(ref1.o_operands[0], getBase.o_operands[0]);
  EXPECT_EQ(ref1.o_operands[1], getBase.o_operands[1]);
  EXPECT_EQ(ref1.o_operands[2], getBase.o_operands[2]);
  EXPECT_EQ(ref1.o_operands[3], getBase.o_operands[3]);
  EXPECT_EQ(ref1.o_operands[4], getBase.o_operands[4]);

  context->get_operand(8, &getReg1);
  context->get_operand(20, &getReg2);
  context->get_code(32, &getBase);

  // BrigOperandReg1
  EXPECT_EQ(12, getReg1.size);
  EXPECT_EQ(BrigEOperandReg, getReg1.kind);
  EXPECT_EQ(Brigb64, getReg1.type);
  EXPECT_EQ(0, getReg1.reserved);
  EXPECT_EQ(0, getReg1.name);

 // BrigOperandReg2
  EXPECT_EQ(12, getReg2.size);
  EXPECT_EQ(BrigEOperandReg, getReg2.kind);
  EXPECT_EQ(Brigb64, getReg2.type);
  EXPECT_EQ(0, getReg2.reserved);
  EXPECT_EQ(4, getReg2.name);

  // BrigInstBase
  EXPECT_EQ(ref2.size, getBase.size);
  EXPECT_EQ(ref2.kind, getBase.kind);
  EXPECT_EQ(ref2.opcode, getBase.opcode);
  EXPECT_EQ(ref2.type, getBase.type);
  EXPECT_EQ(ref2.packing, getBase.packing);

  EXPECT_EQ(ref2.o_operands[0], getBase.o_operands[0]);
  EXPECT_EQ(ref2.o_operands[1], getBase.o_operands[1]);
  EXPECT_EQ(ref2.o_operands[2], getBase.o_operands[2]);
  EXPECT_EQ(ref2.o_operands[3], getBase.o_operands[3]);
  EXPECT_EQ(ref2.o_operands[4], getBase.o_operands[4]);

  delete lexer;
}


TEST(CodegenTest, InitializableDeclCodeGen) {
  context->set_error_reporter(main_reporter);
  context->clear_context();

  // case for decimal
  std::string input("global_b8 &x[9] = { 1,2,3,4,5,6,7,8,9 }; ");

  Lexer* lexer = new Lexer(input);
  context->token_to_scan = lexer->get_next_token();

  BrigDirectiveSymbol ref = {
  40,                       // size
  BrigEDirectiveSymbol ,    // kind
  {
    0,                         // c_code
    BrigGlobalSpace,         // storag class
    BrigNone ,                // attribut
    0,                        // reserved
    0,                        // symbolModifier
    16,                        // dim
    0,                        // s_name
    Brigb8,                  // type
    1,                        // align
  },
  40,                        // d_init
  0,                         // reserved
  };

  size_t arraySize = sizeof(BrigDirectiveInit) + sizeof(uint64_t);
  uint8_t *array = new uint8_t[arraySize];

  BrigDirectiveInit *bdi = reinterpret_cast<BrigDirectiveInit *>(array);

  bdi->size = arraySize;           //size
  bdi->kind = BrigEDirectiveInit;  //kind
  bdi->c_code = 0;                 //c_code
  bdi->elementCount = 9;           //elementCount
  bdi->type = Brigb8;              //type
  bdi->reserved = 0;               //reserved
  bdi->initializationData.u8[0] = 1;    //initializationData
  bdi->initializationData.u8[1] = 2;
  bdi->initializationData.u8[2] = 3;
  bdi->initializationData.u8[3] = 4;
  bdi->initializationData.u8[4] = 5;
  bdi->initializationData.u8[5] = 6;
  bdi->initializationData.u8[6] = 7;
  bdi->initializationData.u8[7] = 8;

  bdi->initializationData.u8[8] = 9;    //initializationData
  bdi->initializationData.u8[9] = 0;
  bdi->initializationData.u8[10] = 0;
  bdi->initializationData.u8[11] = 0;
  bdi->initializationData.u8[12] = 0;
  bdi->initializationData.u8[13] = 0;
  bdi->initializationData.u8[14] = 0;
  bdi->initializationData.u8[15] = 0;

  EXPECT_EQ(0,InitializableDecl(context));

  BrigDirectiveSymbol get ;
  context->get_directive(0, &get);
  EXPECT_EQ(ref.size, get.size);
  EXPECT_EQ(ref.kind, get.kind);
  EXPECT_EQ(ref.s.storageClass, get.s.storageClass);
  EXPECT_EQ(ref.s.dim, get.s.dim);
  EXPECT_EQ(ref.s.s_name, get.s.s_name);
  EXPECT_EQ(ref.s.type, get.s.type);
  EXPECT_EQ(ref.d_init, get.d_init);


  Buffer *dbuf = context->get_directive();

  BrigDirectiveInit *get1 =
    reinterpret_cast<BrigDirectiveInit*>(&dbuf->get()[40]);


  EXPECT_EQ(bdi->size, get1->size);
  EXPECT_EQ(bdi->kind, get1->kind);
  EXPECT_EQ(bdi->c_code, get1->c_code);
  EXPECT_EQ(bdi->elementCount, get1->elementCount);
  EXPECT_EQ(bdi->type, get1->type);
  EXPECT_EQ(bdi->reserved, get1->reserved);
  EXPECT_EQ(bdi->initializationData.u8[0],get1->initializationData.u8[0]);
  EXPECT_EQ(bdi->initializationData.u8[1],get1->initializationData.u8[1]);
  EXPECT_EQ(bdi->initializationData.u8[2],get1->initializationData.u8[2]);
  EXPECT_EQ(bdi->initializationData.u8[3],get1->initializationData.u8[3]);
  EXPECT_EQ(bdi->initializationData.u8[4],get1->initializationData.u8[4]);
  EXPECT_EQ(bdi->initializationData.u8[5],get1->initializationData.u8[5]);
  EXPECT_EQ(bdi->initializationData.u8[6],get1->initializationData.u8[6]);
  EXPECT_EQ(bdi->initializationData.u8[7],get1->initializationData.u8[7]);
  EXPECT_EQ(bdi->initializationData.u8[8],get1->initializationData.u8[8]);
  EXPECT_EQ(bdi->initializationData.u8[9],get1->initializationData.u8[9]);
  EXPECT_EQ(bdi->initializationData.u8[10],get1->initializationData.u8[10]);
  EXPECT_EQ(bdi->initializationData.u8[11],get1->initializationData.u8[11]);
  EXPECT_EQ(bdi->initializationData.u8[12],get1->initializationData.u8[12]);
  EXPECT_EQ(bdi->initializationData.u8[13],get1->initializationData.u8[13]);
  EXPECT_EQ(bdi->initializationData.u8[14],get1->initializationData.u8[14]);
  EXPECT_EQ(bdi->initializationData.u8[15],get1->initializationData.u8[15]);
  delete bdi;

  // case for single
  context->clear_context();
  input.assign("global_f32 &x[9] = { 1.1f,2.2f,3.3f,4.4f,5.5f,6.6f,7.7f,8.8f,9.9f }; ");

  lexer->set_source_string(input);
  context->token_to_scan = lexer->get_next_token();

  BrigDirectiveSymbol ref1 = {
  40,                       // size
  BrigEDirectiveSymbol ,    // kind
  {
    0,                         // c_code
    BrigGlobalSpace,         // storag class
    BrigNone ,                // attribut
    0,                        // reserved
    0,                        // symbolModifier
    10,                        // dim
    0,                        // s_name
    Brigf32,                  // type
    1,                        // align
  },
  40,                        // d_init
  0,                         // reserved
  };

  arraySize = sizeof(BrigDirectiveInit) + 4 * sizeof(uint64_t);
  array = new uint8_t[arraySize];

  bdi = reinterpret_cast<BrigDirectiveInit *>(array);

  bdi->size = arraySize;           //size
  bdi->kind = BrigEDirectiveInit;  //kind
  bdi->c_code = 0;                 //c_code
  bdi->elementCount = 9;           //elementCount
  bdi->type = Brigb32;              //type
  bdi->reserved = 0;               //reserved

  float fvalue = 1.1;
  memmove(&bdi->initializationData.u32[0], &fvalue, sizeof(uint32_t));    //initializationData
  fvalue = 2.2;
  memmove(&bdi->initializationData.u32[1], &fvalue, sizeof(uint32_t));
  fvalue = 3.3;
  memmove(&bdi->initializationData.u32[2], &fvalue, sizeof(uint32_t));
  fvalue = 4.4;
  memmove(&bdi->initializationData.u32[3], &fvalue, sizeof(uint32_t));
  fvalue = 5.5;
  memmove(&bdi->initializationData.u32[4], &fvalue, sizeof(uint32_t));
  fvalue = 6.6;
  memmove(&bdi->initializationData.u32[5], &fvalue, sizeof(uint32_t));
  fvalue = 7.7;
  memmove(&bdi->initializationData.u32[6], &fvalue, sizeof(uint32_t));
  fvalue = 8.8;
  memmove(&bdi->initializationData.u32[7], &fvalue, sizeof(uint32_t));
  fvalue = 9.9;
  memmove(&bdi->initializationData.u32[8], &fvalue, sizeof(uint32_t));
  fvalue = 0.0;
  memmove(&bdi->initializationData.u32[9], &fvalue, sizeof(uint32_t));

  EXPECT_EQ(0,InitializableDecl(context));

  context->get_directive(0, &get);
  EXPECT_EQ(ref1.size, get.size);
  EXPECT_EQ(ref1.kind, get.kind);
  EXPECT_EQ(ref1.s.storageClass, get.s.storageClass);
  EXPECT_EQ(ref1.s.dim, get.s.dim);
  EXPECT_EQ(ref1.s.s_name, get.s.s_name);
  EXPECT_EQ(ref1.s.type, get.s.type);
  EXPECT_EQ(ref1.d_init, get.d_init);

  get1 =
    reinterpret_cast<BrigDirectiveInit*>(&dbuf->get()[40]);


  EXPECT_EQ(bdi->size, get1->size);
  EXPECT_EQ(bdi->kind, get1->kind);
  EXPECT_EQ(bdi->c_code, get1->c_code);
  EXPECT_EQ(bdi->elementCount, get1->elementCount);
  EXPECT_EQ(bdi->type, get1->type);
  EXPECT_EQ(bdi->reserved, get1->reserved);
  EXPECT_EQ(bdi->initializationData.u32[0],get1->initializationData.u32[0]);
  EXPECT_EQ(bdi->initializationData.u32[1],get1->initializationData.u32[1]);
  EXPECT_EQ(bdi->initializationData.u32[2],get1->initializationData.u32[2]);
  EXPECT_EQ(bdi->initializationData.u32[3],get1->initializationData.u32[3]);
  EXPECT_EQ(bdi->initializationData.u32[4],get1->initializationData.u32[4]);
  EXPECT_EQ(bdi->initializationData.u32[5],get1->initializationData.u32[5]);
  EXPECT_EQ(bdi->initializationData.u32[6],get1->initializationData.u32[6]);
  EXPECT_EQ(bdi->initializationData.u32[7],get1->initializationData.u32[7]);
  EXPECT_EQ(bdi->initializationData.u32[8],get1->initializationData.u32[8]);
  EXPECT_EQ(bdi->initializationData.u32[9],get1->initializationData.u32[9]);
  delete bdi;


  // case for float
  context->clear_context();
  input.assign("global_f64 &x[9] = { 1.1l,2.2l,3.3l,4.4l,5.5l,6.6l,7.7l,8.8l,9.9l }; ");

  lexer->set_source_string(input);
  context->token_to_scan = lexer->get_next_token();

  BrigDirectiveSymbol ref2 = {
  40,                       // size
  BrigEDirectiveSymbol ,    // kind
  {
    0,                         // c_code
    BrigGlobalSpace,         // storag class
    BrigNone ,                // attribut
    0,                        // reserved
    0,                        // symbolModifier
    9,                        // dim
    0,                        // s_name
    Brigf64,                  // type
    1,                        // align
  },
  40,                        // d_init
  0,                         // reserved
  };

  arraySize = sizeof(BrigDirectiveInit) + 8 * sizeof(uint64_t);
  array = new uint8_t[arraySize];

  bdi = reinterpret_cast<BrigDirectiveInit *>(array);

  bdi->size = arraySize;           //size
  bdi->kind = BrigEDirectiveInit;  //kind
  bdi->c_code = 0;                 //c_code
  bdi->elementCount = 9;           //elementCount
  bdi->type = Brigb64;              //type
  bdi->reserved = 0;               //reserved

  double dvalue = 1.1 ;
  memmove(&bdi->initializationData.u64[0], &dvalue, sizeof(uint64_t));    //initializationData
  dvalue = 2.2;
  memmove(&bdi->initializationData.u64[1], &dvalue, sizeof(uint64_t));
  dvalue = 3.3;
  memmove(&bdi->initializationData.u64[2], &dvalue, sizeof(uint64_t));
  dvalue = 4.4;
  memmove(&bdi->initializationData.u64[3], &dvalue, sizeof(uint64_t));
  dvalue = 5.5;
  memmove(&bdi->initializationData.u64[4], &dvalue, sizeof(uint64_t));
  dvalue = 6.6;
  memmove(&bdi->initializationData.u64[5], &dvalue, sizeof(uint64_t));
  dvalue = 7.7;
  memmove(&bdi->initializationData.u64[6], &dvalue, sizeof(uint64_t));
  dvalue = 8.8;
  memmove(&bdi->initializationData.u64[7], &dvalue, sizeof(uint64_t));
  dvalue = 9.9;
  memmove(&bdi->initializationData.u64[8], &dvalue, sizeof(uint64_t));

  EXPECT_EQ(0,InitializableDecl(context));

  context->get_directive(0, &get);
  EXPECT_EQ(ref2.size, get.size);
  EXPECT_EQ(ref2.kind, get.kind);
  EXPECT_EQ(ref2.s.storageClass, get.s.storageClass);
  EXPECT_EQ(ref2.s.dim, get.s.dim);
  EXPECT_EQ(ref2.s.s_name, get.s.s_name);
  EXPECT_EQ(ref2.s.type, get.s.type);
  EXPECT_EQ(ref2.d_init, get.d_init);

  get1 =
    reinterpret_cast<BrigDirectiveInit*>(&dbuf->get()[40]);


  EXPECT_EQ(bdi->size, get1->size);
  EXPECT_EQ(bdi->kind, get1->kind);
  EXPECT_EQ(bdi->c_code, get1->c_code);
  EXPECT_EQ(bdi->elementCount, get1->elementCount);
  EXPECT_EQ(bdi->type, get1->type);
  EXPECT_EQ(bdi->reserved, get1->reserved);
  EXPECT_EQ(bdi->initializationData.u64[0],get1->initializationData.u64[0]);
  EXPECT_EQ(bdi->initializationData.u64[1],get1->initializationData.u64[1]);
  EXPECT_EQ(bdi->initializationData.u64[2],get1->initializationData.u64[2]);
  EXPECT_EQ(bdi->initializationData.u64[3],get1->initializationData.u64[3]);
  EXPECT_EQ(bdi->initializationData.u64[4],get1->initializationData.u64[4]);
  EXPECT_EQ(bdi->initializationData.u64[5],get1->initializationData.u64[5]);
  EXPECT_EQ(bdi->initializationData.u64[6],get1->initializationData.u64[6]);
  EXPECT_EQ(bdi->initializationData.u64[7],get1->initializationData.u64[7]);
  EXPECT_EQ(bdi->initializationData.u64[8],get1->initializationData.u64[8]);
  delete bdi;

// case for label
  context->clear_context();
  input.assign("global_f64 &x[3] = {@a, @b, @c}; ");

  lexer->set_source_string(input);
  context->token_to_scan = lexer->get_next_token();

  BrigDirectiveSymbol ref3 = {
  40,                       // size
  BrigEDirectiveSymbol ,    // kind
  {
    0,                        // c_code
    BrigGlobalSpace,          // storag class
    BrigNone ,                // attribut
    0,                        // reserved
    0,                        // symbolModifier
    3,                        // dim
    0,                        // s_name
    Brigf64,                  // type
    1,                        // align
  },
  40,                        // d_init
  0,                         // reserved
  };

  arraySize = sizeof(BrigDirectiveLabelInit) + 2 * sizeof(BrigdOffset32_t);
  array = new uint8_t[arraySize];

  BrigDirectiveLabelInit *bdli = reinterpret_cast<BrigDirectiveLabelInit *>(array);

  bdli->size = arraySize;                //size
  bdli->kind = BrigEDirectiveLabelInit;  //kind
  bdli->c_code = 0;                      //c_code
  bdli->elementCount = 3;                //elementCount
  bdli->d_labels[0] = 64;                //d_labels
  bdli->d_labels[1] = 76;
  bdli->d_labels[2] = 88;

  EXPECT_EQ(0,InitializableDecl(context));

  context->get_directive(0, &get);
  EXPECT_EQ(ref3.size, get.size);
  EXPECT_EQ(ref3.kind, get.kind);
  EXPECT_EQ(ref3.s.storageClass, get.s.storageClass);
  EXPECT_EQ(ref3.s.dim, get.s.dim);
  EXPECT_EQ(ref3.s.s_name, get.s.s_name);
  EXPECT_EQ(ref3.s.type, get.s.type);
  EXPECT_EQ(ref3.d_init, get.d_init);

  BrigDirectiveLabelInit* get2 =
    reinterpret_cast<BrigDirectiveLabelInit*>(&dbuf->get()[40]);


  EXPECT_EQ(bdli->size, get2->size);
  EXPECT_EQ(bdli->kind, get2->kind);
  EXPECT_EQ(bdli->c_code, get2->c_code);
  EXPECT_EQ(bdli->elementCount, get2->elementCount);

  EXPECT_EQ(bdli->d_labels[0],get2->d_labels[0]);
  EXPECT_EQ(bdli->d_labels[1],get2->d_labels[1]);
  EXPECT_EQ(bdli->d_labels[2],get2->d_labels[2]);
  delete bdli;

  delete lexer;
}


TEST(CodegenTest, ArrayDimensionSetCodeGen) {
  context->set_error_reporter(main_reporter);
  context->clear_context();

  // case for decimal
  std::string input("[9][9] ");

  Lexer* lexer = new Lexer(input);
  context->token_to_scan = lexer->get_next_token();

  EXPECT_EQ(0,ArrayDimensionSet(context));

  EXPECT_EQ(81, context->get_dim());
  EXPECT_EQ(BrigArray, context->get_symbol_modifier());


  input.assign("global_u16 &x[] ;");
  lexer->set_source_string(input);
  context->token_to_scan = lexer->get_next_token();

  EXPECT_EQ(0,InitializableDecl(context));
  EXPECT_EQ(BrigFlex,context->get_symbol_modifier());
  EXPECT_EQ(0, context->get_dim());

  input.assign("global_u8 &y[] = {1,2,3,4,5,6,7,8,9};");
  lexer->set_source_string(input);
  context->token_to_scan = lexer->get_next_token();

  EXPECT_EQ(0,InitializableDecl(context));
  EXPECT_EQ(BrigArray,context->get_symbol_modifier());
  EXPECT_EQ(16, context->get_dim());

  delete lexer;
}

TEST(CodegenTest,FileDeclCodegen){
  context->set_error_reporter(main_reporter);
  context->clear_context();

  std::string input("file 1 \"math.c\" ;");

  BrigDirectiveFile ref = {
    16,                   //size
    BrigEDirectiveFile,   //kind
    0,                    //c_code
    1,                    //fileid
    0                     //s_filename
  };

  Lexer *lexer = new Lexer(input);
  context->token_to_scan = lexer->get_next_token();
  EXPECT_EQ(0,FileDecl(context));

  BrigDirectiveFile get;
  context->get_directive(0,&get);

  EXPECT_EQ(ref.size,get.size);
  EXPECT_EQ(ref.kind,get.kind);
  EXPECT_EQ(ref.c_code,get.c_code);
  EXPECT_EQ(ref.fileid,get.fileid);
  EXPECT_EQ(ref.s_filename,get.s_filename);
  delete lexer;
}

TEST(CodegenTest,LocationCodegen){
  context->set_error_reporter(main_reporter);
  context->clear_context();

  std::string input("loc 1 10 5 ;");

  BrigDirectiveLoc ref = {
    20,                   //size
    BrigEDirectiveLoc,    //kind
    0,                    //c_code
    1,                    //sourceFile
    10,                   //sourceLine
    5                     //sourceColumn
  };

  Lexer *lexer = new Lexer(input);
  context->token_to_scan = lexer->get_next_token();
  EXPECT_EQ(0,Location(context));

  BrigDirectiveLoc get;
  context->get_directive(0,&get);

  EXPECT_EQ(ref.size,get.size);
  EXPECT_EQ(ref.kind,get.kind);
  EXPECT_EQ(ref.c_code,get.c_code);
  EXPECT_EQ(ref.sourceFile,get.sourceFile);
  EXPECT_EQ(ref.sourceLine,get.sourceLine);
  EXPECT_EQ(ref.sourceColumn,get.sourceColumn);

  delete lexer;
}

TEST(CodegenTest, ImageStore_CodeGen_Test) {
  context->set_error_reporter(main_reporter);
  context->clear_context();

  BrigInstImage ref2da = {
    40,                    // size
    BrigEInstImage,        // kind
    BrigStImage,           // opcode
    {56, 80, 108, 0, 0},   // o_operands[5]
    Briggeom_2da,          // geom
    Brigf32,               // type
    Brigu32,               // stype
    BrigNoPacking,         // packing
    0                      // reserved
  };

  BrigInstImage ref1da = {
    40,                    // size
    BrigEInstImage,        // kind
    BrigStImage,           // opcode
    {132, 156, 172, 0, 0},   // o_operands[5]
    Briggeom_1da,          // geom
    Brigf32,               // type
    Brigu32,               // stype
    BrigNoPacking,         // packing
    0                      // reserved
  };

  BrigInstImage ref1db = {
    40,                    // size
    BrigEInstImage,        // kind
    BrigStImage,           // opcode
    {188, 212, 44, 0, 0},   // o_operands[5]
    Briggeom_1db,          // geom
    Brigf32,               // type
    Brigu32,               // stype
    BrigNoPacking,         // packing
    0                      // reserved
  };

  BrigInstImage get;
  BrigOperandReg getReg;
  BrigOperandRegV2 getRegV2;
  BrigOperandRegV4 getRegV4;
  BrigOperandOpaque getImage;

  std::string input("st_image_v4_2da_f32_u32 ($s1,$s2,$s3,$s4), [%RWImg3], ($s2,$s3,$s4,$s5);\n");
  input.append("st_image_v4_1da_f32_u32 ($s1,$s2,$s3,$s4), [%RWImg3], ($s4,$s5);\n");
  input.append("st_image_v4_1db_f32_u32 ($s1,$s2,$s3,$s4), [%RWImg3], ($s4);\n");

  Lexer* lexer = new Lexer(input);

  context->token_to_scan = lexer->get_next_token();

  context->symbol_map["%RWImg3"] = 30;

  EXPECT_EQ(0, ImageStore(context));
  EXPECT_EQ(0, ImageStore(context));
  EXPECT_EQ(0, ImageStore(context));

  context->get_code(0, &get);

  EXPECT_EQ(ref2da.size, get.size);
  EXPECT_EQ(ref2da.kind, get.kind);
  EXPECT_EQ(ref2da.opcode, get.opcode);
  EXPECT_EQ(ref2da.o_operands[0], get.o_operands[0]);
  EXPECT_EQ(ref2da.o_operands[1], get.o_operands[1]);
  EXPECT_EQ(ref2da.o_operands[2], get.o_operands[2]);
  EXPECT_EQ(ref2da.o_operands[3], get.o_operands[3]);
  EXPECT_EQ(ref2da.o_operands[4], get.o_operands[4]);
  EXPECT_EQ(ref2da.geom, get.geom);
  EXPECT_EQ(ref2da.type, get.type);
  EXPECT_EQ(ref2da.stype, get.stype);
  EXPECT_EQ(ref2da.packing, get.packing);
  EXPECT_EQ(ref2da.reserved, get.reserved);

  context->get_code(40, &get);

  EXPECT_EQ(ref1da.size, get.size);
  EXPECT_EQ(ref1da.kind, get.kind);
  EXPECT_EQ(ref1da.opcode, get.opcode);
  EXPECT_EQ(ref1da.o_operands[0], get.o_operands[0]);
  EXPECT_EQ(ref1da.o_operands[1], get.o_operands[1]);
  EXPECT_EQ(ref1da.o_operands[2], get.o_operands[2]);
  EXPECT_EQ(ref1da.o_operands[3], get.o_operands[3]);
  EXPECT_EQ(ref1da.o_operands[4], get.o_operands[4]);
  EXPECT_EQ(ref1da.geom, get.geom);
  EXPECT_EQ(ref1da.type, get.type);
  EXPECT_EQ(ref1da.stype, get.stype);
  EXPECT_EQ(ref1da.packing, get.packing);
  EXPECT_EQ(ref1da.reserved, get.reserved);

  context->get_code(80, &get);

  EXPECT_EQ(ref1db.size, get.size);
  EXPECT_EQ(ref1db.kind, get.kind);
  EXPECT_EQ(ref1db.opcode, get.opcode);
  EXPECT_EQ(ref1db.o_operands[0], get.o_operands[0]);
  EXPECT_EQ(ref1db.o_operands[1], get.o_operands[1]);
  EXPECT_EQ(ref1db.o_operands[2], get.o_operands[2]);
  EXPECT_EQ(ref1db.o_operands[3], get.o_operands[3]);
  EXPECT_EQ(ref1db.o_operands[4], get.o_operands[4]);
  EXPECT_EQ(ref1db.geom, get.geom);
  EXPECT_EQ(ref1db.type, get.type);
  EXPECT_EQ(ref1db.stype, get.stype);
  EXPECT_EQ(ref1db.packing, get.packing);
  EXPECT_EQ(ref1db.reserved, get.reserved);


  context->get_operand(8, &getReg);
  // BrigOperandReg
  EXPECT_EQ(12, getReg.size);
  EXPECT_EQ(BrigEOperandReg, getReg.kind);
  EXPECT_EQ(Brigb32, getReg.type);
  EXPECT_EQ(0, getReg.reserved);
  EXPECT_EQ(0, getReg.name);

  context->get_operand(20, &getReg);
  // BrigOperandReg
  EXPECT_EQ(12, getReg.size);
  EXPECT_EQ(BrigEOperandReg, getReg.kind);
  EXPECT_EQ(Brigb32, getReg.type);
  EXPECT_EQ(0, getReg.reserved);
  EXPECT_EQ(4, getReg.name);

  context->get_operand(32, &getReg);
  // BrigOperandReg
  EXPECT_EQ(12, getReg.size);
  EXPECT_EQ(BrigEOperandReg, getReg.kind);
  EXPECT_EQ(Brigb32, getReg.type);
  EXPECT_EQ(0, getReg.reserved);
  EXPECT_EQ(8, getReg.name);

  context->get_operand(44, &getReg);
  // BrigOperandReg
  EXPECT_EQ(12, getReg.size);
  EXPECT_EQ(BrigEOperandReg, getReg.kind);
  EXPECT_EQ(Brigb32, getReg.type);
  EXPECT_EQ(0, getReg.reserved);
  EXPECT_EQ(12, getReg.name);

  context->get_operand(96, &getReg);
  // BrigOperandReg
  EXPECT_EQ(12, getReg.size);
  EXPECT_EQ(BrigEOperandReg, getReg.kind);
  EXPECT_EQ(Brigb32, getReg.type);
  EXPECT_EQ(0, getReg.reserved);
  EXPECT_EQ(16, getReg.name);

  context->get_operand(80, &getImage);
  // BrigOperandOpaque
  EXPECT_EQ(16, getImage.size);
  EXPECT_EQ(BrigEOperandOpaque, getImage.kind);
  EXPECT_EQ(30, getImage.name);
  EXPECT_EQ(0, getImage.reg);
  EXPECT_EQ(0, getImage.offset);

  context->get_operand(156, &getImage);
  // BrigOperandOpaque
  EXPECT_EQ(16, getImage.size);
  EXPECT_EQ(BrigEOperandOpaque, getImage.kind);
  EXPECT_EQ(30, getImage.name);
  EXPECT_EQ(0, getImage.reg);
  EXPECT_EQ(0, getImage.offset);

  context->get_operand(212, &getImage);
  // BrigOperandOpaque
  EXPECT_EQ(16, getImage.size);
  EXPECT_EQ(BrigEOperandOpaque, getImage.kind);
  EXPECT_EQ(30, getImage.name);
  EXPECT_EQ(0, getImage.reg);
  EXPECT_EQ(0, getImage.offset);


  context->get_operand(172, &getRegV2);
  // BrigOperandRegV2
  EXPECT_EQ(16, getRegV2.size);
  EXPECT_EQ(BrigEOperandRegV2, getRegV2.kind);
  EXPECT_EQ(Brigb32, getRegV2.type);
  EXPECT_EQ(0, getRegV2.reserved);
  EXPECT_EQ(44, getRegV2.regs[0]);
  EXPECT_EQ(96, getRegV2.regs[1]);

  context->get_operand(56, &getRegV4);
  // BrigOperandRegV4
  EXPECT_EQ(24, getRegV4.size);
  EXPECT_EQ(BrigEOperandRegV4, getRegV4.kind);
  EXPECT_EQ(Brigb32, getRegV4.type);
  EXPECT_EQ(0, getRegV4.reserved);
  EXPECT_EQ(8, getRegV4.regs[0]);
  EXPECT_EQ(20, getRegV4.regs[1]);
  EXPECT_EQ(32, getRegV4.regs[2]);
  EXPECT_EQ(44, getRegV4.regs[3]);

  context->get_operand(108, &getRegV4);
  // BrigOperandRegV4
  EXPECT_EQ(24, getRegV4.size);
  EXPECT_EQ(BrigEOperandRegV4, getRegV4.kind);
  EXPECT_EQ(Brigb32, getRegV4.type);
  EXPECT_EQ(0, getRegV4.reserved);
  EXPECT_EQ(20, getRegV4.regs[0]);
  EXPECT_EQ(32, getRegV4.regs[1]);
  EXPECT_EQ(44, getRegV4.regs[2]);
  EXPECT_EQ(96, getRegV4.regs[3]);

  context->get_operand(132, &getRegV4);
  // BrigOperandRegV4
  EXPECT_EQ(24, getRegV4.size);
  EXPECT_EQ(BrigEOperandRegV4, getRegV4.kind);
  EXPECT_EQ(Brigb32, getRegV4.type);
  EXPECT_EQ(0, getRegV4.reserved);
  EXPECT_EQ(8, getRegV4.regs[0]);
  EXPECT_EQ(20, getRegV4.regs[1]);
  EXPECT_EQ(32, getRegV4.regs[2]);
  EXPECT_EQ(44, getRegV4.regs[3]);

  context->get_operand(188, &getRegV4);
  // BrigOperandRegV4
  EXPECT_EQ(24, getRegV4.size);
  EXPECT_EQ(BrigEOperandRegV4, getRegV4.kind);
  EXPECT_EQ(Brigb32, getRegV4.type);
  EXPECT_EQ(0, getRegV4.reserved);
  EXPECT_EQ(8, getRegV4.regs[0]);
  EXPECT_EQ(20, getRegV4.regs[1]);
  EXPECT_EQ(32, getRegV4.regs[2]);
  EXPECT_EQ(44, getRegV4.regs[3]);


  delete lexer;
}


TEST(CodegenTest, ImageLoad_CodeGen_Test) {
  context->set_error_reporter(main_reporter);
  context->clear_context();

  BrigInstImage ref2da = {
    40,                    // size
    BrigEInstImage,        // kind
    BrigLdImage,           // opcode
    {56, 80, 108, 0, 0},   // o_operands[5]
    Briggeom_2da,          // geom
    Brigf32,               // type
    Brigu32,               // stype
    BrigNoPacking,         // packing
    0                      // reserved
  };

  BrigInstImage ref1da = {
    40,                    // size
    BrigEInstImage,        // kind
    BrigLdImage,           // opcode
    {132, 156, 172, 0, 0},   // o_operands[5]
    Briggeom_1da,          // geom
    Brigf32,               // type
    Brigu32,               // stype
    BrigNoPacking,         // packing
    0                      // reserved
  };

  BrigInstImage ref1db = {
    40,                    // size
    BrigEInstImage,        // kind
    BrigLdImage,           // opcode
    {188, 212, 44, 0, 0},   // o_operands[5]
    Briggeom_1db,          // geom
    Brigf32,               // type
    Brigu32,               // stype
    BrigNoPacking,         // packing
    0                      // reserved
  };

  BrigInstImage get;
  BrigOperandReg getReg;
  BrigOperandRegV2 getRegV2;
  BrigOperandRegV4 getRegV4;
  BrigOperandOpaque getImage;

  std::string input("ld_image_v4_2da_f32_u32 ($s1,$s2,$s3,$s4), [%RWImg3], ($s4,$s5,$s2,$s3);\n");
  input.append("ld_image_v4_1da_f32_u32 ($s1,$s2,$s3,$s4), [%RWImg3], ($s4,$s5);\n");
  input.append("ld_image_v4_1db_f32_u32 ($s1,$s2,$s3,$s4), [%RWImg3], ($s4);\n");

  Lexer* lexer = new Lexer(input);

  context->token_to_scan = lexer->get_next_token();

  context->symbol_map["%RWImg3"] = 30;

  EXPECT_EQ(0, ImageLoad(context));
  EXPECT_EQ(0, ImageLoad(context));
  EXPECT_EQ(0, ImageLoad(context));

  context->get_code(0, &get);

  EXPECT_EQ(ref2da.size, get.size);
  EXPECT_EQ(ref2da.kind, get.kind);
  EXPECT_EQ(ref2da.opcode, get.opcode);
  EXPECT_EQ(ref2da.o_operands[0], get.o_operands[0]);
  EXPECT_EQ(ref2da.o_operands[1], get.o_operands[1]);
  EXPECT_EQ(ref2da.o_operands[2], get.o_operands[2]);
  EXPECT_EQ(ref2da.o_operands[3], get.o_operands[3]);
  EXPECT_EQ(ref2da.o_operands[4], get.o_operands[4]);
  EXPECT_EQ(ref2da.geom, get.geom);
  EXPECT_EQ(ref2da.type, get.type);
  EXPECT_EQ(ref2da.stype, get.stype);
  EXPECT_EQ(ref2da.packing, get.packing);
  EXPECT_EQ(ref2da.reserved, get.reserved);

  context->get_code(40, &get);

  EXPECT_EQ(ref1da.size, get.size);
  EXPECT_EQ(ref1da.kind, get.kind);
  EXPECT_EQ(ref1da.opcode, get.opcode);
  EXPECT_EQ(ref1da.o_operands[0], get.o_operands[0]);
  EXPECT_EQ(ref1da.o_operands[1], get.o_operands[1]);
  EXPECT_EQ(ref1da.o_operands[2], get.o_operands[2]);
  EXPECT_EQ(ref1da.o_operands[3], get.o_operands[3]);
  EXPECT_EQ(ref1da.o_operands[4], get.o_operands[4]);
  EXPECT_EQ(ref1da.geom, get.geom);
  EXPECT_EQ(ref1da.type, get.type);
  EXPECT_EQ(ref1da.stype, get.stype);
  EXPECT_EQ(ref1da.packing, get.packing);
  EXPECT_EQ(ref1da.reserved, get.reserved);

  context->get_code(80, &get);

  EXPECT_EQ(ref1db.size, get.size);
  EXPECT_EQ(ref1db.kind, get.kind);
  EXPECT_EQ(ref1db.opcode, get.opcode);
  EXPECT_EQ(ref1db.o_operands[0], get.o_operands[0]);
  EXPECT_EQ(ref1db.o_operands[1], get.o_operands[1]);
  EXPECT_EQ(ref1db.o_operands[2], get.o_operands[2]);
  EXPECT_EQ(ref1db.o_operands[3], get.o_operands[3]);
  EXPECT_EQ(ref1db.o_operands[4], get.o_operands[4]);
  EXPECT_EQ(ref1db.geom, get.geom);
  EXPECT_EQ(ref1db.type, get.type);
  EXPECT_EQ(ref1db.stype, get.stype);
  EXPECT_EQ(ref1db.packing, get.packing);
  EXPECT_EQ(ref1db.reserved, get.reserved);


  context->get_operand(8, &getReg);
  // BrigOperandReg
  EXPECT_EQ(12, getReg.size);
  EXPECT_EQ(BrigEOperandReg, getReg.kind);
  EXPECT_EQ(Brigb32, getReg.type);
  EXPECT_EQ(0, getReg.reserved);
  EXPECT_EQ(0, getReg.name);

  context->get_operand(20, &getReg);
  // BrigOperandReg
  EXPECT_EQ(12, getReg.size);
  EXPECT_EQ(BrigEOperandReg, getReg.kind);
  EXPECT_EQ(Brigb32, getReg.type);
  EXPECT_EQ(0, getReg.reserved);
  EXPECT_EQ(4, getReg.name);

  context->get_operand(32, &getReg);
  // BrigOperandReg
  EXPECT_EQ(12, getReg.size);
  EXPECT_EQ(BrigEOperandReg, getReg.kind);
  EXPECT_EQ(Brigb32, getReg.type);
  EXPECT_EQ(0, getReg.reserved);
  EXPECT_EQ(8, getReg.name);

  context->get_operand(44, &getReg);
  // BrigOperandReg
  EXPECT_EQ(12, getReg.size);
  EXPECT_EQ(BrigEOperandReg, getReg.kind);
  EXPECT_EQ(Brigb32, getReg.type);
  EXPECT_EQ(0, getReg.reserved);
  EXPECT_EQ(12, getReg.name);

  context->get_operand(96, &getReg);
  // BrigOperandReg
  EXPECT_EQ(12, getReg.size);
  EXPECT_EQ(BrigEOperandReg, getReg.kind);
  EXPECT_EQ(Brigb32, getReg.type);
  EXPECT_EQ(0, getReg.reserved);
  EXPECT_EQ(16, getReg.name);

  context->get_operand(80, &getImage);
  // BrigOperandOpaque
  EXPECT_EQ(16, getImage.size);
  EXPECT_EQ(BrigEOperandOpaque, getImage.kind);
  EXPECT_EQ(30, getImage.name);
  EXPECT_EQ(0, getImage.reg);
  EXPECT_EQ(0, getImage.offset);

  context->get_operand(156, &getImage);
  // BrigOperandOpaque
  EXPECT_EQ(16, getImage.size);
  EXPECT_EQ(BrigEOperandOpaque, getImage.kind);
  EXPECT_EQ(30, getImage.name);
  EXPECT_EQ(0, getImage.reg);
  EXPECT_EQ(0, getImage.offset);

  context->get_operand(212, &getImage);
  // BrigOperandOpaque
  EXPECT_EQ(16, getImage.size);
  EXPECT_EQ(BrigEOperandOpaque, getImage.kind);
  EXPECT_EQ(30, getImage.name);
  EXPECT_EQ(0, getImage.reg);
  EXPECT_EQ(0, getImage.offset);


  context->get_operand(172, &getRegV2);
  // BrigOperandRegV2
  EXPECT_EQ(16, getRegV2.size);
  EXPECT_EQ(BrigEOperandRegV2, getRegV2.kind);
  EXPECT_EQ(Brigb32, getRegV2.type);
  EXPECT_EQ(0, getRegV2.reserved);
  EXPECT_EQ(44, getRegV2.regs[0]);
  EXPECT_EQ(96, getRegV2.regs[1]);

  context->get_operand(56, &getRegV4);
  // BrigOperandRegV4
  EXPECT_EQ(24, getRegV4.size);
  EXPECT_EQ(BrigEOperandRegV4, getRegV4.kind);
  EXPECT_EQ(Brigb32, getRegV4.type);
  EXPECT_EQ(0, getRegV4.reserved);
  EXPECT_EQ(8, getRegV4.regs[0]);
  EXPECT_EQ(20, getRegV4.regs[1]);
  EXPECT_EQ(32, getRegV4.regs[2]);
  EXPECT_EQ(44, getRegV4.regs[3]);

  context->get_operand(108, &getRegV4);
  // BrigOperandRegV4
  EXPECT_EQ(24, getRegV4.size);
  EXPECT_EQ(BrigEOperandRegV4, getRegV4.kind);
  EXPECT_EQ(Brigb32, getRegV4.type);
  EXPECT_EQ(0, getRegV4.reserved);
  EXPECT_EQ(44, getRegV4.regs[0]);
  EXPECT_EQ(96, getRegV4.regs[1]);
  EXPECT_EQ(20, getRegV4.regs[2]);
  EXPECT_EQ(32, getRegV4.regs[3]);

  context->get_operand(132, &getRegV4);
  // BrigOperandRegV4
  EXPECT_EQ(24, getRegV4.size);
  EXPECT_EQ(BrigEOperandRegV4, getRegV4.kind);
  EXPECT_EQ(Brigb32, getRegV4.type);
  EXPECT_EQ(0, getRegV4.reserved);
  EXPECT_EQ(8, getRegV4.regs[0]);
  EXPECT_EQ(20, getRegV4.regs[1]);
  EXPECT_EQ(32, getRegV4.regs[2]);
  EXPECT_EQ(44, getRegV4.regs[3]);

  context->get_operand(188, &getRegV4);
  // BrigOperandRegV4
  EXPECT_EQ(24, getRegV4.size);
  EXPECT_EQ(BrigEOperandRegV4, getRegV4.kind);
  EXPECT_EQ(Brigb32, getRegV4.type);
  EXPECT_EQ(0, getRegV4.reserved);
  EXPECT_EQ(8, getRegV4.regs[0]);
  EXPECT_EQ(20, getRegV4.regs[1]);
  EXPECT_EQ(32, getRegV4.regs[2]);
  EXPECT_EQ(44, getRegV4.regs[3]);


  delete lexer;
}

TEST(CodegenTest, ImageRead_CodeGen_Test) {
  context->set_error_reporter(main_reporter);
  context->clear_context();

  BrigInstRead ref1d = {
    40,                    // size
    BrigEInstRead,        // kind
    BrigRdImage,           // opcode
    {56, 80, 96, 112, 0},   // o_operands[5]
    Briggeom_1d,           // geom
    Brigf32,               // stype
    Brigs32,               // type
    BrigNoPacking,         // packing
    0                      // reserved
  };

  BrigInstRead ref1da = {
    40,                    // size
    BrigEInstRead,        // kind
    BrigRdImage,           // opcode
    {136, 160, 176, 192, 0}, // o_operands[5]
    Briggeom_1da,          // geom
    Brigf32,               // stype
    Brigs32,               // type
    BrigNoPacking,         // packing
    0                      // reserved
  };

  BrigInstRead ref2da = {
    40,                    // size
    BrigEInstRead,        // kind
    BrigRdImage,           // opcode
    {220, 244, 260, 276, 0},  // o_operands[5]
    Briggeom_2da,          // geom
    Brigf32,               // stype
    Brigs32,               // type
    BrigNoPacking,         // packing
    0                      // reserved
  };

  BrigInstRead get;
  BrigOperandReg getReg;
  BrigOperandRegV2 getRegV2;
  BrigOperandRegV4 getRegV4;
  BrigOperandOpaque getImage;

  std::string input("rd_image_v4_1d_s32_f32 ($s0,$s1,$s5,$s3), ");
  input.append("[%RWImg3], [%Samp3], ($s6);\n");
  input.append("rd_image_v4_1da_s32_f32 ($s0,$s1,$s2,$s3), [%RWImg3],");
  input.append("[%Samp3],($s6, $s5);\n");
  input.append("rd_image_v4_2da_s32_f32 ($s0,$s1,$s3,$s4), [%RWImg3],");
  input.append("[%Samp3],($s5, $s6, $s4, $s3);\n");

  Lexer* lexer = new Lexer(input);

  context->token_to_scan = lexer->get_next_token();

  context->symbol_map["%RWImg3"] = 0xf7;
  context->symbol_map["%Samp3"] = 0xf1;

  EXPECT_EQ(0, ImageRead(context));
  EXPECT_EQ(0, ImageRead(context));
  EXPECT_EQ(0, ImageRead(context));

  context->get_code(0, &get);

  EXPECT_EQ(ref1d.size, get.size);
  EXPECT_EQ(ref1d.kind, get.kind);
  EXPECT_EQ(ref1d.opcode, get.opcode);
  EXPECT_EQ(ref1d.o_operands[0], get.o_operands[0]);
  EXPECT_EQ(ref1d.o_operands[1], get.o_operands[1]);
  EXPECT_EQ(ref1d.o_operands[2], get.o_operands[2]);
  EXPECT_EQ(ref1d.o_operands[3], get.o_operands[3]);
  EXPECT_EQ(ref1d.o_operands[4], get.o_operands[4]);
  EXPECT_EQ(ref1d.geom, get.geom);
  EXPECT_EQ(ref1d.type, get.type);
  EXPECT_EQ(ref1d.stype, get.stype);
  EXPECT_EQ(ref1d.packing, get.packing);
  EXPECT_EQ(ref1d.reserved, get.reserved);
  context->get_code(40, &get);

  EXPECT_EQ(ref1da.size, get.size);
  EXPECT_EQ(ref1da.kind, get.kind);
  EXPECT_EQ(ref1da.opcode, get.opcode);
  EXPECT_EQ(ref1da.o_operands[0], get.o_operands[0]);
  EXPECT_EQ(ref1da.o_operands[1], get.o_operands[1]);
  EXPECT_EQ(ref1da.o_operands[2], get.o_operands[2]);
  EXPECT_EQ(ref1da.o_operands[3], get.o_operands[3]);
  EXPECT_EQ(ref1da.o_operands[4], get.o_operands[4]);
  EXPECT_EQ(ref1da.geom, get.geom);
  EXPECT_EQ(ref1da.type, get.type);
  EXPECT_EQ(ref1da.stype, get.stype);
  EXPECT_EQ(ref1da.packing, get.packing);
  EXPECT_EQ(ref1da.reserved, get.reserved);

  context->get_code(80, &get);

  EXPECT_EQ(ref2da.size, get.size);
  EXPECT_EQ(ref2da.kind, get.kind);
  EXPECT_EQ(ref2da.opcode, get.opcode);
  EXPECT_EQ(ref2da.o_operands[0], get.o_operands[0]);
  EXPECT_EQ(ref2da.o_operands[1], get.o_operands[1]);
  EXPECT_EQ(ref2da.o_operands[2], get.o_operands[2]);
  EXPECT_EQ(ref2da.o_operands[3], get.o_operands[3]);
  EXPECT_EQ(ref2da.o_operands[4], get.o_operands[4]);
  EXPECT_EQ(ref2da.geom, get.geom);
  EXPECT_EQ(ref2da.type, get.type);
  EXPECT_EQ(ref2da.stype, get.stype);
  EXPECT_EQ(ref2da.packing, get.packing);
  EXPECT_EQ(ref2da.reserved, get.reserved);


  context->get_operand(8, &getReg);
  // BrigOperandReg
  EXPECT_EQ(12, getReg.size);
  EXPECT_EQ(BrigEOperandReg, getReg.kind);
  EXPECT_EQ(Brigb32, getReg.type);
  EXPECT_EQ(0, getReg.reserved);
  EXPECT_EQ(0, getReg.name);

  context->get_operand(20, &getReg);
  // BrigOperandReg
  EXPECT_EQ(12, getReg.size);
  EXPECT_EQ(BrigEOperandReg, getReg.kind);
  EXPECT_EQ(Brigb32, getReg.type);
  EXPECT_EQ(0, getReg.reserved);
  EXPECT_EQ(4, getReg.name);

  context->get_operand(32, &getReg);
  // BrigOperandReg
  EXPECT_EQ(12, getReg.size);
  EXPECT_EQ(BrigEOperandReg, getReg.kind);
  EXPECT_EQ(Brigb32, getReg.type);
  EXPECT_EQ(0, getReg.reserved);
  EXPECT_EQ(8, getReg.name);

  context->get_operand(44, &getReg);
  // BrigOperandReg
  EXPECT_EQ(12, getReg.size);
  EXPECT_EQ(BrigEOperandReg, getReg.kind);
  EXPECT_EQ(Brigb32, getReg.type);
  EXPECT_EQ(0, getReg.reserved);
  EXPECT_EQ(12, getReg.name);

  context->get_operand(112, &getReg);
  // BrigOperandReg
  EXPECT_EQ(12, getReg.size);
  EXPECT_EQ(BrigEOperandReg, getReg.kind);
  EXPECT_EQ(Brigb32, getReg.type);
  EXPECT_EQ(0, getReg.reserved);
  EXPECT_EQ(16, getReg.name);

  context->get_operand(124, &getReg);
  // BrigOperandReg
  EXPECT_EQ(12, getReg.size);
  EXPECT_EQ(BrigEOperandReg, getReg.kind);
  EXPECT_EQ(Brigb32, getReg.type);
  EXPECT_EQ(0, getReg.reserved);
  EXPECT_EQ(20, getReg.name);

  context->get_operand(208, &getReg);
  // BrigOperandReg
  EXPECT_EQ(12, getReg.size);
  EXPECT_EQ(BrigEOperandReg, getReg.kind);
  EXPECT_EQ(Brigb32, getReg.type);
  EXPECT_EQ(0, getReg.reserved);
  EXPECT_EQ(24, getReg.name);

  context->get_operand(80, &getImage);
  // BrigOperandOpaque
  EXPECT_EQ(16, getImage.size);
  EXPECT_EQ(BrigEOperandOpaque, getImage.kind);
  EXPECT_EQ(0xf7, getImage.name);
  EXPECT_EQ(0, getImage.reg);
  EXPECT_EQ(0, getImage.offset);

  context->get_operand(96, &getImage);
  // BrigOperandOpaque
  EXPECT_EQ(16, getImage.size);
  EXPECT_EQ(BrigEOperandOpaque, getImage.kind);
  EXPECT_EQ(0xf1, getImage.name);
  EXPECT_EQ(0, getImage.reg);
  EXPECT_EQ(0, getImage.offset);

  context->get_operand(160, &getImage);
  // BrigOperandOpaque
  EXPECT_EQ(16, getImage.size);
  EXPECT_EQ(BrigEOperandOpaque, getImage.kind);
  EXPECT_EQ(0xf7, getImage.name);
  EXPECT_EQ(0, getImage.reg);
  EXPECT_EQ(0, getImage.offset);

  context->get_operand(176, &getImage);
  // BrigOperandOpaque
  EXPECT_EQ(16, getImage.size);
  EXPECT_EQ(BrigEOperandOpaque, getImage.kind);
  EXPECT_EQ(0xf1, getImage.name);
  EXPECT_EQ(0, getImage.reg);
  EXPECT_EQ(0, getImage.offset);

  context->get_operand(244, &getImage);
  // BrigOperandOpaque
  EXPECT_EQ(16, getImage.size);
  EXPECT_EQ(BrigEOperandOpaque, getImage.kind);
  EXPECT_EQ(0xf7, getImage.name);
  EXPECT_EQ(0, getImage.reg);
  EXPECT_EQ(0, getImage.offset);

  context->get_operand(260, &getImage);
  // BrigOperandOpaque
  EXPECT_EQ(16, getImage.size);
  EXPECT_EQ(BrigEOperandOpaque, getImage.kind);
  EXPECT_EQ(0xf1, getImage.name);
  EXPECT_EQ(0, getImage.reg);
  EXPECT_EQ(0, getImage.offset);

  context->get_operand(192, &getRegV2);
  // BrigOperandRegV2
  EXPECT_EQ(16, getRegV2.size);
  EXPECT_EQ(BrigEOperandRegV2, getRegV2.kind);
  EXPECT_EQ(Brigb32, getRegV2.type);
  EXPECT_EQ(0, getRegV2.reserved);
  EXPECT_EQ(112, getRegV2.regs[0]);
  EXPECT_EQ(32, getRegV2.regs[1]);

  context->get_operand(56, &getRegV4);
  // BrigOperandRegV4
  EXPECT_EQ(24, getRegV4.size);
  EXPECT_EQ(BrigEOperandRegV4, getRegV4.kind);
  EXPECT_EQ(Brigb32, getRegV4.type);
  EXPECT_EQ(0, getRegV4.reserved);
  EXPECT_EQ(8, getRegV4.regs[0]);
  EXPECT_EQ(20, getRegV4.regs[1]);
  EXPECT_EQ(32, getRegV4.regs[2]);
  EXPECT_EQ(44, getRegV4.regs[3]);

  context->get_operand(136, &getRegV4);
  // BrigOperandRegV4
  EXPECT_EQ(24, getRegV4.size);
  EXPECT_EQ(BrigEOperandRegV4, getRegV4.kind);
  EXPECT_EQ(Brigb32, getRegV4.type);
  EXPECT_EQ(0, getRegV4.reserved);
  EXPECT_EQ(8, getRegV4.regs[0]);
  EXPECT_EQ(20, getRegV4.regs[1]);
  EXPECT_EQ(124, getRegV4.regs[2]);
  EXPECT_EQ(44, getRegV4.regs[3]);

  context->get_operand(220, &getRegV4);
  // BrigOperandRegV4
  EXPECT_EQ(24, getRegV4.size);
  EXPECT_EQ(BrigEOperandRegV4, getRegV4.kind);
  EXPECT_EQ(Brigb32, getRegV4.type);
  EXPECT_EQ(0, getRegV4.reserved);
  EXPECT_EQ(8, getRegV4.regs[0]);
  EXPECT_EQ(20, getRegV4.regs[1]);
  EXPECT_EQ(44, getRegV4.regs[2]);
  EXPECT_EQ(208, getRegV4.regs[3]);

  context->get_operand(276, &getRegV4);
  // BrigOperandRegV4
  EXPECT_EQ(24, getRegV4.size);
  EXPECT_EQ(BrigEOperandRegV4, getRegV4.kind);
  EXPECT_EQ(Brigb32, getRegV4.type);
  EXPECT_EQ(0, getRegV4.reserved);
  EXPECT_EQ(32, getRegV4.regs[0]);
  EXPECT_EQ(112, getRegV4.regs[1]);
  EXPECT_EQ(208, getRegV4.regs[2]);
  EXPECT_EQ(44, getRegV4.regs[3]);


  delete lexer;
}

TEST(CodegenTest, Cmp_CodeGen_Test) {
  context->set_error_reporter(main_reporter);
  context->clear_context();


  // TODO(Chuang): set a correct value to aluModifier.
  BrigInstCmp cmpNeRef = {
    44,                 // size
    BrigEInstCmp,       // kind
    BrigCmp,            // opcode
    Brigf32,            // type
    BrigNoPacking,      // packing
    {8, 20, 32, 0, 0},  // o_operands[5]
    {0, 0, 0, 0, 0, 0, 0},                  // aluModifier
    BrigNe,             // comparisonOperator
    Brigb1,             // sourceType
    0                   // reserved
  };

  BrigInstCmp cmpGtRef = {
    44,                 // size
    BrigEInstCmp,       // kind
    BrigCmp,            // opcode
    Brigf32,            // type
    BrigNoPacking,      // packing
    {8, 56, 72, 0, 0},  // o_operands[5]
    {0, 0, 0, 0, 0, 0, 0},                  // aluModifier
    BrigGt,             // comparisonOperator
    Brigb32,             // sourceType
    0                   // reserved
  };

  BrigInstCmp cmpEquRef = {
    44,                 // size
    BrigEInstCmp,       // kind
    BrigCmp,            // opcode
    Brigb1,             // type
    BrigNoPacking,      // packing
    {96, 56, 112, 0, 0},  // o_operands[5]
    {0, 0, 0, 0, 0, 0, 0},                  // aluModifier
    BrigEqu,            // comparisonOperator
    Brigf32,            // sourceType
    0                   // reserved
  };

  BrigInstCmp cmpSltuRef = {
    44,                 // size
    BrigEInstCmp,       // kind
    BrigCmp,            // opcode
    Brigb1,             // type
    BrigNoPacking,      // packing
    {96, 136, 148, 0, 0},  // o_operands[5]
    {0, 0, 0, 0, 0, 0, 0},                  // aluModifier
    BrigSltu,           // comparisonOperator
    Brigf64,            // sourceType
    0                   // reserved
  };

  // TODO(Chuang): set a correct value to sourceType.
  BrigInstCmp packedCmpLtRef = {
    44,                 // size
    BrigEInstCmp,       // kind
    BrigPackedCmp,      // opcode
    Brigf32x2,          // type
    BrigNoPacking,      // packing
    {136, 148, 160, 0, 0},  // o_operands[5]
    {0, 0, 0, 0, 0, 0, 0},                  // aluModifier
    BrigLt,             // comparisonOperator
    0,                  // sourceType
    0                   // reserved
  };

  BrigInstCmp get;
  BrigOperandReg getReg;
  BrigOperandImmed getImm;

  std::string input("cmp_ne_f32_b1 $s1, $c2, 0.0f;\n");
  input.append("cmp_gt_f32_b32 $s1, $s2, 0.0f;\n");
  input.append("cmp_equ_b1_f32 $c1, $s2, 0;\n");
  input.append("cmp_sltu_b1_f64 $c1, $d1, $d2;\n");
  input.append("packedcmp_lt_f32x2 $d1, $d2, $d3;\n");

  Lexer* lexer = new Lexer(input);

  context->token_to_scan = lexer->get_next_token();

  EXPECT_EQ(0, Cmp(context));
  EXPECT_EQ(0, Cmp(context));
  EXPECT_EQ(0, Cmp(context));
  EXPECT_EQ(0, Cmp(context));
  EXPECT_EQ(0, Cmp(context));

  context->get_code(0, &get);

  EXPECT_EQ(cmpNeRef.size, get.size);
  EXPECT_EQ(cmpNeRef.kind, get.kind);
  EXPECT_EQ(cmpNeRef.opcode, get.opcode);
  EXPECT_EQ(cmpNeRef.type, get.type);
  EXPECT_EQ(cmpNeRef.packing, get.packing);
  EXPECT_EQ(cmpNeRef.o_operands[0], get.o_operands[0]);
  EXPECT_EQ(cmpNeRef.o_operands[1], get.o_operands[1]);
  EXPECT_EQ(cmpNeRef.o_operands[2], get.o_operands[2]);
  EXPECT_EQ(cmpNeRef.o_operands[3], get.o_operands[3]);
  EXPECT_EQ(cmpNeRef.o_operands[4], get.o_operands[4]);

  // EXPECT_EQ(cmpNeRef.aluModifier, get.aluModifier);
  unsigned int *pAluModRef = reinterpret_cast<unsigned int*>(&cmpNeRef.aluModifier);
  unsigned int *pAluModGet = reinterpret_cast<unsigned int*>(&get.aluModifier);

  EXPECT_EQ(*pAluModRef, *pAluModGet);

  EXPECT_EQ(cmpNeRef.comparisonOperator, get.comparisonOperator);
  EXPECT_EQ(cmpNeRef.sourceType, get.sourceType);
  EXPECT_EQ(cmpNeRef.reserved, get.reserved);

  context->get_code(44, &get);

  EXPECT_EQ(cmpGtRef.size, get.size);
  EXPECT_EQ(cmpGtRef.kind, get.kind);
  EXPECT_EQ(cmpGtRef.opcode, get.opcode);
  EXPECT_EQ(cmpGtRef.type, get.type);
  EXPECT_EQ(cmpGtRef.packing, get.packing);
  EXPECT_EQ(cmpGtRef.o_operands[0], get.o_operands[0]);
  EXPECT_EQ(cmpGtRef.o_operands[1], get.o_operands[1]);
  EXPECT_EQ(cmpGtRef.o_operands[2], get.o_operands[2]);
  EXPECT_EQ(cmpGtRef.o_operands[3], get.o_operands[3]);
  EXPECT_EQ(cmpGtRef.o_operands[4], get.o_operands[4]);

  // EXPECT_EQ(cmpGtRef.aluModifier, get.aluModifier);
  pAluModRef = reinterpret_cast<unsigned int*>(&cmpGtRef.aluModifier);
  pAluModGet = reinterpret_cast<unsigned int*>(&get.aluModifier);

  EXPECT_EQ(*pAluModRef, *pAluModGet);

  EXPECT_EQ(cmpGtRef.comparisonOperator, get.comparisonOperator);
  EXPECT_EQ(cmpGtRef.sourceType, get.sourceType);
  EXPECT_EQ(cmpGtRef.reserved, get.reserved);

  context->get_code(88, &get);

  EXPECT_EQ(cmpEquRef.size, get.size);
  EXPECT_EQ(cmpEquRef.kind, get.kind);
  EXPECT_EQ(cmpEquRef.opcode, get.opcode);
  EXPECT_EQ(cmpEquRef.type, get.type);
  EXPECT_EQ(cmpEquRef.packing, get.packing);
  EXPECT_EQ(cmpEquRef.o_operands[0], get.o_operands[0]);
  EXPECT_EQ(cmpEquRef.o_operands[1], get.o_operands[1]);
  EXPECT_EQ(cmpEquRef.o_operands[2], get.o_operands[2]);
  EXPECT_EQ(cmpEquRef.o_operands[3], get.o_operands[3]);
  EXPECT_EQ(cmpEquRef.o_operands[4], get.o_operands[4]);

  //  EXPECT_EQ(cmpEquRef.aluModifier, get.aluModifier);
  pAluModRef = reinterpret_cast<unsigned int*>(&cmpEquRef.aluModifier);
  pAluModGet = reinterpret_cast<unsigned int*>(&get.aluModifier);

  EXPECT_EQ(*pAluModRef, *pAluModGet);

  EXPECT_EQ(cmpEquRef.comparisonOperator, get.comparisonOperator);
  EXPECT_EQ(cmpEquRef.sourceType, get.sourceType);
  EXPECT_EQ(cmpEquRef.reserved, get.reserved);

  context->get_code(132, &get);

  EXPECT_EQ(cmpSltuRef.size, get.size);
  EXPECT_EQ(cmpSltuRef.kind, get.kind);
  EXPECT_EQ(cmpSltuRef.opcode, get.opcode);
  EXPECT_EQ(cmpSltuRef.type, get.type);
  EXPECT_EQ(cmpSltuRef.packing, get.packing);
  EXPECT_EQ(cmpSltuRef.o_operands[0], get.o_operands[0]);
  EXPECT_EQ(cmpSltuRef.o_operands[1], get.o_operands[1]);
  EXPECT_EQ(cmpSltuRef.o_operands[2], get.o_operands[2]);
  EXPECT_EQ(cmpSltuRef.o_operands[3], get.o_operands[3]);
  EXPECT_EQ(cmpSltuRef.o_operands[4], get.o_operands[4]);

  //  EXPECT_EQ(cmpSltuRef.aluModifier, get.aluModifier);
  pAluModRef = reinterpret_cast<unsigned int*>(&cmpSltuRef.aluModifier);
  pAluModGet = reinterpret_cast<unsigned int*>(&get.aluModifier);

  EXPECT_EQ(*pAluModRef, *pAluModGet);

  EXPECT_EQ(cmpSltuRef.comparisonOperator, get.comparisonOperator);
  EXPECT_EQ(cmpSltuRef.sourceType, get.sourceType);
  EXPECT_EQ(cmpSltuRef.reserved, get.reserved);

  context->get_code(176, &get);

  EXPECT_EQ(packedCmpLtRef.size, get.size);
  EXPECT_EQ(packedCmpLtRef.kind, get.kind);
  EXPECT_EQ(packedCmpLtRef.opcode, get.opcode);
  EXPECT_EQ(packedCmpLtRef.type, get.type);
  EXPECT_EQ(packedCmpLtRef.packing, get.packing);
  EXPECT_EQ(packedCmpLtRef.o_operands[0], get.o_operands[0]);
  EXPECT_EQ(packedCmpLtRef.o_operands[1], get.o_operands[1]);
  EXPECT_EQ(packedCmpLtRef.o_operands[2], get.o_operands[2]);
  EXPECT_EQ(packedCmpLtRef.o_operands[3], get.o_operands[3]);
  EXPECT_EQ(packedCmpLtRef.o_operands[4], get.o_operands[4]);

  //  EXPECT_EQ(packedCmpLtRef.aluModifier, get.aluModifier);
  pAluModRef = reinterpret_cast<unsigned int*>(&packedCmpLtRef.aluModifier);
  pAluModGet = reinterpret_cast<unsigned int*>(&get.aluModifier);

  EXPECT_EQ(*pAluModRef, *pAluModGet);

  EXPECT_EQ(packedCmpLtRef.comparisonOperator, get.comparisonOperator);
  EXPECT_EQ(packedCmpLtRef.sourceType, get.sourceType);
  EXPECT_EQ(packedCmpLtRef.reserved, get.reserved);

  context->get_operand(8, &getReg);
  // BrigOperandReg
  EXPECT_EQ(12, getReg.size);
  EXPECT_EQ(BrigEOperandReg, getReg.kind);
  EXPECT_EQ(Brigb32, getReg.type);
  EXPECT_EQ(0, getReg.reserved);
  EXPECT_EQ(0, getReg.name);

  context->get_operand(20, &getReg);
  // BrigOperandReg
  EXPECT_EQ(12, getReg.size);
  EXPECT_EQ(BrigEOperandReg, getReg.kind);
  EXPECT_EQ(Brigb1, getReg.type);
  EXPECT_EQ(0, getReg.reserved);
  EXPECT_EQ(4, getReg.name);

  context->get_operand(56, &getReg);
  // BrigOperandReg
  EXPECT_EQ(12, getReg.size);
  EXPECT_EQ(BrigEOperandReg, getReg.kind);
  EXPECT_EQ(Brigb32, getReg.type);
  EXPECT_EQ(0, getReg.reserved);
  EXPECT_EQ(8, getReg.name);

  context->get_operand(96, &getReg);
  // BrigOperandReg
  EXPECT_EQ(12, getReg.size);
  EXPECT_EQ(BrigEOperandReg, getReg.kind);
  EXPECT_EQ(Brigb1, getReg.type);
  EXPECT_EQ(0, getReg.reserved);
  EXPECT_EQ(12, getReg.name);

  context->get_operand(136, &getReg);
  // BrigOperandReg
  EXPECT_EQ(12, getReg.size);
  EXPECT_EQ(BrigEOperandReg, getReg.kind);
  EXPECT_EQ(Brigb64, getReg.type);
  EXPECT_EQ(0, getReg.reserved);
  EXPECT_EQ(16, getReg.name);

  context->get_operand(148, &getReg);
  // BrigOperandReg
  EXPECT_EQ(12, getReg.size);
  EXPECT_EQ(BrigEOperandReg, getReg.kind);
  EXPECT_EQ(Brigb64, getReg.type);
  EXPECT_EQ(0, getReg.reserved);
  EXPECT_EQ(20, getReg.name);

  context->get_operand(160, &getReg);
  // BrigOperandReg
  EXPECT_EQ(12, getReg.size);
  EXPECT_EQ(BrigEOperandReg, getReg.kind);
  EXPECT_EQ(Brigb64, getReg.type);
  EXPECT_EQ(0, getReg.reserved);
  EXPECT_EQ(24, getReg.name);

  context->get_operand(32, &getImm);
  // BrigOperandImmed
  EXPECT_EQ(24, getImm.size);
  EXPECT_EQ(BrigEOperandImmed, getImm.kind);
  EXPECT_EQ(Brigb32, getImm.type);
  // TODO(Chuang): confirm the type of Immediate number.
  // EXPECT_EQ(Brigb1, getImm.type);
  EXPECT_EQ(0, getImm.reserved);
  EXPECT_EQ(0, getImm.bits.c);

  context->get_operand(72, &getImm);
  // BrigOperandImmed
  EXPECT_EQ(24, getImm.size);
  EXPECT_EQ(BrigEOperandImmed, getImm.kind);
  EXPECT_EQ(Brigb32, getImm.type);
  EXPECT_EQ(0, getImm.reserved);
  EXPECT_EQ(0, getImm.bits.u);

  context->get_operand(112, &getImm);
  // BrigOperandImmed
  EXPECT_EQ(24, getImm.size);
  EXPECT_EQ(BrigEOperandImmed, getImm.kind);
  EXPECT_EQ(Brigb32, getImm.type);
  EXPECT_EQ(0, getImm.reserved);
  EXPECT_EQ(0.0f, getImm.bits.f);

  delete lexer;
}



TEST(CodegenTest, Mov_CodeGen_SimpleTest) {
  context->set_error_reporter(main_reporter);
  context->clear_context();

  std::string input("mov_b1 $c1, 0;\n");
  input.append("mov_b32 $s1, 0.0f;\n");
  input.append("mov_b64 $d1, 0.0;\n");
  input.append("mov_b64 $d1, ($s4,$s9);\n");
  input.append("mov_b128 ($s9,$s8,$s4,$s1), $q1;\n");

  Lexer* lexer = new Lexer(input);

  BrigInstBase movB1Ref = {
    32,                    // size
    BrigEInstBase,         // kind
    BrigMov,               // opcode
    Brigb1,               // type
    BrigNoPacking,         // packing
    {8, 24, 0, 0, 0}       // o_operands[5]
  };

  BrigInstBase movB32Ref = {
    32,                    // size
    BrigEInstBase,         // kind
    BrigMov,               // opcode
    Brigb32,               // type
    BrigNoPacking,         // packing
    {48, 64, 0, 0, 0}       // o_operands[5]
  };

  BrigInstBase movB64Ref1 = {
    32,                    // size
    BrigEInstBase,         // kind
    BrigMov,               // opcode
    Brigb64,               // type
    BrigNoPacking,         // packing
    {88, 104, 0, 0, 0}       // o_operands[5]
  };

  BrigInstBase movB64Ref2 = {
    32,                    // size
    BrigEInstBase,         // kind
    BrigMov,               // opcode
    Brigb64,               // type
    BrigNoPacking,         // packing
    {88, 152, 0, 0, 0}       // o_operands[5]
  };

  BrigInstBase movB128Ref = {
    32,                    // size
    BrigEInstBase,         // kind
    BrigMov,               // opcode
    Brigb128,               // type
    BrigNoPacking,         // packing
    {180, 204, 0, 0, 0}       // o_operands[5]
  };


  BrigInstBase getBase;
  BrigOperandReg getReg;
  BrigOperandImmed getImm;

  lexer->set_source_string(input);
  context->token_to_scan = lexer->get_next_token();

  EXPECT_EQ(0, Mov(context));
  EXPECT_EQ(0, Mov(context));
  EXPECT_EQ(0, Mov(context));
  EXPECT_EQ(0, Mov(context));
  EXPECT_EQ(0, Mov(context));

  context->get_code(0, &getBase);
  // BrigInstBase
  EXPECT_EQ(movB1Ref.size, getBase.size);
  EXPECT_EQ(movB1Ref.kind, getBase.kind);
  EXPECT_EQ(movB1Ref.opcode, getBase.opcode);
  EXPECT_EQ(movB1Ref.type, getBase.type);
  EXPECT_EQ(movB1Ref.packing, getBase.packing);

  EXPECT_EQ(movB1Ref.o_operands[0], getBase.o_operands[0]);
  EXPECT_EQ(movB1Ref.o_operands[1], getBase.o_operands[1]);
  EXPECT_EQ(movB1Ref.o_operands[2], getBase.o_operands[2]);
  EXPECT_EQ(movB1Ref.o_operands[3], getBase.o_operands[3]);
  EXPECT_EQ(movB1Ref.o_operands[4], getBase.o_operands[4]);

  context->get_code(32, &getBase);
  // BrigInstBase
  EXPECT_EQ(movB32Ref.size, getBase.size);
  EXPECT_EQ(movB32Ref.kind, getBase.kind);
  EXPECT_EQ(movB32Ref.opcode, getBase.opcode);
  EXPECT_EQ(movB32Ref.type, getBase.type);
  EXPECT_EQ(movB32Ref.packing, getBase.packing);
  EXPECT_EQ(movB32Ref.o_operands[0], getBase.o_operands[0]);
  EXPECT_EQ(movB32Ref.o_operands[1], getBase.o_operands[1]);
  EXPECT_EQ(movB32Ref.o_operands[2], getBase.o_operands[2]);
  EXPECT_EQ(movB32Ref.o_operands[3], getBase.o_operands[3]);
  EXPECT_EQ(movB32Ref.o_operands[4], getBase.o_operands[4]);

  context->get_code(64, &getBase);
  // BrigInstBase
  EXPECT_EQ(movB64Ref1.size, getBase.size);
  EXPECT_EQ(movB64Ref1.kind, getBase.kind);
  EXPECT_EQ(movB64Ref1.opcode, getBase.opcode);
  EXPECT_EQ(movB64Ref1.type, getBase.type);
  EXPECT_EQ(movB64Ref1.packing, getBase.packing);
  EXPECT_EQ(movB64Ref1.o_operands[0], getBase.o_operands[0]);
  EXPECT_EQ(movB64Ref1.o_operands[1], getBase.o_operands[1]);
  EXPECT_EQ(movB64Ref1.o_operands[2], getBase.o_operands[2]);
  EXPECT_EQ(movB64Ref1.o_operands[3], getBase.o_operands[3]);
  EXPECT_EQ(movB64Ref1.o_operands[4], getBase.o_operands[4]);

  context->get_code(96, &getBase);
  // BrigInstBase
  EXPECT_EQ(movB64Ref2.size, getBase.size);
  EXPECT_EQ(movB64Ref2.kind, getBase.kind);
  EXPECT_EQ(movB64Ref2.opcode, getBase.opcode);
  EXPECT_EQ(movB64Ref2.type, getBase.type);
  EXPECT_EQ(movB64Ref2.packing, getBase.packing);
  EXPECT_EQ(movB64Ref2.o_operands[0], getBase.o_operands[0]);
  EXPECT_EQ(movB64Ref2.o_operands[1], getBase.o_operands[1]);
  EXPECT_EQ(movB64Ref2.o_operands[2], getBase.o_operands[2]);
  EXPECT_EQ(movB64Ref2.o_operands[3], getBase.o_operands[3]);
  EXPECT_EQ(movB64Ref2.o_operands[4], getBase.o_operands[4]);

  context->get_code(128, &getBase);
  // BrigInstBase
  EXPECT_EQ(movB128Ref.size, getBase.size);
  EXPECT_EQ(movB128Ref.kind, getBase.kind);
  EXPECT_EQ(movB128Ref.opcode, getBase.opcode);
  EXPECT_EQ(movB128Ref.type, getBase.type);
  EXPECT_EQ(movB128Ref.packing, getBase.packing);
  EXPECT_EQ(movB128Ref.o_operands[0], getBase.o_operands[0]);
  EXPECT_EQ(movB128Ref.o_operands[1], getBase.o_operands[1]);
  EXPECT_EQ(movB128Ref.o_operands[2], getBase.o_operands[2]);
  EXPECT_EQ(movB128Ref.o_operands[3], getBase.o_operands[3]);
  EXPECT_EQ(movB128Ref.o_operands[4], getBase.o_operands[4]);

  context->get_operand(8, &getReg);
  // BrigOperandReg
  EXPECT_EQ(12, getReg.size);
  EXPECT_EQ(BrigEOperandReg, getReg.kind);
  EXPECT_EQ(Brigb1, getReg.type);
  EXPECT_EQ(0, getReg.reserved);
  EXPECT_EQ(0, getReg.name);

  context->get_operand(48, &getReg);
  // BrigOperandReg
  EXPECT_EQ(12, getReg.size);
  EXPECT_EQ(BrigEOperandReg, getReg.kind);
  EXPECT_EQ(Brigb32, getReg.type);
  EXPECT_EQ(0, getReg.reserved);
  EXPECT_EQ(4, getReg.name);

  context->get_operand(88, &getReg);
  // BrigOperandReg
  EXPECT_EQ(12, getReg.size);
  EXPECT_EQ(BrigEOperandReg, getReg.kind);
  EXPECT_EQ(Brigb64, getReg.type);
  EXPECT_EQ(0, getReg.reserved);
  EXPECT_EQ(8, getReg.name);

  context->get_operand(128, &getReg);
  // BrigOperandReg
  EXPECT_EQ(12, getReg.size);
  EXPECT_EQ(BrigEOperandReg, getReg.kind);
  EXPECT_EQ(Brigb32, getReg.type);
  EXPECT_EQ(0, getReg.reserved);
  EXPECT_EQ(12, getReg.name);

  context->get_operand(140, &getReg);
  // BrigOperandReg
  EXPECT_EQ(12, getReg.size);
  EXPECT_EQ(BrigEOperandReg, getReg.kind);
  EXPECT_EQ(Brigb32, getReg.type);
  EXPECT_EQ(0, getReg.reserved);
  EXPECT_EQ(16, getReg.name);

  context->get_operand(168, &getReg);
  // BrigOperandReg
  EXPECT_EQ(12, getReg.size);
  EXPECT_EQ(BrigEOperandReg, getReg.kind);
  EXPECT_EQ(Brigb32, getReg.type);
  EXPECT_EQ(0, getReg.reserved);
  EXPECT_EQ(20, getReg.name);

  context->get_operand(204, &getReg);
  // BrigOperandReg
  EXPECT_EQ(12, getReg.size);
  EXPECT_EQ(BrigEOperandReg, getReg.kind);
  EXPECT_EQ(Brigb128, getReg.type);
  EXPECT_EQ(0, getReg.reserved);
  EXPECT_EQ(24, getReg.name);

  context->get_operand(24, &getImm);
  // BrigOperandImmed
  EXPECT_EQ(24, getImm.size);
  EXPECT_EQ(BrigEOperandImmed, getImm.kind);
  EXPECT_EQ(Brigb32, getImm.type);
  EXPECT_EQ(0, getImm.reserved);
  EXPECT_EQ(0, getImm.bits.u);

  context->get_operand(64, &getImm);
  // BrigOperandImmed
  EXPECT_EQ(24, getImm.size);
  EXPECT_EQ(BrigEOperandImmed, getImm.kind);
  EXPECT_EQ(Brigb32, getImm.type);
  EXPECT_EQ(0, getImm.reserved);
  EXPECT_EQ(0.0f, getImm.bits.f);

  context->get_operand(104, &getImm);
  // BrigOperandImmed
  EXPECT_EQ(24, getImm.size);
  EXPECT_EQ(BrigEOperandImmed, getImm.kind);
  EXPECT_EQ(Brigb64, getImm.type);
  EXPECT_EQ(0, getImm.reserved);
  EXPECT_EQ(0.0, getImm.bits.d);

  delete lexer;
}


TEST(CodegenTest, AtomicNoRet_CodeGen_Test) {
  context->set_error_reporter(main_reporter);
  context->clear_context();

  BrigInstAtomic refCas = {
    44,                    // size
    BrigEInstAtomic,       // kind
    BrigAtomicNoRet,       // opcode
    Brigb64,               // type
    BrigNoPacking,         // packing
    {8, 24, 48, 0, 0},     // o_operands[5]
    BrigAtomicCas,         // atomicOperation
    BrigGlobalSpace,       // storageClass
    BrigAcquireRelease     // memorySemantic
  };

  BrigInstAtomic refMax = {
    44,                    // size
    BrigEInstAtomic,       // kind
    BrigAtomicNoRet,       // opcode
    Brigf64,               // type
    BrigNoPacking,         // packing
    {72, 88, 0, 0, 0},     // o_operands[5]
    BrigAtomicMax,         // atomicOperation
    BrigGlobalSpace,       // storageClass
    BrigAcquireRelease     // memorySemantic
  };

  BrigInstAtomic getAtom;
  BrigOperandAddress getAddr;
  BrigOperandImmed getImm;


  std::string input("atomicNoRet_cas_global_ar_b64 [&x], 23, 12;\n");
  input.append("atomicNoRet_max_global_ar_f64 [&x], 23.0;\n");

  Lexer* lexer = new Lexer(input);

  context->token_to_scan = lexer->get_next_token();

  EXPECT_EQ(0, AtomicNoRet(context));
  EXPECT_EQ(0, AtomicNoRet(context));

  context->get_code(0, &getAtom);
  // BrigInstAtomic
  EXPECT_EQ(refCas.size, getAtom.size);
  EXPECT_EQ(refCas.kind, getAtom.kind);
  EXPECT_EQ(refCas.opcode, getAtom.opcode);
  EXPECT_EQ(refCas.type, getAtom.type);
  EXPECT_EQ(refCas.packing, getAtom.packing);

  EXPECT_EQ(refCas.o_operands[0], getAtom.o_operands[0]);
  EXPECT_EQ(refCas.o_operands[1], getAtom.o_operands[1]);
  EXPECT_EQ(refCas.o_operands[2], getAtom.o_operands[2]);
  EXPECT_EQ(refCas.o_operands[3], getAtom.o_operands[3]);
  EXPECT_EQ(refCas.o_operands[4], getAtom.o_operands[4]);
  EXPECT_EQ(refCas.atomicOperation, getAtom.atomicOperation);
  EXPECT_EQ(refCas.storageClass, getAtom.storageClass);
  EXPECT_EQ(refCas.memorySemantic, getAtom.memorySemantic);

  context->get_code(44, &getAtom);
  // BrigInstAtomic
  EXPECT_EQ(refMax.size, getAtom.size);
  EXPECT_EQ(refMax.kind, getAtom.kind);
  EXPECT_EQ(refMax.opcode, getAtom.opcode);
  EXPECT_EQ(refMax.type, getAtom.type);
  EXPECT_EQ(refMax.packing, getAtom.packing);

  EXPECT_EQ(refMax.o_operands[0], getAtom.o_operands[0]);
  EXPECT_EQ(refMax.o_operands[1], getAtom.o_operands[1]);
  EXPECT_EQ(refMax.o_operands[2], getAtom.o_operands[2]);
  EXPECT_EQ(refMax.o_operands[3], getAtom.o_operands[3]);
  EXPECT_EQ(refMax.o_operands[4], getAtom.o_operands[4]);
  EXPECT_EQ(refMax.atomicOperation, getAtom.atomicOperation);
  EXPECT_EQ(refMax.storageClass, getAtom.storageClass);
  EXPECT_EQ(refMax.memorySemantic, getAtom.memorySemantic);

  context->get_operand(24, &getImm);
  // BrigOperandImmed
  EXPECT_EQ(24, getImm.size);
  EXPECT_EQ(BrigEOperandImmed, getImm.kind);
  // TODO(Chuang): set Brigb64 to getImm.type.
  EXPECT_EQ(Brigb32, getImm.type);
  EXPECT_EQ(23, getImm.bits.u);

  context->get_operand(48, &getImm);
  // BrigOperandImmed
  EXPECT_EQ(24, getImm.size);
  EXPECT_EQ(BrigEOperandImmed, getImm.kind);
  // TODO(Chuang): set Brigb64 to getImm.type.
  EXPECT_EQ(Brigb32, getImm.type);
  EXPECT_EQ(12, getImm.bits.u);

  context->get_operand(88, &getImm);
  // BrigOperandImmed
  EXPECT_EQ(24, getImm.size);
  EXPECT_EQ(BrigEOperandImmed, getImm.kind);
  EXPECT_EQ(Brigb64, getImm.type);
  EXPECT_EQ(23.0, getImm.bits.d);


  context->get_operand(8, &getAddr);
  // BrigOperandAddress
  EXPECT_EQ(12, getAddr.size);
  EXPECT_EQ(BrigEOperandAddress, getAddr.kind);
  EXPECT_EQ(Brigb64, getAddr.type);
  EXPECT_EQ(0, getAddr.reserved);
  EXPECT_EQ(0, getAddr.directive);
//  EXPECT_EQ(0, getAddr.offset);

  context->get_operand(72, &getAddr);
  // BrigOperandAddress
  EXPECT_EQ(12, getAddr.size);
  EXPECT_EQ(BrigEOperandAddress, getAddr.kind);
  EXPECT_EQ(Brigb64, getAddr.type);
  EXPECT_EQ(0, getAddr.reserved);
  EXPECT_EQ(0, getAddr.directive);
 // EXPECT_EQ(0, getAddr.offset);

  delete lexer;
}

TEST(CodegenTest, Cvt_CodeGen_SimpleTest) {
  context->set_error_reporter(main_reporter);
  context->clear_context();

  std::string input("cvt_f32_f64 $s1, $d1;\n");
  input.append("cvt_down_f32_f32 $s1,$s2;\n");

  Lexer* lexer = new Lexer(input);

  BrigInstCvt cvtRef1 = {
    sizeof(BrigInstCvt),                    // size
    BrigEInstCvt,         // kind
    BrigCvt,               // opcode
    Brigf32,               // type
    BrigNoPacking,         // packing
<<<<<<< HEAD
    {0, 0, 0, 0, 0},     // o_operands[5]
    {0},                 // aluModifier
=======
    {8, 20, 0, 0, 0},     // o_operands[5]
    {0, 0, 0, 0, 0, 0, 0},  // aluModifier
>>>>>>> 36797bf1
    Brigf64,                   // stype
    0                    // reserved
  };

  BrigInstCvt cvtRef2 = {
    sizeof(BrigInstCvt),                    // size
    BrigEInstCvt,         // kind
    BrigCvt,               // opcode
    Brigf32,               // type
    BrigNoPacking,         // packing
    {0, 0, 0, 0, 0},     // o_operands[5]
    {1, 3, 0, 0, 0, 0, 0},     // aluModifier
    Brigf32,                   // stype
    0                    // reserved
  };

  BrigInstCvt getCvt;
  BrigOperandReg getReg;
  unsigned int* pAluModRef,* pAluModGet;
  pAluModRef = pAluModGet = NULL;
  BrigoOffset32_t curOpOffset = 8;
  BrigcOffset32_t curCodeOffset = 0;

  lexer->set_source_string(input);
  context->token_to_scan = lexer->get_next_token();

  EXPECT_EQ(0, Cvt(context));
  EXPECT_EQ(0, Cvt(context));

  cvtRef1.o_operands[0] = curOpOffset;
  cvtRef2.o_operands[0] = curOpOffset;
  context->get_operand(curOpOffset, &getReg);  
  curOpOffset += sizeof(BrigOperandReg);

  // BrigOperandReg
  EXPECT_EQ(sizeof(BrigOperandReg), getReg.size);
  EXPECT_EQ(BrigEOperandReg, getReg.kind);
  EXPECT_EQ(Brigb32, getReg.type);
  EXPECT_EQ(0, getReg.reserved);
  EXPECT_EQ(0, getReg.name);  

  cvtRef1.o_operands[1] = curOpOffset;
  context->get_operand(curOpOffset, &getReg);
  curOpOffset += sizeof(BrigOperandReg);

  // BrigOperandReg
  EXPECT_EQ(sizeof(BrigOperandReg), getReg.size);
  EXPECT_EQ(BrigEOperandReg, getReg.kind);
  EXPECT_EQ(Brigb64, getReg.type);
  EXPECT_EQ(0, getReg.reserved);
  EXPECT_EQ(4, getReg.name);  

  cvtRef2.o_operands[1] = curOpOffset;
  context->get_operand(curOpOffset, &getReg);
  curOpOffset += sizeof(BrigOperandReg);

  // BrigOperandReg
  EXPECT_EQ(sizeof(BrigOperandReg), getReg.size);
  EXPECT_EQ(BrigEOperandReg, getReg.kind);
  EXPECT_EQ(Brigb32, getReg.type);
  EXPECT_EQ(0, getReg.reserved);
  EXPECT_EQ(8, getReg.name);  

  context->get_code(curCodeOffset, &getCvt);
  curCodeOffset += sizeof(BrigInstCvt);

  EXPECT_EQ(cvtRef1.size, getCvt.size);
  EXPECT_EQ(cvtRef1.kind, getCvt.kind);
  EXPECT_EQ(cvtRef1.opcode, getCvt.opcode);
  EXPECT_EQ(cvtRef1.type, getCvt.type);
  EXPECT_EQ(cvtRef1.packing, getCvt.packing);
  EXPECT_EQ(cvtRef1.o_operands[0], getCvt.o_operands[0]);
  EXPECT_EQ(cvtRef1.o_operands[1], getCvt.o_operands[1]);
  EXPECT_EQ(cvtRef1.o_operands[2], getCvt.o_operands[2]);
  EXPECT_EQ(cvtRef1.o_operands[3], getCvt.o_operands[3]);
  EXPECT_EQ(cvtRef1.o_operands[4], getCvt.o_operands[4]);

  pAluModRef = reinterpret_cast<unsigned int*>(&cvtRef1.aluModifier);
  pAluModGet = reinterpret_cast<unsigned int*>(&getCvt.aluModifier);

  EXPECT_EQ(*pAluModRef, *pAluModGet);

  EXPECT_EQ(cvtRef1.stype, getCvt.stype);
  EXPECT_EQ(cvtRef1.reserved, getCvt.reserved);

  context->get_code(curCodeOffset, &getCvt);
  curCodeOffset += sizeof(BrigInstCvt);

  EXPECT_EQ(cvtRef2.size, getCvt.size);
  EXPECT_EQ(cvtRef2.kind, getCvt.kind);
  EXPECT_EQ(cvtRef2.opcode, getCvt.opcode);
  EXPECT_EQ(cvtRef2.type, getCvt.type);
  EXPECT_EQ(cvtRef2.packing, getCvt.packing);
  EXPECT_EQ(cvtRef2.o_operands[0], getCvt.o_operands[0]);
  EXPECT_EQ(cvtRef2.o_operands[1], getCvt.o_operands[1]);
  EXPECT_EQ(cvtRef2.o_operands[2], getCvt.o_operands[2]);
  EXPECT_EQ(cvtRef2.o_operands[3], getCvt.o_operands[3]);
  EXPECT_EQ(cvtRef2.o_operands[4], getCvt.o_operands[4]);

  pAluModRef = reinterpret_cast<unsigned int*>(&cvtRef2.aluModifier);
  pAluModGet = reinterpret_cast<unsigned int*>(&getCvt.aluModifier);

  EXPECT_EQ(*pAluModRef, *pAluModGet);

  EXPECT_EQ(cvtRef2.stype, getCvt.stype);
  EXPECT_EQ(cvtRef2.reserved, getCvt.reserved);

<<<<<<< HEAD
=======

  context->get_operand(8, &getReg);
  // BrigOperandReg
  EXPECT_EQ(12, getReg.size);
  EXPECT_EQ(BrigEOperandReg, getReg.kind);
  EXPECT_EQ(Brigb32, getReg.type);
  EXPECT_EQ(0, getReg.reserved);
  EXPECT_EQ(0, getReg.name);

  context->get_operand(20, &getReg);
  // BrigOperandReg
  EXPECT_EQ(12, getReg.size);
  EXPECT_EQ(BrigEOperandReg, getReg.kind);
  EXPECT_EQ(Brigb64, getReg.type);
  EXPECT_EQ(0, getReg.reserved);
  EXPECT_EQ(4, getReg.name);

  context->get_operand(32, &getReg);
  // BrigOperandReg
  EXPECT_EQ(12, getReg.size);
  EXPECT_EQ(BrigEOperandReg, getReg.kind);
  EXPECT_EQ(Brigb32, getReg.type);
  EXPECT_EQ(0, getReg.reserved);
  EXPECT_EQ(8, getReg.name);

>>>>>>> 36797bf1
  delete lexer;
}


TEST(CodegenTest,  Instruction5_CodeGen_SimpleTest) {
  context->set_error_reporter(main_reporter);
  context->clear_context();

  BrigInstBase f2u4Ref = {
    sizeof(BrigInstBase),                    // size
    BrigEInstBase,         // kind
    BrigF2u4,               // opcode
    Brigu32,               // type
    BrigNoPacking,         // packing
    {0, 0, 0, 0, 0}       // o_operands[5]
  };

  std::string input("f2u4_u32 $s1, $s2, $s3, $s9, $s3;\n");

  Lexer* lexer = new Lexer(input);
  context->token_to_scan = lexer->get_next_token();

  EXPECT_EQ(0, Instruction5(context));

  BrigOperandReg getReg;
  BrigInstBase  getF2u4;

  BrigoOffset32_t curOpOffset = 8;
  BrigcOffset32_t curCodeOffset = 0;

  f2u4Ref.o_operands[0] = curOpOffset;
  context->get_operand(curOpOffset, &getReg);
  curOpOffset += sizeof(BrigOperandReg);

  // BrigOperandReg
  EXPECT_EQ(sizeof(BrigOperandReg), getReg.size);
  EXPECT_EQ(BrigEOperandReg, getReg.kind);
  EXPECT_EQ(Brigb32, getReg.type);
  EXPECT_EQ(0, getReg.reserved);
  EXPECT_EQ(0, getReg.name); 

  f2u4Ref.o_operands[1] = curOpOffset;
  context->get_operand(curOpOffset, &getReg);
  curOpOffset += sizeof(BrigOperandReg);

  // BrigOperandReg
  EXPECT_EQ(sizeof(BrigOperandReg), getReg.size);
  EXPECT_EQ(BrigEOperandReg, getReg.kind);
  EXPECT_EQ(Brigb32, getReg.type);
  EXPECT_EQ(0, getReg.reserved);
  EXPECT_EQ(4, getReg.name); 

  f2u4Ref.o_operands[2] = curOpOffset;
  f2u4Ref.o_operands[4] = curOpOffset;
  context->get_operand(curOpOffset, &getReg);
  curOpOffset += sizeof(BrigOperandReg);

  // BrigOperandReg
  EXPECT_EQ(sizeof(BrigOperandReg), getReg.size);
  EXPECT_EQ(BrigEOperandReg, getReg.kind);
  EXPECT_EQ(Brigb32, getReg.type);
  EXPECT_EQ(0, getReg.reserved);
  EXPECT_EQ(8, getReg.name); 

  f2u4Ref.o_operands[3] = curOpOffset;
  context->get_operand(curOpOffset, &getReg);
  curOpOffset += sizeof(BrigOperandReg);

  // BrigOperandReg
  EXPECT_EQ(sizeof(BrigOperandReg), getReg.size);
  EXPECT_EQ(BrigEOperandReg, getReg.kind);
  EXPECT_EQ(Brigb32, getReg.type);
  EXPECT_EQ(0, getReg.reserved);
  EXPECT_EQ(12, getReg.name); 

  context->get_code(curCodeOffset, &getF2u4);
  curCodeOffset += sizeof(BrigInstBase);

  // BrigInstBase
  EXPECT_EQ(f2u4Ref.size, getF2u4.size);
  EXPECT_EQ(f2u4Ref.kind, getF2u4.kind);
  EXPECT_EQ(f2u4Ref.opcode, getF2u4.opcode);
  EXPECT_EQ(f2u4Ref.type, getF2u4.type);
  EXPECT_EQ(f2u4Ref.packing, getF2u4.packing);
  EXPECT_EQ(f2u4Ref.o_operands[0], getF2u4.o_operands[0]);
  EXPECT_EQ(f2u4Ref.o_operands[1], getF2u4.o_operands[1]);
  EXPECT_EQ(f2u4Ref.o_operands[2], getF2u4.o_operands[2]);
  EXPECT_EQ(f2u4Ref.o_operands[3], getF2u4.o_operands[3]);
  EXPECT_EQ(f2u4Ref.o_operands[4], getF2u4.o_operands[4]);


<<<<<<< HEAD
  delete lexer;
};


TEST(CodegenTest,  Instruction4_Fma_CodeGen_SimpleTest) {
  context->set_error_reporter(main_reporter);
  context->clear_context();

  BrigInstMod fmaF32Ref = {
    sizeof(BrigInstMod),                    // size
    BrigEInstMod,         // kind
    BrigFma,               // opcode
    Brigf32,               // type
    BrigNoPacking,         // packing
    {0, 0, 0, 0, 0},      // o_operands[5]
    {1, 2, 0, 1, 0, 0 ,0}
  };

  BrigInstBase fmaF64Ref = {
    sizeof(BrigInstBase),                    // size
    BrigEInstBase,         // kind
    BrigFma,               // opcode
    Brigf64,               // type
    BrigNoPacking,         // packing
    {0, 0, 0, 0, 0}       // o_operands[5]
  };

  std::string input("fma_ftz_up_f32 $s3,1.0f,$s1,23f;\n");
  input.append("fma_f64 $d3,1.0,$d0, $d3;\n");

  Lexer* lexer = new Lexer(input);
  context->token_to_scan = lexer->get_next_token();

  EXPECT_EQ(0, Instruction4FmaPart2(context));
  EXPECT_EQ(0, Instruction4FmaPart2(context));

  BrigOperandReg getReg;
  BrigOperandImmed getImm;
  BrigInstBase  getFma;
  BrigInstMod getMod;

  BrigoOffset32_t curOpOffset = 8;
  BrigcOffset32_t curCodeOffset = 0;

  fmaF32Ref.o_operands[0] = curOpOffset;
  context->get_operand(curOpOffset, &getReg);
  curOpOffset += sizeof(BrigOperandReg);
=======
  context->get_operand(8, &getReg);
>>>>>>> 36797bf1
  // BrigOperandReg
  EXPECT_EQ(sizeof(BrigOperandReg), getReg.size);
  EXPECT_EQ(BrigEOperandReg, getReg.kind);
  EXPECT_EQ(Brigb32, getReg.type);
  EXPECT_EQ(0, getReg.reserved);
  EXPECT_EQ(0, getReg.name);
<<<<<<< HEAD

  curOpOffset += curOpOffset & 0x7;
  fmaF32Ref.o_operands[1] = curOpOffset;
  context->get_operand(curOpOffset, &getImm);  
  curOpOffset += sizeof(BrigOperandImmed);

  // BrigOperandImmed
  EXPECT_EQ(sizeof(BrigOperandImmed), getImm.size);
  EXPECT_EQ(BrigEOperandImmed, getImm.kind);
  EXPECT_EQ(Brigb32, getImm.type);
  EXPECT_EQ(0, getImm.reserved);
  EXPECT_EQ(1.0f, getImm.bits.f);

  fmaF32Ref.o_operands[2] = curOpOffset;
  context->get_operand(curOpOffset, &getReg);
  curOpOffset += sizeof(BrigOperandReg);

=======

  context->get_operand(20, &getReg);
>>>>>>> 36797bf1
  // BrigOperandReg
  EXPECT_EQ(sizeof(BrigOperandReg), getReg.size);
  EXPECT_EQ(BrigEOperandReg, getReg.kind);
  EXPECT_EQ(Brigb32, getReg.type);
  EXPECT_EQ(0, getReg.reserved);
  EXPECT_EQ(4, getReg.name);

<<<<<<< HEAD
  curOpOffset += curOpOffset & 0x7;

  fmaF32Ref.o_operands[3] = curOpOffset;
  context->get_operand(curOpOffset, &getImm);  
  curOpOffset += sizeof(BrigOperandImmed);

  // BrigOperandImmed
  EXPECT_EQ(sizeof(BrigOperandImmed), getImm.size);
  EXPECT_EQ(BrigEOperandImmed, getImm.kind);
  EXPECT_EQ(Brigb32, getImm.type);
  EXPECT_EQ(0, getImm.reserved);
  EXPECT_EQ(23.0f, getImm.bits.f);

  fmaF64Ref.o_operands[0] = curOpOffset;
  fmaF64Ref.o_operands[3] = curOpOffset;
  context->get_operand(curOpOffset, &getReg);  
  curOpOffset += sizeof(BrigOperandReg);

=======
  context->get_operand(32, &getReg);
>>>>>>> 36797bf1
  // BrigOperandReg
  EXPECT_EQ(sizeof(BrigOperandReg), getReg.size);
  EXPECT_EQ(BrigEOperandReg, getReg.kind);
  EXPECT_EQ(Brigb64, getReg.type);
  EXPECT_EQ(0, getReg.reserved);
  EXPECT_EQ(8, getReg.name); 

  curOpOffset += curOpOffset & 0x7;
  fmaF64Ref.o_operands[1] = curOpOffset;
  context->get_operand(curOpOffset, &getImm);  
  curOpOffset += sizeof(BrigOperandImmed);

  // BrigOperandImmed
  EXPECT_EQ(sizeof(BrigOperandImmed), getImm.size);
  EXPECT_EQ(BrigEOperandImmed, getImm.kind);
  EXPECT_EQ(Brigb64, getImm.type);
  EXPECT_EQ(0, getImm.reserved);
  EXPECT_EQ(1.0, getImm.bits.d);

  fmaF64Ref.o_operands[2] = curOpOffset;
  context->get_operand(curOpOffset, &getReg);
  curOpOffset += sizeof(BrigOperandReg);

  // BrigOperandReg
  EXPECT_EQ(sizeof(BrigOperandReg), getReg.size);
  EXPECT_EQ(BrigEOperandReg, getReg.kind);
  EXPECT_EQ(Brigb64, getReg.type);
  EXPECT_EQ(0, getReg.reserved);
  EXPECT_EQ(12, getReg.name); 

  context->get_code(curCodeOffset, &getMod);
  curCodeOffset += sizeof(BrigInstMod);

  // BrigInstMod
  EXPECT_EQ(fmaF32Ref.size, getMod.size);
  EXPECT_EQ(fmaF32Ref.kind, getMod.kind);
  EXPECT_EQ(fmaF32Ref.opcode, getMod.opcode);
  EXPECT_EQ(fmaF32Ref.type, getMod.type);
  EXPECT_EQ(fmaF32Ref.packing, getMod.packing);
  EXPECT_EQ(fmaF32Ref.o_operands[0], getMod.o_operands[0]);
  EXPECT_EQ(fmaF32Ref.o_operands[1], getMod.o_operands[1]);
  EXPECT_EQ(fmaF32Ref.o_operands[2], getMod.o_operands[2]);
  EXPECT_EQ(fmaF32Ref.o_operands[3], getMod.o_operands[3]);
  EXPECT_EQ(fmaF32Ref.o_operands[4], getMod.o_operands[4]);
  // EXPECT_EQ(cmpNeRef.aluModifier, get.aluModifier);
  unsigned int *pAluModRef = reinterpret_cast<unsigned int*>(&fmaF32Ref.aluModifier);
  unsigned int *pAluModGet = reinterpret_cast<unsigned int*>(&getMod.aluModifier);
  EXPECT_EQ(*pAluModRef, *pAluModGet);

  context->get_code(curCodeOffset, &getFma);
  curCodeOffset += sizeof(BrigInstBase);

  // BrigInstBase
  EXPECT_EQ(fmaF64Ref.size, getFma.size);
  EXPECT_EQ(fmaF64Ref.kind, getFma.kind);
  EXPECT_EQ(fmaF64Ref.opcode, getFma.opcode);
  EXPECT_EQ(fmaF64Ref.type, getFma.type);
  EXPECT_EQ(fmaF64Ref.packing, getFma.packing);
  EXPECT_EQ(fmaF64Ref.o_operands[0], getFma.o_operands[0]);
  EXPECT_EQ(fmaF64Ref.o_operands[1], getFma.o_operands[1]);
  EXPECT_EQ(fmaF64Ref.o_operands[2], getFma.o_operands[2]);
  EXPECT_EQ(fmaF64Ref.o_operands[3], getFma.o_operands[3]);
  EXPECT_EQ(fmaF64Ref.o_operands[4], getFma.o_operands[4]);

  delete lexer;
};

TEST(CodegenTest,  Instruction4_Cmov_CodeGen_SimpleTest) {
  context->set_error_reporter(main_reporter);
  context->clear_context();
  // Note: Cmov without ftz and rounding.
  BrigInstBase cmovB32Ref = {
    sizeof(BrigInstBase),                    // size
    BrigEInstBase,         // kind
    BrigCmov,               // opcode
    Brigb32,               // type
    BrigNoPacking,         // packing
    {0, 0, 0, 0, 0}       // o_operands[5]
  };

  BrigInstBase cmovU8x4Ref = {
    sizeof(BrigInstBase),                    // size
    BrigEInstBase,         // kind
    BrigCmov,               // opcode
    Brigu8x4,               // type
    BrigNoPacking,         // packing
    {0, 0, 0, 0, 0}       // o_operands[5]
  };

  std::string input("cmov_b32 $s1, $c0, $s3, $s2;\n");
  input.append("cmov_u8x4 $s1, $s0, $s1, $s2;\n");

  Lexer* lexer = new Lexer(input);
  context->token_to_scan = lexer->get_next_token();

  EXPECT_EQ(0, Instruction4CmovPart5(context));
  EXPECT_EQ(0, Instruction4CmovPart5(context));

  BrigoOffset32_t curOpOffset = 8;
  BrigcOffset32_t curCodeOffset = 0;
  
  BrigOperandReg getReg;
  BrigInstBase  getCmov;

  cmovB32Ref.o_operands[0] = curOpOffset;
  cmovU8x4Ref.o_operands[0] = curOpOffset;
  cmovU8x4Ref.o_operands[2] = curOpOffset;
  context->get_operand(curOpOffset, &getReg);  
  curOpOffset += sizeof(BrigOperandReg);

  // BrigOperandReg
  EXPECT_EQ(sizeof(BrigOperandReg), getReg.size);
  EXPECT_EQ(BrigEOperandReg, getReg.kind);
  EXPECT_EQ(Brigb32, getReg.type);
  EXPECT_EQ(0, getReg.reserved);
  EXPECT_EQ(0, getReg.name); 

  cmovB32Ref.o_operands[1] = curOpOffset;
  context->get_operand(curOpOffset, &getReg);  
  curOpOffset += sizeof(BrigOperandReg);

  // BrigOperandReg
  EXPECT_EQ(sizeof(BrigOperandReg), getReg.size);
  EXPECT_EQ(BrigEOperandReg, getReg.kind);
  EXPECT_EQ(Brigb1, getReg.type);
  EXPECT_EQ(0, getReg.reserved);
  EXPECT_EQ(4, getReg.name); 

  cmovB32Ref.o_operands[2] = curOpOffset;
  context->get_operand(curOpOffset, &getReg);  
  curOpOffset += sizeof(BrigOperandReg);

  // BrigOperandReg
  EXPECT_EQ(sizeof(BrigOperandReg), getReg.size);
  EXPECT_EQ(BrigEOperandReg, getReg.kind);
  EXPECT_EQ(Brigb32, getReg.type);
  EXPECT_EQ(0, getReg.reserved);
  EXPECT_EQ(8, getReg.name);

<<<<<<< HEAD
  cmovB32Ref.o_operands[3] = curOpOffset;
  cmovU8x4Ref.o_operands[3] = curOpOffset;
  context->get_operand(curOpOffset, &getReg);  
  curOpOffset += sizeof(BrigOperandReg);

=======
  context->get_operand(44, &getReg);
>>>>>>> 36797bf1
  // BrigOperandReg
  EXPECT_EQ(sizeof(BrigOperandReg), getReg.size);
  EXPECT_EQ(BrigEOperandReg, getReg.kind);
  EXPECT_EQ(Brigb32, getReg.type);
  EXPECT_EQ(0, getReg.reserved);
  EXPECT_EQ(12, getReg.name);

  cmovU8x4Ref.o_operands[1] = curOpOffset;
  context->get_operand(curOpOffset, &getReg);  
  curOpOffset += sizeof(BrigOperandReg);

  // BrigOperandReg
  EXPECT_EQ(sizeof(BrigOperandReg), getReg.size);
  EXPECT_EQ(BrigEOperandReg, getReg.kind);
  EXPECT_EQ(Brigb32, getReg.type);
  EXPECT_EQ(0, getReg.reserved);
  EXPECT_EQ(16, getReg.name); 

  context->get_code(curCodeOffset, &getCmov);
  curCodeOffset += sizeof(BrigInstBase);

  // BrigInstBase
  EXPECT_EQ(cmovB32Ref.size, getCmov.size);
  EXPECT_EQ(cmovB32Ref.kind, getCmov.kind);
  EXPECT_EQ(cmovB32Ref.opcode, getCmov.opcode);
  EXPECT_EQ(cmovB32Ref.type, getCmov.type);
  EXPECT_EQ(cmovB32Ref.packing, getCmov.packing);
  EXPECT_EQ(cmovB32Ref.o_operands[0], getCmov.o_operands[0]);
  EXPECT_EQ(cmovB32Ref.o_operands[1], getCmov.o_operands[1]);
  EXPECT_EQ(cmovB32Ref.o_operands[2], getCmov.o_operands[2]);
  EXPECT_EQ(cmovB32Ref.o_operands[3], getCmov.o_operands[3]);
  EXPECT_EQ(cmovB32Ref.o_operands[4], getCmov.o_operands[4]);

  context->get_code(curCodeOffset, &getCmov);
  curCodeOffset += sizeof(BrigInstBase);

  // BrigInstBase
  EXPECT_EQ(cmovU8x4Ref.size, getCmov.size);
  EXPECT_EQ(cmovU8x4Ref.kind, getCmov.kind);
  EXPECT_EQ(cmovU8x4Ref.opcode, getCmov.opcode);
  EXPECT_EQ(cmovU8x4Ref.type, getCmov.type);
  EXPECT_EQ(cmovU8x4Ref.packing, getCmov.packing);
  EXPECT_EQ(cmovU8x4Ref.o_operands[0], getCmov.o_operands[0]);
  EXPECT_EQ(cmovU8x4Ref.o_operands[1], getCmov.o_operands[1]);
  EXPECT_EQ(cmovU8x4Ref.o_operands[2], getCmov.o_operands[2]);
  EXPECT_EQ(cmovU8x4Ref.o_operands[3], getCmov.o_operands[3]);
  EXPECT_EQ(cmovU8x4Ref.o_operands[4], getCmov.o_operands[4]);

  delete lexer;
};


TEST(CodegenTest,  Instruction4_Shuffle_CodeGen_SimpleTest) {
  context->set_error_reporter(main_reporter);
  context->clear_context();
  // Note: Shuffle without ftz and rounding.
  BrigInstBase shuffleRef = {
    sizeof(BrigInstBase),   // size
    BrigEInstBase,          // kind
    BrigShuffle,               // opcode
    Brigu8x4,               // type
    BrigNoPacking,          // packing
    {0, 0, 0, 0, 0}         // o_operands[5]
  };

  std::string input("shuffle_u8x4 $s10, $s12, $s12, 0x55;\n");

  Lexer* lexer = new Lexer(input);
  context->token_to_scan = lexer->get_next_token();

  EXPECT_EQ(0, Instruction4ShufflePart6(context));

  BrigoOffset32_t curOpOffset = 8;
  BrigcOffset32_t curCodeOffset = 0;
  
  BrigOperandReg getReg;
  BrigInstBase  getShuffle;
  BrigOperandImmed getImm;

  shuffleRef.o_operands[0] = curOpOffset;
  context->get_operand(curOpOffset, &getReg);  
  curOpOffset += sizeof(BrigOperandReg);

  // BrigOperandReg
  EXPECT_EQ(sizeof(BrigOperandReg), getReg.size);
  EXPECT_EQ(BrigEOperandReg, getReg.kind);
  EXPECT_EQ(Brigb32, getReg.type);
  EXPECT_EQ(0, getReg.reserved);
  EXPECT_EQ(0, getReg.name); 

  shuffleRef.o_operands[1] = curOpOffset;
  shuffleRef.o_operands[2] = curOpOffset;
  context->get_operand(curOpOffset, &getReg);  
  curOpOffset += sizeof(BrigOperandReg);

  // BrigOperandReg
  EXPECT_EQ(sizeof(BrigOperandReg), getReg.size);
  EXPECT_EQ(BrigEOperandReg, getReg.kind);
  EXPECT_EQ(Brigb32, getReg.type);
  EXPECT_EQ(0, getReg.reserved);
  EXPECT_EQ(5, getReg.name); 
  context->get_code(curCodeOffset, &getShuffle);
  curCodeOffset += sizeof(BrigInstBase);

  curOpOffset += curOpOffset & 0x7;
  shuffleRef.o_operands[3] = curOpOffset;
  context->get_operand(curOpOffset, &getImm);  
  curOpOffset += sizeof(BrigOperandImmed);

  // BrigOperandImmed
  EXPECT_EQ(sizeof(BrigOperandImmed), getImm.size);
  EXPECT_EQ(BrigEOperandImmed, getImm.kind);
  EXPECT_EQ(Brigb32, getImm.type);
  EXPECT_EQ(0, getImm.reserved);
  EXPECT_EQ(0x55, getImm.bits.u);


  context->get_code(curCodeOffset, &getShuffle);
  curCodeOffset += sizeof(BrigInstBase);

  // BrigInstBase
  EXPECT_EQ(shuffleRef.size, getShuffle.size);
  EXPECT_EQ(shuffleRef.kind, getShuffle.kind);
  EXPECT_EQ(shuffleRef.opcode, getShuffle.opcode);
  EXPECT_EQ(shuffleRef.type, getShuffle.type);
  EXPECT_EQ(shuffleRef.packing, getShuffle.packing);
  EXPECT_EQ(shuffleRef.o_operands[0], getShuffle.o_operands[0]);
  EXPECT_EQ(shuffleRef.o_operands[1], getShuffle.o_operands[1]);
  EXPECT_EQ(shuffleRef.o_operands[2], getShuffle.o_operands[2]);
  EXPECT_EQ(shuffleRef.o_operands[3], getShuffle.o_operands[3]);
  EXPECT_EQ(shuffleRef.o_operands[4], getShuffle.o_operands[4]);

  delete lexer;
};


TEST(CodegenTest,  Instruction4_Mad_CodeGen_SimpleTest) {
  context->set_error_reporter(main_reporter);
  context->clear_context();

  BrigInstMod madMod = {
    sizeof(BrigInstMod),   // size
    BrigEInstMod,         // kind
    BrigMad,               // opcode
    Brigf32,               // type
    BrigNoPacking,         // packing
    {0, 0, 0, 0, 0},       // o_operands[5]
    {1, 3, 0, 1, 0, 0, 0}  // aluModifier
  };

  BrigInstBase madBase = {
    sizeof(BrigInstBase),   // size
    BrigEInstBase,          // kind
    BrigMad,               // opcode
    Brigs64,               // type
    BrigNoPacking,          // packing
    {0, 0, 0, 0, 0}         // o_operands[5]
  };


  std::string input("mad_ftz_down_f32 $s3,1.0f,$s1,23f;\n");
  input.append("mad_s64 $d1, $d2, $d3, $d4;\n");
  Lexer* lexer = new Lexer(input);
  context->token_to_scan = lexer->get_next_token();

  EXPECT_EQ(0, Instruction4MadPart3(context));
  EXPECT_EQ(0, Instruction4MadPart3(context));

  BrigoOffset32_t curOpOffset = 8;
  BrigcOffset32_t curCodeOffset = 0;
  
  BrigOperandReg getReg;
  BrigInstBase getBase;
  BrigInstMod getMod;
  BrigOperandImmed getImm;

  madMod.o_operands[0] = curOpOffset;
  context->get_operand(curOpOffset, &getReg);  
  curOpOffset += sizeof(BrigOperandReg);

  // BrigOperandReg
  EXPECT_EQ(sizeof(BrigOperandReg), getReg.size);
  EXPECT_EQ(BrigEOperandReg, getReg.kind);
  EXPECT_EQ(Brigb32, getReg.type);
  EXPECT_EQ(0, getReg.reserved);
  EXPECT_EQ(0, getReg.name); 

  curOpOffset += curOpOffset & 0x7;
  madMod.o_operands[1] = curOpOffset;
  context->get_operand(curOpOffset, &getImm);  
  curOpOffset += sizeof(BrigOperandImmed);

  // BrigOperandImmed
  EXPECT_EQ(sizeof(BrigOperandImmed), getImm.size);
  EXPECT_EQ(BrigEOperandImmed, getImm.kind);
  EXPECT_EQ(Brigb32, getImm.type);
  EXPECT_EQ(0, getImm.reserved);
  EXPECT_EQ(1.0f, getImm.bits.f);

  madMod.o_operands[2] = curOpOffset;
  context->get_operand(curOpOffset, &getReg);  
  curOpOffset += sizeof(BrigOperandReg);

  // BrigOperandReg
  EXPECT_EQ(sizeof(BrigOperandReg), getReg.size);
  EXPECT_EQ(BrigEOperandReg, getReg.kind);
  EXPECT_EQ(Brigb32, getReg.type);
  EXPECT_EQ(0, getReg.reserved);
  EXPECT_EQ(4, getReg.name); 

  curOpOffset += curOpOffset & 0x7;
  madMod.o_operands[3] = curOpOffset;
  context->get_operand(curOpOffset, &getImm);  
  curOpOffset += sizeof(BrigOperandImmed);

  // BrigOperandImmed
  EXPECT_EQ(sizeof(BrigOperandImmed), getImm.size);
  EXPECT_EQ(BrigEOperandImmed, getImm.kind);
  EXPECT_EQ(Brigb32, getImm.type);
  EXPECT_EQ(0, getImm.reserved);
  EXPECT_EQ(23.0f, getImm.bits.f);

  madBase.o_operands[0] = curOpOffset;
  context->get_operand(curOpOffset, &getReg);  
  curOpOffset += sizeof(BrigOperandReg);

  // BrigOperandReg
  EXPECT_EQ(sizeof(BrigOperandReg), getReg.size);
  EXPECT_EQ(BrigEOperandReg, getReg.kind);
  EXPECT_EQ(Brigb64, getReg.type);
  EXPECT_EQ(0, getReg.reserved);
  EXPECT_EQ(8, getReg.name); 

  madBase.o_operands[1] = curOpOffset;
  context->get_operand(curOpOffset, &getReg);  
  curOpOffset += sizeof(BrigOperandReg);

  // BrigOperandReg
  EXPECT_EQ(sizeof(BrigOperandReg), getReg.size);
  EXPECT_EQ(BrigEOperandReg, getReg.kind);
  EXPECT_EQ(Brigb64, getReg.type);
  EXPECT_EQ(0, getReg.reserved);
  EXPECT_EQ(12, getReg.name); 

  madBase.o_operands[2] = curOpOffset;
  context->get_operand(curOpOffset, &getReg);  
  curOpOffset += sizeof(BrigOperandReg);

  // BrigOperandReg
  EXPECT_EQ(sizeof(BrigOperandReg), getReg.size);
  EXPECT_EQ(BrigEOperandReg, getReg.kind);
  EXPECT_EQ(Brigb64, getReg.type);
  EXPECT_EQ(0, getReg.reserved);
  EXPECT_EQ(16, getReg.name); 

  madBase.o_operands[3] = curOpOffset;
  context->get_operand(curOpOffset, &getReg);  
  curOpOffset += sizeof(BrigOperandReg);

  // BrigOperandReg
  EXPECT_EQ(sizeof(BrigOperandReg), getReg.size);
  EXPECT_EQ(BrigEOperandReg, getReg.kind);
  EXPECT_EQ(Brigb64, getReg.type);
  EXPECT_EQ(0, getReg.reserved);
  EXPECT_EQ(20, getReg.name); 


  context->get_code(curCodeOffset, &getMod);
  curCodeOffset += sizeof(BrigInstMod);

  // BrigInstMod
  EXPECT_EQ(madMod.size, getMod.size);
  EXPECT_EQ(madMod.kind, getMod.kind);
  EXPECT_EQ(madMod.opcode, getMod.opcode);
  EXPECT_EQ(madMod.type, getMod.type);
  EXPECT_EQ(madMod.packing, getMod.packing);
  EXPECT_EQ(madMod.o_operands[0], getMod.o_operands[0]);
  EXPECT_EQ(madMod.o_operands[1], getMod.o_operands[1]);
  EXPECT_EQ(madMod.o_operands[2], getMod.o_operands[2]);
  EXPECT_EQ(madMod.o_operands[3], getMod.o_operands[3]);
  EXPECT_EQ(madMod.o_operands[4], getMod.o_operands[4]);
  // EXPECT_EQ(cmpNeRef.aluModifier, get.aluModifier);
  unsigned int *pAluModRef = reinterpret_cast<unsigned int*>(&madMod.aluModifier);
  unsigned int *pAluModGet = reinterpret_cast<unsigned int*>(&getMod.aluModifier);
  EXPECT_EQ(*pAluModRef, *pAluModGet);

  context->get_code(curCodeOffset, &getBase);
  curCodeOffset += sizeof(BrigInstBase);

  // BrigInstBase
  EXPECT_EQ(madBase.size, getBase.size);
  EXPECT_EQ(madBase.kind, getBase.kind);
  EXPECT_EQ(madBase.opcode, getBase.opcode);
  EXPECT_EQ(madBase.type, getBase.type);
  EXPECT_EQ(madBase.packing, getBase.packing);

  EXPECT_EQ(madBase.o_operands[0], getBase.o_operands[0]);
  EXPECT_EQ(madBase.o_operands[1], getBase.o_operands[1]);
  EXPECT_EQ(madBase.o_operands[2], getBase.o_operands[2]);
  EXPECT_EQ(madBase.o_operands[3], getBase.o_operands[3]);
  EXPECT_EQ(madBase.o_operands[4], getBase.o_operands[4]);

  delete lexer;
};


TEST(CodegenTest,  Instruction4_BitStringOperation_CodeGen_SimpleTest) {
  context->set_error_reporter(main_reporter);
  context->clear_context();
  // Note: Bit String Operation without ftz and rounding.
  BrigInstBase extrInst = {
    sizeof(BrigInstBase),  // size
    BrigEInstBase,         // kind
    BrigExtract,           // opcode
    Brigu64,               // type
    BrigNoPacking,         // packing
    {0, 0, 0, 0, 0}        // o_operands[5]
  };

  BrigInstBase inseInst = {
    sizeof(BrigInstBase),  // size
    BrigEInstBase,         // kind
    BrigInsert,            // opcode
    Brigb32,               // type
    BrigNoPacking,         // packing
    {0, 0, 0, 0, 0}        // o_operands[5]
  };

  BrigInstBase bitsInst = {
    sizeof(BrigInstBase),  // size
    BrigEInstBase,         // kind
    BrigBitselect,         // opcode
    Brigb32,               // type
    BrigNoPacking,         // packing
    {0, 0, 0, 0, 0}        // o_operands[5]
  };


  std::string input("extract_u64 $d1, $d1, $s1, $s2;\n");
  input.append("insert_b32 $s1, $s1, 2, 3;\n");
  input.append("bitselect_b32 $s1, $s1, 2, 3;\n");

  Lexer* lexer = new Lexer(input);
  context->token_to_scan = lexer->get_next_token();

  EXPECT_EQ(0, Instruction4BitStringOperationPart4(context));
  EXPECT_EQ(0, Instruction4BitStringOperationPart4(context));
  EXPECT_EQ(0, Instruction4BitStringOperationPart4(context));

  BrigoOffset32_t curOpOffset = 8;
  BrigcOffset32_t curCodeOffset = 0;
  
  BrigOperandReg getReg;
  BrigInstBase getBase;
  BrigOperandImmed getImm;

  // BrigOperandReg D1
  extrInst.o_operands[0] = curOpOffset;
  extrInst.o_operands[1] = curOpOffset;
  context->get_operand(curOpOffset, &getReg);  
  curOpOffset += sizeof(BrigOperandReg);

  EXPECT_EQ(sizeof(BrigOperandReg), getReg.size);
  EXPECT_EQ(BrigEOperandReg, getReg.kind);
  EXPECT_EQ(Brigb64, getReg.type);
  EXPECT_EQ(0, getReg.reserved);
  EXPECT_EQ(0, getReg.name); 

  // BrigOperandReg S1
  extrInst.o_operands[2] = curOpOffset;
  inseInst.o_operands[0] = curOpOffset;
  inseInst.o_operands[1] = curOpOffset;
  bitsInst.o_operands[0] = curOpOffset;
  bitsInst.o_operands[1] = curOpOffset;
  context->get_operand(curOpOffset, &getReg);  
  curOpOffset += sizeof(BrigOperandReg);

  EXPECT_EQ(sizeof(BrigOperandReg), getReg.size);
  EXPECT_EQ(BrigEOperandReg, getReg.kind);
  EXPECT_EQ(Brigb32, getReg.type);
  EXPECT_EQ(0, getReg.reserved);
  EXPECT_EQ(4, getReg.name); 

  // BrigOperandReg S2
  extrInst.o_operands[3] = curOpOffset;
  context->get_operand(curOpOffset, &getReg);  
  curOpOffset += sizeof(BrigOperandReg);

  EXPECT_EQ(sizeof(BrigOperandReg), getReg.size);
  EXPECT_EQ(BrigEOperandReg, getReg.kind);
  EXPECT_EQ(Brigb32, getReg.type);
  EXPECT_EQ(0, getReg.reserved);
  EXPECT_EQ(8, getReg.name); 

  // BrigOperandImmed b32 2
  curOpOffset += curOpOffset & 0x7;
  inseInst.o_operands[2] = curOpOffset;
  context->get_operand(curOpOffset, &getImm);  
  curOpOffset += sizeof(BrigOperandImmed);

  EXPECT_EQ(sizeof(BrigOperandImmed), getImm.size);
  EXPECT_EQ(BrigEOperandImmed, getImm.kind);
  EXPECT_EQ(Brigb32, getImm.type);
  EXPECT_EQ(0, getImm.reserved);
  EXPECT_EQ(2, getImm.bits.u);

  // BrigOperandImmed b32 3
  curOpOffset += curOpOffset & 0x7;
  inseInst.o_operands[3] = curOpOffset;
  context->get_operand(curOpOffset, &getImm);  
  curOpOffset += sizeof(BrigOperandImmed);

  EXPECT_EQ(sizeof(BrigOperandImmed), getImm.size);
  EXPECT_EQ(BrigEOperandImmed, getImm.kind);
  EXPECT_EQ(Brigb32, getImm.type);
  EXPECT_EQ(0, getImm.reserved);
  EXPECT_EQ(3, getImm.bits.u);

  // BrigOperandImmed b32 2
  curOpOffset += curOpOffset & 0x7;
  bitsInst.o_operands[2] = curOpOffset;
  context->get_operand(curOpOffset, &getImm);  
  curOpOffset += sizeof(BrigOperandImmed);

  EXPECT_EQ(sizeof(BrigOperandImmed), getImm.size);
  EXPECT_EQ(BrigEOperandImmed, getImm.kind);
  EXPECT_EQ(Brigb32, getImm.type);
  EXPECT_EQ(0, getImm.reserved);
  EXPECT_EQ(2, getImm.bits.u);

  // BrigOperandImmed b32 3
  curOpOffset += curOpOffset & 0x7;
  bitsInst.o_operands[3] = curOpOffset;
  context->get_operand(curOpOffset, &getImm);  
  curOpOffset += sizeof(BrigOperandImmed);

  EXPECT_EQ(sizeof(BrigOperandImmed), getImm.size);
  EXPECT_EQ(BrigEOperandImmed, getImm.kind);
  EXPECT_EQ(Brigb32, getImm.type);
  EXPECT_EQ(0, getImm.reserved);
  EXPECT_EQ(3, getImm.bits.u);

  context->get_code(curCodeOffset, &getBase);
  curCodeOffset += sizeof(BrigInstBase);

  // BrigInstBase extract
  EXPECT_EQ(extrInst.size, getBase.size);
  EXPECT_EQ(extrInst.kind, getBase.kind);
  EXPECT_EQ(extrInst.opcode, getBase.opcode);
  EXPECT_EQ(extrInst.type, getBase.type);
  EXPECT_EQ(extrInst.packing, getBase.packing);
  EXPECT_EQ(extrInst.o_operands[0], getBase.o_operands[0]);
  EXPECT_EQ(extrInst.o_operands[1], getBase.o_operands[1]);
  EXPECT_EQ(extrInst.o_operands[2], getBase.o_operands[2]);
  EXPECT_EQ(extrInst.o_operands[3], getBase.o_operands[3]);
  EXPECT_EQ(extrInst.o_operands[4], getBase.o_operands[4]);

  context->get_code(curCodeOffset, &getBase);
  curCodeOffset += sizeof(BrigInstBase);

  // BrigInstBase insert
  EXPECT_EQ(inseInst.size, getBase.size);
  EXPECT_EQ(inseInst.kind, getBase.kind);
  EXPECT_EQ(inseInst.opcode, getBase.opcode);
  EXPECT_EQ(inseInst.type, getBase.type);
  EXPECT_EQ(inseInst.packing, getBase.packing);
  EXPECT_EQ(inseInst.o_operands[0], getBase.o_operands[0]);
  EXPECT_EQ(inseInst.o_operands[1], getBase.o_operands[1]);
  EXPECT_EQ(inseInst.o_operands[2], getBase.o_operands[2]);
  EXPECT_EQ(inseInst.o_operands[3], getBase.o_operands[3]);
  EXPECT_EQ(inseInst.o_operands[4], getBase.o_operands[4]);

  context->get_code(curCodeOffset, &getBase);
  curCodeOffset += sizeof(BrigInstBase);

  // BrigInstBase bitselect
  EXPECT_EQ(bitsInst.size, getBase.size);
  EXPECT_EQ(bitsInst.kind, getBase.kind);
  EXPECT_EQ(bitsInst.opcode, getBase.opcode);
  EXPECT_EQ(bitsInst.type, getBase.type);
  EXPECT_EQ(bitsInst.packing, getBase.packing);
  EXPECT_EQ(bitsInst.o_operands[0], getBase.o_operands[0]);
  EXPECT_EQ(bitsInst.o_operands[1], getBase.o_operands[1]);
  EXPECT_EQ(bitsInst.o_operands[2], getBase.o_operands[2]);
  EXPECT_EQ(bitsInst.o_operands[3], getBase.o_operands[3]);
  EXPECT_EQ(bitsInst.o_operands[4], getBase.o_operands[4]);

  delete lexer;
};


TEST(CodegenTest,  Instruction4_MultiMediaOperation_CodeGen_SimpleTest) {
  context->set_error_reporter(main_reporter);
  context->clear_context();
  // Note: Bit String Operation without ftz and rounding.


  BrigInstBase bitAlignInst = {
    sizeof(BrigInstBase),  // size
    BrigEInstBase,         // kind
    BrigBitAlign,         // opcode
    Brigb32,               // type
    BrigNoPacking,         // packing
    {0, 0, 0, 0, 0}        // o_operands[5]
  };

  BrigInstBase byteAlignInst = {
    sizeof(BrigInstBase),  // size
    BrigEInstBase,         // kind
    BrigByteAlign,         // opcode
    Brigb32,               // type
    BrigNoPacking,         // packing
    {0, 0, 0, 0, 0}        // o_operands[5]
  };

  BrigInstBase sadInst = {
    sizeof(BrigInstBase),  // size
    BrigEInstBase,         // kind
    BrigSad4hi,           // opcode
    Brigb32,               // type
    BrigNoPacking,         // packing
    {0, 0, 0, 0, 0}        // o_operands[5]
  };

  BrigInstBase lerpInst = {
    sizeof(BrigInstBase),  // size
    BrigEInstBase,         // kind
    BrigLerp,              // opcode
    Brigb32,               // type
    BrigNoPacking,         // packing
    {0, 0, 0, 0, 0}        // o_operands[5]
  };


  std::string input("bitalign_b32 $s5, $s0, $s1, $s2;\n");
  input.append("bytealign_b32 $s5, $s0, $s1, $s2;\n");
  input.append("sad4hi_b32 $s5, $s0, $s1, $s6;\n");
  input.append("lerp_b32 $s5, $s0, $s1, $s2;\n");

  Lexer* lexer = new Lexer(input);
  context->token_to_scan = lexer->get_next_token();

  EXPECT_EQ(0, Instruction4MultiMediaOperationPart1(context));
  EXPECT_EQ(0, Instruction4MultiMediaOperationPart1(context));
  EXPECT_EQ(0, Instruction4MultiMediaOperationPart1(context));
  EXPECT_EQ(0, Instruction4MultiMediaOperationPart1(context));

  BrigoOffset32_t curOpOffset = 8;
  BrigcOffset32_t curCodeOffset = 0;
  
  BrigOperandReg getReg;
  BrigInstBase getBase;

  // BrigOperandReg S5
  byteAlignInst.o_operands[0] = curOpOffset;
  bitAlignInst.o_operands[0] = curOpOffset;
  lerpInst.o_operands[0] = curOpOffset;
  sadInst.o_operands[0] = curOpOffset;
  context->get_operand(curOpOffset, &getReg);  
  curOpOffset += sizeof(BrigOperandReg);

  EXPECT_EQ(sizeof(BrigOperandReg), getReg.size);
  EXPECT_EQ(BrigEOperandReg, getReg.kind);
  EXPECT_EQ(Brigb32, getReg.type);
  EXPECT_EQ(0, getReg.reserved);
  EXPECT_EQ(0, getReg.name); 

  // BrigOperandReg S0
  byteAlignInst.o_operands[1] = curOpOffset;
  bitAlignInst.o_operands[1] = curOpOffset;
  lerpInst.o_operands[1] = curOpOffset;
  sadInst.o_operands[1] = curOpOffset;  
  context->get_operand(curOpOffset, &getReg);  
  curOpOffset += sizeof(BrigOperandReg);

  EXPECT_EQ(sizeof(BrigOperandReg), getReg.size);
  EXPECT_EQ(BrigEOperandReg, getReg.kind);
  EXPECT_EQ(Brigb32, getReg.type);
  EXPECT_EQ(0, getReg.reserved);
  EXPECT_EQ(4, getReg.name); 

  // BrigOperandReg S1
  byteAlignInst.o_operands[2] = curOpOffset;
  bitAlignInst.o_operands[2] = curOpOffset;
  lerpInst.o_operands[2] = curOpOffset;
  sadInst.o_operands[2] = curOpOffset;
  context->get_operand(curOpOffset, &getReg);  
  curOpOffset += sizeof(BrigOperandReg);

  EXPECT_EQ(sizeof(BrigOperandReg), getReg.size);
  EXPECT_EQ(BrigEOperandReg, getReg.kind);
  EXPECT_EQ(Brigb32, getReg.type);
  EXPECT_EQ(0, getReg.reserved);
  EXPECT_EQ(8, getReg.name); 

  // BrigOperandReg S2
  byteAlignInst.o_operands[3] = curOpOffset;
  bitAlignInst.o_operands[3] = curOpOffset;
  lerpInst.o_operands[3] = curOpOffset;
  context->get_operand(curOpOffset, &getReg);  
  curOpOffset += sizeof(BrigOperandReg);

  EXPECT_EQ(sizeof(BrigOperandReg), getReg.size);
  EXPECT_EQ(BrigEOperandReg, getReg.kind);
  EXPECT_EQ(Brigb32, getReg.type);
  EXPECT_EQ(0, getReg.reserved);
  EXPECT_EQ(12, getReg.name); 

  // BrigOperandReg S6
  sadInst.o_operands[3] = curOpOffset;
  context->get_operand(curOpOffset, &getReg);  
  curOpOffset += sizeof(BrigOperandReg);

  EXPECT_EQ(sizeof(BrigOperandReg), getReg.size);
  EXPECT_EQ(BrigEOperandReg, getReg.kind);
  EXPECT_EQ(Brigb32, getReg.type);
  EXPECT_EQ(0, getReg.reserved);
  EXPECT_EQ(16, getReg.name); 


  context->get_code(curCodeOffset, &getBase);
  curCodeOffset += sizeof(BrigInstBase);

  // BrigInstBase bitalign
  EXPECT_EQ(bitAlignInst.size, getBase.size);
  EXPECT_EQ(bitAlignInst.kind, getBase.kind);
  EXPECT_EQ(bitAlignInst.opcode, getBase.opcode);
  EXPECT_EQ(bitAlignInst.type, getBase.type);
  EXPECT_EQ(bitAlignInst.packing, getBase.packing);
  EXPECT_EQ(bitAlignInst.o_operands[0], getBase.o_operands[0]);
  EXPECT_EQ(bitAlignInst.o_operands[1], getBase.o_operands[1]);
  EXPECT_EQ(bitAlignInst.o_operands[2], getBase.o_operands[2]);
  EXPECT_EQ(bitAlignInst.o_operands[3], getBase.o_operands[3]);
  EXPECT_EQ(bitAlignInst.o_operands[4], getBase.o_operands[4]);

  context->get_code(curCodeOffset, &getBase);
  curCodeOffset += sizeof(BrigInstBase);

  // BrigInstBase bytealign
  EXPECT_EQ(byteAlignInst.size, getBase.size);
  EXPECT_EQ(byteAlignInst.kind, getBase.kind);
  EXPECT_EQ(byteAlignInst.opcode, getBase.opcode);
  EXPECT_EQ(byteAlignInst.type, getBase.type);
  EXPECT_EQ(byteAlignInst.packing, getBase.packing);
  EXPECT_EQ(byteAlignInst.o_operands[0], getBase.o_operands[0]);
  EXPECT_EQ(byteAlignInst.o_operands[1], getBase.o_operands[1]);
  EXPECT_EQ(byteAlignInst.o_operands[2], getBase.o_operands[2]);
  EXPECT_EQ(byteAlignInst.o_operands[3], getBase.o_operands[3]);
  EXPECT_EQ(byteAlignInst.o_operands[4], getBase.o_operands[4]);

  context->get_code(curCodeOffset, &getBase);
  curCodeOffset += sizeof(BrigInstBase);

  // BrigInstBase sad4hi
  EXPECT_EQ(sadInst.size, getBase.size);
  EXPECT_EQ(sadInst.kind, getBase.kind);
  EXPECT_EQ(sadInst.opcode, getBase.opcode);
  EXPECT_EQ(sadInst.type, getBase.type);
  EXPECT_EQ(sadInst.packing, getBase.packing);
  EXPECT_EQ(sadInst.o_operands[0], getBase.o_operands[0]);
  EXPECT_EQ(sadInst.o_operands[1], getBase.o_operands[1]);
  EXPECT_EQ(sadInst.o_operands[2], getBase.o_operands[2]);
  EXPECT_EQ(sadInst.o_operands[3], getBase.o_operands[3]);
  EXPECT_EQ(sadInst.o_operands[4], getBase.o_operands[4]);

  context->get_code(curCodeOffset, &getBase);
  curCodeOffset += sizeof(BrigInstBase);

  // BrigInstBase lerp
  EXPECT_EQ(lerpInst.size, getBase.size);
  EXPECT_EQ(lerpInst.kind, getBase.kind);
  EXPECT_EQ(lerpInst.opcode, getBase.opcode);
  EXPECT_EQ(lerpInst.type, getBase.type);
  EXPECT_EQ(lerpInst.packing, getBase.packing);
  EXPECT_EQ(lerpInst.o_operands[0], getBase.o_operands[0]);
  EXPECT_EQ(lerpInst.o_operands[1], getBase.o_operands[1]);
  EXPECT_EQ(lerpInst.o_operands[2], getBase.o_operands[2]);
  EXPECT_EQ(lerpInst.o_operands[3], getBase.o_operands[3]);
  EXPECT_EQ(lerpInst.o_operands[4], getBase.o_operands[4]);

  delete lexer;
}


}  // namespace brig
}  // namespace hsa<|MERGE_RESOLUTION|>--- conflicted
+++ resolved
@@ -7495,29 +7495,24 @@
   Lexer* lexer = new Lexer(input);
 
   BrigInstCvt cvtRef1 = {
-    sizeof(BrigInstCvt),                    // size
+    40,                    // size
     BrigEInstCvt,         // kind
     BrigCvt,               // opcode
     Brigf32,               // type
     BrigNoPacking,         // packing
-<<<<<<< HEAD
-    {0, 0, 0, 0, 0},     // o_operands[5]
-    {0},                 // aluModifier
-=======
     {8, 20, 0, 0, 0},     // o_operands[5]
     {0, 0, 0, 0, 0, 0, 0},  // aluModifier
->>>>>>> 36797bf1
     Brigf64,                   // stype
     0                    // reserved
   };
 
   BrigInstCvt cvtRef2 = {
-    sizeof(BrigInstCvt),                    // size
+    40,                    // size
     BrigEInstCvt,         // kind
     BrigCvt,               // opcode
     Brigf32,               // type
     BrigNoPacking,         // packing
-    {0, 0, 0, 0, 0},     // o_operands[5]
+    {8, 32, 0, 0, 0},     // o_operands[5]
     {1, 3, 0, 0, 0, 0, 0},     // aluModifier
     Brigf32,                   // stype
     0                    // reserved
@@ -7527,8 +7522,6 @@
   BrigOperandReg getReg;
   unsigned int* pAluModRef,* pAluModGet;
   pAluModRef = pAluModGet = NULL;
-  BrigoOffset32_t curOpOffset = 8;
-  BrigcOffset32_t curCodeOffset = 0;
 
   lexer->set_source_string(input);
   context->token_to_scan = lexer->get_next_token();
@@ -7536,42 +7529,7 @@
   EXPECT_EQ(0, Cvt(context));
   EXPECT_EQ(0, Cvt(context));
 
-  cvtRef1.o_operands[0] = curOpOffset;
-  cvtRef2.o_operands[0] = curOpOffset;
-  context->get_operand(curOpOffset, &getReg);  
-  curOpOffset += sizeof(BrigOperandReg);
-
-  // BrigOperandReg
-  EXPECT_EQ(sizeof(BrigOperandReg), getReg.size);
-  EXPECT_EQ(BrigEOperandReg, getReg.kind);
-  EXPECT_EQ(Brigb32, getReg.type);
-  EXPECT_EQ(0, getReg.reserved);
-  EXPECT_EQ(0, getReg.name);  
-
-  cvtRef1.o_operands[1] = curOpOffset;
-  context->get_operand(curOpOffset, &getReg);
-  curOpOffset += sizeof(BrigOperandReg);
-
-  // BrigOperandReg
-  EXPECT_EQ(sizeof(BrigOperandReg), getReg.size);
-  EXPECT_EQ(BrigEOperandReg, getReg.kind);
-  EXPECT_EQ(Brigb64, getReg.type);
-  EXPECT_EQ(0, getReg.reserved);
-  EXPECT_EQ(4, getReg.name);  
-
-  cvtRef2.o_operands[1] = curOpOffset;
-  context->get_operand(curOpOffset, &getReg);
-  curOpOffset += sizeof(BrigOperandReg);
-
-  // BrigOperandReg
-  EXPECT_EQ(sizeof(BrigOperandReg), getReg.size);
-  EXPECT_EQ(BrigEOperandReg, getReg.kind);
-  EXPECT_EQ(Brigb32, getReg.type);
-  EXPECT_EQ(0, getReg.reserved);
-  EXPECT_EQ(8, getReg.name);  
-
-  context->get_code(curCodeOffset, &getCvt);
-  curCodeOffset += sizeof(BrigInstCvt);
+  context->get_code(0, &getCvt);
 
   EXPECT_EQ(cvtRef1.size, getCvt.size);
   EXPECT_EQ(cvtRef1.kind, getCvt.kind);
@@ -7592,8 +7550,7 @@
   EXPECT_EQ(cvtRef1.stype, getCvt.stype);
   EXPECT_EQ(cvtRef1.reserved, getCvt.reserved);
 
-  context->get_code(curCodeOffset, &getCvt);
-  curCodeOffset += sizeof(BrigInstCvt);
+  context->get_code(40, &getCvt);
 
   EXPECT_EQ(cvtRef2.size, getCvt.size);
   EXPECT_EQ(cvtRef2.kind, getCvt.kind);
@@ -7614,8 +7571,6 @@
   EXPECT_EQ(cvtRef2.stype, getCvt.stype);
   EXPECT_EQ(cvtRef2.reserved, getCvt.reserved);
 
-<<<<<<< HEAD
-=======
 
   context->get_operand(8, &getReg);
   // BrigOperandReg
@@ -7641,7 +7596,6 @@
   EXPECT_EQ(0, getReg.reserved);
   EXPECT_EQ(8, getReg.name);
 
->>>>>>> 36797bf1
   delete lexer;
 }
 
@@ -7651,12 +7605,12 @@
   context->clear_context();
 
   BrigInstBase f2u4Ref = {
-    sizeof(BrigInstBase),                    // size
+    32,                    // size
     BrigEInstBase,         // kind
     BrigF2u4,               // opcode
     Brigu32,               // type
     BrigNoPacking,         // packing
-    {0, 0, 0, 0, 0}       // o_operands[5]
+    {8, 20, 32, 44, 32}       // o_operands[5]
   };
 
   std::string input("f2u4_u32 $s1, $s2, $s3, $s9, $s3;\n");
@@ -7669,56 +7623,7 @@
   BrigOperandReg getReg;
   BrigInstBase  getF2u4;
 
-  BrigoOffset32_t curOpOffset = 8;
-  BrigcOffset32_t curCodeOffset = 0;
-
-  f2u4Ref.o_operands[0] = curOpOffset;
-  context->get_operand(curOpOffset, &getReg);
-  curOpOffset += sizeof(BrigOperandReg);
-
-  // BrigOperandReg
-  EXPECT_EQ(sizeof(BrigOperandReg), getReg.size);
-  EXPECT_EQ(BrigEOperandReg, getReg.kind);
-  EXPECT_EQ(Brigb32, getReg.type);
-  EXPECT_EQ(0, getReg.reserved);
-  EXPECT_EQ(0, getReg.name); 
-
-  f2u4Ref.o_operands[1] = curOpOffset;
-  context->get_operand(curOpOffset, &getReg);
-  curOpOffset += sizeof(BrigOperandReg);
-
-  // BrigOperandReg
-  EXPECT_EQ(sizeof(BrigOperandReg), getReg.size);
-  EXPECT_EQ(BrigEOperandReg, getReg.kind);
-  EXPECT_EQ(Brigb32, getReg.type);
-  EXPECT_EQ(0, getReg.reserved);
-  EXPECT_EQ(4, getReg.name); 
-
-  f2u4Ref.o_operands[2] = curOpOffset;
-  f2u4Ref.o_operands[4] = curOpOffset;
-  context->get_operand(curOpOffset, &getReg);
-  curOpOffset += sizeof(BrigOperandReg);
-
-  // BrigOperandReg
-  EXPECT_EQ(sizeof(BrigOperandReg), getReg.size);
-  EXPECT_EQ(BrigEOperandReg, getReg.kind);
-  EXPECT_EQ(Brigb32, getReg.type);
-  EXPECT_EQ(0, getReg.reserved);
-  EXPECT_EQ(8, getReg.name); 
-
-  f2u4Ref.o_operands[3] = curOpOffset;
-  context->get_operand(curOpOffset, &getReg);
-  curOpOffset += sizeof(BrigOperandReg);
-
-  // BrigOperandReg
-  EXPECT_EQ(sizeof(BrigOperandReg), getReg.size);
-  EXPECT_EQ(BrigEOperandReg, getReg.kind);
-  EXPECT_EQ(Brigb32, getReg.type);
-  EXPECT_EQ(0, getReg.reserved);
-  EXPECT_EQ(12, getReg.name); 
-
-  context->get_code(curCodeOffset, &getF2u4);
-  curCodeOffset += sizeof(BrigInstBase);
+  context->get_code(0, &getF2u4);
 
   // BrigInstBase
   EXPECT_EQ(f2u4Ref.size, getF2u4.size);
@@ -7733,942 +7638,38 @@
   EXPECT_EQ(f2u4Ref.o_operands[4], getF2u4.o_operands[4]);
 
 
-<<<<<<< HEAD
-  delete lexer;
-};
-
-
-TEST(CodegenTest,  Instruction4_Fma_CodeGen_SimpleTest) {
-  context->set_error_reporter(main_reporter);
-  context->clear_context();
-
-  BrigInstMod fmaF32Ref = {
-    sizeof(BrigInstMod),                    // size
-    BrigEInstMod,         // kind
-    BrigFma,               // opcode
-    Brigf32,               // type
-    BrigNoPacking,         // packing
-    {0, 0, 0, 0, 0},      // o_operands[5]
-    {1, 2, 0, 1, 0, 0 ,0}
-  };
-
-  BrigInstBase fmaF64Ref = {
-    sizeof(BrigInstBase),                    // size
-    BrigEInstBase,         // kind
-    BrigFma,               // opcode
-    Brigf64,               // type
-    BrigNoPacking,         // packing
-    {0, 0, 0, 0, 0}       // o_operands[5]
-  };
-
-  std::string input("fma_ftz_up_f32 $s3,1.0f,$s1,23f;\n");
-  input.append("fma_f64 $d3,1.0,$d0, $d3;\n");
-
-  Lexer* lexer = new Lexer(input);
-  context->token_to_scan = lexer->get_next_token();
-
-  EXPECT_EQ(0, Instruction4FmaPart2(context));
-  EXPECT_EQ(0, Instruction4FmaPart2(context));
-
-  BrigOperandReg getReg;
-  BrigOperandImmed getImm;
-  BrigInstBase  getFma;
-  BrigInstMod getMod;
-
-  BrigoOffset32_t curOpOffset = 8;
-  BrigcOffset32_t curCodeOffset = 0;
-
-  fmaF32Ref.o_operands[0] = curOpOffset;
-  context->get_operand(curOpOffset, &getReg);
-  curOpOffset += sizeof(BrigOperandReg);
-=======
   context->get_operand(8, &getReg);
->>>>>>> 36797bf1
   // BrigOperandReg
-  EXPECT_EQ(sizeof(BrigOperandReg), getReg.size);
+  EXPECT_EQ(12, getReg.size);
   EXPECT_EQ(BrigEOperandReg, getReg.kind);
   EXPECT_EQ(Brigb32, getReg.type);
   EXPECT_EQ(0, getReg.reserved);
   EXPECT_EQ(0, getReg.name);
-<<<<<<< HEAD
-
-  curOpOffset += curOpOffset & 0x7;
-  fmaF32Ref.o_operands[1] = curOpOffset;
-  context->get_operand(curOpOffset, &getImm);  
-  curOpOffset += sizeof(BrigOperandImmed);
-
-  // BrigOperandImmed
-  EXPECT_EQ(sizeof(BrigOperandImmed), getImm.size);
-  EXPECT_EQ(BrigEOperandImmed, getImm.kind);
-  EXPECT_EQ(Brigb32, getImm.type);
-  EXPECT_EQ(0, getImm.reserved);
-  EXPECT_EQ(1.0f, getImm.bits.f);
-
-  fmaF32Ref.o_operands[2] = curOpOffset;
-  context->get_operand(curOpOffset, &getReg);
-  curOpOffset += sizeof(BrigOperandReg);
-
-=======
 
   context->get_operand(20, &getReg);
->>>>>>> 36797bf1
   // BrigOperandReg
-  EXPECT_EQ(sizeof(BrigOperandReg), getReg.size);
+  EXPECT_EQ(12, getReg.size);
   EXPECT_EQ(BrigEOperandReg, getReg.kind);
   EXPECT_EQ(Brigb32, getReg.type);
   EXPECT_EQ(0, getReg.reserved);
   EXPECT_EQ(4, getReg.name);
 
-<<<<<<< HEAD
-  curOpOffset += curOpOffset & 0x7;
-
-  fmaF32Ref.o_operands[3] = curOpOffset;
-  context->get_operand(curOpOffset, &getImm);  
-  curOpOffset += sizeof(BrigOperandImmed);
-
-  // BrigOperandImmed
-  EXPECT_EQ(sizeof(BrigOperandImmed), getImm.size);
-  EXPECT_EQ(BrigEOperandImmed, getImm.kind);
-  EXPECT_EQ(Brigb32, getImm.type);
-  EXPECT_EQ(0, getImm.reserved);
-  EXPECT_EQ(23.0f, getImm.bits.f);
-
-  fmaF64Ref.o_operands[0] = curOpOffset;
-  fmaF64Ref.o_operands[3] = curOpOffset;
-  context->get_operand(curOpOffset, &getReg);  
-  curOpOffset += sizeof(BrigOperandReg);
-
-=======
   context->get_operand(32, &getReg);
->>>>>>> 36797bf1
   // BrigOperandReg
-  EXPECT_EQ(sizeof(BrigOperandReg), getReg.size);
-  EXPECT_EQ(BrigEOperandReg, getReg.kind);
-  EXPECT_EQ(Brigb64, getReg.type);
-  EXPECT_EQ(0, getReg.reserved);
-  EXPECT_EQ(8, getReg.name); 
-
-  curOpOffset += curOpOffset & 0x7;
-  fmaF64Ref.o_operands[1] = curOpOffset;
-  context->get_operand(curOpOffset, &getImm);  
-  curOpOffset += sizeof(BrigOperandImmed);
-
-  // BrigOperandImmed
-  EXPECT_EQ(sizeof(BrigOperandImmed), getImm.size);
-  EXPECT_EQ(BrigEOperandImmed, getImm.kind);
-  EXPECT_EQ(Brigb64, getImm.type);
-  EXPECT_EQ(0, getImm.reserved);
-  EXPECT_EQ(1.0, getImm.bits.d);
-
-  fmaF64Ref.o_operands[2] = curOpOffset;
-  context->get_operand(curOpOffset, &getReg);
-  curOpOffset += sizeof(BrigOperandReg);
-
-  // BrigOperandReg
-  EXPECT_EQ(sizeof(BrigOperandReg), getReg.size);
-  EXPECT_EQ(BrigEOperandReg, getReg.kind);
-  EXPECT_EQ(Brigb64, getReg.type);
-  EXPECT_EQ(0, getReg.reserved);
-  EXPECT_EQ(12, getReg.name); 
-
-  context->get_code(curCodeOffset, &getMod);
-  curCodeOffset += sizeof(BrigInstMod);
-
-  // BrigInstMod
-  EXPECT_EQ(fmaF32Ref.size, getMod.size);
-  EXPECT_EQ(fmaF32Ref.kind, getMod.kind);
-  EXPECT_EQ(fmaF32Ref.opcode, getMod.opcode);
-  EXPECT_EQ(fmaF32Ref.type, getMod.type);
-  EXPECT_EQ(fmaF32Ref.packing, getMod.packing);
-  EXPECT_EQ(fmaF32Ref.o_operands[0], getMod.o_operands[0]);
-  EXPECT_EQ(fmaF32Ref.o_operands[1], getMod.o_operands[1]);
-  EXPECT_EQ(fmaF32Ref.o_operands[2], getMod.o_operands[2]);
-  EXPECT_EQ(fmaF32Ref.o_operands[3], getMod.o_operands[3]);
-  EXPECT_EQ(fmaF32Ref.o_operands[4], getMod.o_operands[4]);
-  // EXPECT_EQ(cmpNeRef.aluModifier, get.aluModifier);
-  unsigned int *pAluModRef = reinterpret_cast<unsigned int*>(&fmaF32Ref.aluModifier);
-  unsigned int *pAluModGet = reinterpret_cast<unsigned int*>(&getMod.aluModifier);
-  EXPECT_EQ(*pAluModRef, *pAluModGet);
-
-  context->get_code(curCodeOffset, &getFma);
-  curCodeOffset += sizeof(BrigInstBase);
-
-  // BrigInstBase
-  EXPECT_EQ(fmaF64Ref.size, getFma.size);
-  EXPECT_EQ(fmaF64Ref.kind, getFma.kind);
-  EXPECT_EQ(fmaF64Ref.opcode, getFma.opcode);
-  EXPECT_EQ(fmaF64Ref.type, getFma.type);
-  EXPECT_EQ(fmaF64Ref.packing, getFma.packing);
-  EXPECT_EQ(fmaF64Ref.o_operands[0], getFma.o_operands[0]);
-  EXPECT_EQ(fmaF64Ref.o_operands[1], getFma.o_operands[1]);
-  EXPECT_EQ(fmaF64Ref.o_operands[2], getFma.o_operands[2]);
-  EXPECT_EQ(fmaF64Ref.o_operands[3], getFma.o_operands[3]);
-  EXPECT_EQ(fmaF64Ref.o_operands[4], getFma.o_operands[4]);
-
-  delete lexer;
-};
-
-TEST(CodegenTest,  Instruction4_Cmov_CodeGen_SimpleTest) {
-  context->set_error_reporter(main_reporter);
-  context->clear_context();
-  // Note: Cmov without ftz and rounding.
-  BrigInstBase cmovB32Ref = {
-    sizeof(BrigInstBase),                    // size
-    BrigEInstBase,         // kind
-    BrigCmov,               // opcode
-    Brigb32,               // type
-    BrigNoPacking,         // packing
-    {0, 0, 0, 0, 0}       // o_operands[5]
-  };
-
-  BrigInstBase cmovU8x4Ref = {
-    sizeof(BrigInstBase),                    // size
-    BrigEInstBase,         // kind
-    BrigCmov,               // opcode
-    Brigu8x4,               // type
-    BrigNoPacking,         // packing
-    {0, 0, 0, 0, 0}       // o_operands[5]
-  };
-
-  std::string input("cmov_b32 $s1, $c0, $s3, $s2;\n");
-  input.append("cmov_u8x4 $s1, $s0, $s1, $s2;\n");
-
-  Lexer* lexer = new Lexer(input);
-  context->token_to_scan = lexer->get_next_token();
-
-  EXPECT_EQ(0, Instruction4CmovPart5(context));
-  EXPECT_EQ(0, Instruction4CmovPart5(context));
-
-  BrigoOffset32_t curOpOffset = 8;
-  BrigcOffset32_t curCodeOffset = 0;
-  
-  BrigOperandReg getReg;
-  BrigInstBase  getCmov;
-
-  cmovB32Ref.o_operands[0] = curOpOffset;
-  cmovU8x4Ref.o_operands[0] = curOpOffset;
-  cmovU8x4Ref.o_operands[2] = curOpOffset;
-  context->get_operand(curOpOffset, &getReg);  
-  curOpOffset += sizeof(BrigOperandReg);
-
-  // BrigOperandReg
-  EXPECT_EQ(sizeof(BrigOperandReg), getReg.size);
-  EXPECT_EQ(BrigEOperandReg, getReg.kind);
-  EXPECT_EQ(Brigb32, getReg.type);
-  EXPECT_EQ(0, getReg.reserved);
-  EXPECT_EQ(0, getReg.name); 
-
-  cmovB32Ref.o_operands[1] = curOpOffset;
-  context->get_operand(curOpOffset, &getReg);  
-  curOpOffset += sizeof(BrigOperandReg);
-
-  // BrigOperandReg
-  EXPECT_EQ(sizeof(BrigOperandReg), getReg.size);
-  EXPECT_EQ(BrigEOperandReg, getReg.kind);
-  EXPECT_EQ(Brigb1, getReg.type);
-  EXPECT_EQ(0, getReg.reserved);
-  EXPECT_EQ(4, getReg.name); 
-
-  cmovB32Ref.o_operands[2] = curOpOffset;
-  context->get_operand(curOpOffset, &getReg);  
-  curOpOffset += sizeof(BrigOperandReg);
-
-  // BrigOperandReg
-  EXPECT_EQ(sizeof(BrigOperandReg), getReg.size);
+  EXPECT_EQ(12, getReg.size);
   EXPECT_EQ(BrigEOperandReg, getReg.kind);
   EXPECT_EQ(Brigb32, getReg.type);
   EXPECT_EQ(0, getReg.reserved);
   EXPECT_EQ(8, getReg.name);
 
-<<<<<<< HEAD
-  cmovB32Ref.o_operands[3] = curOpOffset;
-  cmovU8x4Ref.o_operands[3] = curOpOffset;
-  context->get_operand(curOpOffset, &getReg);  
-  curOpOffset += sizeof(BrigOperandReg);
-
-=======
   context->get_operand(44, &getReg);
->>>>>>> 36797bf1
   // BrigOperandReg
-  EXPECT_EQ(sizeof(BrigOperandReg), getReg.size);
+  EXPECT_EQ(12, getReg.size);
   EXPECT_EQ(BrigEOperandReg, getReg.kind);
   EXPECT_EQ(Brigb32, getReg.type);
   EXPECT_EQ(0, getReg.reserved);
   EXPECT_EQ(12, getReg.name);
 
-  cmovU8x4Ref.o_operands[1] = curOpOffset;
-  context->get_operand(curOpOffset, &getReg);  
-  curOpOffset += sizeof(BrigOperandReg);
-
-  // BrigOperandReg
-  EXPECT_EQ(sizeof(BrigOperandReg), getReg.size);
-  EXPECT_EQ(BrigEOperandReg, getReg.kind);
-  EXPECT_EQ(Brigb32, getReg.type);
-  EXPECT_EQ(0, getReg.reserved);
-  EXPECT_EQ(16, getReg.name); 
-
-  context->get_code(curCodeOffset, &getCmov);
-  curCodeOffset += sizeof(BrigInstBase);
-
-  // BrigInstBase
-  EXPECT_EQ(cmovB32Ref.size, getCmov.size);
-  EXPECT_EQ(cmovB32Ref.kind, getCmov.kind);
-  EXPECT_EQ(cmovB32Ref.opcode, getCmov.opcode);
-  EXPECT_EQ(cmovB32Ref.type, getCmov.type);
-  EXPECT_EQ(cmovB32Ref.packing, getCmov.packing);
-  EXPECT_EQ(cmovB32Ref.o_operands[0], getCmov.o_operands[0]);
-  EXPECT_EQ(cmovB32Ref.o_operands[1], getCmov.o_operands[1]);
-  EXPECT_EQ(cmovB32Ref.o_operands[2], getCmov.o_operands[2]);
-  EXPECT_EQ(cmovB32Ref.o_operands[3], getCmov.o_operands[3]);
-  EXPECT_EQ(cmovB32Ref.o_operands[4], getCmov.o_operands[4]);
-
-  context->get_code(curCodeOffset, &getCmov);
-  curCodeOffset += sizeof(BrigInstBase);
-
-  // BrigInstBase
-  EXPECT_EQ(cmovU8x4Ref.size, getCmov.size);
-  EXPECT_EQ(cmovU8x4Ref.kind, getCmov.kind);
-  EXPECT_EQ(cmovU8x4Ref.opcode, getCmov.opcode);
-  EXPECT_EQ(cmovU8x4Ref.type, getCmov.type);
-  EXPECT_EQ(cmovU8x4Ref.packing, getCmov.packing);
-  EXPECT_EQ(cmovU8x4Ref.o_operands[0], getCmov.o_operands[0]);
-  EXPECT_EQ(cmovU8x4Ref.o_operands[1], getCmov.o_operands[1]);
-  EXPECT_EQ(cmovU8x4Ref.o_operands[2], getCmov.o_operands[2]);
-  EXPECT_EQ(cmovU8x4Ref.o_operands[3], getCmov.o_operands[3]);
-  EXPECT_EQ(cmovU8x4Ref.o_operands[4], getCmov.o_operands[4]);
-
-  delete lexer;
-};
-
-
-TEST(CodegenTest,  Instruction4_Shuffle_CodeGen_SimpleTest) {
-  context->set_error_reporter(main_reporter);
-  context->clear_context();
-  // Note: Shuffle without ftz and rounding.
-  BrigInstBase shuffleRef = {
-    sizeof(BrigInstBase),   // size
-    BrigEInstBase,          // kind
-    BrigShuffle,               // opcode
-    Brigu8x4,               // type
-    BrigNoPacking,          // packing
-    {0, 0, 0, 0, 0}         // o_operands[5]
-  };
-
-  std::string input("shuffle_u8x4 $s10, $s12, $s12, 0x55;\n");
-
-  Lexer* lexer = new Lexer(input);
-  context->token_to_scan = lexer->get_next_token();
-
-  EXPECT_EQ(0, Instruction4ShufflePart6(context));
-
-  BrigoOffset32_t curOpOffset = 8;
-  BrigcOffset32_t curCodeOffset = 0;
-  
-  BrigOperandReg getReg;
-  BrigInstBase  getShuffle;
-  BrigOperandImmed getImm;
-
-  shuffleRef.o_operands[0] = curOpOffset;
-  context->get_operand(curOpOffset, &getReg);  
-  curOpOffset += sizeof(BrigOperandReg);
-
-  // BrigOperandReg
-  EXPECT_EQ(sizeof(BrigOperandReg), getReg.size);
-  EXPECT_EQ(BrigEOperandReg, getReg.kind);
-  EXPECT_EQ(Brigb32, getReg.type);
-  EXPECT_EQ(0, getReg.reserved);
-  EXPECT_EQ(0, getReg.name); 
-
-  shuffleRef.o_operands[1] = curOpOffset;
-  shuffleRef.o_operands[2] = curOpOffset;
-  context->get_operand(curOpOffset, &getReg);  
-  curOpOffset += sizeof(BrigOperandReg);
-
-  // BrigOperandReg
-  EXPECT_EQ(sizeof(BrigOperandReg), getReg.size);
-  EXPECT_EQ(BrigEOperandReg, getReg.kind);
-  EXPECT_EQ(Brigb32, getReg.type);
-  EXPECT_EQ(0, getReg.reserved);
-  EXPECT_EQ(5, getReg.name); 
-  context->get_code(curCodeOffset, &getShuffle);
-  curCodeOffset += sizeof(BrigInstBase);
-
-  curOpOffset += curOpOffset & 0x7;
-  shuffleRef.o_operands[3] = curOpOffset;
-  context->get_operand(curOpOffset, &getImm);  
-  curOpOffset += sizeof(BrigOperandImmed);
-
-  // BrigOperandImmed
-  EXPECT_EQ(sizeof(BrigOperandImmed), getImm.size);
-  EXPECT_EQ(BrigEOperandImmed, getImm.kind);
-  EXPECT_EQ(Brigb32, getImm.type);
-  EXPECT_EQ(0, getImm.reserved);
-  EXPECT_EQ(0x55, getImm.bits.u);
-
-
-  context->get_code(curCodeOffset, &getShuffle);
-  curCodeOffset += sizeof(BrigInstBase);
-
-  // BrigInstBase
-  EXPECT_EQ(shuffleRef.size, getShuffle.size);
-  EXPECT_EQ(shuffleRef.kind, getShuffle.kind);
-  EXPECT_EQ(shuffleRef.opcode, getShuffle.opcode);
-  EXPECT_EQ(shuffleRef.type, getShuffle.type);
-  EXPECT_EQ(shuffleRef.packing, getShuffle.packing);
-  EXPECT_EQ(shuffleRef.o_operands[0], getShuffle.o_operands[0]);
-  EXPECT_EQ(shuffleRef.o_operands[1], getShuffle.o_operands[1]);
-  EXPECT_EQ(shuffleRef.o_operands[2], getShuffle.o_operands[2]);
-  EXPECT_EQ(shuffleRef.o_operands[3], getShuffle.o_operands[3]);
-  EXPECT_EQ(shuffleRef.o_operands[4], getShuffle.o_operands[4]);
-
-  delete lexer;
-};
-
-
-TEST(CodegenTest,  Instruction4_Mad_CodeGen_SimpleTest) {
-  context->set_error_reporter(main_reporter);
-  context->clear_context();
-
-  BrigInstMod madMod = {
-    sizeof(BrigInstMod),   // size
-    BrigEInstMod,         // kind
-    BrigMad,               // opcode
-    Brigf32,               // type
-    BrigNoPacking,         // packing
-    {0, 0, 0, 0, 0},       // o_operands[5]
-    {1, 3, 0, 1, 0, 0, 0}  // aluModifier
-  };
-
-  BrigInstBase madBase = {
-    sizeof(BrigInstBase),   // size
-    BrigEInstBase,          // kind
-    BrigMad,               // opcode
-    Brigs64,               // type
-    BrigNoPacking,          // packing
-    {0, 0, 0, 0, 0}         // o_operands[5]
-  };
-
-
-  std::string input("mad_ftz_down_f32 $s3,1.0f,$s1,23f;\n");
-  input.append("mad_s64 $d1, $d2, $d3, $d4;\n");
-  Lexer* lexer = new Lexer(input);
-  context->token_to_scan = lexer->get_next_token();
-
-  EXPECT_EQ(0, Instruction4MadPart3(context));
-  EXPECT_EQ(0, Instruction4MadPart3(context));
-
-  BrigoOffset32_t curOpOffset = 8;
-  BrigcOffset32_t curCodeOffset = 0;
-  
-  BrigOperandReg getReg;
-  BrigInstBase getBase;
-  BrigInstMod getMod;
-  BrigOperandImmed getImm;
-
-  madMod.o_operands[0] = curOpOffset;
-  context->get_operand(curOpOffset, &getReg);  
-  curOpOffset += sizeof(BrigOperandReg);
-
-  // BrigOperandReg
-  EXPECT_EQ(sizeof(BrigOperandReg), getReg.size);
-  EXPECT_EQ(BrigEOperandReg, getReg.kind);
-  EXPECT_EQ(Brigb32, getReg.type);
-  EXPECT_EQ(0, getReg.reserved);
-  EXPECT_EQ(0, getReg.name); 
-
-  curOpOffset += curOpOffset & 0x7;
-  madMod.o_operands[1] = curOpOffset;
-  context->get_operand(curOpOffset, &getImm);  
-  curOpOffset += sizeof(BrigOperandImmed);
-
-  // BrigOperandImmed
-  EXPECT_EQ(sizeof(BrigOperandImmed), getImm.size);
-  EXPECT_EQ(BrigEOperandImmed, getImm.kind);
-  EXPECT_EQ(Brigb32, getImm.type);
-  EXPECT_EQ(0, getImm.reserved);
-  EXPECT_EQ(1.0f, getImm.bits.f);
-
-  madMod.o_operands[2] = curOpOffset;
-  context->get_operand(curOpOffset, &getReg);  
-  curOpOffset += sizeof(BrigOperandReg);
-
-  // BrigOperandReg
-  EXPECT_EQ(sizeof(BrigOperandReg), getReg.size);
-  EXPECT_EQ(BrigEOperandReg, getReg.kind);
-  EXPECT_EQ(Brigb32, getReg.type);
-  EXPECT_EQ(0, getReg.reserved);
-  EXPECT_EQ(4, getReg.name); 
-
-  curOpOffset += curOpOffset & 0x7;
-  madMod.o_operands[3] = curOpOffset;
-  context->get_operand(curOpOffset, &getImm);  
-  curOpOffset += sizeof(BrigOperandImmed);
-
-  // BrigOperandImmed
-  EXPECT_EQ(sizeof(BrigOperandImmed), getImm.size);
-  EXPECT_EQ(BrigEOperandImmed, getImm.kind);
-  EXPECT_EQ(Brigb32, getImm.type);
-  EXPECT_EQ(0, getImm.reserved);
-  EXPECT_EQ(23.0f, getImm.bits.f);
-
-  madBase.o_operands[0] = curOpOffset;
-  context->get_operand(curOpOffset, &getReg);  
-  curOpOffset += sizeof(BrigOperandReg);
-
-  // BrigOperandReg
-  EXPECT_EQ(sizeof(BrigOperandReg), getReg.size);
-  EXPECT_EQ(BrigEOperandReg, getReg.kind);
-  EXPECT_EQ(Brigb64, getReg.type);
-  EXPECT_EQ(0, getReg.reserved);
-  EXPECT_EQ(8, getReg.name); 
-
-  madBase.o_operands[1] = curOpOffset;
-  context->get_operand(curOpOffset, &getReg);  
-  curOpOffset += sizeof(BrigOperandReg);
-
-  // BrigOperandReg
-  EXPECT_EQ(sizeof(BrigOperandReg), getReg.size);
-  EXPECT_EQ(BrigEOperandReg, getReg.kind);
-  EXPECT_EQ(Brigb64, getReg.type);
-  EXPECT_EQ(0, getReg.reserved);
-  EXPECT_EQ(12, getReg.name); 
-
-  madBase.o_operands[2] = curOpOffset;
-  context->get_operand(curOpOffset, &getReg);  
-  curOpOffset += sizeof(BrigOperandReg);
-
-  // BrigOperandReg
-  EXPECT_EQ(sizeof(BrigOperandReg), getReg.size);
-  EXPECT_EQ(BrigEOperandReg, getReg.kind);
-  EXPECT_EQ(Brigb64, getReg.type);
-  EXPECT_EQ(0, getReg.reserved);
-  EXPECT_EQ(16, getReg.name); 
-
-  madBase.o_operands[3] = curOpOffset;
-  context->get_operand(curOpOffset, &getReg);  
-  curOpOffset += sizeof(BrigOperandReg);
-
-  // BrigOperandReg
-  EXPECT_EQ(sizeof(BrigOperandReg), getReg.size);
-  EXPECT_EQ(BrigEOperandReg, getReg.kind);
-  EXPECT_EQ(Brigb64, getReg.type);
-  EXPECT_EQ(0, getReg.reserved);
-  EXPECT_EQ(20, getReg.name); 
-
-
-  context->get_code(curCodeOffset, &getMod);
-  curCodeOffset += sizeof(BrigInstMod);
-
-  // BrigInstMod
-  EXPECT_EQ(madMod.size, getMod.size);
-  EXPECT_EQ(madMod.kind, getMod.kind);
-  EXPECT_EQ(madMod.opcode, getMod.opcode);
-  EXPECT_EQ(madMod.type, getMod.type);
-  EXPECT_EQ(madMod.packing, getMod.packing);
-  EXPECT_EQ(madMod.o_operands[0], getMod.o_operands[0]);
-  EXPECT_EQ(madMod.o_operands[1], getMod.o_operands[1]);
-  EXPECT_EQ(madMod.o_operands[2], getMod.o_operands[2]);
-  EXPECT_EQ(madMod.o_operands[3], getMod.o_operands[3]);
-  EXPECT_EQ(madMod.o_operands[4], getMod.o_operands[4]);
-  // EXPECT_EQ(cmpNeRef.aluModifier, get.aluModifier);
-  unsigned int *pAluModRef = reinterpret_cast<unsigned int*>(&madMod.aluModifier);
-  unsigned int *pAluModGet = reinterpret_cast<unsigned int*>(&getMod.aluModifier);
-  EXPECT_EQ(*pAluModRef, *pAluModGet);
-
-  context->get_code(curCodeOffset, &getBase);
-  curCodeOffset += sizeof(BrigInstBase);
-
-  // BrigInstBase
-  EXPECT_EQ(madBase.size, getBase.size);
-  EXPECT_EQ(madBase.kind, getBase.kind);
-  EXPECT_EQ(madBase.opcode, getBase.opcode);
-  EXPECT_EQ(madBase.type, getBase.type);
-  EXPECT_EQ(madBase.packing, getBase.packing);
-
-  EXPECT_EQ(madBase.o_operands[0], getBase.o_operands[0]);
-  EXPECT_EQ(madBase.o_operands[1], getBase.o_operands[1]);
-  EXPECT_EQ(madBase.o_operands[2], getBase.o_operands[2]);
-  EXPECT_EQ(madBase.o_operands[3], getBase.o_operands[3]);
-  EXPECT_EQ(madBase.o_operands[4], getBase.o_operands[4]);
-
-  delete lexer;
-};
-
-
-TEST(CodegenTest,  Instruction4_BitStringOperation_CodeGen_SimpleTest) {
-  context->set_error_reporter(main_reporter);
-  context->clear_context();
-  // Note: Bit String Operation without ftz and rounding.
-  BrigInstBase extrInst = {
-    sizeof(BrigInstBase),  // size
-    BrigEInstBase,         // kind
-    BrigExtract,           // opcode
-    Brigu64,               // type
-    BrigNoPacking,         // packing
-    {0, 0, 0, 0, 0}        // o_operands[5]
-  };
-
-  BrigInstBase inseInst = {
-    sizeof(BrigInstBase),  // size
-    BrigEInstBase,         // kind
-    BrigInsert,            // opcode
-    Brigb32,               // type
-    BrigNoPacking,         // packing
-    {0, 0, 0, 0, 0}        // o_operands[5]
-  };
-
-  BrigInstBase bitsInst = {
-    sizeof(BrigInstBase),  // size
-    BrigEInstBase,         // kind
-    BrigBitselect,         // opcode
-    Brigb32,               // type
-    BrigNoPacking,         // packing
-    {0, 0, 0, 0, 0}        // o_operands[5]
-  };
-
-
-  std::string input("extract_u64 $d1, $d1, $s1, $s2;\n");
-  input.append("insert_b32 $s1, $s1, 2, 3;\n");
-  input.append("bitselect_b32 $s1, $s1, 2, 3;\n");
-
-  Lexer* lexer = new Lexer(input);
-  context->token_to_scan = lexer->get_next_token();
-
-  EXPECT_EQ(0, Instruction4BitStringOperationPart4(context));
-  EXPECT_EQ(0, Instruction4BitStringOperationPart4(context));
-  EXPECT_EQ(0, Instruction4BitStringOperationPart4(context));
-
-  BrigoOffset32_t curOpOffset = 8;
-  BrigcOffset32_t curCodeOffset = 0;
-  
-  BrigOperandReg getReg;
-  BrigInstBase getBase;
-  BrigOperandImmed getImm;
-
-  // BrigOperandReg D1
-  extrInst.o_operands[0] = curOpOffset;
-  extrInst.o_operands[1] = curOpOffset;
-  context->get_operand(curOpOffset, &getReg);  
-  curOpOffset += sizeof(BrigOperandReg);
-
-  EXPECT_EQ(sizeof(BrigOperandReg), getReg.size);
-  EXPECT_EQ(BrigEOperandReg, getReg.kind);
-  EXPECT_EQ(Brigb64, getReg.type);
-  EXPECT_EQ(0, getReg.reserved);
-  EXPECT_EQ(0, getReg.name); 
-
-  // BrigOperandReg S1
-  extrInst.o_operands[2] = curOpOffset;
-  inseInst.o_operands[0] = curOpOffset;
-  inseInst.o_operands[1] = curOpOffset;
-  bitsInst.o_operands[0] = curOpOffset;
-  bitsInst.o_operands[1] = curOpOffset;
-  context->get_operand(curOpOffset, &getReg);  
-  curOpOffset += sizeof(BrigOperandReg);
-
-  EXPECT_EQ(sizeof(BrigOperandReg), getReg.size);
-  EXPECT_EQ(BrigEOperandReg, getReg.kind);
-  EXPECT_EQ(Brigb32, getReg.type);
-  EXPECT_EQ(0, getReg.reserved);
-  EXPECT_EQ(4, getReg.name); 
-
-  // BrigOperandReg S2
-  extrInst.o_operands[3] = curOpOffset;
-  context->get_operand(curOpOffset, &getReg);  
-  curOpOffset += sizeof(BrigOperandReg);
-
-  EXPECT_EQ(sizeof(BrigOperandReg), getReg.size);
-  EXPECT_EQ(BrigEOperandReg, getReg.kind);
-  EXPECT_EQ(Brigb32, getReg.type);
-  EXPECT_EQ(0, getReg.reserved);
-  EXPECT_EQ(8, getReg.name); 
-
-  // BrigOperandImmed b32 2
-  curOpOffset += curOpOffset & 0x7;
-  inseInst.o_operands[2] = curOpOffset;
-  context->get_operand(curOpOffset, &getImm);  
-  curOpOffset += sizeof(BrigOperandImmed);
-
-  EXPECT_EQ(sizeof(BrigOperandImmed), getImm.size);
-  EXPECT_EQ(BrigEOperandImmed, getImm.kind);
-  EXPECT_EQ(Brigb32, getImm.type);
-  EXPECT_EQ(0, getImm.reserved);
-  EXPECT_EQ(2, getImm.bits.u);
-
-  // BrigOperandImmed b32 3
-  curOpOffset += curOpOffset & 0x7;
-  inseInst.o_operands[3] = curOpOffset;
-  context->get_operand(curOpOffset, &getImm);  
-  curOpOffset += sizeof(BrigOperandImmed);
-
-  EXPECT_EQ(sizeof(BrigOperandImmed), getImm.size);
-  EXPECT_EQ(BrigEOperandImmed, getImm.kind);
-  EXPECT_EQ(Brigb32, getImm.type);
-  EXPECT_EQ(0, getImm.reserved);
-  EXPECT_EQ(3, getImm.bits.u);
-
-  // BrigOperandImmed b32 2
-  curOpOffset += curOpOffset & 0x7;
-  bitsInst.o_operands[2] = curOpOffset;
-  context->get_operand(curOpOffset, &getImm);  
-  curOpOffset += sizeof(BrigOperandImmed);
-
-  EXPECT_EQ(sizeof(BrigOperandImmed), getImm.size);
-  EXPECT_EQ(BrigEOperandImmed, getImm.kind);
-  EXPECT_EQ(Brigb32, getImm.type);
-  EXPECT_EQ(0, getImm.reserved);
-  EXPECT_EQ(2, getImm.bits.u);
-
-  // BrigOperandImmed b32 3
-  curOpOffset += curOpOffset & 0x7;
-  bitsInst.o_operands[3] = curOpOffset;
-  context->get_operand(curOpOffset, &getImm);  
-  curOpOffset += sizeof(BrigOperandImmed);
-
-  EXPECT_EQ(sizeof(BrigOperandImmed), getImm.size);
-  EXPECT_EQ(BrigEOperandImmed, getImm.kind);
-  EXPECT_EQ(Brigb32, getImm.type);
-  EXPECT_EQ(0, getImm.reserved);
-  EXPECT_EQ(3, getImm.bits.u);
-
-  context->get_code(curCodeOffset, &getBase);
-  curCodeOffset += sizeof(BrigInstBase);
-
-  // BrigInstBase extract
-  EXPECT_EQ(extrInst.size, getBase.size);
-  EXPECT_EQ(extrInst.kind, getBase.kind);
-  EXPECT_EQ(extrInst.opcode, getBase.opcode);
-  EXPECT_EQ(extrInst.type, getBase.type);
-  EXPECT_EQ(extrInst.packing, getBase.packing);
-  EXPECT_EQ(extrInst.o_operands[0], getBase.o_operands[0]);
-  EXPECT_EQ(extrInst.o_operands[1], getBase.o_operands[1]);
-  EXPECT_EQ(extrInst.o_operands[2], getBase.o_operands[2]);
-  EXPECT_EQ(extrInst.o_operands[3], getBase.o_operands[3]);
-  EXPECT_EQ(extrInst.o_operands[4], getBase.o_operands[4]);
-
-  context->get_code(curCodeOffset, &getBase);
-  curCodeOffset += sizeof(BrigInstBase);
-
-  // BrigInstBase insert
-  EXPECT_EQ(inseInst.size, getBase.size);
-  EXPECT_EQ(inseInst.kind, getBase.kind);
-  EXPECT_EQ(inseInst.opcode, getBase.opcode);
-  EXPECT_EQ(inseInst.type, getBase.type);
-  EXPECT_EQ(inseInst.packing, getBase.packing);
-  EXPECT_EQ(inseInst.o_operands[0], getBase.o_operands[0]);
-  EXPECT_EQ(inseInst.o_operands[1], getBase.o_operands[1]);
-  EXPECT_EQ(inseInst.o_operands[2], getBase.o_operands[2]);
-  EXPECT_EQ(inseInst.o_operands[3], getBase.o_operands[3]);
-  EXPECT_EQ(inseInst.o_operands[4], getBase.o_operands[4]);
-
-  context->get_code(curCodeOffset, &getBase);
-  curCodeOffset += sizeof(BrigInstBase);
-
-  // BrigInstBase bitselect
-  EXPECT_EQ(bitsInst.size, getBase.size);
-  EXPECT_EQ(bitsInst.kind, getBase.kind);
-  EXPECT_EQ(bitsInst.opcode, getBase.opcode);
-  EXPECT_EQ(bitsInst.type, getBase.type);
-  EXPECT_EQ(bitsInst.packing, getBase.packing);
-  EXPECT_EQ(bitsInst.o_operands[0], getBase.o_operands[0]);
-  EXPECT_EQ(bitsInst.o_operands[1], getBase.o_operands[1]);
-  EXPECT_EQ(bitsInst.o_operands[2], getBase.o_operands[2]);
-  EXPECT_EQ(bitsInst.o_operands[3], getBase.o_operands[3]);
-  EXPECT_EQ(bitsInst.o_operands[4], getBase.o_operands[4]);
-
-  delete lexer;
-};
-
-
-TEST(CodegenTest,  Instruction4_MultiMediaOperation_CodeGen_SimpleTest) {
-  context->set_error_reporter(main_reporter);
-  context->clear_context();
-  // Note: Bit String Operation without ftz and rounding.
-
-
-  BrigInstBase bitAlignInst = {
-    sizeof(BrigInstBase),  // size
-    BrigEInstBase,         // kind
-    BrigBitAlign,         // opcode
-    Brigb32,               // type
-    BrigNoPacking,         // packing
-    {0, 0, 0, 0, 0}        // o_operands[5]
-  };
-
-  BrigInstBase byteAlignInst = {
-    sizeof(BrigInstBase),  // size
-    BrigEInstBase,         // kind
-    BrigByteAlign,         // opcode
-    Brigb32,               // type
-    BrigNoPacking,         // packing
-    {0, 0, 0, 0, 0}        // o_operands[5]
-  };
-
-  BrigInstBase sadInst = {
-    sizeof(BrigInstBase),  // size
-    BrigEInstBase,         // kind
-    BrigSad4hi,           // opcode
-    Brigb32,               // type
-    BrigNoPacking,         // packing
-    {0, 0, 0, 0, 0}        // o_operands[5]
-  };
-
-  BrigInstBase lerpInst = {
-    sizeof(BrigInstBase),  // size
-    BrigEInstBase,         // kind
-    BrigLerp,              // opcode
-    Brigb32,               // type
-    BrigNoPacking,         // packing
-    {0, 0, 0, 0, 0}        // o_operands[5]
-  };
-
-
-  std::string input("bitalign_b32 $s5, $s0, $s1, $s2;\n");
-  input.append("bytealign_b32 $s5, $s0, $s1, $s2;\n");
-  input.append("sad4hi_b32 $s5, $s0, $s1, $s6;\n");
-  input.append("lerp_b32 $s5, $s0, $s1, $s2;\n");
-
-  Lexer* lexer = new Lexer(input);
-  context->token_to_scan = lexer->get_next_token();
-
-  EXPECT_EQ(0, Instruction4MultiMediaOperationPart1(context));
-  EXPECT_EQ(0, Instruction4MultiMediaOperationPart1(context));
-  EXPECT_EQ(0, Instruction4MultiMediaOperationPart1(context));
-  EXPECT_EQ(0, Instruction4MultiMediaOperationPart1(context));
-
-  BrigoOffset32_t curOpOffset = 8;
-  BrigcOffset32_t curCodeOffset = 0;
-  
-  BrigOperandReg getReg;
-  BrigInstBase getBase;
-
-  // BrigOperandReg S5
-  byteAlignInst.o_operands[0] = curOpOffset;
-  bitAlignInst.o_operands[0] = curOpOffset;
-  lerpInst.o_operands[0] = curOpOffset;
-  sadInst.o_operands[0] = curOpOffset;
-  context->get_operand(curOpOffset, &getReg);  
-  curOpOffset += sizeof(BrigOperandReg);
-
-  EXPECT_EQ(sizeof(BrigOperandReg), getReg.size);
-  EXPECT_EQ(BrigEOperandReg, getReg.kind);
-  EXPECT_EQ(Brigb32, getReg.type);
-  EXPECT_EQ(0, getReg.reserved);
-  EXPECT_EQ(0, getReg.name); 
-
-  // BrigOperandReg S0
-  byteAlignInst.o_operands[1] = curOpOffset;
-  bitAlignInst.o_operands[1] = curOpOffset;
-  lerpInst.o_operands[1] = curOpOffset;
-  sadInst.o_operands[1] = curOpOffset;  
-  context->get_operand(curOpOffset, &getReg);  
-  curOpOffset += sizeof(BrigOperandReg);
-
-  EXPECT_EQ(sizeof(BrigOperandReg), getReg.size);
-  EXPECT_EQ(BrigEOperandReg, getReg.kind);
-  EXPECT_EQ(Brigb32, getReg.type);
-  EXPECT_EQ(0, getReg.reserved);
-  EXPECT_EQ(4, getReg.name); 
-
-  // BrigOperandReg S1
-  byteAlignInst.o_operands[2] = curOpOffset;
-  bitAlignInst.o_operands[2] = curOpOffset;
-  lerpInst.o_operands[2] = curOpOffset;
-  sadInst.o_operands[2] = curOpOffset;
-  context->get_operand(curOpOffset, &getReg);  
-  curOpOffset += sizeof(BrigOperandReg);
-
-  EXPECT_EQ(sizeof(BrigOperandReg), getReg.size);
-  EXPECT_EQ(BrigEOperandReg, getReg.kind);
-  EXPECT_EQ(Brigb32, getReg.type);
-  EXPECT_EQ(0, getReg.reserved);
-  EXPECT_EQ(8, getReg.name); 
-
-  // BrigOperandReg S2
-  byteAlignInst.o_operands[3] = curOpOffset;
-  bitAlignInst.o_operands[3] = curOpOffset;
-  lerpInst.o_operands[3] = curOpOffset;
-  context->get_operand(curOpOffset, &getReg);  
-  curOpOffset += sizeof(BrigOperandReg);
-
-  EXPECT_EQ(sizeof(BrigOperandReg), getReg.size);
-  EXPECT_EQ(BrigEOperandReg, getReg.kind);
-  EXPECT_EQ(Brigb32, getReg.type);
-  EXPECT_EQ(0, getReg.reserved);
-  EXPECT_EQ(12, getReg.name); 
-
-  // BrigOperandReg S6
-  sadInst.o_operands[3] = curOpOffset;
-  context->get_operand(curOpOffset, &getReg);  
-  curOpOffset += sizeof(BrigOperandReg);
-
-  EXPECT_EQ(sizeof(BrigOperandReg), getReg.size);
-  EXPECT_EQ(BrigEOperandReg, getReg.kind);
-  EXPECT_EQ(Brigb32, getReg.type);
-  EXPECT_EQ(0, getReg.reserved);
-  EXPECT_EQ(16, getReg.name); 
-
-
-  context->get_code(curCodeOffset, &getBase);
-  curCodeOffset += sizeof(BrigInstBase);
-
-  // BrigInstBase bitalign
-  EXPECT_EQ(bitAlignInst.size, getBase.size);
-  EXPECT_EQ(bitAlignInst.kind, getBase.kind);
-  EXPECT_EQ(bitAlignInst.opcode, getBase.opcode);
-  EXPECT_EQ(bitAlignInst.type, getBase.type);
-  EXPECT_EQ(bitAlignInst.packing, getBase.packing);
-  EXPECT_EQ(bitAlignInst.o_operands[0], getBase.o_operands[0]);
-  EXPECT_EQ(bitAlignInst.o_operands[1], getBase.o_operands[1]);
-  EXPECT_EQ(bitAlignInst.o_operands[2], getBase.o_operands[2]);
-  EXPECT_EQ(bitAlignInst.o_operands[3], getBase.o_operands[3]);
-  EXPECT_EQ(bitAlignInst.o_operands[4], getBase.o_operands[4]);
-
-  context->get_code(curCodeOffset, &getBase);
-  curCodeOffset += sizeof(BrigInstBase);
-
-  // BrigInstBase bytealign
-  EXPECT_EQ(byteAlignInst.size, getBase.size);
-  EXPECT_EQ(byteAlignInst.kind, getBase.kind);
-  EXPECT_EQ(byteAlignInst.opcode, getBase.opcode);
-  EXPECT_EQ(byteAlignInst.type, getBase.type);
-  EXPECT_EQ(byteAlignInst.packing, getBase.packing);
-  EXPECT_EQ(byteAlignInst.o_operands[0], getBase.o_operands[0]);
-  EXPECT_EQ(byteAlignInst.o_operands[1], getBase.o_operands[1]);
-  EXPECT_EQ(byteAlignInst.o_operands[2], getBase.o_operands[2]);
-  EXPECT_EQ(byteAlignInst.o_operands[3], getBase.o_operands[3]);
-  EXPECT_EQ(byteAlignInst.o_operands[4], getBase.o_operands[4]);
-
-  context->get_code(curCodeOffset, &getBase);
-  curCodeOffset += sizeof(BrigInstBase);
-
-  // BrigInstBase sad4hi
-  EXPECT_EQ(sadInst.size, getBase.size);
-  EXPECT_EQ(sadInst.kind, getBase.kind);
-  EXPECT_EQ(sadInst.opcode, getBase.opcode);
-  EXPECT_EQ(sadInst.type, getBase.type);
-  EXPECT_EQ(sadInst.packing, getBase.packing);
-  EXPECT_EQ(sadInst.o_operands[0], getBase.o_operands[0]);
-  EXPECT_EQ(sadInst.o_operands[1], getBase.o_operands[1]);
-  EXPECT_EQ(sadInst.o_operands[2], getBase.o_operands[2]);
-  EXPECT_EQ(sadInst.o_operands[3], getBase.o_operands[3]);
-  EXPECT_EQ(sadInst.o_operands[4], getBase.o_operands[4]);
-
-  context->get_code(curCodeOffset, &getBase);
-  curCodeOffset += sizeof(BrigInstBase);
-
-  // BrigInstBase lerp
-  EXPECT_EQ(lerpInst.size, getBase.size);
-  EXPECT_EQ(lerpInst.kind, getBase.kind);
-  EXPECT_EQ(lerpInst.opcode, getBase.opcode);
-  EXPECT_EQ(lerpInst.type, getBase.type);
-  EXPECT_EQ(lerpInst.packing, getBase.packing);
-  EXPECT_EQ(lerpInst.o_operands[0], getBase.o_operands[0]);
-  EXPECT_EQ(lerpInst.o_operands[1], getBase.o_operands[1]);
-  EXPECT_EQ(lerpInst.o_operands[2], getBase.o_operands[2]);
-  EXPECT_EQ(lerpInst.o_operands[3], getBase.o_operands[3]);
-  EXPECT_EQ(lerpInst.o_operands[4], getBase.o_operands[4]);
-
   delete lexer;
 }
 
