--- conflicted
+++ resolved
@@ -3106,7 +3106,7 @@
   //case 2
   context->clear_context();
   input.assign("barrier_width(all)_group ;");
-
+  
   lexer->set_source_string(input);
   context->token_to_scan = lexer->get_next_token();
   EXPECT_EQ(0, Bar(context));
@@ -3193,7 +3193,7 @@
     BrigRegular,       // memorySemantic
     0                  // equivClass
   };
-  BrigInstLdSt get;
+  BrigInstLdSt get;  
 
   std::string input("ld_arg_f32 $s0, [%input];\n");
   input.append("st_arg_f32 $s0, [%output][$s2-4];\n");
@@ -3232,7 +3232,7 @@
     BrigRegular,       // memorySemantic
     0                  // equivClass
   };
-  ref = tmp;
+  ref = tmp;  
 
   context->get_code(44, &get);
   EXPECT_EQ(ref.size, get.size);
@@ -3354,7 +3354,7 @@
   context->token_to_scan = lexer->get_next_token();
   EXPECT_EQ(0, MemoryOperand(context));
   context->get_operand(8, &get);
-
+ 
   ref.reg = 0;
   ref.offset = 0x7f;
 
@@ -3385,11 +3385,11 @@
   context->token_to_scan = lexer->get_next_token();
   context->add_symbol("&array");
   EXPECT_EQ(0, MemoryOperand(context));
-
+  
   context->get_operand(8, &getAddr);
   context->get_operand(24, &getReg);
   context->get_operand(36, &get2);
-
+  
   // BrigOperandAddress
   EXPECT_EQ(16, getAddr.size);
   EXPECT_EQ(BrigEOperandAddress, getAddr.kind);
@@ -3558,7 +3558,7 @@
   context->token_to_scan = lexer->get_next_token();
   EXPECT_EQ(0, ArrayOperandList(context));
   context->get_operand(96, &getReg);
-
+ 
   BrigOperandReg ref = {
     12,                    // size
     BrigEOperandReg,       // kind
@@ -3604,11 +3604,11 @@
   context->token_to_scan = lexer->get_next_token();
 
   EXPECT_EQ(0, PairAddressableOperand(context));
-
+  
   context->get_operand(8, &getAddr);
   context->get_operand(24, &getReg);
   context->get_operand(36, &getComp);
-
+  
   // BrigOperandAddress
   EXPECT_EQ(16, getAddr.size);
   EXPECT_EQ(BrigEOperandAddress, getAddr.kind);
@@ -3659,18 +3659,18 @@
   context->token_to_scan = lexer->get_next_token();
   context->add_symbol("%loc");
 
-  EXPECT_EQ(0, Lda(context));
+  EXPECT_EQ(0, Lda(context)); 
 
   context->get_operand(8, &getReg);
   context->get_operand(20, &getAddr);
   context->get_code(0, &getMem);
-
+  
   // BrigOperandReg
   EXPECT_EQ(12, getReg.size);
   EXPECT_EQ(BrigEOperandReg, getReg.kind);
   EXPECT_EQ(Brigb32, getReg.type);
   EXPECT_EQ(0, getReg.reserved);
-  EXPECT_EQ(5, getReg.name);
+  EXPECT_EQ(5, getReg.name);  
   // BrigOperandAddress
   EXPECT_EQ(16, getAddr.size);
   EXPECT_EQ(BrigEOperandAddress, getAddr.kind);
@@ -3702,7 +3702,7 @@
 
   std::string input("stof_private_u64 $d2, $d1;\n");
   input.append("segmentp_group_b1 $c1, $d0;\n");
-
+  
   Lexer* lexer = new Lexer(input);
 
   BrigInstMem ref1 = {
@@ -3711,7 +3711,7 @@
     BrigStoF,              // opcode
     Brigu64,               // type
     BrigNoPacking,         // packing
-    {8, 20, 0, 0, 0},      // o_operands[5]
+    {8, 20, 0, 0, 0},      // o_operands[5]           
     BrigPrivateSpace       // storageClass
   };
 
@@ -3721,7 +3721,7 @@
     BrigSegmentp,          // opcode
     Brigb1,                // type
     BrigNoPacking,         // packing
-    {32, 44, 0, 0, 0},     // o_operands[5]
+    {32, 44, 0, 0, 0},     // o_operands[5]           
     BrigGroupSpace         // storageClass
   };
 
@@ -3732,26 +3732,26 @@
   lexer->set_source_string(input);
   context->token_to_scan = lexer->get_next_token();
 
-  EXPECT_EQ(0, Segp(context));
+  EXPECT_EQ(0, Segp(context)); 
   EXPECT_EQ(0, Segp(context));
 
   context->get_operand(8, &getReg1);
   context->get_operand(20, &getReg2);
   context->get_code(0, &getMem);
-
+  
   // BrigOperandReg
   EXPECT_EQ(12, getReg1.size);
   EXPECT_EQ(BrigEOperandReg, getReg1.kind);
   EXPECT_EQ(Brigb64, getReg1.type);
   EXPECT_EQ(0, getReg1.reserved);
-  EXPECT_EQ(0, getReg1.name);
+  EXPECT_EQ(0, getReg1.name);  
   // BrigOperandReg
   EXPECT_EQ(12, getReg2.size);
   EXPECT_EQ(BrigEOperandReg, getReg2.kind);
   EXPECT_EQ(Brigb64, getReg2.type);
   EXPECT_EQ(0, getReg2.reserved);
-  EXPECT_EQ(4, getReg2.name);
-
+  EXPECT_EQ(4, getReg2.name);  
+  
   // BrigInstMem
   EXPECT_EQ(ref1.size, getMem.size);
   EXPECT_EQ(ref1.kind, getMem.kind);
@@ -3770,20 +3770,20 @@
   context->get_operand(32, &getReg1);
   context->get_operand(44, &getReg2);
   context->get_code(36, &getMem);
-
+  
   // BrigOperandReg
   EXPECT_EQ(12, getReg1.size);
   EXPECT_EQ(BrigEOperandReg, getReg1.kind);
   EXPECT_EQ(Brigb1, getReg1.type);
   EXPECT_EQ(0, getReg1.reserved);
-  EXPECT_EQ(8, getReg1.name);
+  EXPECT_EQ(8, getReg1.name);  
   // BrigOperandReg
   EXPECT_EQ(12, getReg2.size);
   EXPECT_EQ(BrigEOperandReg, getReg2.kind);
   EXPECT_EQ(Brigb64, getReg2.type);
   EXPECT_EQ(0, getReg2.reserved);
-  EXPECT_EQ(12, getReg2.name);
-
+  EXPECT_EQ(12, getReg2.name);  
+  
   // BrigInstMem
   EXPECT_EQ(ref2.size, getMem.size);
   EXPECT_EQ(ref2.kind, getMem.kind);
@@ -3808,7 +3808,7 @@
   std::string input("laneid $s1;\n");
   input.append("clock $d6;\n");
   input.append("fbar_wait_b64 $d1;\n");
-
+  
   Lexer* lexer = new Lexer(input);
 
   BrigInstBase ref1 = {
@@ -3826,16 +3826,16 @@
     BrigClock,             // opcode
     Brigb32,               // type
     BrigNoPacking,         // packing
-    {20, 0, 0, 0, 0},      // o_operands[5]
-  };
-
+    {20, 0, 0, 0, 0},      // o_operands[5]           
+  };
+  
   BrigInstBase ref3 = {
     32,                    // size
     BrigEInstBase,         // kind
     BrigFbarWait,          // opcode
     Brigb64,               // type
     BrigNoPacking,         // packing
-    {32, 0, 0, 0, 0},      // o_operands[5]
+    {32, 0, 0, 0, 0},      // o_operands[5]           
   };
 
   BrigInstBase getMem;
@@ -3844,20 +3844,20 @@
   lexer->set_source_string(input);
   context->token_to_scan = lexer->get_next_token();
 
+  EXPECT_EQ(0, Instruction1(context)); 
   EXPECT_EQ(0, Instruction1(context));
   EXPECT_EQ(0, Instruction1(context));
-  EXPECT_EQ(0, Instruction1(context));
 
   context->get_operand(8, &getReg);
   context->get_code(0, &getMem);
-
+  
   // BrigOperandReg
   EXPECT_EQ(12, getReg.size);
   EXPECT_EQ(BrigEOperandReg, getReg.kind);
   EXPECT_EQ(Brigb32, getReg.type);
   EXPECT_EQ(0, getReg.reserved);
-  EXPECT_EQ(0, getReg.name);
-
+  EXPECT_EQ(0, getReg.name);  
+  
   // BrigInstMem
   EXPECT_EQ(ref1.size, getMem.size);
   EXPECT_EQ(ref1.kind, getMem.kind);
@@ -3879,8 +3879,8 @@
   EXPECT_EQ(BrigEOperandReg, getReg.kind);
   EXPECT_EQ(Brigb64, getReg.type);
   EXPECT_EQ(0, getReg.reserved);
-  EXPECT_EQ(4, getReg.name);
-
+  EXPECT_EQ(4, getReg.name);  
+  
   // BrigInstMem
   EXPECT_EQ(ref2.size, getMem.size);
   EXPECT_EQ(ref2.kind, getMem.kind);
@@ -3896,14 +3896,14 @@
 
   context->get_operand(32, &getReg);
   context->get_code(64, &getMem);
-
+  
   // BrigOperandReg
   EXPECT_EQ(12, getReg.size);
   EXPECT_EQ(BrigEOperandReg, getReg.kind);
   EXPECT_EQ(Brigb64, getReg.type);
   EXPECT_EQ(0, getReg.reserved);
-  EXPECT_EQ(8, getReg.name);
-
+  EXPECT_EQ(8, getReg.name);  
+  
   // BrigInstMem
   EXPECT_EQ(ref3.size, getMem.size);
   EXPECT_EQ(ref3.kind, getMem.kind);
@@ -3961,33 +3961,33 @@
     BrigEOperandLabelRef,  // kind
     0                      // labeldirective
   };
-
+  
   context->add_symbol("&foo");
   context->add_symbol("@lab");
   context->operand_map["&foo"] = context->get_operand_offset();
   context->append_operand(&fn_pad_op);
   context->operand_map["@lab"] = context->get_operand_offset();
   context->append_operand(&lab_pad_op);
-
-
+  
+  
+  EXPECT_EQ(0, Ldc(context)); 
   EXPECT_EQ(0, Ldc(context));
-  EXPECT_EQ(0, Ldc(context));
-
-  context->get_operand(24, &getReg);
+
+  context->get_operand(24, &getReg);  
   // BrigOperandReg
   EXPECT_EQ(12, getReg.size);
   EXPECT_EQ(BrigEOperandReg, getReg.kind);
   EXPECT_EQ(Brigb32, getReg.type);
   EXPECT_EQ(0, getReg.reserved);
-  EXPECT_EQ(10, getReg.name);
-
-  context->get_operand(36, &getReg);
+  EXPECT_EQ(10, getReg.name);  
+
+  context->get_operand(36, &getReg);  
   // BrigOperandReg
   EXPECT_EQ(12, getReg.size);
   EXPECT_EQ(BrigEOperandReg, getReg.kind);
   EXPECT_EQ(Brigb32, getReg.type);
   EXPECT_EQ(0, getReg.reserved);
-  EXPECT_EQ(14, getReg.name);
+  EXPECT_EQ(14, getReg.name);  
 
   context->get_code(0, &getBase);
   // BrigInstBase
@@ -4050,7 +4050,7 @@
     BrigGlobalSpace,       // storageClass;
     BrigAcquireRelease     // memorySemantic;
   };
-
+  
   BrigInstAtomic getAtom;
   BrigOperandReg getReg;
   BrigOperandAddress getAddr;
@@ -4058,29 +4058,29 @@
 
   lexer->set_source_string(input);
   context->token_to_scan = lexer->get_next_token();
-
+  
   context->add_symbol("&x1");
   context->add_symbol("&x2");
-
+  
   EXPECT_EQ(0, Atom(context));
   EXPECT_EQ(0, Atom(context));
 
-  context->get_operand(8, &getReg);
+  context->get_operand(8, &getReg);  
   // BrigOperandReg
   EXPECT_EQ(12, getReg.size);
   EXPECT_EQ(BrigEOperandReg, getReg.kind);
   EXPECT_EQ(Brigb64, getReg.type);
   EXPECT_EQ(0, getReg.reserved);
-  EXPECT_EQ(8, getReg.name);
-
-  context->get_operand(20, &getAddr);
+  EXPECT_EQ(8, getReg.name);  
+
+  context->get_operand(20, &getAddr);  
   // BrigOperandAddress
   EXPECT_EQ(16, getAddr.size);
   EXPECT_EQ(BrigEOperandAddress, getAddr.kind);
   EXPECT_EQ(Brigb64, getAddr.type);
   EXPECT_EQ(0, getAddr.reserved);
   EXPECT_EQ(0, getAddr.directive);
-  EXPECT_EQ(0, getAddr.offset);
+  EXPECT_EQ(0, getAddr.offset); 
 
   context->get_operand(40, &getImm);
   // BrigOperandImmed
@@ -4121,14 +4121,14 @@
   EXPECT_EQ(0, getReg.reserved);
   EXPECT_EQ(12, getReg.name);
 
-  context->get_operand(100, &getAddr);
+  context->get_operand(100, &getAddr);  
   // BrigOperandAddress
   EXPECT_EQ(16, getAddr.size);
   EXPECT_EQ(BrigEOperandAddress, getAddr.kind);
   EXPECT_EQ(Brigb64, getAddr.type);
   EXPECT_EQ(0, getAddr.reserved);
   EXPECT_EQ(0, getAddr.directive);
-  EXPECT_EQ(0, getAddr.offset);
+  EXPECT_EQ(0, getAddr.offset); 
 
   context->get_operand(120, &getImm);
   // BrigOperandImmed
@@ -4162,7 +4162,7 @@
   context->clear_context();
 
   std::string input("global_ROImg &demo={format = signed_int32 ,order = r,width = 4,height = 5,depth = 6 } ;");
-
+  
   Lexer *lexer = new Lexer(input);
   lexer->set_source_string(input);
   context->token_to_scan = lexer->get_next_token();
@@ -4172,7 +4172,7 @@
     BrigEDirectiveImage,    //kind
     {
       0,                         // c_code
-      BrigGlobalSpace,          // storag class
+      BrigGlobalSpace,          // storag class 
       BrigNone ,                // attribut
       0,                        // reserved
       0,                        // symbolModifier
@@ -4200,7 +4200,7 @@
   EXPECT_EQ(ref.depth, get.depth);
   EXPECT_EQ(ref.s.storageClass, get.s.storageClass);
   EXPECT_EQ(ref.s.s_name, get.s.s_name);
-
+  
   delete lexer ;
 };
 
@@ -4467,7 +4467,7 @@
   };
 
   BrigOperandIndirect get1, get2, get3, get4;
-  // The register must be an s or d register (c registers are not allowed).
+  // The register must be an s or d register (c registers are not allowed). 
   std::string input("[$s2+11]\n");
   input.append("[$d2-5]\n");
   input.append("[77]\n");
@@ -4484,20 +4484,20 @@
   EXPECT_EQ(0, OffsetAddressableOperand(context));
   if (context->token_to_scan == '[') {
     context->token_to_scan = lexer->get_next_token();
-    EXPECT_EQ(0, OffsetAddressableOperand(context));
+    EXPECT_EQ(0, OffsetAddressableOperand(context));  
   }
-
+  
   if (context->token_to_scan == '[') {
     context->token_to_scan = lexer->get_next_token();
     EXPECT_EQ(0, OffsetAddressableOperand(context));
   }
-
+  
   if (context->token_to_scan == '[') {
     context->token_to_scan = lexer->get_next_token();
     context->set_machine(BrigELarge);
     EXPECT_EQ(0, OffsetAddressableOperand(context));
   }
-
+  
   context->get_operand(20, &get1);
 
   // BrigOperandIndirect
@@ -4666,13 +4666,13 @@
     BrigEDirectiveLabel,    // kind
     36,                     // c_code
     0                       // s_name
-  };
+  };  
   BrigDirectiveLabel ref2 = {
     12,                     // size
     BrigEDirectiveLabel,    // kind
     68,                     // c_code
     10                      // s_name
-  };
+  };  
   BrigDirectiveLabel ref3 = {
     12,                     // size
     BrigEDirectiveLabel,    // kind
@@ -4704,7 +4704,7 @@
 
   context->token_to_scan = lexer->get_next_token();
   // brn lab1
-  EXPECT_EQ(0, Branch(context));
+  EXPECT_EQ(0, Branch(context));  
   context->get_code(0, &getBrnCode);
   context->get_operand(8, &getLabRef);
 
@@ -4720,7 +4720,7 @@
   EXPECT_EQ(refBrnLab1.o_operands[4], getBrnCode.o_operands[4]);
   // TODO(Chuang) set the value of .syncFlags
   // EXPECT_EQ(refBrn.syncFlags, getBrnCode.syncFlags);
-
+  
   EXPECT_EQ(8, getLabRef.size);
   EXPECT_EQ(BrigEOperandLabelRef, getLabRef.kind);
   // When the label isn't declared.
@@ -4728,12 +4728,12 @@
   EXPECT_EQ(-1, getLabRef.labeldirective);
 
   // lab1
-  EXPECT_EQ(0, Label(context));
+  EXPECT_EQ(0, Label(context));   
   context->get_operand(8, &getLabRef);
   EXPECT_EQ(0, getLabRef.labeldirective);
 
   // cbr lab3
-  EXPECT_EQ(0, Branch(context));
+  EXPECT_EQ(0, Branch(context));  
 
   context->get_code(36, &getCbrCode);
 
@@ -4757,7 +4757,7 @@
 
   // lab2
   EXPECT_EQ(0, Label(context));
-
+  
   // lab3
   EXPECT_EQ(0, Label(context));
   context->get_operand(28, &getLabRef);
@@ -4781,16 +4781,16 @@
   EXPECT_EQ(refBrnLab2.o_operands[4], getBrnCode.o_operands[4]);
   // TODO(Chuang) set the value of .syncFlags
   // EXPECT_EQ(refBrn.syncFlags, getBrnCode.syncFlags);
-
+  
   EXPECT_EQ(8, getLabRef.size);
   EXPECT_EQ(BrigEOperandLabelRef, getLabRef.kind);
   EXPECT_EQ(12, getLabRef.labeldirective);
-
+  
   // lab4
-  EXPECT_EQ(0, Label(context));
+  EXPECT_EQ(0, Label(context));   
 
   // cbr lab1
-  EXPECT_EQ(0, Branch(context));
+  EXPECT_EQ(0, Branch(context));  
 
   context->get_code(104, &getCbrCode);
 
@@ -4812,7 +4812,7 @@
 
 
   context->get_directive(0, &get1);
-
+  
   // lab1
   EXPECT_EQ(ref1.size, get1.size);
   EXPECT_EQ(ref1.kind, get1.kind);
@@ -4846,99 +4846,6 @@
   delete lexer;
 };
 
-<<<<<<< HEAD
-TEST(CodegenTest, Instruction1Op_CodeGen_fbar_Wait_b64) {
-
-  context->set_error_reporter(main_reporter);
-  context->clear_context();
-
-  BrigInstBase ref = {
-    32,
-    BrigEInstBase,
-    BrigFbarWait,
-    Brigb64,
-    BrigNoPacking,
-    {8, 0, 0, 0, 0}
-  };
-
-  std::string input("fbar_wait_b64 $d0;");
-  Lexer* lexer = new Lexer(input);
-
-  context->token_to_scan = lexer->get_next_token();
-  EXPECT_EQ(0, Instruction1(context));
-
-  BrigInstBase getBase;
-  BrigOperandReg getReg;
-  context->get_operand(8, &getReg);
-  context->get_code(0, &getBase);
-
-  // BrigOperandReg
-  EXPECT_EQ(12, getReg.size);
-  EXPECT_EQ(BrigEOperandReg, getReg.kind);
-  EXPECT_EQ(Brigb64, getReg.type);
-  EXPECT_EQ(0, getReg.reserved);
-  EXPECT_EQ(0, getReg.name);
-
-  // BrigInstBase
-  EXPECT_EQ(ref.size, getBase.size);
-  EXPECT_EQ(ref.kind, getBase.kind);
-  EXPECT_EQ(ref.opcode, getBase.opcode);
-  EXPECT_EQ(ref.type, getBase.type);
-  EXPECT_EQ(ref.packing, getBase.packing);
-
-  EXPECT_EQ(ref.o_operands[0], getBase.o_operands[0]);
-  EXPECT_EQ(ref.o_operands[1], getBase.o_operands[1]);
-  EXPECT_EQ(ref.o_operands[2], getBase.o_operands[2]);
-  EXPECT_EQ(ref.o_operands[3], getBase.o_operands[3]);
-  EXPECT_EQ(ref.o_operands[4], getBase.o_operands[4]);
-
-  delete lexer;
-};
-
-TEST(CodegenTest, Instruction1Op_CodeGen_fbar_Arrive_b64) {
-  context->set_error_reporter(main_reporter);
-  context->clear_context();
-
-  BrigInstBase ref = {
-    32,
-    BrigEInstBase,
-    BrigFbarArrive,
-    Brigb64,
-    BrigNoPacking,
-    {8, 0, 0, 0, 0}
-  };
-
-  std::string input("fbar_arrive_b64 $d0;");
-  Lexer* lexer = new Lexer(input);
-
-  context->token_to_scan = lexer->get_next_token();
-  EXPECT_EQ(0, Instruction1(context));
-
-  BrigInstBase getBase;
-  BrigOperandReg getReg;
-  context->get_operand(8, &getReg);
-  context->get_code(0, &getBase);
-
-  // BrigOperandReg
-  EXPECT_EQ(12, getReg.size);
-  EXPECT_EQ(BrigEOperandReg, getReg.kind);
-  EXPECT_EQ(Brigb64, getReg.type);
-  EXPECT_EQ(0, getReg.reserved);
-  EXPECT_EQ(0, getReg.name);
-
-  // BrigInstBase
-  EXPECT_EQ(ref.size, getBase.size);
-  EXPECT_EQ(ref.kind, getBase.kind);
-  EXPECT_EQ(ref.opcode, getBase.opcode);
-  EXPECT_EQ(ref.type, getBase.type);
-  EXPECT_EQ(ref.packing, getBase.packing);
-
-  EXPECT_EQ(ref.o_operands[0], getBase.o_operands[0]);
-  EXPECT_EQ(ref.o_operands[1], getBase.o_operands[1]);
-  EXPECT_EQ(ref.o_operands[2], getBase.o_operands[2]);
-  EXPECT_EQ(ref.o_operands[3], getBase.o_operands[3]);
-  EXPECT_EQ(ref.o_operands[4], getBase.o_operands[4]);
-=======
 
 TEST(CodegenTest, ImageRet_CodeGen_Test) {
   context->set_error_reporter(main_reporter);
@@ -5075,84 +4982,10 @@
   EXPECT_EQ(0, getImg.name);
   EXPECT_EQ(0, getImg.reg);
   EXPECT_EQ(0, getImg.offset); 
->>>>>>> 04302968
 
   delete lexer;
 };
 
-<<<<<<< HEAD
-TEST(CodegenTest, Instruction1Op_CodeGen_fbar_skip_b64) {
-  context->set_error_reporter(main_reporter);
-  context->clear_context();
-
-  BrigInstBase ref = {
-    32,
-    BrigEInstBase,
-    BrigFbarSkip,
-    Brigb64,
-    BrigNoPacking,
-    {8, 0, 0, 0, 0}
-  };
-
-  std::string input("fbar_skip_b64 $d0;");
-  Lexer* lexer = new Lexer(input);
-
-  context->token_to_scan = lexer->get_next_token();
-  EXPECT_EQ(0, Instruction1(context));
-
-  BrigInstBase getBase;
-  BrigOperandReg getReg;
-  context->get_operand(8, &getReg);
-  context->get_code(0, &getBase);
-
-  // BrigOperandReg
-  EXPECT_EQ(12, getReg.size);
-  EXPECT_EQ(BrigEOperandReg, getReg.kind);
-  EXPECT_EQ(Brigb64, getReg.type);
-  EXPECT_EQ(0, getReg.reserved);
-  EXPECT_EQ(0, getReg.name);
-
-  // BrigInstBase
-  EXPECT_EQ(ref.size, getBase.size);
-  EXPECT_EQ(ref.kind, getBase.kind);
-  EXPECT_EQ(ref.opcode, getBase.opcode);
-  EXPECT_EQ(ref.type, getBase.type);
-  EXPECT_EQ(ref.packing, getBase.packing);
-
-  EXPECT_EQ(ref.o_operands[0], getBase.o_operands[0]);
-  EXPECT_EQ(ref.o_operands[1], getBase.o_operands[1]);
-  EXPECT_EQ(ref.o_operands[2], getBase.o_operands[2]);
-  EXPECT_EQ(ref.o_operands[3], getBase.o_operands[3]);
-  EXPECT_EQ(ref.o_operands[4], getBase.o_operands[4]);
-
-  delete lexer;
-};
-
-TEST(CodegenTest, Instruction1Op_CodeGen_Countup_u32) {
-  context->set_error_reporter(main_reporter);
-  context->clear_context();
-
-  BrigInstBase ref = {
-    32,
-    BrigEInstBase,
-    BrigCountup,
-    Brigu32,
-    BrigNoPacking,
-    {8, 0, 0, 0, 0}
-  };
-
-  std::string input("countup_u32 $s1;");
-  Lexer* lexer = new Lexer(input);
-
-  context->token_to_scan = lexer->get_next_token();
-  EXPECT_EQ(0, Instruction1(context));
-
-  BrigInstBase getBase;
-  BrigOperandReg getReg;
-  context->get_operand(8, &getReg);
-  context->get_code(0, &getBase);
-
-=======
 TEST(CodegenTest, ArrayOperand_CodeGen_Test) {
   context->set_error_reporter(main_reporter);
   context->clear_context();
@@ -5355,28 +5188,11 @@
   EXPECT_EQ(ref2.geom, get2.geom);
 
   context->get_operand(24, &getReg);  
->>>>>>> 04302968
   // BrigOperandReg
   EXPECT_EQ(12, getReg.size);
   EXPECT_EQ(BrigEOperandReg, getReg.kind);
   EXPECT_EQ(Brigb32, getReg.type);
   EXPECT_EQ(0, getReg.reserved);
-<<<<<<< HEAD
-  EXPECT_EQ(0, getReg.name);
-
-  // BrigInstBase
-  EXPECT_EQ(ref.size, getBase.size);
-  EXPECT_EQ(ref.kind, getBase.kind);
-  EXPECT_EQ(ref.opcode, getBase.opcode);
-  EXPECT_EQ(ref.type, getBase.type);
-  EXPECT_EQ(ref.packing, getBase.packing);
-
-  EXPECT_EQ(ref.o_operands[0], getBase.o_operands[0]);
-  EXPECT_EQ(ref.o_operands[1], getBase.o_operands[1]);
-  EXPECT_EQ(ref.o_operands[2], getBase.o_operands[2]);
-  EXPECT_EQ(ref.o_operands[3], getBase.o_operands[3]);
-  EXPECT_EQ(ref.o_operands[4], getBase.o_operands[4]);
-=======
   EXPECT_EQ(0, getReg.name);  
 
   context->get_operand(36, &getReg);  
@@ -5426,102 +5242,10 @@
   EXPECT_EQ(0, getImg.name);
   EXPECT_EQ(0, getImg.reg);
   EXPECT_EQ(0, getImg.offset); 
->>>>>>> 04302968
 
   delete lexer;
 };
 
-<<<<<<< HEAD
-TEST(CodegenTest, Instruction1op_CodeGen_fbar_Release) {
-  context->set_error_reporter(main_reporter);
-  context->clear_context();
-
-  std::string input("fbar_release_b64 $d0;");
-  input.append("fbar_release_b64 $d0,$d1;");
-
-  Lexer* lexer = new Lexer(input);
-
-  BrigInstBase ref1={
-    32,
-    BrigEInstBase,
-    BrigFbarRelease,
-    Brigb64,
-    BrigNoPacking,
-    {8, 0, 0, 0, 0}
-  };
-  BrigInstBase ref2={
-    32,
-    BrigEInstBase,
-    BrigFbarRelease,
-    Brigb64,
-    BrigNoPacking,
-    {8, 20, 0, 0, 0}
-  };
-
-  BrigInstBase getBase;
-  BrigOperandReg getReg1,getReg2;
-  //BrigOperandImmed getImm;
-
-  lexer->set_source_string(input);
-  context->token_to_scan = lexer->get_next_token();
-
-  EXPECT_EQ(0, Instruction1(context));
-  EXPECT_EQ(0, Instruction1(context));
-
-  context->get_code(0, &getBase);
-  context->get_operand(8, &getReg1);
-
-  // BrigOperandReg
-  EXPECT_EQ(12, getReg1.size);
-  EXPECT_EQ(BrigEOperandReg, getReg1.kind);
-  EXPECT_EQ(Brigb64, getReg1.type);
-  EXPECT_EQ(0, getReg1.reserved);
-  EXPECT_EQ(0, getReg1.name);
-
-  // BrigInstBase
-  EXPECT_EQ(ref1.size, getBase.size);
-  EXPECT_EQ(ref1.kind, getBase.kind);
-  EXPECT_EQ(ref1.opcode, getBase.opcode);
-  EXPECT_EQ(ref1.type, getBase.type);
-  EXPECT_EQ(ref1.packing, getBase.packing);
-
-  EXPECT_EQ(ref1.o_operands[0], getBase.o_operands[0]);
-  EXPECT_EQ(ref1.o_operands[1], getBase.o_operands[1]);
-  EXPECT_EQ(ref1.o_operands[2], getBase.o_operands[2]);
-  EXPECT_EQ(ref1.o_operands[3], getBase.o_operands[3]);
-  EXPECT_EQ(ref1.o_operands[4], getBase.o_operands[4]);
-
-  context->get_operand(8, &getReg1);
-  context->get_operand(20, &getReg2);
-  context->get_code(32, &getBase);
-
-  // BrigOperandReg1
-  EXPECT_EQ(12, getReg1.size);
-  EXPECT_EQ(BrigEOperandReg, getReg1.kind);
-  EXPECT_EQ(Brigb64, getReg1.type);
-  EXPECT_EQ(0, getReg1.reserved);
-  EXPECT_EQ(0, getReg1.name);
-
- // BrigOperandReg2
-  EXPECT_EQ(12, getReg2.size);
-  EXPECT_EQ(BrigEOperandReg, getReg2.kind);
-  EXPECT_EQ(Brigb64, getReg2.type);
-  EXPECT_EQ(0, getReg2.reserved);
-  EXPECT_EQ(4, getReg2.name);
-
-  // BrigInstBase
-  EXPECT_EQ(ref2.size, getBase.size);
-  EXPECT_EQ(ref2.kind, getBase.kind);
-  EXPECT_EQ(ref2.opcode, getBase.opcode);
-  EXPECT_EQ(ref2.type, getBase.type);
-  EXPECT_EQ(ref2.packing, getBase.packing);
-
-  EXPECT_EQ(ref2.o_operands[0], getBase.o_operands[0]);
-  EXPECT_EQ(ref2.o_operands[1], getBase.o_operands[1]);
-  EXPECT_EQ(ref2.o_operands[2], getBase.o_operands[2]);
-  EXPECT_EQ(ref2.o_operands[3], getBase.o_operands[3]);
-  EXPECT_EQ(ref2.o_operands[4], getBase.o_operands[4]);
-=======
 
 TEST(CodegenTest, Query_CodeGen_Test) {
   context->set_error_reporter(main_reporter);
@@ -5660,14 +5384,10 @@
   EXPECT_EQ(0, getImage.name);
   EXPECT_EQ(0, getImage.reg);
   EXPECT_EQ(10, getImage.offset);
->>>>>>> 04302968
 
   delete lexer;
 };
 
-<<<<<<< HEAD
-=======
-
->>>>>>> 04302968
+
 }  // namespace brig
 }  // namespace hsa