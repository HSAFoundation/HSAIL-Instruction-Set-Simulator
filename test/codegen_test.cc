// Copyright 2012 MulticoreWare Inc.

#include <iostream>
#include "gtest/gtest.h"
#include "tokens.h"
#include "lexer.h"
#include "parser.h"
#include "brig.h"
#include "error_reporter.h"
#include "context.h"
#include "parser_wrapper.h"


namespace hsa {
namespace brig {

extern ErrorReporter* main_reporter;
extern Context* context;

TEST(CodegenTest, ExampleWithKernel) {
  context->set_error_reporter(main_reporter);
  context->clear_context();

  std::string input("version 1:0:$large; \n");
  input.append("kernel &demo(kernarg_f32 %x) { \n");
  input.append("private_u32 %z; \n");
  input.append("ret; \n");
  input.append("};\n");

  Lexer* lexer = new Lexer(input);
  context->token_to_scan = lexer->get_next_token();

  EXPECT_EQ(0, Version(context));
  EXPECT_EQ(0, Kernel(context));

  // test the size of each section
  BrigdOffset32_t dsize = context->get_directive_offset();
  EXPECT_EQ(148U, dsize);
  BrigdOffset32_t csize = context->get_code_offset();
  EXPECT_EQ(40U, csize);

  BrigDirectiveKernel ref = {
    40,                       // size
    BrigEDirectiveKernel,   // kind
    8,                       // c_code
    8,                       // s_name
    1,                        // inParamCount
    108,                      // d_firstScopedDirective
    1,                        // operationCount
    148,                      // d_nextDirective
    BrigNone,                  // attribute
    0,                         // fbar
    0,                        // outParamCount
    60,                        // d_firstInParam
  };

  // test BrigDirectiveFunction, the caller function
  BrigDirectiveKernel get;
  context->get_directive(context->current_bdf_offset, &get);
  EXPECT_EQ(ref.s_name, get.s_name);
  EXPECT_EQ(ref.c_code, get.c_code);
  EXPECT_EQ(ref.outParamCount, get.outParamCount);
  EXPECT_EQ(ref.inParamCount, get.inParamCount);
  EXPECT_EQ(ref.operationCount, get.operationCount);
  EXPECT_EQ(ref.d_nextDirective, get.d_nextDirective);
  EXPECT_EQ(ref.d_firstScopedDirective, get.d_firstScopedDirective);

  BrigDirectiveSymbol kernarg = {
  40,                       // size
  BrigEDirectiveSymbol ,    // kind
  {
    0,                         // c_code
    BrigKernargSpace,         // storag class kernarg
    BrigNone ,                // attribut
    0,                        // reserved
    0,                        // symbolModifier
    0,                        // dim
    14,                       // s_name
    Brigf32,                  // type
    1,                        // align
  },
  0,                        // d_init
  0,                         // reserved
  };

  BrigDirectiveSymbol get_sym;
  context->get_directive(68, &get_sym);
  EXPECT_EQ(kernarg.size, get_sym.size);
  EXPECT_EQ(kernarg.kind, get_sym.kind);
  EXPECT_EQ(kernarg.s.storageClass, get_sym.s.storageClass);
  EXPECT_EQ(kernarg.s.s_name, get_sym.s.s_name);

  BrigDirectiveSymbol private_var = {
  40,                       // size
  BrigEDirectiveSymbol ,    // kind
  {
    0,                         // c_code
    BrigPrivateSpace,         // storag class kernarg
    BrigNone ,                // attribut
    0,                        // reserved
    0,                        // symbolModifier
    0,                        // dim
    17,                        // s_name
    Brigu32,                  // type
    1,                        // align
  },
  0,                        // d_init
  0,                         // reserved
  };

  context->get_directive(108, &get_sym);
  EXPECT_EQ(private_var.size, get_sym.size);
  EXPECT_EQ(private_var.kind, get_sym.kind);
  EXPECT_EQ(private_var.s.storageClass, get_sym.s.storageClass);
  EXPECT_EQ(private_var.s.s_name, get_sym.s.s_name);

  delete lexer;
}

TEST(CodegenTest, CallwMultiArgs) {
  context->set_error_reporter(main_reporter);
  context->clear_context();

  std::string input("version 1:0:$small; \n");
  input.append("function &callee(arg_f32 %output) ");
  input.append("(arg_f32 %input1, arg_f32 %input2) { \n");
  input.append("ret; \n");
  input.append("};\n");
  input.append("function &caller()(){ \n");
  input.append(" { arg_f32 %an_input; \n");
  input.append("   arg_f32 %an_output; \n");
  input.append("   call &callee(%an_output)(%an_input, %an_input);\n");
  input.append(" } \n");
  input.append("}; \n");

  Lexer* lexer = new Lexer(input);
  context->token_to_scan = lexer->get_next_token();

  EXPECT_EQ(0, Version(context));
  EXPECT_EQ(0, Function(context));
  EXPECT_EQ(0, Function(context));

  // test the size of each section
  BrigdOffset32_t dsize = context->get_directive_offset();
  EXPECT_EQ(324U, dsize);
  BrigdOffset32_t csize = context->get_code_offset();
  EXPECT_EQ(72U, csize);
  BrigdOffset32_t osize = context->get_operand_offset();
  EXPECT_EQ(84, osize);
  BrigdOffset32_t ssize = context->get_string_offset();
  EXPECT_EQ(69U, ssize);

  BrigDirectiveFunction ref = {
    40,                       // size
    BrigEDirectiveFunction,   // kind
    40,                       // c_code
    40,                       // s_name
    0,                        // inParamCount
    228,                      // d_firstScopedDirective
    1,                        // operationCount
    324,                      // d_nextDirective
    BrigNone,
    0,
    0,                        // outParamCount
    0,
  };

  // test BrigDirectiveFunction, the caller function
  BrigDirectiveFunction get;
  context->get_directive(context->current_bdf_offset, &get);
  EXPECT_EQ(ref.s_name, get.s_name);
  EXPECT_EQ(ref.c_code, get.c_code);
  EXPECT_EQ(ref.outParamCount, get.outParamCount);
  EXPECT_EQ(ref.inParamCount, get.inParamCount);
  EXPECT_EQ(ref.operationCount, get.operationCount);
  EXPECT_EQ(ref.d_nextDirective, get.d_nextDirective);
  EXPECT_EQ(ref.d_firstScopedDirective, get.d_firstScopedDirective);

  // test BrigDirectiveScope
  BrigDirectiveScope arg_scope;
  context->get_directive(228, &arg_scope);
  EXPECT_EQ(8, arg_scope.size);
  EXPECT_EQ(BrigEDirectiveArgStart, arg_scope.kind);
  EXPECT_EQ(40U, arg_scope.c_code);

  context->get_directive(316, &arg_scope);
  EXPECT_EQ(BrigEDirectiveArgEnd, arg_scope.kind);
  EXPECT_EQ(72U, arg_scope.c_code);

  // test BrigCall
  BrigInstBase cbr_op;
  context->get_code(40, &cbr_op);
  EXPECT_EQ(32, cbr_op.size);
  EXPECT_EQ(BrigCall, cbr_op.opcode);
  EXPECT_EQ(24, cbr_op.o_operands[0]);
  EXPECT_EQ(56, cbr_op.o_operands[1]);
  EXPECT_EQ(48, cbr_op.o_operands[2]);
  EXPECT_EQ(68, cbr_op.o_operands[3]);
  EXPECT_EQ(0U, cbr_op.o_operands[4]);

  // test BrigOperandFunctionRef
  BrigOperandFunctionRef func_o;
  context->get_operand(48, &func_o);
  EXPECT_EQ(8U, func_o.size);
  EXPECT_EQ(BrigEOperandFunctionRef, func_o.kind);
  EXPECT_EQ(28U, func_o.fn);

  // test BrigOperandArgumentRef
  BrigOperandArgumentRef arg_o;
  context->get_operand(8, &arg_o);
  EXPECT_EQ(8U, arg_o.size);
  EXPECT_EQ(BrigEOperandArgumentRef, arg_o.kind);
  EXPECT_EQ(196U+40U, arg_o.arg);

  context->get_operand(16, &arg_o);
  EXPECT_EQ(8, arg_o.size);
  EXPECT_EQ(BrigEOperandArgumentRef, arg_o.kind);
  EXPECT_EQ(236U+40U, arg_o.arg);

  // test BrigOperandArgumentList
  BrigOperandArgumentList arg_l;
  context->get_operand(56, &arg_l);
  EXPECT_EQ(12U, arg_l.size);
  EXPECT_EQ(BrigEOperandArgumentList, arg_l.kind);
  EXPECT_EQ(16U, arg_l.o_args[0]);

  context->get_operand(68, &arg_l);
  EXPECT_EQ(16U, arg_l.size);
  EXPECT_EQ(BrigEOperandArgumentList, arg_l.kind);
  EXPECT_EQ(8U, arg_l.o_args[0]);

  BrigoOffset32_t arg_test = 0;
  context->get_operand(80, &arg_test);
  EXPECT_EQ(8U, arg_test);

  delete lexer;
}

TEST(CodegenTest, Example6_CallwArgs) {
  context->set_error_reporter(main_reporter);
  context->clear_context();

  std::string input("version 1:0:$small; \n");
  input.append("function &callee(arg_f32 %output)(arg_f32 %input) { \n");
  input.append(" ret; \n");
  input.append("}; \n");

  input.append("function &caller()(){ \n");
  input.append(" { arg_f32 %an_input; \n");
  input.append("   arg_f32 %an_output; \n");
  input.append("  call &callee(%an_output)(%an_input); \n");
  input.append(" } \n");
  input.append("}; \n");

  // test the rule
  Lexer* lexer = new Lexer(input);
  context->token_to_scan = lexer->get_next_token();

  EXPECT_EQ(0, Version(context));
  EXPECT_EQ(0, Function(context));
  EXPECT_EQ(0, Function(context));

  // test the sizes of each section
  BrigdOffset32_t dsize = context->get_directive_offset();
  EXPECT_EQ(284, dsize);
  BrigdOffset32_t csize = context->get_code_offset();
  EXPECT_EQ(72, csize);
  BrigdOffset32_t osize = context->get_operand_offset();
  EXPECT_EQ(80, osize);
  BrigdOffset32_t ssize = context->get_string_offset();
  EXPECT_EQ(60, ssize);

  BrigDirectiveFunction ref = {
    40,                       // size
    BrigEDirectiveFunction,   // kind
    40,                       // c_code
    31,                       // s_name
    0,                        // inParamCount
    188,                      // d_firstScopedDirective
    1,                        // operationCount
    284,                      // d_nextDirective
    BrigNone,
    0,
    0,                        // outParamCount
    0,
  };

  // test BrigDirectiveFunction, the caller function
  BrigDirectiveFunction get;
  context->get_directive(context->current_bdf_offset, &get);
  EXPECT_EQ(ref.s_name, get.s_name);
  EXPECT_EQ(ref.c_code, get.c_code);
  EXPECT_EQ(ref.outParamCount, get.outParamCount);
  EXPECT_EQ(ref.inParamCount, get.inParamCount);
  EXPECT_EQ(ref.operationCount, get.operationCount);
  EXPECT_EQ(ref.d_nextDirective, get.d_nextDirective);
  EXPECT_EQ(ref.d_firstScopedDirective, get.d_firstScopedDirective);

  // test BrigDirectiveScope
  BrigDirectiveScope arg_scope;
  context->get_directive(188, &arg_scope);
  EXPECT_EQ(8U, arg_scope.size);
  EXPECT_EQ(BrigEDirectiveArgStart, arg_scope.kind);
  EXPECT_EQ(40U, arg_scope.c_code);

  context->get_directive(276, &arg_scope);
  EXPECT_EQ(BrigEDirectiveArgEnd, arg_scope.kind);
  EXPECT_EQ(72U, arg_scope.c_code);

  // test BrigCall
  BrigInstBase cbr_op;
  context->get_code(40, &cbr_op);
  EXPECT_EQ(32U, cbr_op.size);
  EXPECT_EQ(BrigCall, cbr_op.opcode);
  EXPECT_EQ(24, cbr_op.o_operands[0]);
  EXPECT_EQ(56, cbr_op.o_operands[1]);
  EXPECT_EQ(48, cbr_op.o_operands[2]);
  EXPECT_EQ(68, cbr_op.o_operands[3]);
  EXPECT_EQ(0U, cbr_op.o_operands[4]);

  // test BrigOperandFunctionRef
  BrigOperandFunctionRef func_o;
  context->get_operand(48, &func_o);
  EXPECT_EQ(8U, func_o.size);
  EXPECT_EQ(BrigEOperandFunctionRef, func_o.kind);
  EXPECT_EQ(28U, func_o.fn);

  // test BrigOperandArgumentRef
  BrigOperandArgumentRef arg_o;
  context->get_operand(8, &arg_o);
  EXPECT_EQ(8U, arg_o.size);
  EXPECT_EQ(BrigEOperandArgumentRef, arg_o.kind);
  EXPECT_EQ(196U, arg_o.arg);

  context->get_operand(16, &arg_o);
  EXPECT_EQ(8U, arg_o.size);
  EXPECT_EQ(BrigEOperandArgumentRef, arg_o.kind);
  EXPECT_EQ(236U, arg_o.arg);

  // test BrigOperandArgumentList
  BrigOperandArgumentList arg_l;
  context->get_operand(56, &arg_l);
  EXPECT_EQ(12U, arg_l.size);
  EXPECT_EQ(BrigEOperandArgumentList, arg_l.kind);
  EXPECT_EQ(16U, arg_l.o_args[0]);

  context->get_operand(68, &arg_l);
  EXPECT_EQ(12U, arg_l.size);
  EXPECT_EQ(BrigEOperandArgumentList, arg_l.kind);
  EXPECT_EQ(8U, arg_l.o_args[0]);

  delete lexer;
}

TEST(CodegenTest, Example5_SimpleCall) {
  context->set_error_reporter(main_reporter);
  context->clear_context();

  std::string input("version 1:0:$small; \n");
  input.append("function &callee()(){ \n");
  input.append(" ret; \n");
  input.append("}; \n");
  input.append(" function &caller()(){ \n");
  input.append(" { \n");
  input.append("   call &callee; \n");
  input.append(" } \n");
  input.append("}; \n");

  Lexer* lexer = new Lexer(input);
  context->token_to_scan = lexer->get_next_token();

  EXPECT_EQ(0, Version(context));
  EXPECT_EQ(0, Function(context));
  EXPECT_EQ(0, Function(context));

  // test the sizes of each section
  BrigdOffset32_t dsize = context->get_directive_offset();
  EXPECT_EQ(124U, dsize);
  BrigdOffset32_t csize = context->get_code_offset();
  EXPECT_EQ(72U, csize);
  BrigdOffset32_t osize = context->get_operand_offset();
  EXPECT_EQ(52, osize);
  BrigdOffset32_t ssize = context->get_string_offset();
  EXPECT_EQ(24U, ssize);

  // test BrigDirectiveFunction, the caller function
  BrigDirectiveFunction ref = {
    40,                       // size
    BrigEDirectiveFunction,   // kind
    40,                       // c_code
    16,                        // s_name
    0,                        // inParamCount
    108,                      // d_firstScopedDirective
    1,                        // operationCount
    124,                      // d_nextDirective
    BrigNone,
    0,
    0,                        // outParamCount
    0,
  };

  BrigDirectiveFunction get;
  context->get_directive(context->current_bdf_offset, &get);
  EXPECT_EQ(ref.s_name, get.s_name);
  EXPECT_EQ(ref.c_code, get.c_code);
  EXPECT_EQ(ref.outParamCount, get.outParamCount);
  EXPECT_EQ(ref.inParamCount, get.inParamCount);
  EXPECT_EQ(ref.operationCount, get.operationCount);
  EXPECT_EQ(ref.d_nextDirective, get.d_nextDirective);
  EXPECT_EQ(ref.d_firstScopedDirective, get.d_firstScopedDirective);

  // test BrigDirectiveScope
  BrigDirectiveScope arg_scope;
  context->get_directive(108, &arg_scope);
  EXPECT_EQ(8U, arg_scope.size);
  EXPECT_EQ(BrigEDirectiveArgStart, arg_scope.kind);
  EXPECT_EQ(40U, arg_scope.c_code);

  context->get_directive(116, &arg_scope);
  EXPECT_EQ(BrigEDirectiveArgEnd, arg_scope.kind);
  EXPECT_EQ(72U, arg_scope.c_code);

  // test BrigCall
  BrigInstBase cbr_op;
  context->get_code(40, &cbr_op);
  EXPECT_EQ(32, cbr_op.size);
  EXPECT_EQ(BrigCall, cbr_op.opcode);
  EXPECT_EQ(8, cbr_op.o_operands[0]);
  EXPECT_EQ(40, cbr_op.o_operands[1]);
  EXPECT_EQ(32, cbr_op.o_operands[2]);
  EXPECT_EQ(40, cbr_op.o_operands[3]);
  EXPECT_EQ(0, cbr_op.o_operands[4]);

  // test BrigOperandFunctionRef
  BrigOperandFunctionRef func_o;
  context->get_operand(32, &func_o);
  EXPECT_EQ(8U, func_o.size);
  EXPECT_EQ(BrigEOperandFunctionRef, func_o.kind);
  EXPECT_EQ(28U, func_o.fn);

  delete lexer;
}

TEST(CodegenTest, Example4_Branch) {
  context->set_error_reporter(main_reporter);
  context->clear_context();

  std::string input("version 1:0:$small;\n");
  input.append("function &branch_ops (arg_u8x4 %x)() { \n");
  input.append("  cbr $c1, @then; \n");
  input.append("  abs_p_s8x4 $s1, $s2; \n");
  input.append("  brn @outof_IF; \n");
  input.append("  @then: \n");
  input.append("  add_pp_sat_u16x2 $s1, $s0, $s3; \n");
  input.append("  @outof_IF: \n");
  input.append("  ret; \n");
  input.append("}; \n");

  // test the rule
  Lexer* lexer = new Lexer(input);
  context->token_to_scan = lexer->get_next_token();
  EXPECT_EQ(0, Version(context));
  EXPECT_EQ(0, Function(context));

  // test the sizes of each section
  BrigdOffset32_t dsize = context->get_directive_offset();
  EXPECT_EQ(132, dsize);
  BrigdOffset32_t csize = context->get_code_offset();
  EXPECT_EQ(168, csize);
  BrigdOffset32_t osize = context->get_operand_offset();
  EXPECT_EQ(136, osize);
  BrigdOffset32_t ssize = context->get_string_offset();
  EXPECT_EQ(59U, ssize);

  BrigDirectiveFunction ref = {
      40,                       // size
      BrigEDirectiveFunction,   // kind
      8,                        // c_code
      8,                        // s_name
      0,                        // inParamCount
      108,                      // d_firstScopedDirective
      5,                        // operationCount
      132,                      // d_nextDirective
      BrigNone,
      0,
      1,                        // outParamCount
      0,
    };

  BrigDirectiveFunction get;
  context->get_directive(context->current_bdf_offset, &get);
  EXPECT_EQ(ref.s_name, get.s_name);
  EXPECT_EQ(ref.c_code, get.c_code);
  EXPECT_EQ(ref.outParamCount, get.outParamCount);
  EXPECT_EQ(ref.inParamCount, get.inParamCount);
  EXPECT_EQ(ref.operationCount, get.operationCount);
  EXPECT_EQ(ref.d_nextDirective, get.d_nextDirective);
  EXPECT_EQ(ref.d_firstScopedDirective, get.d_firstScopedDirective);

  // test BrigDirectiveLabel
  BrigDirectiveLabel label1;
  context->get_directive(108, &label1);
  EXPECT_EQ(12U, label1.size);
  EXPECT_EQ(104, label1.c_code);
  EXPECT_EQ(35U, label1.s_name);

  context->get_directive(120, &label1);
  EXPECT_EQ(136, label1.c_code);
  EXPECT_EQ(49U, label1.s_name);

  // test BrigCbr
  BrigInstBase cbr_op;
  context->get_code(8, &cbr_op);
  EXPECT_EQ(32, cbr_op.size);
  EXPECT_EQ(BrigCbr, cbr_op.opcode);
  EXPECT_EQ(Brigb32, cbr_op.type);
  EXPECT_EQ(8, cbr_op.o_operands[0]);
  EXPECT_EQ(32, cbr_op.o_operands[1]);
  EXPECT_EQ(44, cbr_op.o_operands[2]);
  EXPECT_EQ(0, cbr_op.o_operands[3]);
  EXPECT_EQ(0, cbr_op.o_operands[4]);

  // test BrigBrn
  BrigInstBar br_op;
  context->get_code(72, &br_op);
  EXPECT_EQ(32, br_op.size);
  EXPECT_EQ(BrigBrn, br_op.opcode);
  EXPECT_EQ(80, br_op.o_operands[0]);
  EXPECT_EQ(104, br_op.o_operands[1]);
  EXPECT_EQ(0, br_op.o_operands[2]);
  EXPECT_EQ(0, br_op.o_operands[3]);
  EXPECT_EQ(0, br_op.o_operands[4]);

  delete lexer;
}

TEST(CodegenTest, Example3_CodeGen) {
  context->set_error_reporter(main_reporter);
  context->clear_context();

  std::string input("version 1:0:$small; \n");
  input.append("static function &packed_ops (extern arg_u8x4 %x)() {");
  input.append("  abs_p_s8x4 $s1, $s2; \n");
  input.append("  add_pp_sat_u16x2 $s1, $s0, $s3; \n");
  input.append("}; \n");

  Lexer* lexer = new Lexer(input);
  context->token_to_scan = lexer->get_next_token();

  EXPECT_EQ(0, Version(context));
  EXPECT_EQ(0, Function(context));

  // test the .directive section size
  BrigdOffset32_t dsize = context->get_directive_offset();
  EXPECT_EQ(108U, dsize);

  // test the .directive section
  BrigDirectiveFunction ref = {
    40,                       // size
    BrigEDirectiveFunction,   // kind
    8,                        // c_code
    8,                        // s_name
    0,                        // inParamCount
    104+4,                       // d_firstScopedDirective
    2,                        // operationCount
    104+4,                       // d_nextDirective
    BrigStatic,
    0,
    1,                        // outParamCount
    0,
  };

  BrigDirectiveFunction get;
  context->get_directive(context->current_bdf_offset, &get);
  EXPECT_EQ(ref.s_name, get.s_name);
  EXPECT_EQ(ref.c_code, get.c_code);
  EXPECT_EQ(ref.outParamCount, get.outParamCount);
  EXPECT_EQ(ref.inParamCount, get.inParamCount);
  EXPECT_EQ(ref.operationCount, get.operationCount);
  EXPECT_EQ(ref.d_nextDirective, get.d_nextDirective);
  EXPECT_EQ(ref.d_firstScopedDirective, get.d_firstScopedDirective);
  EXPECT_EQ(ref.attribute, get.attribute);

  // test the .string size
  BrigsOffset32_t size = context->get_string_offset();
  EXPECT_EQ(39U, size);

  // test .code section.
  BrigcOffset32_t csize = context->get_code_offset();
  EXPECT_EQ(72U, csize);

  BrigInstBase get_c;
  context->get_code(40, &get_c);
  EXPECT_EQ(BrigAdd, get_c.opcode);
  EXPECT_EQ(BrigPackPPsat, get_c.packing);
  EXPECT_EQ(Brigu16x2, get_c.type);
  EXPECT_EQ(8U, get_c.o_operands[0]);
  EXPECT_EQ(32U, get_c.o_operands[1]);
  EXPECT_EQ(44U, get_c.o_operands[2]);

  delete lexer;
}

TEST(CodegenTest, SimplestFunction_CodeGen) {
  context->set_error_reporter(main_reporter);
  context->clear_context();

  std::string input("version 1:0:$small; \n");
  input.append("function &return_true(arg_f32 %ret_val)(){ \n");
  input.append(" ret; \n");
  input.append("};");

  // test the rule
  Lexer* lexer = new Lexer(input);
  context->token_to_scan = lexer->get_next_token();
  EXPECT_EQ(0, Version(context));
  EXPECT_EQ(0, Function(context));

  // test the .directive section size
  BrigdOffset32_t dsize = context->get_directive_offset();
  EXPECT_EQ(108U, dsize);

  // test the offset to the .string section
  BrigDirectiveFunction ref = {
    40,                       // size
    BrigEDirectiveFunction,   // kind
    8,                        // c_code
    8,                        // s_name
    0,                        // inParamCount
    96+4+8,                       // d_firstScopedDirective
    1,                        // operationCount
    96+4+8,                       // d_nextDirective
    BrigNone,
    0,
    1,                        // outParamCount
    0,
  };

  BrigDirectiveFunction get;
  context->get_directive(context->current_bdf_offset, &get);
  EXPECT_EQ(ref.s_name, get.s_name);
  EXPECT_EQ(ref.c_code, get.c_code);
  EXPECT_EQ(ref.outParamCount, get.outParamCount);
  EXPECT_EQ(ref.inParamCount, get.inParamCount);
  EXPECT_EQ(ref.operationCount, get.operationCount);
  EXPECT_EQ(ref.d_nextDirective, get.d_nextDirective);
  EXPECT_EQ(ref.d_firstScopedDirective, get.d_firstScopedDirective);

  // test the .string size
  BrigsOffset32_t size = context->get_string_offset();
  EXPECT_EQ(30U, size);

  // find the string.
  std::string func_name("&return_true");
  int str_offset = context->lookup_symbol(func_name);
  EXPECT_EQ(8, str_offset);

  BrigcOffset32_t csize = context->get_code_offset();
  EXPECT_EQ(40U, csize);

  delete lexer;
}

TEST(CodegenTest, AlignmentCheck) {
  // Try the situation in PRM 20.2 (pg. 226)

  // use a new context object to ensure the problem happen
  // since if at beginning the offset is a multiple of 4 but not a multiple of 8
  // then appending a 4-byte aligned item will lead to a multiple-of-8 offset
  context->clear_context();

  // First append a 4-byte aligned item BrigBlockStart
  uint32_t curr_offset = context->get_directive_offset();

  BrigBlockStart bbs = {
    12,                        // size
    BrigEDirectiveBlockStart,  // kind
    0,                         // c_code
    0                          // s_name;
  };

  context->append_directive(&bbs);    // append_directiveirective
  curr_offset = context->get_directive_offset();

  EXPECT_EQ(0U, curr_offset%4);
  EXPECT_EQ(BrigEAlignment_4, Context::dir_alignment_check(bbs));

  // Next append a 8-byte aligned item  such as BrigBlockNumeric
  BrigBlockNumeric bbn = {
    16,                          // size
    BrigEDirectiveBlockNumeric,  // kind
    Brigb64,                     // type
    1,                           // elementCount
    { { 0 } },                   // u64
  };
  bbn.u64[0] = 1;

  context->append_directive(&bbn);
  curr_offset = context->get_directive_offset();

  EXPECT_EQ(BrigEAlignment_8, Context::dir_alignment_check(bbn));
  // this is a 8-byte aligned item and has a size of multiple of 8.
  // so the offset after appending this item should be a multiple of 8.
  EXPECT_EQ(0U, curr_offset%8);
}

TEST(CodegenTest, ArrayOperandList_CodeGen_SimpleTest) {
  context->set_error_reporter(main_reporter);
  context->clear_context();

  BrigOperandRegV4 refV4 = {
    24,                    // size
    BrigEOperandRegV4,     // kind
    Brigb32,               // type
    0,                     // reserved
    {8, 20, 32, 8}         // regs
  };

  BrigOperandRegV4 getRegV4;
  BrigOperandRegV2 getRegV2;
  BrigOperandReg getReg;

  std::string input("( $s1,$s2, $s3 , $s1)\n");
  Lexer* lexer = new Lexer(input);

  context->token_to_scan = lexer->get_next_token();
  EXPECT_EQ(0, ArrayOperandList(context));
  context->get_operand(44, &getRegV4);
  // BrigOperandRegV4
  EXPECT_EQ(refV4.size, getRegV4.size);
  EXPECT_EQ(refV4.kind, getRegV4.kind);
  EXPECT_EQ(refV4.type, getRegV4.type);
  EXPECT_EQ(refV4.reserved, getRegV4.reserved);
  EXPECT_EQ(refV4.regs[0], getRegV4.regs[0]);
  EXPECT_EQ(refV4.regs[1], getRegV4.regs[1]);
  EXPECT_EQ(refV4.regs[2], getRegV4.regs[2]);
  EXPECT_EQ(refV4.regs[3], getRegV4.regs[3]);

  BrigOperandRegV2 refV2 = {
    16,                    // size
    BrigEOperandRegV2,     // kind
    Brigb1,                // type
    0,                     // reserved
    {68, 68}               // regs
  };

  input.assign("($c2, $c2)\n");
  lexer->set_source_string(input);
  context->token_to_scan = lexer->get_next_token();
  EXPECT_EQ(0, ArrayOperandList(context));
  context->get_operand(80, &getRegV2);
  // BrigOperandRegV2
  EXPECT_EQ(refV2.size, getRegV2.size);
  EXPECT_EQ(refV2.kind, getRegV2.kind);
  EXPECT_EQ(refV2.type, getRegV2.type);
  EXPECT_EQ(refV2.reserved, getRegV2.reserved);
  EXPECT_EQ(refV2.regs[0], getRegV2.regs[0]);
  EXPECT_EQ(refV2.regs[1], getRegV2.regs[1]);

  input.assign("($d1)\n");
  lexer->set_source_string(input);
  context->token_to_scan = lexer->get_next_token();
  EXPECT_EQ(0, ArrayOperandList(context));
  context->get_operand(96, &getReg);

  BrigOperandReg ref = {
    12,                    // size
    BrigEOperandReg,       // kind
    Brigb64,               // type
    0,                     // reserved
    24                     // name
  };

  EXPECT_EQ(ref.size, getReg.size);
  EXPECT_EQ(ref.kind, getReg.kind);
  EXPECT_EQ(ref.type, getReg.type);
  EXPECT_EQ(ref.reserved, getReg.reserved);
  EXPECT_EQ(ref.s_name, getReg.s_name);

  delete lexer;
}

TEST(CodegenTest, PairAddressableOperand_CodeGen_SimpleTest) {
  context->set_error_reporter(main_reporter);
  context->clear_context();

  std::string input("[&array][$s1-16]\n");

  Lexer* lexer = new Lexer(input);

  BrigOperandCompound ref = {
    20,                    // size
    BrigEOperandCompound,  // kind
    Brigb64,               // type
    0,                     // reserved
    8,                     // name
    20,                    // reg
    -16                    // offset
  };

  BrigOperandReg getReg;
  BrigOperandAddress getAddr;
  BrigOperandCompound getComp;

  context->add_symbol("&array");

  context->token_to_scan = lexer->get_next_token();

  EXPECT_EQ(0, PairAddressableOperand(context));

  context->get_operand(8, &getAddr);
  context->get_operand(20, &getReg);
  context->get_operand(32, &getComp);

  // BrigOperandAddress
  EXPECT_EQ(12, getAddr.size);
  EXPECT_EQ(BrigEOperandAddress, getAddr.kind);
  EXPECT_EQ(Brigb64, getAddr.type);
  EXPECT_EQ(0, getAddr.reserved);
  EXPECT_EQ(0, getAddr.directive);
 // EXPECT_EQ(0, getAddr.offset);
  // BrigOperandReg
  EXPECT_EQ(12, getReg.size);
  EXPECT_EQ(BrigEOperandReg, getReg.kind);
  EXPECT_EQ(Brigb32, getReg.type);
  EXPECT_EQ(0, getReg.reserved);
  EXPECT_EQ(15, getReg.s_name);
  // BrigOperandCompoud
  EXPECT_EQ(ref.size, getComp.size);
  EXPECT_EQ(ref.kind, getComp.kind);
  EXPECT_EQ(ref.type, getComp.type);
  EXPECT_EQ(ref.reserved, getComp.reserved);
  EXPECT_EQ(ref.name, getComp.name);
  EXPECT_EQ(ref.reg, getComp.reg);
  EXPECT_EQ(ref.offset, getComp.offset);

  delete lexer;
}

TEST(CodegenTest, Label_CodeGen_Test) {
  context->set_error_reporter(main_reporter);
  context->clear_context();

  BrigInstBase refCbrLab3 = {
    32,                    // size
    BrigEInstBase,         // kind
    BrigCbr,               // opcode
    Brigb32,               // type
    BrigNoPacking,         // packing
    {40, 64, 76, 0, 0}        // o_operands[5]
  };

  BrigInstBase refBrnLab1 = {
    32,                  // size
    BrigEInstBase,        // kind
    BrigBrn,             // opcode
    Brigb32,             // type
    BrigNoPacking,       // packing
    {8, 32, 0, 0, 0}     // o_operands[5]
  };
  BrigInstBase refCbrLab1 = {
    32,                    // size
    BrigEInstBase,         // kind
    BrigCbr,               // opcode
    Brigb32,               // type
    BrigNoPacking,         // packing
    {120, 64, 32, 0, 0}        // o_operands[5]
  };
  BrigInstBase refBrnLab2 = {
    32,                  // size
    BrigEInstBase,        // kind
    BrigBrn,             // opcode
    Brigb32,             // type
    BrigNoPacking,       // packing
    {88, 112, 0, 0, 0}   // o_operands[5]
  };

  BrigDirectiveLabel ref1 = {
    12,                     // size
    BrigEDirectiveLabel,    // kind
    40,                     // c_code
    8                       // s_name
  };
  BrigDirectiveLabel ref2 = {
    12,                     // size
    BrigEDirectiveLabel,    // kind
    72,                     // c_code
    18                      // s_name
  };
  BrigDirectiveLabel ref3 = {
    12,                     // size
    BrigEDirectiveLabel,    // kind
    72,                     // c_code
    24                      // s_name
  };
  BrigDirectiveLabel ref4 = {
    12,                     // size
    BrigEDirectiveLabel,    // kind
    104,                    // c_code
    30                      // s_name
  };

  BrigDirectiveLabel get1, get2, get3, get4;
  BrigOperandLabelRef getLabRef;
  BrigInstBase getCbrCode;
  BrigInstBase getBrnCode;

  std::string input("brn @lab1;\n");  // brn lab1
  input.append("@lab1:\n");
  input.append("cbr $c1, @lab3;\n");  // cbr lab3
  input.append("@lab2:");
  input.append("@lab3:");
  input.append("brn @lab2;\n");       // brn lab2
  input.append("@lab4:\n");
  input.append("cbr $c1, @lab1;\n");  // cbr lab1

  Lexer* lexer = new Lexer(input);

  context->token_to_scan = lexer->get_next_token();
  // brn lab1
  EXPECT_EQ(0, Branch(context));
  context->get_code(8, &getBrnCode);


  EXPECT_EQ(refBrnLab1.size, getBrnCode.size);
  EXPECT_EQ(refBrnLab1.kind, getBrnCode.kind);
  EXPECT_EQ(refBrnLab1.opcode, getBrnCode.opcode);
  EXPECT_EQ(refBrnLab1.type, getBrnCode.type);
  EXPECT_EQ(refBrnLab1.packing, getBrnCode.packing);
  EXPECT_EQ(refBrnLab1.o_operands[0], getBrnCode.o_operands[0]);
  EXPECT_EQ(refBrnLab1.o_operands[1], getBrnCode.o_operands[1]);
  EXPECT_EQ(refBrnLab1.o_operands[2], getBrnCode.o_operands[2]);
  EXPECT_EQ(refBrnLab1.o_operands[3], getBrnCode.o_operands[3]);
  EXPECT_EQ(refBrnLab1.o_operands[4], getBrnCode.o_operands[4]);


  BrigoOffset32_t curOpOffset = 8;

  BrigOperandImmed getImm;

  curOpOffset += curOpOffset & 0x7;
  context->get_operand(curOpOffset, &getImm);
  curOpOffset += sizeof(BrigOperandImmed);

  EXPECT_EQ(24, getImm.size);
  EXPECT_EQ(BrigEOperandImmed, getImm.kind);
  EXPECT_EQ(Brigb32, getImm.type);
  EXPECT_EQ(0, getImm.reserved);
  EXPECT_EQ(0, getImm.bits.u);

  context->get_operand(curOpOffset, &getLabRef);

  EXPECT_EQ(sizeof(BrigOperandLabelRef), getLabRef.size);
  EXPECT_EQ(BrigEOperandLabelRef, getLabRef.kind);
  // When the label isn't declared.
  // the value of labeldirective is 0 now.
  EXPECT_EQ(0, getLabRef.labeldirective);

  // lab1
  EXPECT_EQ(0, Label(context));
  context->get_operand(curOpOffset, &getLabRef);
  EXPECT_EQ(8, getLabRef.labeldirective);
  curOpOffset += sizeof(BrigOperandLabelRef);

  // cbr lab3
  EXPECT_EQ(0, Branch(context));

  context->get_code(40, &getCbrCode);

  EXPECT_EQ(refCbrLab3.size, getCbrCode.size);
  EXPECT_EQ(refCbrLab3.kind, getCbrCode.kind);
  EXPECT_EQ(refCbrLab3.opcode, getCbrCode.opcode);
  EXPECT_EQ(refCbrLab3.type, getCbrCode.type);
  EXPECT_EQ(refCbrLab3.packing, getCbrCode.packing);
  EXPECT_EQ(refCbrLab3.o_operands[0], getCbrCode.o_operands[0]);
  EXPECT_EQ(refCbrLab3.o_operands[1], getCbrCode.o_operands[1]);
  EXPECT_EQ(refCbrLab3.o_operands[2], getCbrCode.o_operands[2]);
  EXPECT_EQ(refCbrLab3.o_operands[3], getCbrCode.o_operands[3]);
  EXPECT_EQ(refCbrLab3.o_operands[4], getCbrCode.o_operands[4]);

  curOpOffset += curOpOffset & 0x7;
  context->get_operand(curOpOffset, &getImm);
  curOpOffset += sizeof(BrigOperandImmed);

  EXPECT_EQ(sizeof(BrigOperandImmed), getImm.size);
  EXPECT_EQ(BrigEOperandImmed, getImm.kind);
  EXPECT_EQ(Brigb32, getImm.type);
  EXPECT_EQ(0, getImm.reserved);
  EXPECT_EQ(0, getImm.bits.u);

  BrigOperandReg getReg;
  context->get_operand(curOpOffset, &getReg);
  curOpOffset += sizeof(BrigOperandReg);

  EXPECT_EQ(12, getReg.size);
  EXPECT_EQ(BrigEOperandReg, getReg.kind);
  EXPECT_EQ(Brigb1, getReg.type);
  EXPECT_EQ(0, getReg.reserved);
  EXPECT_EQ(14, getReg.s_name);

  context->get_operand(curOpOffset, &getLabRef);
  EXPECT_EQ(sizeof(BrigOperandLabelRef), getLabRef.size);
  EXPECT_EQ(BrigEOperandLabelRef, getLabRef.kind);
  // When the label isn't declared.
  // the value of labeldirective is 0 now.
  EXPECT_EQ(0, getLabRef.labeldirective);

  // lab2
  EXPECT_EQ(0, Label(context));

  // lab3
  EXPECT_EQ(0, Label(context));
  context->get_operand(curOpOffset, &getLabRef);
  EXPECT_EQ(32, getLabRef.labeldirective);
  curOpOffset += sizeof(BrigOperandLabelRef);

  // brn lab2
  EXPECT_EQ(0, Branch(context));

  context->get_code(72, &getBrnCode);

  EXPECT_EQ(refBrnLab2.size, getBrnCode.size);
  EXPECT_EQ(refBrnLab2.kind, getBrnCode.kind);
  EXPECT_EQ(refBrnLab2.opcode, getBrnCode.opcode);
  EXPECT_EQ(refBrnLab2.type, getBrnCode.type);
  EXPECT_EQ(refBrnLab2.packing, getBrnCode.packing);
  EXPECT_EQ(refBrnLab2.o_operands[0], getBrnCode.o_operands[0]);
  EXPECT_EQ(refBrnLab2.o_operands[1], getBrnCode.o_operands[1]);
  EXPECT_EQ(refBrnLab2.o_operands[2], getBrnCode.o_operands[2]);
  EXPECT_EQ(refBrnLab2.o_operands[3], getBrnCode.o_operands[3]);
  EXPECT_EQ(refBrnLab2.o_operands[4], getBrnCode.o_operands[4]);
  // TODO(Chuang) set the value of .syncFlags
  // EXPECT_EQ(refBrn.syncFlags, getBrnCode.syncFlags);

  curOpOffset += curOpOffset & 0x7;
  context->get_operand(curOpOffset, &getImm);
  curOpOffset += sizeof(BrigOperandImmed);

  EXPECT_EQ(sizeof(BrigOperandImmed), getImm.size);
  EXPECT_EQ(BrigEOperandImmed, getImm.kind);
  EXPECT_EQ(Brigb32, getImm.type);
  EXPECT_EQ(0, getImm.reserved);
  EXPECT_EQ(0, getImm.bits.u);

  context->get_operand(curOpOffset, &getLabRef);
  curOpOffset += sizeof(BrigOperandLabelRef);

  EXPECT_EQ(sizeof(BrigOperandLabelRef), getLabRef.size);
  EXPECT_EQ(BrigEOperandLabelRef, getLabRef.kind);
  EXPECT_EQ(20, getLabRef.labeldirective);

  // lab4
  EXPECT_EQ(0, Label(context));

  // cbr lab1
  EXPECT_EQ(0, Branch(context));

  context->get_code(104, &getCbrCode);

  EXPECT_EQ(refCbrLab1.size, getCbrCode.size);
  EXPECT_EQ(refCbrLab1.kind, getCbrCode.kind);
  EXPECT_EQ(refCbrLab1.opcode, getCbrCode.opcode);
  EXPECT_EQ(refCbrLab1.type, getCbrCode.type);
  EXPECT_EQ(refCbrLab1.packing, getCbrCode.packing);
  EXPECT_EQ(refCbrLab1.o_operands[0], getCbrCode.o_operands[0]);
  EXPECT_EQ(refCbrLab1.o_operands[1], getCbrCode.o_operands[1]);
  EXPECT_EQ(refCbrLab1.o_operands[2], getCbrCode.o_operands[2]);
  EXPECT_EQ(refCbrLab1.o_operands[3], getCbrCode.o_operands[3]);
  EXPECT_EQ(refCbrLab1.o_operands[4], getCbrCode.o_operands[4]);

  curOpOffset += curOpOffset & 0x7;
  context->get_operand(curOpOffset, &getImm);
  curOpOffset += sizeof(BrigOperandImmed);

  EXPECT_EQ(sizeof(BrigOperandImmed), getImm.size);
  EXPECT_EQ(BrigEOperandImmed, getImm.kind);
  EXPECT_EQ(Brigb32, getImm.type);
  EXPECT_EQ(0, getImm.reserved);
  EXPECT_EQ(0, getImm.bits.u);


  EXPECT_EQ(curOpOffset, context->get_operand_offset());

  context->get_directive(8, &get1);

  // lab1
  EXPECT_EQ(ref1.size, get1.size);
  EXPECT_EQ(ref1.kind, get1.kind);
  EXPECT_EQ(ref1.c_code, get1.c_code);
  EXPECT_EQ(ref1.s_name, get1.s_name);

  context->get_directive(20, &get2);

  // lab2
  EXPECT_EQ(ref2.size, get2.size);
  EXPECT_EQ(ref2.kind, get2.kind);
  EXPECT_EQ(ref2.c_code, get2.c_code);
  EXPECT_EQ(ref2.s_name, get2.s_name);

  context->get_directive(32, &get3);

  // lab3
  EXPECT_EQ(ref3.size, get3.size);
  EXPECT_EQ(ref3.kind, get3.kind);
  EXPECT_EQ(ref3.c_code, get3.c_code);
  EXPECT_EQ(ref3.s_name, get3.s_name);

  context->get_directive(44, &get4);

  // lab4
  EXPECT_EQ(ref4.size, get4.size);
  EXPECT_EQ(ref4.kind, get4.kind);
  EXPECT_EQ(ref4.c_code, get4.c_code);
  EXPECT_EQ(ref4.s_name, get4.s_name);

  delete lexer;
}

TEST(CodegenTest, ArrayOperand_CodeGen_Test) {
  context->set_error_reporter(main_reporter);
  context->clear_context();

  BrigOperandRegV4 refV4 = {
    24,                    // size
    BrigEOperandRegV4,     // kind
    Brigb32,               // type
    0,                     // reserved
    {8, 20, 32, 8}         // regs
  };

  BrigOperandRegV4 getRegV4;
  BrigOperandRegV2 getRegV2;
  BrigOperandReg getReg;

  std::string input("( $s1,$s2, $s3 , $s1)\n");
  Lexer* lexer = new Lexer(input);
  BrigoOffset32_t getoOffset;
  context->token_to_scan = lexer->get_next_token();
  EXPECT_EQ(0, ArrayOperandPart2(context, &getoOffset));
  context->get_operand(getoOffset, &getRegV4);
  // BrigOperandRegV4
  EXPECT_EQ(refV4.size, getRegV4.size);
  EXPECT_EQ(refV4.kind, getRegV4.kind);
  EXPECT_EQ(refV4.type, getRegV4.type);
  EXPECT_EQ(refV4.reserved, getRegV4.reserved);
  EXPECT_EQ(refV4.regs[0], getRegV4.regs[0]);
  EXPECT_EQ(refV4.regs[1], getRegV4.regs[1]);
  EXPECT_EQ(refV4.regs[2], getRegV4.regs[2]);
  EXPECT_EQ(refV4.regs[3], getRegV4.regs[3]);

  BrigOperandRegV2 refV2 = {
    16,                    // size
    BrigEOperandRegV2,     // kind
    Brigb1,                // type
    0,                     // reserved
    {68, 68}               // regs
  };

  input.assign("($c2, $c2)\n");
  lexer->set_source_string(input);
  context->token_to_scan = lexer->get_next_token();
  EXPECT_EQ(0, ArrayOperandPart2(context, &getoOffset));
  context->get_operand(getoOffset, &getRegV2);
  // BrigOperandRegV2
  EXPECT_EQ(refV2.size, getRegV2.size);
  EXPECT_EQ(refV2.kind, getRegV2.kind);
  EXPECT_EQ(refV2.type, getRegV2.type);
  EXPECT_EQ(refV2.reserved, getRegV2.reserved);
  EXPECT_EQ(refV2.regs[0], getRegV2.regs[0]);
  EXPECT_EQ(refV2.regs[1], getRegV2.regs[1]);

  input.assign("($d1)\n");
  lexer->set_source_string(input);
  context->token_to_scan = lexer->get_next_token();
  EXPECT_EQ(0, ArrayOperandPart2(context, &getoOffset));
  context->get_operand(getoOffset, &getReg);

  BrigOperandReg refRegD1 = {
    12,                    // size
    BrigEOperandReg,       // kind
    Brigb64,               // type
    0,                     // reserved
    24                     // name
  };

  EXPECT_EQ(refRegD1.size, getReg.size);
  EXPECT_EQ(refRegD1.kind, getReg.kind);
  EXPECT_EQ(refRegD1.type, getReg.type);
  EXPECT_EQ(refRegD1.reserved, getReg.reserved);
  EXPECT_EQ(refRegD1.s_name, getReg.s_name);

  EXPECT_EQ(108, context->get_operand_offset());

  input.assign("($s3)\n");
  lexer->set_source_string(input);
  context->token_to_scan = lexer->get_next_token();
  EXPECT_EQ(0, ArrayOperandPart2(context, &getoOffset));
  context->get_operand(getoOffset, &getReg);

  BrigOperandReg refRegS3 = {
    12,                    // size
    BrigEOperandReg,       // kind
    Brigb32,               // type
    0,                     // reserved
    16                      // name
  };

  EXPECT_EQ(refRegS3.size, getReg.size);
  EXPECT_EQ(refRegS3.kind, getReg.kind);
  EXPECT_EQ(refRegS3.type, getReg.type);
  EXPECT_EQ(refRegS3.reserved, getReg.reserved);
  EXPECT_EQ(refRegS3.s_name, getReg.s_name);

  input.assign("$s2\n");
  lexer->set_source_string(input);
  context->token_to_scan = lexer->get_next_token();
  EXPECT_EQ(0, ArrayOperandPart2(context, &getoOffset));
  context->get_operand(getoOffset, &getReg);

  BrigOperandReg refRegS2 = {
    12,                    // size
    BrigEOperandReg,       // kind
    Brigb32,               // type
    0,                     // reserved
    12                      // name
  };

  EXPECT_EQ(refRegS2.size, getReg.size);
  EXPECT_EQ(refRegS2.kind, getReg.kind);
  EXPECT_EQ(refRegS2.type, getReg.type);
  EXPECT_EQ(refRegS2.reserved, getReg.reserved);
  EXPECT_EQ(refRegS2.s_name, getReg.s_name);

  EXPECT_EQ(108, context->get_operand_offset());

  delete lexer;
}

TEST(CodegenTest, ArrayDimensionSetCodeGen) {
  context->set_error_reporter(main_reporter);
  context->clear_context();

  // case for decimal
  std::string input("[9][9] ");

  Lexer* lexer = new Lexer(input);
  context->token_to_scan = lexer->get_next_token();

  EXPECT_EQ(0,ArrayDimensionSet(context));

  EXPECT_EQ(81, context->get_dim());
  EXPECT_EQ(BrigArray, context->get_symbol_modifier());


  input.assign("global_u16 &x[] ;");
  lexer->set_source_string(input);
  context->token_to_scan = lexer->get_next_token();

  EXPECT_EQ(0,InitializableDecl(context));
  EXPECT_EQ(BrigFlex,context->get_symbol_modifier());
  EXPECT_EQ(0, context->get_dim());

  input.assign("global_u8 &y[] = {1,2,3,4,5,6,7,8,9};");
  lexer->set_source_string(input);
  context->token_to_scan = lexer->get_next_token();

  EXPECT_EQ(0,InitializableDecl(context));
  EXPECT_EQ(BrigFlex | BrigArray,context->get_symbol_modifier());
  EXPECT_EQ(9, context->get_dim());

  delete lexer;
}

TEST(CodegenTest, ArgumentDeclCodegen){
  context->set_error_reporter(main_reporter);
  context->clear_context();

  std::string input("align 8 arg_u8 %last[] ;\n");
  Lexer* lexer = new Lexer(input);
  context->token_to_scan = lexer->get_next_token();
  EXPECT_EQ(0, ArgumentDecl(context));

  BrigDirectiveSymbol ref = {
        sizeof(BrigDirectiveSymbol),                 // size
        BrigEDirectiveSymbol,             // kind
        {
          8,       // c_code
          BrigArgSpace,                    // storageClass
          BrigNone,         // attribute
          0,                                // reserved
          BrigFlex,   // symbol modifier
          0,               // dim
          8,                  // s_name
          Brigu8,              // data type
          8,         // alignment
        },
        0,                                // d_init = 0 for arg
        0                                 // reserved
        };

	BrigDirectiveSymbol get;
	context->get_directive(8, &get);
	EXPECT_EQ(ref.size, get.size);
	EXPECT_EQ(ref.kind, get.kind);
	EXPECT_EQ(ref.s.c_code, get.s.c_code);
	EXPECT_EQ(ref.s.storageClass, get.s.storageClass);
	EXPECT_EQ(ref.s.attribute, get.s.attribute);
	EXPECT_EQ(ref.s.reserved, get.s.reserved);
	EXPECT_EQ(ref.s.symbolModifier, get.s.symbolModifier);
	EXPECT_EQ(ref.s.dim, get.s.dim);
	EXPECT_EQ(ref.s.s_name, get.s.s_name);
	EXPECT_EQ(ref.s.type, get.s.type);
	EXPECT_EQ(ref.s.align, get.s.align);
	EXPECT_EQ(ref.d_init, get.d_init);
	EXPECT_EQ(ref.reserved, get.reserved);

	delete lexer;
}

<<<<<<< HEAD
TEST(CodegenTest,ControlCodegen){
  context->set_error_reporter(main_reporter);
  context->clear_context();

  std::string input("memopt_on;");

  Lexer *lexer = new Lexer(input);
  context->token_to_scan = lexer->get_next_token();

  EXPECT_EQ(0,Control(context));

  BrigDirectiveControl ref = {
    24,
    BrigEDirectiveControl,
    8,
    BrigEMemOpt,
    {1,0,0}
  };
  BrigDirectiveControl get;
  context->get_directive(8,&get);

  EXPECT_EQ(ref.size,get.size);
  EXPECT_EQ(ref.kind,get.kind);
  EXPECT_EQ(ref.c_code,get.c_code);
  EXPECT_EQ(ref.controlType,get.controlType);
  EXPECT_EQ(ref.values[0],get.values[0]);
  EXPECT_EQ(ref.values[1],get.values[1]);
  EXPECT_EQ(ref.values[2],get.values[2]);

  input.assign("workgroupspercu 6;");
  context->clear_context();
  lexer->set_source_string(input);
  context->token_to_scan = lexer->get_next_token();

  EXPECT_EQ(0,Control(context));

  BrigDirectiveControl ref1 = {
    24,
    BrigEDirectiveControl,
    8,
    BrigEMaxGperC,
    {6,0,0}
  };
  context->get_directive(8,&get);

  EXPECT_EQ(ref1.size,get.size);
  EXPECT_EQ(ref1.kind,get.kind);
  EXPECT_EQ(ref1.c_code,get.c_code);
  EXPECT_EQ(ref1.controlType,get.controlType);
  EXPECT_EQ(ref1.values[0],get.values[0]);
  EXPECT_EQ(ref1.values[1],get.values[1]);
  EXPECT_EQ(ref1.values[2],get.values[2]);

  input.assign("itemsperworkgroup 2,3,4;");
  context->clear_context();
  lexer->set_source_string(input);
  context->token_to_scan = lexer->get_next_token();

  EXPECT_EQ(0,Control(context));

  BrigDirectiveControl ref2 = {
    24,
    BrigEDirectiveControl,
    8,
    BrigEMaxWIperG,
    {2,3,4}
  };
  context->get_directive(8,&get);

  EXPECT_EQ(ref2.size,get.size);
  EXPECT_EQ(ref2.kind,get.kind);
  EXPECT_EQ(ref2.c_code,get.c_code);
  EXPECT_EQ(ref2.controlType,get.controlType);
  EXPECT_EQ(ref2.values[0],get.values[0]);
  EXPECT_EQ(ref2.values[1],get.values[1]);
  EXPECT_EQ(ref2.values[2],get.values[2]);
=======
TEST(CodegenTest, ImageStore_CodeGen_Test) {
  context->set_error_reporter(main_reporter);
  context->clear_context();

  BrigInstImage ref2da = {
    40,                    // size
    BrigEInstImage,        // kind
    BrigStImage,           // opcode
    Brigf32,               // type
    Brigu32,               // stype
    BrigNoPacking,         // packing
    0,                      // reserved
    {56, 80, 108, 0, 0},   // o_operands[5]
    Briggeom_2da          // geom
  };

  BrigInstImage ref1da = {
    40,                    // size
    BrigEInstImage,        // kind
    BrigStImage,           // opcode
    Brigf32,               // type
    Brigu32,               // stype
    BrigNoPacking,         // packing
    0,                      // reserved
    {132, 156, 172, 0, 0},   // o_operands[5]
    Briggeom_1da          // geom
  };

  BrigInstImage ref1db = {
    40,                    // size
    BrigEInstImage,        // kind
    BrigStImage,           // opcode
    Brigf32,               // type
    Brigu32,               // stype
    BrigNoPacking,         // packing
    0,                      // reserved
    {188, 212, 44, 0, 0},   // o_operands[5]
    Briggeom_1db          // geom
  };

  BrigInstImage get;
  BrigOperandReg getReg;
  BrigOperandRegV2 getRegV2;
  BrigOperandRegV4 getRegV4;
  BrigOperandOpaque getImage;

  std::string input("st_image_v4_2da_f32_u32 ($s1,$s2,$s3,$s4), [%RWImg3], ($s2,$s3,$s4,$s5);\n");
  input.append("st_image_v4_1da_f32_u32 ($s1,$s2,$s3,$s4), [%RWImg3], ($s4,$s5);\n");
  input.append("st_image_v4_1db_f32_u32 ($s1,$s2,$s3,$s4), [%RWImg3], ($s4);\n");

  Lexer* lexer = new Lexer(input);

  context->token_to_scan = lexer->get_next_token();

  context->symbol_map["%RWImg3"] = 30;

  EXPECT_EQ(0, ImageStore(context));
  EXPECT_EQ(0, ImageStore(context));
  EXPECT_EQ(0, ImageStore(context));

  context->get_code(8, &get);

  EXPECT_EQ(ref2da.size, get.size);
  EXPECT_EQ(ref2da.kind, get.kind);
  EXPECT_EQ(ref2da.opcode, get.opcode);
  EXPECT_EQ(ref2da.o_operands[0], get.o_operands[0]);
  EXPECT_EQ(ref2da.o_operands[1], get.o_operands[1]);
  EXPECT_EQ(ref2da.o_operands[2], get.o_operands[2]);
  EXPECT_EQ(ref2da.o_operands[3], get.o_operands[3]);
  EXPECT_EQ(ref2da.o_operands[4], get.o_operands[4]);
  EXPECT_EQ(ref2da.geom, get.geom);
  EXPECT_EQ(ref2da.type, get.type);
  EXPECT_EQ(ref2da.stype, get.stype);
  EXPECT_EQ(ref2da.packing, get.packing);
  EXPECT_EQ(ref2da.reserved, get.reserved);

  context->get_code(48, &get);

  EXPECT_EQ(ref1da.size, get.size);
  EXPECT_EQ(ref1da.kind, get.kind);
  EXPECT_EQ(ref1da.opcode, get.opcode);
  EXPECT_EQ(ref1da.o_operands[0], get.o_operands[0]);
  EXPECT_EQ(ref1da.o_operands[1], get.o_operands[1]);
  EXPECT_EQ(ref1da.o_operands[2], get.o_operands[2]);
  EXPECT_EQ(ref1da.o_operands[3], get.o_operands[3]);
  EXPECT_EQ(ref1da.o_operands[4], get.o_operands[4]);
  EXPECT_EQ(ref1da.geom, get.geom);
  EXPECT_EQ(ref1da.type, get.type);
  EXPECT_EQ(ref1da.stype, get.stype);
  EXPECT_EQ(ref1da.packing, get.packing);
  EXPECT_EQ(ref1da.reserved, get.reserved);

  context->get_code(88, &get);

  EXPECT_EQ(ref1db.size, get.size);
  EXPECT_EQ(ref1db.kind, get.kind);
  EXPECT_EQ(ref1db.opcode, get.opcode);
  EXPECT_EQ(ref1db.o_operands[0], get.o_operands[0]);
  EXPECT_EQ(ref1db.o_operands[1], get.o_operands[1]);
  EXPECT_EQ(ref1db.o_operands[2], get.o_operands[2]);
  EXPECT_EQ(ref1db.o_operands[3], get.o_operands[3]);
  EXPECT_EQ(ref1db.o_operands[4], get.o_operands[4]);
  EXPECT_EQ(ref1db.geom, get.geom);
  EXPECT_EQ(ref1db.type, get.type);
  EXPECT_EQ(ref1db.stype, get.stype);
  EXPECT_EQ(ref1db.packing, get.packing);
  EXPECT_EQ(ref1db.reserved, get.reserved);


  context->get_operand(8, &getReg);
  // BrigOperandReg
  EXPECT_EQ(12, getReg.size);
  EXPECT_EQ(BrigEOperandReg, getReg.kind);
  EXPECT_EQ(Brigb32, getReg.type);
  EXPECT_EQ(0, getReg.reserved);
  EXPECT_EQ(8, getReg.s_name);

  context->get_operand(20, &getReg);
  // BrigOperandReg
  EXPECT_EQ(12, getReg.size);
  EXPECT_EQ(BrigEOperandReg, getReg.kind);
  EXPECT_EQ(Brigb32, getReg.type);
  EXPECT_EQ(0, getReg.reserved);
  EXPECT_EQ(12, getReg.s_name);

  context->get_operand(32, &getReg);
  // BrigOperandReg
  EXPECT_EQ(12, getReg.size);
  EXPECT_EQ(BrigEOperandReg, getReg.kind);
  EXPECT_EQ(Brigb32, getReg.type);
  EXPECT_EQ(0, getReg.reserved);
  EXPECT_EQ(16, getReg.s_name);

  context->get_operand(44, &getReg);
  // BrigOperandReg
  EXPECT_EQ(12, getReg.size);
  EXPECT_EQ(BrigEOperandReg, getReg.kind);
  EXPECT_EQ(Brigb32, getReg.type);
  EXPECT_EQ(0, getReg.reserved);
  EXPECT_EQ(20, getReg.s_name);

  context->get_operand(96, &getReg);
  // BrigOperandReg
  EXPECT_EQ(12, getReg.size);
  EXPECT_EQ(BrigEOperandReg, getReg.kind);
  EXPECT_EQ(Brigb32, getReg.type);
  EXPECT_EQ(0, getReg.reserved);
  EXPECT_EQ(24, getReg.s_name);

  context->get_operand(80, &getImage);
  // BrigOperandOpaque
  EXPECT_EQ(16, getImage.size);
  EXPECT_EQ(BrigEOperandOpaque, getImage.kind);
  EXPECT_EQ(30, getImage.directive);
  EXPECT_EQ(0, getImage.reg);
  EXPECT_EQ(0, getImage.offset);

  context->get_operand(156, &getImage);
  // BrigOperandOpaque
  EXPECT_EQ(16, getImage.size);
  EXPECT_EQ(BrigEOperandOpaque, getImage.kind);
  EXPECT_EQ(30, getImage.directive);
  EXPECT_EQ(0, getImage.reg);
  EXPECT_EQ(0, getImage.offset);

  context->get_operand(212, &getImage);
  // BrigOperandOpaque
  EXPECT_EQ(16, getImage.size);
  EXPECT_EQ(BrigEOperandOpaque, getImage.kind);
  EXPECT_EQ(30, getImage.directive);
  EXPECT_EQ(0, getImage.reg);
  EXPECT_EQ(0, getImage.offset);


  context->get_operand(172, &getRegV2);
  // BrigOperandRegV2
  EXPECT_EQ(16, getRegV2.size);
  EXPECT_EQ(BrigEOperandRegV2, getRegV2.kind);
  EXPECT_EQ(Brigb32, getRegV2.type);
  EXPECT_EQ(0, getRegV2.reserved);
  EXPECT_EQ(44, getRegV2.regs[0]);
  EXPECT_EQ(96, getRegV2.regs[1]);

  context->get_operand(56, &getRegV4);
  // BrigOperandRegV4
  EXPECT_EQ(24, getRegV4.size);
  EXPECT_EQ(BrigEOperandRegV4, getRegV4.kind);
  EXPECT_EQ(Brigb32, getRegV4.type);
  EXPECT_EQ(0, getRegV4.reserved);
  EXPECT_EQ(8, getRegV4.regs[0]);
  EXPECT_EQ(20, getRegV4.regs[1]);
  EXPECT_EQ(32, getRegV4.regs[2]);
  EXPECT_EQ(44, getRegV4.regs[3]);

  context->get_operand(108, &getRegV4);
  // BrigOperandRegV4
  EXPECT_EQ(24, getRegV4.size);
  EXPECT_EQ(BrigEOperandRegV4, getRegV4.kind);
  EXPECT_EQ(Brigb32, getRegV4.type);
  EXPECT_EQ(0, getRegV4.reserved);
  EXPECT_EQ(20, getRegV4.regs[0]);
  EXPECT_EQ(32, getRegV4.regs[1]);
  EXPECT_EQ(44, getRegV4.regs[2]);
  EXPECT_EQ(96, getRegV4.regs[3]);

  context->get_operand(132, &getRegV4);
  // BrigOperandRegV4
  EXPECT_EQ(24, getRegV4.size);
  EXPECT_EQ(BrigEOperandRegV4, getRegV4.kind);
  EXPECT_EQ(Brigb32, getRegV4.type);
  EXPECT_EQ(0, getRegV4.reserved);
  EXPECT_EQ(8, getRegV4.regs[0]);
  EXPECT_EQ(20, getRegV4.regs[1]);
  EXPECT_EQ(32, getRegV4.regs[2]);
  EXPECT_EQ(44, getRegV4.regs[3]);

  context->get_operand(188, &getRegV4);
  // BrigOperandRegV4
  EXPECT_EQ(24, getRegV4.size);
  EXPECT_EQ(BrigEOperandRegV4, getRegV4.kind);
  EXPECT_EQ(Brigb32, getRegV4.type);
  EXPECT_EQ(0, getRegV4.reserved);
  EXPECT_EQ(8, getRegV4.regs[0]);
  EXPECT_EQ(20, getRegV4.regs[1]);
  EXPECT_EQ(32, getRegV4.regs[2]);
  EXPECT_EQ(44, getRegV4.regs[3]);


  delete lexer;
}

TEST(CodegenTest, ImageLoad_CodeGen_Test) {
  context->set_error_reporter(main_reporter);
  context->clear_context();

  BrigInstImage ref2da = {
    40,                    // size
    BrigEInstImage,        // kind
    BrigLdImage,           // opcode
    Brigf32,               // type
    Brigu32,               // stype
    BrigNoPacking,         // packing
    0,                      // reserved
    {56, 80, 108, 0, 0},   // o_operands[5]
    Briggeom_2da          // geom
  };

  BrigInstImage ref1da = {
    40,                    // size
    BrigEInstImage,        // kind
    BrigLdImage,           // opcode
    Brigf32,               // type
    Brigu32,               // stype
    BrigNoPacking,         // packing
    0,                      // reserved
    {132, 156, 172, 0, 0},   // o_operands[5]
    Briggeom_1da          // geom
  };

  BrigInstImage ref1db = {
    40,                    // size
    BrigEInstImage,        // kind
    BrigLdImage,           // opcode
    Brigf32,               // type
    Brigu32,               // stype
    BrigNoPacking,         // packing
    0,                      // reserved
    {188, 212, 44, 0, 0},   // o_operands[5]
    Briggeom_1db          // geom
  };

  BrigInstImage get;
  BrigOperandReg getReg;
  BrigOperandRegV2 getRegV2;
  BrigOperandRegV4 getRegV4;
  BrigOperandOpaque getImage;

  std::string input("ld_image_v4_2da_f32_u32 ($s1,$s2,$s3,$s4), [%RWImg3], ($s4,$s5,$s2,$s3);\n");
  input.append("ld_image_v4_1da_f32_u32 ($s1,$s2,$s3,$s4), [%RWImg3], ($s4,$s5);\n");
  input.append("ld_image_v4_1db_f32_u32 ($s1,$s2,$s3,$s4), [%RWImg3], ($s4);\n");

  Lexer* lexer = new Lexer(input);

  context->token_to_scan = lexer->get_next_token();

  context->symbol_map["%RWImg3"] = 30;

  EXPECT_EQ(0, ImageLoad(context));
  EXPECT_EQ(0, ImageLoad(context));
  EXPECT_EQ(0, ImageLoad(context));

  context->get_code(8, &get);

  EXPECT_EQ(ref2da.size, get.size);
  EXPECT_EQ(ref2da.kind, get.kind);
  EXPECT_EQ(ref2da.opcode, get.opcode);
  EXPECT_EQ(ref2da.o_operands[0], get.o_operands[0]);
  EXPECT_EQ(ref2da.o_operands[1], get.o_operands[1]);
  EXPECT_EQ(ref2da.o_operands[2], get.o_operands[2]);
  EXPECT_EQ(ref2da.o_operands[3], get.o_operands[3]);
  EXPECT_EQ(ref2da.o_operands[4], get.o_operands[4]);
  EXPECT_EQ(ref2da.geom, get.geom);
  EXPECT_EQ(ref2da.type, get.type);
  EXPECT_EQ(ref2da.stype, get.stype);
  EXPECT_EQ(ref2da.packing, get.packing);
  EXPECT_EQ(ref2da.reserved, get.reserved);

  context->get_code(48, &get);

  EXPECT_EQ(ref1da.size, get.size);
  EXPECT_EQ(ref1da.kind, get.kind);
  EXPECT_EQ(ref1da.opcode, get.opcode);
  EXPECT_EQ(ref1da.o_operands[0], get.o_operands[0]);
  EXPECT_EQ(ref1da.o_operands[1], get.o_operands[1]);
  EXPECT_EQ(ref1da.o_operands[2], get.o_operands[2]);
  EXPECT_EQ(ref1da.o_operands[3], get.o_operands[3]);
  EXPECT_EQ(ref1da.o_operands[4], get.o_operands[4]);
  EXPECT_EQ(ref1da.geom, get.geom);
  EXPECT_EQ(ref1da.type, get.type);
  EXPECT_EQ(ref1da.stype, get.stype);
  EXPECT_EQ(ref1da.packing, get.packing);
  EXPECT_EQ(ref1da.reserved, get.reserved);

  context->get_code(88, &get);

  EXPECT_EQ(ref1db.size, get.size);
  EXPECT_EQ(ref1db.kind, get.kind);
  EXPECT_EQ(ref1db.opcode, get.opcode);
  EXPECT_EQ(ref1db.o_operands[0], get.o_operands[0]);
  EXPECT_EQ(ref1db.o_operands[1], get.o_operands[1]);
  EXPECT_EQ(ref1db.o_operands[2], get.o_operands[2]);
  EXPECT_EQ(ref1db.o_operands[3], get.o_operands[3]);
  EXPECT_EQ(ref1db.o_operands[4], get.o_operands[4]);
  EXPECT_EQ(ref1db.geom, get.geom);
  EXPECT_EQ(ref1db.type, get.type);
  EXPECT_EQ(ref1db.stype, get.stype);
  EXPECT_EQ(ref1db.packing, get.packing);
  EXPECT_EQ(ref1db.reserved, get.reserved);


  context->get_operand(8, &getReg);
  // BrigOperandReg
  EXPECT_EQ(12, getReg.size);
  EXPECT_EQ(BrigEOperandReg, getReg.kind);
  EXPECT_EQ(Brigb32, getReg.type);
  EXPECT_EQ(0, getReg.reserved);
  EXPECT_EQ(8, getReg.s_name);

  context->get_operand(20, &getReg);
  // BrigOperandReg
  EXPECT_EQ(12, getReg.size);
  EXPECT_EQ(BrigEOperandReg, getReg.kind);
  EXPECT_EQ(Brigb32, getReg.type);
  EXPECT_EQ(0, getReg.reserved);
  EXPECT_EQ(12, getReg.s_name);

  context->get_operand(32, &getReg);
  // BrigOperandReg
  EXPECT_EQ(12, getReg.size);
  EXPECT_EQ(BrigEOperandReg, getReg.kind);
  EXPECT_EQ(Brigb32, getReg.type);
  EXPECT_EQ(0, getReg.reserved);
  EXPECT_EQ(16, getReg.s_name);

  context->get_operand(44, &getReg);
  // BrigOperandReg
  EXPECT_EQ(12, getReg.size);
  EXPECT_EQ(BrigEOperandReg, getReg.kind);
  EXPECT_EQ(Brigb32, getReg.type);
  EXPECT_EQ(0, getReg.reserved);
  EXPECT_EQ(20, getReg.s_name);

  context->get_operand(96, &getReg);
  // BrigOperandReg
  EXPECT_EQ(12, getReg.size);
  EXPECT_EQ(BrigEOperandReg, getReg.kind);
  EXPECT_EQ(Brigb32, getReg.type);
  EXPECT_EQ(0, getReg.reserved);
  EXPECT_EQ(24, getReg.s_name);

  context->get_operand(80, &getImage);
  // BrigOperandOpaque
  EXPECT_EQ(16, getImage.size);
  EXPECT_EQ(BrigEOperandOpaque, getImage.kind);
  EXPECT_EQ(30, getImage.directive);
  EXPECT_EQ(0, getImage.reg);
  EXPECT_EQ(0, getImage.offset);

  context->get_operand(156, &getImage);
  // BrigOperandOpaque
  EXPECT_EQ(16, getImage.size);
  EXPECT_EQ(BrigEOperandOpaque, getImage.kind);
  EXPECT_EQ(30, getImage.directive);
  EXPECT_EQ(0, getImage.reg);
  EXPECT_EQ(0, getImage.offset);

  context->get_operand(212, &getImage);
  // BrigOperandOpaque
  EXPECT_EQ(16, getImage.size);
  EXPECT_EQ(BrigEOperandOpaque, getImage.kind);
  EXPECT_EQ(30, getImage.directive);
  EXPECT_EQ(0, getImage.reg);
  EXPECT_EQ(0, getImage.offset);


  context->get_operand(172, &getRegV2);
  // BrigOperandRegV2
  EXPECT_EQ(16, getRegV2.size);
  EXPECT_EQ(BrigEOperandRegV2, getRegV2.kind);
  EXPECT_EQ(Brigb32, getRegV2.type);
  EXPECT_EQ(0, getRegV2.reserved);
  EXPECT_EQ(44, getRegV2.regs[0]);
  EXPECT_EQ(96, getRegV2.regs[1]);

  context->get_operand(56, &getRegV4);
  // BrigOperandRegV4
  EXPECT_EQ(24, getRegV4.size);
  EXPECT_EQ(BrigEOperandRegV4, getRegV4.kind);
  EXPECT_EQ(Brigb32, getRegV4.type);
  EXPECT_EQ(0, getRegV4.reserved);
  EXPECT_EQ(8, getRegV4.regs[0]);
  EXPECT_EQ(20, getRegV4.regs[1]);
  EXPECT_EQ(32, getRegV4.regs[2]);
  EXPECT_EQ(44, getRegV4.regs[3]);

  context->get_operand(108, &getRegV4);
  // BrigOperandRegV4
  EXPECT_EQ(24, getRegV4.size);
  EXPECT_EQ(BrigEOperandRegV4, getRegV4.kind);
  EXPECT_EQ(Brigb32, getRegV4.type);
  EXPECT_EQ(0, getRegV4.reserved);
  EXPECT_EQ(44, getRegV4.regs[0]);
  EXPECT_EQ(96, getRegV4.regs[1]);
  EXPECT_EQ(20, getRegV4.regs[2]);
  EXPECT_EQ(32, getRegV4.regs[3]);

  context->get_operand(132, &getRegV4);
  // BrigOperandRegV4
  EXPECT_EQ(24, getRegV4.size);
  EXPECT_EQ(BrigEOperandRegV4, getRegV4.kind);
  EXPECT_EQ(Brigb32, getRegV4.type);
  EXPECT_EQ(0, getRegV4.reserved);
  EXPECT_EQ(8, getRegV4.regs[0]);
  EXPECT_EQ(20, getRegV4.regs[1]);
  EXPECT_EQ(32, getRegV4.regs[2]);
  EXPECT_EQ(44, getRegV4.regs[3]);

  context->get_operand(188, &getRegV4);
  // BrigOperandRegV4
  EXPECT_EQ(24, getRegV4.size);
  EXPECT_EQ(BrigEOperandRegV4, getRegV4.kind);
  EXPECT_EQ(Brigb32, getRegV4.type);
  EXPECT_EQ(0, getRegV4.reserved);
  EXPECT_EQ(8, getRegV4.regs[0]);
  EXPECT_EQ(20, getRegV4.regs[1]);
  EXPECT_EQ(32, getRegV4.regs[2]);
  EXPECT_EQ(44, getRegV4.regs[3]);


  delete lexer;
}

TEST(CodegenTest, ImageRead_CodeGen_Test) {
  context->set_error_reporter(main_reporter);
  context->clear_context();

  BrigInstRead ref1d = {
    sizeof(BrigInstRead),                    // size
    BrigEInstRead,        // kind
    BrigRdImage,           // opcode
    Brigs32,               // type
    Brigf32,               // stype
    BrigNoPacking,         // packing
    {56, 80, 96, 112, 0},   // o_operands[5]
    Briggeom_1d,           // geom
    0                      // reserved
  };

  BrigInstRead ref1da = {
    sizeof(BrigInstRead),                    // size
    BrigEInstRead,        // kind
    BrigRdImage,           // opcode
    Brigs32,               // type
    Brigf32,               // stype
    BrigNoPacking,         // packing
    {136, 160, 176, 192, 0}, // o_operands[5]
    Briggeom_1da,          // geom
    0                      // reserved
  };

  BrigInstRead ref2da = {
    sizeof(BrigInstRead),                    // size
    BrigEInstRead,        // kind
    BrigRdImage,           // opcode
    Brigs32,               // type
    Brigf32,               // stype
    BrigNoPacking,         // packing
    {220, 244, 260, 276, 0},  // o_operands[5]
    Briggeom_2da,          // geom
    0                      // reserved
  };

  BrigInstRead get;
  BrigOperandReg getReg;
  BrigOperandRegV2 getRegV2;
  BrigOperandRegV4 getRegV4;
  BrigOperandOpaque getImage;

  std::string input("rd_image_v4_1d_s32_f32 ($s0,$s1,$s5,$s3), ");
  input.append("[%RWImg3], [%Samp3], ($s6);\n");
  input.append("rd_image_v4_1da_s32_f32 ($s0,$s1,$s2,$s3), [%RWImg3],");
  input.append("[%Samp3],($s6, $s5);\n");
  input.append("rd_image_v4_2da_s32_f32 ($s0,$s1,$s3,$s4), [%RWImg3],");
  input.append("[%Samp3],($s5, $s6, $s4, $s3);\n");

  Lexer* lexer = new Lexer(input);

  context->token_to_scan = lexer->get_next_token();

  context->symbol_map["%RWImg3"] = 0xf7;
  context->symbol_map["%Samp3"] = 0xf1;

  EXPECT_EQ(0, ImageRead(context));
  EXPECT_EQ(0, ImageRead(context));
  EXPECT_EQ(0, ImageRead(context));

  context->get_code(8, &get);

  EXPECT_EQ(ref1d.size, get.size);
  EXPECT_EQ(ref1d.kind, get.kind);
  EXPECT_EQ(ref1d.opcode, get.opcode);
  EXPECT_EQ(ref1d.o_operands[0], get.o_operands[0]);
  EXPECT_EQ(ref1d.o_operands[1], get.o_operands[1]);
  EXPECT_EQ(ref1d.o_operands[2], get.o_operands[2]);
  EXPECT_EQ(ref1d.o_operands[3], get.o_operands[3]);
  EXPECT_EQ(ref1d.o_operands[4], get.o_operands[4]);
  EXPECT_EQ(ref1d.geom, get.geom);
  EXPECT_EQ(ref1d.type, get.type);
  EXPECT_EQ(ref1d.stype, get.stype);
  EXPECT_EQ(ref1d.packing, get.packing);
  EXPECT_EQ(ref1d.reserved, get.reserved);
  context->get_code(8 + sizeof(BrigInstRead), &get);

  EXPECT_EQ(ref1da.size, get.size);
  EXPECT_EQ(ref1da.kind, get.kind);
  EXPECT_EQ(ref1da.opcode, get.opcode);
  EXPECT_EQ(ref1da.o_operands[0], get.o_operands[0]);
  EXPECT_EQ(ref1da.o_operands[1], get.o_operands[1]);
  EXPECT_EQ(ref1da.o_operands[2], get.o_operands[2]);
  EXPECT_EQ(ref1da.o_operands[3], get.o_operands[3]);
  EXPECT_EQ(ref1da.o_operands[4], get.o_operands[4]);
  EXPECT_EQ(ref1da.geom, get.geom);
  EXPECT_EQ(ref1da.type, get.type);
  EXPECT_EQ(ref1da.stype, get.stype);
  EXPECT_EQ(ref1da.packing, get.packing);
  EXPECT_EQ(ref1da.reserved, get.reserved);

  context->get_code(8 + sizeof(BrigInstRead) * 2, &get);

  EXPECT_EQ(ref2da.size, get.size);
  EXPECT_EQ(ref2da.kind, get.kind);
  EXPECT_EQ(ref2da.opcode, get.opcode);
  EXPECT_EQ(ref2da.o_operands[0], get.o_operands[0]);
  EXPECT_EQ(ref2da.o_operands[1], get.o_operands[1]);
  EXPECT_EQ(ref2da.o_operands[2], get.o_operands[2]);
  EXPECT_EQ(ref2da.o_operands[3], get.o_operands[3]);
  EXPECT_EQ(ref2da.o_operands[4], get.o_operands[4]);
  EXPECT_EQ(ref2da.geom, get.geom);
  EXPECT_EQ(ref2da.type, get.type);
  EXPECT_EQ(ref2da.stype, get.stype);
  EXPECT_EQ(ref2da.packing, get.packing);
  EXPECT_EQ(ref2da.reserved, get.reserved);


  context->get_operand(8, &getReg);
  // BrigOperandReg
  EXPECT_EQ(12, getReg.size);
  EXPECT_EQ(BrigEOperandReg, getReg.kind);
  EXPECT_EQ(Brigb32, getReg.type);
  EXPECT_EQ(0, getReg.reserved);
  EXPECT_EQ(8, getReg.s_name);

  context->get_operand(20, &getReg);
  // BrigOperandReg
  EXPECT_EQ(12, getReg.size);
  EXPECT_EQ(BrigEOperandReg, getReg.kind);
  EXPECT_EQ(Brigb32, getReg.type);
  EXPECT_EQ(0, getReg.reserved);
  EXPECT_EQ(12, getReg.s_name);

  context->get_operand(32, &getReg);
  // BrigOperandReg
  EXPECT_EQ(12, getReg.size);
  EXPECT_EQ(BrigEOperandReg, getReg.kind);
  EXPECT_EQ(Brigb32, getReg.type);
  EXPECT_EQ(0, getReg.reserved);
  EXPECT_EQ(16, getReg.s_name);

  context->get_operand(44, &getReg);
  // BrigOperandReg
  EXPECT_EQ(12, getReg.size);
  EXPECT_EQ(BrigEOperandReg, getReg.kind);
  EXPECT_EQ(Brigb32, getReg.type);
  EXPECT_EQ(0, getReg.reserved);
  EXPECT_EQ(20, getReg.s_name);

  context->get_operand(112, &getReg);
  // BrigOperandReg
  EXPECT_EQ(12, getReg.size);
  EXPECT_EQ(BrigEOperandReg, getReg.kind);
  EXPECT_EQ(Brigb32, getReg.type);
  EXPECT_EQ(0, getReg.reserved);
  EXPECT_EQ(24, getReg.s_name);

  context->get_operand(124, &getReg);
  // BrigOperandReg
  EXPECT_EQ(12, getReg.size);
  EXPECT_EQ(BrigEOperandReg, getReg.kind);
  EXPECT_EQ(Brigb32, getReg.type);
  EXPECT_EQ(0, getReg.reserved);
  EXPECT_EQ(28, getReg.s_name);

  context->get_operand(208, &getReg);
  // BrigOperandReg
  EXPECT_EQ(12, getReg.size);
  EXPECT_EQ(BrigEOperandReg, getReg.kind);
  EXPECT_EQ(Brigb32, getReg.type);
  EXPECT_EQ(0, getReg.reserved);
  EXPECT_EQ(32, getReg.s_name);

  context->get_operand(80, &getImage);
  // BrigOperandOpaque
  EXPECT_EQ(16, getImage.size);
  EXPECT_EQ(BrigEOperandOpaque, getImage.kind);
  EXPECT_EQ(0xf7, getImage.directive);
  EXPECT_EQ(0, getImage.reg);
  EXPECT_EQ(0, getImage.offset);

  context->get_operand(96, &getImage);
  // BrigOperandOpaque
  EXPECT_EQ(16, getImage.size);
  EXPECT_EQ(BrigEOperandOpaque, getImage.kind);
  EXPECT_EQ(0xf1, getImage.directive);
  EXPECT_EQ(0, getImage.reg);
  EXPECT_EQ(0, getImage.offset);

  context->get_operand(160, &getImage);
  // BrigOperandOpaque
  EXPECT_EQ(16, getImage.size);
  EXPECT_EQ(BrigEOperandOpaque, getImage.kind);
  EXPECT_EQ(0xf7, getImage.directive);
  EXPECT_EQ(0, getImage.reg);
  EXPECT_EQ(0, getImage.offset);

  context->get_operand(176, &getImage);
  // BrigOperandOpaque
  EXPECT_EQ(16, getImage.size);
  EXPECT_EQ(BrigEOperandOpaque, getImage.kind);
  EXPECT_EQ(0xf1, getImage.directive);
  EXPECT_EQ(0, getImage.reg);
  EXPECT_EQ(0, getImage.offset);

  context->get_operand(244, &getImage);
  // BrigOperandOpaque
  EXPECT_EQ(16, getImage.size);
  EXPECT_EQ(BrigEOperandOpaque, getImage.kind);
  EXPECT_EQ(0xf7, getImage.directive);
  EXPECT_EQ(0, getImage.reg);
  EXPECT_EQ(0, getImage.offset);

  context->get_operand(260, &getImage);
  // BrigOperandOpaque
  EXPECT_EQ(16, getImage.size);
  EXPECT_EQ(BrigEOperandOpaque, getImage.kind);
  EXPECT_EQ(0xf1, getImage.directive);
  EXPECT_EQ(0, getImage.reg);
  EXPECT_EQ(0, getImage.offset);

  context->get_operand(192, &getRegV2);
  // BrigOperandRegV2
  EXPECT_EQ(16, getRegV2.size);
  EXPECT_EQ(BrigEOperandRegV2, getRegV2.kind);
  EXPECT_EQ(Brigb32, getRegV2.type);
  EXPECT_EQ(0, getRegV2.reserved);
  EXPECT_EQ(112, getRegV2.regs[0]);
  EXPECT_EQ(32, getRegV2.regs[1]);

  context->get_operand(56, &getRegV4);
  // BrigOperandRegV4
  EXPECT_EQ(24, getRegV4.size);
  EXPECT_EQ(BrigEOperandRegV4, getRegV4.kind);
  EXPECT_EQ(Brigb32, getRegV4.type);
  EXPECT_EQ(0, getRegV4.reserved);
  EXPECT_EQ(8, getRegV4.regs[0]);
  EXPECT_EQ(20, getRegV4.regs[1]);
  EXPECT_EQ(32, getRegV4.regs[2]);
  EXPECT_EQ(44, getRegV4.regs[3]);

  context->get_operand(136, &getRegV4);
  // BrigOperandRegV4
  EXPECT_EQ(24, getRegV4.size);
  EXPECT_EQ(BrigEOperandRegV4, getRegV4.kind);
  EXPECT_EQ(Brigb32, getRegV4.type);
  EXPECT_EQ(0, getRegV4.reserved);
  EXPECT_EQ(8, getRegV4.regs[0]);
  EXPECT_EQ(20, getRegV4.regs[1]);
  EXPECT_EQ(124, getRegV4.regs[2]);
  EXPECT_EQ(44, getRegV4.regs[3]);

  context->get_operand(220, &getRegV4);
  // BrigOperandRegV4
  EXPECT_EQ(24, getRegV4.size);
  EXPECT_EQ(BrigEOperandRegV4, getRegV4.kind);
  EXPECT_EQ(Brigb32, getRegV4.type);
  EXPECT_EQ(0, getRegV4.reserved);
  EXPECT_EQ(8, getRegV4.regs[0]);
  EXPECT_EQ(20, getRegV4.regs[1]);
  EXPECT_EQ(44, getRegV4.regs[2]);
  EXPECT_EQ(208, getRegV4.regs[3]);

  context->get_operand(276, &getRegV4);
  // BrigOperandRegV4
  EXPECT_EQ(24, getRegV4.size);
  EXPECT_EQ(BrigEOperandRegV4, getRegV4.kind);
  EXPECT_EQ(Brigb32, getRegV4.type);
  EXPECT_EQ(0, getRegV4.reserved);
  EXPECT_EQ(32, getRegV4.regs[0]);
  EXPECT_EQ(112, getRegV4.regs[1]);
  EXPECT_EQ(208, getRegV4.regs[2]);
  EXPECT_EQ(44, getRegV4.regs[3]);

>>>>>>> 4029dd6c

  delete lexer;
}

<<<<<<< HEAD
TEST(CodegenTest,FunctionSignatureCodegen){
  context->set_error_reporter(main_reporter);
  context->clear_context();

  std::string input("signature &test(arg_u32)(arg_f32) ;");
  Lexer *lexer = new Lexer(input);
  context->token_to_scan = lexer->get_next_token();

  EXPECT_EQ(0,FunctionSignature(context));

  size_t arraySize = sizeof(BrigDirectiveSignature) +
      sizeof(BrigDirectiveSignature::BrigProtoType);
  uint8_t *array = new uint8_t[arraySize];

  BrigDirectiveSignature *ref =
        reinterpret_cast<BrigDirectiveSignature *>(array);

  ref->size = arraySize;
  ref->kind = BrigEDirectiveSignature;
  ref->c_code = context->get_code_offset();
  ref->s_name = context->get_string_offset()-(strlen("&test") + 1);
  ref->outCount = 1;
  ref->inCount = 1;
  ref->types[0].type = Brigu32;
  ref->types[0].align = 1;
  ref->types[0].hasDim = 0;
  ref->types[0].dim = 0;

  ref->types[1].type = Brigf32;
  ref->types[1].align = 1;
  ref->types[1].hasDim = 0;
  ref->types[1].dim = 0;

// Buffer *dbuf = context->get_directive();
  uint32_t offset = context->get_directive_offset() - arraySize;
//  BrigDirectiveSignature *get =
  //     reinterpret_cast<BrigDirectiveSignature*>(&dbuf->get()[offset]);

  array = new uint8_t[arraySize];
  BrigDirectiveSignature *get =
      reinterpret_cast<BrigDirectiveSignature*>(array);
  char *get_charp =  reinterpret_cast<char *>(get);

  context->get_directive_bytes(get_charp,offset,arraySize);
  EXPECT_EQ(ref->size,get->size);
  EXPECT_EQ(ref->kind,get->kind);
  EXPECT_EQ(ref->c_code,get->c_code);
  EXPECT_EQ(ref->s_name,get->s_name);
  EXPECT_EQ(ref->outCount,get->outCount);
  EXPECT_EQ(ref->inCount,get->inCount);
  EXPECT_EQ(ref->types[0].type,get->types[0].type);
  EXPECT_EQ(ref->types[0].align,get->types[0].align);
  EXPECT_EQ(ref->types[0].hasDim,get->types[0].hasDim);
  EXPECT_EQ(ref->types[0].dim,get->types[0].dim);
  EXPECT_EQ(ref->types[1].type,get->types[1].type);
  EXPECT_EQ(ref->types[1].align,get->types[1].align);
  EXPECT_EQ(ref->types[1].hasDim,get->types[1].hasDim);
  EXPECT_EQ(ref->types[1].dim,get->types[1].dim);

  delete[] reinterpret_cast<char *>(ref);
  delete[] reinterpret_cast<char *>(get);

=======
TEST(CodegenTest,BlockCodegen){
  context->set_error_reporter(main_reporter);
  context->clear_context();

  std::string input("block \"debug\"");
  // input.append("blocknumeric_b8 255, 23, 10, 23;");
  input.append("blocknumeric_b32 1255, 0x323, 10, 23;");
  input.append("blocknumeric_b64 0x12345678, 0x323, 10, 23;");

  input.append("blockstring \"this is a string\";");
  input.append("endblock;");

  Lexer *lexer = new Lexer(input);
  context->token_to_scan = lexer->get_next_token();

  EXPECT_EQ(0,Block(context));

  // block end
  BrigBlockEnd bbe = {
    sizeof(BrigBlockEnd),
    BrigEDirectiveBlockEnd
  };
  BrigBlockEnd get_bbe;
  BrigdOffset32_t bbe_d_offset = context->get_directive_offset() - sizeof(BrigBlockEnd);
  context->get_directive(bbe_d_offset, &get_bbe);

  EXPECT_EQ(bbe.size,get_bbe.size);
  EXPECT_EQ(bbe.kind,get_bbe.kind);

  // block string
  uint32_t bbs_len = strlen("\"this is a string\"") + 1 ;
  BrigsOffset32_t bbs_s_offset = context->get_string_offset() - bbs_len;
  BrigBlockString bbs = {
    sizeof(BrigBlockString),
    BrigEDirectiveBlockString,
    bbs_s_offset
  };
  BrigBlockString get_bbs;
  BrigdOffset32_t bbs_d_offset = bbe_d_offset - sizeof(BrigBlockString);
  context->get_directive(bbs_d_offset, &get_bbs);

  EXPECT_EQ(bbs.size,get_bbs.size);
  EXPECT_EQ(bbs.kind,get_bbs.kind);
  EXPECT_EQ(bbs.s_name,get_bbs.s_name);
/*
  // blocknumeric
  size_t arraySize = sizeof(BrigBlockNumeric) + 3 * sizeof(uint64_t);
  BrigdOffset32_t bbn1_d_offset = bbs_d_offset - arraySize ;

  uint8_t *array = new uint8_t[arraySize];
  BrigBlockNumeric *bbn1 =
        reinterpret_cast<BrigBlockNumeric*>(array);
  bbn1->size = arraySize;
  bbn1->kind = BrigEDirectiveBlockNumeric;
  bbn1->type = Brigb64;
  bbn1->elementCount = 4;
  bbn1->u64[0] = 0x12345678;
  bbn1->u64[1] = 0x323;
  bbn1->u64[2] = 10;
  bbn1->u64[3] = 23;

  array = new uint8_t[arraySize];
  BrigBlockNumeric *get = reinterpret_cast<BrigBlockNumeric*>(array);
  char *get_charp = reinterpret_cast<char *>(get);
  context->get_directive_bytes(get_charp,bbn1_d_offset,arraySize);

  EXPECT_EQ(bbn1->size,get->size);
  EXPECT_EQ(bbn1->kind,get->kind);
  EXPECT_EQ(bbn1->type,get->type);
  EXPECT_EQ(bbn1->elementCount,get->elementCount);
  EXPECT_EQ(bbn1->u64[0],get->u64[0]);
  EXPECT_EQ(bbn1->u64[1],get->u64[1]);
  EXPECT_EQ(bbn1->u64[2],get->u64[2]);
  EXPECT_EQ(bbn1->u64[3],get->u64[3]);
  delete[] reinterpret_cast<char *>(bbn1);
  delete[] reinterpret_cast<char *>(get);

 // blocknumeric
  arraySize = sizeof(BrigBlockNumeric) + sizeof(uint64_t);
  BrigdOffset32_t bbn2_d_offset = bbn1_d_offset - arraySize;
  array = new uint8_t[arraySize];
  BrigBlockNumeric *bbn2 =
        reinterpret_cast<BrigBlockNumeric*>(array);
  bbn2->size = arraySize;
  bbn2->kind =  BrigEDirectiveBlockNumeric;
  bbn2->type = Brigb32;
  bbn2->elementCount = 4;
  bbn2->u32[0] = 1255;
  bbn2->u32[1] = 0x323;
  bbn2->u32[2] = 10;
  bbn2->u32[3] = 23;

  array = new uint8_t[arraySize];
  get = reinterpret_cast<BrigBlockNumeric*>(array);
  get_charp = reinterpret_cast<char *>(get);
  context->get_directive_bytes(get_charp,bbn2_d_offset,arraySize);

  EXPECT_EQ(bbn2->size,get->size);
  EXPECT_EQ(bbn2->kind,get->kind);
  EXPECT_EQ(bbn2->type,get->type);
  EXPECT_EQ(bbn2->elementCount,get->elementCount);
  EXPECT_EQ(bbn2->u32[0],get->u32[0]);
  EXPECT_EQ(bbn2->u32[1],get->u32[1]);
  EXPECT_EQ(bbn2->u32[2],get->u32[2]);
  EXPECT_EQ(bbn2->u32[3],get->u32[3]);
  delete[] reinterpret_cast<char *>(bbn2);
  delete[] reinterpret_cast<char *>(get);

  // blockstart
  uint32_t str2_len = strlen("\"debug\"") + 1;
  BrigBlockStart start = {
    sizeof(BrigBlockStart),
    BrigEDirectiveBlockStart,
    context->get_code_offset(),
    bbs_s_offset - str2_len
  };
  BrigdOffset32_t bbs2_d_offset = bbn2_d_offset - sizeof(BrigBlockStart)
             - sizeof(BrigDirectivePad);
  BrigBlockStart get_start;
  context->get_directive(bbs2_d_offset,&get_start);

  EXPECT_EQ(start.size,get_start.size);
  EXPECT_EQ(start.kind,get_start.kind);
  EXPECT_EQ(start.c_code,get_start.c_code);
  EXPECT_EQ(start.s_name,get_start.s_name);
*/
>>>>>>> 4029dd6c
  delete lexer;
}

TEST(CodegenTest, Kernel_CodeGen_SimpleTest) {
  context->set_error_reporter(main_reporter);
  context->clear_context();

  std::string input("kernel &_kernel( \n");
  input.append("kernarg_u32 %arg0, \n");
  input.append("kernarg_u32 %arg1) \n");
  input.append("{ \n");
  input.append("@begin: \n");
  input.append("  private_s32 %arg2;\n");
  input.append("  workitemaid $s0, 0; \n");
  input.append("  ld_kernarg_u32 $s2, [%arg0]; \n");
  input.append("  mad_u32 $s5, $s4, $s2, $s3; \n");
  input.append("  ret; \n");
  input.append("}; \n");

  Lexer* lexer = new Lexer(input);
  BrigdOffset32_t curDirOffset = 0;

  context->token_to_scan = lexer->get_next_token();

  EXPECT_EQ(0, Kernel(context));
  EXPECT_EQ(180, context->get_directive_offset());
  EXPECT_EQ(132, context->get_operand_offset());
  EXPECT_EQ(62, context->get_string_offset());
  EXPECT_EQ(148, context->get_code_offset());


  BrigDirectiveKernel ref = {
    sizeof(BrigDirectiveKernel),    // size
    BrigEDirectiveKernel,           // kind
    8,                              // c_code
    8,                              // s_name
    2,                              // inParamCount
    128,                             // d_firstScopedDirective
    4,                              // operationCount
    180,                             // d_nextDirective
    BrigNone,                       // attribute
    2,                              // fbar
    0,                              // outParamCount
    48,                             // d_firstInParam
  };

  BrigDirectiveKernel get;
  curDirOffset = context->current_bdf_offset;
  context->get_directive(curDirOffset, &get);
  curDirOffset += sizeof(BrigDirectiveKernel);

  EXPECT_EQ(ref.s_name, get.s_name);
  EXPECT_EQ(ref.c_code, get.c_code);
  EXPECT_EQ(ref.outParamCount, get.outParamCount);
  EXPECT_EQ(ref.inParamCount, get.inParamCount);
  EXPECT_EQ(ref.operationCount, get.operationCount);
  EXPECT_EQ(ref.d_nextDirective, get.d_nextDirective);
  EXPECT_EQ(ref.d_firstScopedDirective, get.d_firstScopedDirective);

  BrigDirectiveSymbol kernarg0 = {
    sizeof(BrigDirectiveSymbol),   // size
    BrigEDirectiveSymbol ,        // kind
    {
      0,                         // c_code
      BrigKernargSpace,          // storag class kernarg
      BrigNone ,                 // attribut
      0,                         // reserved
      0,                         // symbolModifier
      0,                         // dim
      17,                         // s_name
      Brigu32,                   // type
      1,                         // align
    },
    0,                          // d_init
    0                          // reserved
  };

  BrigDirectiveSymbol getArg;
  context->get_directive(curDirOffset, &getArg);
  curDirOffset += sizeof(BrigDirectiveSymbol);

  EXPECT_EQ(kernarg0.size, getArg.size);
  EXPECT_EQ(kernarg0.kind, getArg.kind);
  EXPECT_EQ(kernarg0.s.storageClass, getArg.s.storageClass);
  EXPECT_EQ(kernarg0.s.s_name, getArg.s.s_name);

  BrigDirectiveSymbol kernarg1 = {
    sizeof(BrigDirectiveSymbol),  // size
    BrigEDirectiveSymbol ,    // kind
    {
      8,                         // c_code
      BrigKernargSpace,         // storag class kernarg
      BrigNone ,                // attribut
      0,                        // reserved
      0,                        // symbolModifier
      0,                        // dim
      23,                        // s_name
      Brigu32,                  // type
      1,                        // align
    },
    0,                        // d_init
    0                         // reserved
  };

  context->get_directive(curDirOffset, &getArg);
  curDirOffset += sizeof(BrigDirectiveSymbol);
  EXPECT_EQ(kernarg1.size, getArg.size);
  EXPECT_EQ(kernarg1.kind, getArg.kind);
  EXPECT_EQ(kernarg1.s.storageClass, getArg.s.storageClass);
  EXPECT_EQ(kernarg1.s.s_name, getArg.s.s_name);

  BrigDirectiveLabel labRef = {
    sizeof(BrigDirectiveLabel),
    BrigEDirectiveLabel,
    8,
    29
  };
  BrigDirectiveLabel getLab;

  context->get_directive(curDirOffset, &getLab);
  curDirOffset += sizeof(BrigDirectiveLabel);
  EXPECT_EQ(labRef.size, getLab.size);
  EXPECT_EQ(labRef.kind, getLab.kind);
  EXPECT_EQ(labRef.c_code, getLab.c_code);
  EXPECT_EQ(labRef.s_name, getLab.s_name);

  BrigDirectiveSymbol arg2 = {
    sizeof(BrigDirectiveSymbol),  // size
    BrigEDirectiveSymbol ,    // kind
    {
      0,                         // c_code
      BrigPrivateSpace,         // storag class
      BrigNone ,                // attribut
      0,                        // reserved
      0,                        // symbolModifier
      0,                        // dim
      36,                       // s_name
      Brigs32,                  // type
      1,                        // align
    },
    0,                          // d_init
    0                           // reserved
  };

  context->get_directive(curDirOffset, &getArg);
  curDirOffset += sizeof(BrigDirectiveSymbol);
  EXPECT_EQ(arg2.size, getArg.size);
  EXPECT_EQ(arg2.kind, getArg.kind);
  EXPECT_EQ(arg2.s.storageClass, getArg.s.storageClass);
  EXPECT_EQ(arg2.s.s_name, getArg.s.s_name);


  delete lexer;
}

TEST(CodegenTest, Comment_Test){
	context->set_error_reporter(main_reporter);
	context->clear_context();

	std::string input("nop;\n /*This is a comment*/\n nop;");
	Lexer* lexer = new Lexer(input);
	lexer->set_source_string(input);
	context->token_to_scan = lexer->get_next_token();
	EXPECT_EQ(0, Instruction0(context));
	EXPECT_EQ(0, Comment(context));
	EXPECT_EQ(0, Instruction0(context));

	BrigDirectiveComment get;
	context->get_directive(8, &get);

	BrigDirectiveComment ref = {
	sizeof(BrigDirectiveComment),
	BrigEDirectiveComment,
	8 + sizeof(BrigInstBase),
	8
	};

	EXPECT_EQ(ref.size, get.size);
	EXPECT_EQ(ref.kind, get.kind);
	EXPECT_EQ(ref.c_code, get.c_code);
	EXPECT_EQ(ref.s_name, get.s_name);

	context->clear_context();
	input.assign("nop;\n //This is a comment\n nop;");
	lexer->set_source_string(input);
	context->token_to_scan = lexer->get_next_token();
	EXPECT_EQ(0, Instruction0(context));
	EXPECT_EQ(0, Comment(context));
	EXPECT_EQ(0, Instruction0(context));

	context->get_directive(8, &get);

	BrigDirectiveComment ref2 = {
	sizeof(BrigDirectiveComment),
	BrigEDirectiveComment,
	8 + sizeof(BrigInstBase),
	8
	};

	EXPECT_EQ(ref2.size, get.size);
	EXPECT_EQ(ref2.kind, get.kind);
	EXPECT_EQ(ref2.c_code, get.c_code);
	EXPECT_EQ(ref2.s_name, get.s_name);

    delete lexer;
}

TEST(CodegenTest, Example6_CodeGen) {
  context->set_error_reporter(main_reporter);
  context->clear_context();

  std::string input("version 1:0:$small;\n");
  input.append("function &callee(arg_f32 %output)(arg_f32 %input)\n");
  input.append("{\n");
  input.append("  ld_arg_f32 $s0, [%input];\n");
  input.append("  st_arg_f32 $s0, [%output];\n");
  input.append("  ret;\n");
  input.append("};\n");
  input.append("function &caller()()\n");
  input.append("{\n");
  input.append("  {\n");
  input.append("    arg_f32 %an_input;\n");
  input.append("    st_arg_f32 $s1, [%an_input];\n");
  input.append("    arg_f32 %an_output;\n");
  input.append("    call &callee (%an_output)(%an_input);\n");
  input.append("    ld_arg_f32 $s0, [%an_output];\n");
  input.append("  }\n");
  input.append("};\n");

  Lexer* lexer = new Lexer(input);
  context->token_to_scan = lexer->get_next_token();

  BrigcOffset32_t curCodOffset = context->get_code_offset();
  BrigoOffset32_t curOpeOffset = context->get_operand_offset();
  BrigdOffset32_t curDirOffset = context->get_directive_offset();


  EXPECT_EQ(0, Program(context));

  BrigDirectiveVersion verRef = {
    sizeof(BrigDirectiveVersion),
    BrigEDirectiveVersion,
    curCodOffset,
    1,                    //  major
    0,                    //  minor
    BrigESmall,
    BrigEFull,
    BrigENosftz,
    0
  };
  BrigDirectiveVersion verGet;
  context->get_directive(curDirOffset, &verGet);
  curDirOffset += sizeof(BrigDirectiveVersion);

  EXPECT_EQ(verRef.size, verGet.size);
  EXPECT_EQ(verRef.kind, verGet.kind);
  EXPECT_EQ(verRef.c_code, verGet.c_code);
  EXPECT_EQ(verRef.major, verGet.major);
  EXPECT_EQ(verRef.minor, verGet.minor);
  EXPECT_EQ(verRef.machine, verGet.machine);
  EXPECT_EQ(verRef.profile, verGet.profile);
  EXPECT_EQ(verRef.ftz, verGet.ftz);
  EXPECT_EQ(verRef.reserved, verGet.reserved);

  BrigDirectiveFunction calleeFunRef = {
    sizeof(BrigDirectiveFunction),               // size
    BrigEDirectiveFunction,                      // kind
    8,                                           // c_code
    8,                                           // s_name
    1,                                           // inParamCount
    148,                                         // d_firstScopedDirective
    3,                                           // operationCount
    148,                                         // d_nextDirective
    BrigNone,                                    // attribute
    0,                                           // fbarCount
    1,                                           // outParamCount
    108                                          // d_firstInParam
  };

  BrigDirectiveFunction funGet;
  context->get_directive(curDirOffset, &funGet);
  curDirOffset += sizeof(BrigDirectiveFunction);

  EXPECT_EQ(calleeFunRef.size, funGet.size);
  EXPECT_EQ(calleeFunRef.kind, funGet.kind);
  EXPECT_EQ(calleeFunRef.s_name, funGet.s_name);
  EXPECT_EQ(calleeFunRef.c_code, funGet.c_code);
  EXPECT_EQ(calleeFunRef.outParamCount, funGet.outParamCount);
  EXPECT_EQ(calleeFunRef.inParamCount, funGet.inParamCount);
  EXPECT_EQ(calleeFunRef.operationCount, funGet.operationCount);
  EXPECT_EQ(calleeFunRef.d_nextDirective, funGet.d_nextDirective);
  EXPECT_EQ(calleeFunRef.d_firstScopedDirective, funGet.d_firstScopedDirective);
  EXPECT_EQ(calleeFunRef.d_firstInParam, funGet.d_firstInParam);
  EXPECT_EQ(calleeFunRef.reserved, funGet.reserved);
  EXPECT_EQ(calleeFunRef.attribute, funGet.attribute);

  BrigDirectiveSymbol outputSymbol = {
  sizeof(BrigDirectiveSymbol),   // size
  BrigEDirectiveSymbol ,         // kind
  {
    curCodOffset,                // c_code
    BrigArgSpace,                // storag class kernarg
    BrigNone ,                   // attribut
    0,                           // reserved
    0,                           // symbolModifier
    0,                           // dim
    16,                          // s_name
    Brigf32,                     // type
    1                            // align
  },
  0,                             // d_init
  0,                             // reserved
  };

  BrigDirectiveSymbol symGet;

  context->get_directive(curDirOffset, &symGet);
  curDirOffset += sizeof(BrigDirectiveSymbol);

  EXPECT_EQ(outputSymbol.size, symGet.size);
  EXPECT_EQ(outputSymbol.kind, symGet.kind);
  EXPECT_EQ(outputSymbol.s.storageClass, symGet.s.storageClass);
  EXPECT_EQ(outputSymbol.s.s_name, symGet.s.s_name);
  EXPECT_EQ(outputSymbol.s.c_code, symGet.s.c_code);
  EXPECT_EQ(outputSymbol.s.attribute, symGet.s.attribute);
  EXPECT_EQ(outputSymbol.s.dim, symGet.s.dim);
  EXPECT_EQ(outputSymbol.s.type, symGet.s.type);
  EXPECT_EQ(outputSymbol.s.reserved, symGet.s.reserved);
  EXPECT_EQ(outputSymbol.s.symbolModifier, symGet.s.symbolModifier);
  EXPECT_EQ(outputSymbol.s.align, symGet.s.align);
  EXPECT_EQ(outputSymbol.d_init, symGet.d_init);
  EXPECT_EQ(outputSymbol.reserved, symGet.reserved);
  BrigDirectiveSymbol inputSymbol = {
  sizeof(BrigDirectiveSymbol),   // size
  BrigEDirectiveSymbol ,         // kind
  {
    curCodOffset,                // c_code
    BrigArgSpace,                // storag class kernarg
    BrigNone ,                   // attribut
    0,                           // reserved
    0,                           // symbolModifier
    0,                           // dim
    24,                          // s_name
    Brigf32,                     // type
    1                            // align
  },
  0,                             // d_init
  0,                             // reserved
  };

  context->get_directive(curDirOffset, &symGet);
  curDirOffset += sizeof(BrigDirectiveSymbol);

  EXPECT_EQ(inputSymbol.size, symGet.size);
  EXPECT_EQ(inputSymbol.kind, symGet.kind);
  EXPECT_EQ(inputSymbol.s.storageClass, symGet.s.storageClass);
  EXPECT_EQ(inputSymbol.s.s_name, symGet.s.s_name);
  EXPECT_EQ(inputSymbol.s.c_code, symGet.s.c_code);
  EXPECT_EQ(inputSymbol.s.attribute, symGet.s.attribute);
  EXPECT_EQ(inputSymbol.s.dim, symGet.s.dim);
  EXPECT_EQ(inputSymbol.s.type, symGet.s.type);
  EXPECT_EQ(inputSymbol.s.reserved, symGet.s.reserved);
  EXPECT_EQ(inputSymbol.s.symbolModifier, symGet.s.symbolModifier);
  EXPECT_EQ(inputSymbol.s.align, symGet.s.align);
  EXPECT_EQ(inputSymbol.d_init, symGet.d_init);
  EXPECT_EQ(inputSymbol.reserved, symGet.reserved);

  BrigDirectiveFunction callerFunRef = {
    sizeof(BrigDirectiveFunction),               // size
    BrigEDirectiveFunction,                      // kind
    128,                                         // c_code
    35,                                          // s_name
    0,                                           // inParamCount
    188,                                         // d_firstScopedDirective
    3,                                           // operationCount
    284,                                         // d_nextDirective
    BrigNone,                                    // attribute
    0,                                           // fbarCount
    0,                                           // outParamCount
    0                                            // d_firstInParam
  };

  context->get_directive(curDirOffset, &funGet);
  curDirOffset += sizeof(BrigDirectiveFunction);

  EXPECT_EQ(callerFunRef.size, funGet.size);
  EXPECT_EQ(callerFunRef.kind, funGet.kind);
  EXPECT_EQ(callerFunRef.s_name, funGet.s_name);
  EXPECT_EQ(callerFunRef.c_code, funGet.c_code);
  EXPECT_EQ(callerFunRef.outParamCount, funGet.outParamCount);
  EXPECT_EQ(callerFunRef.inParamCount, funGet.inParamCount);
  EXPECT_EQ(callerFunRef.operationCount, funGet.operationCount);
  EXPECT_EQ(callerFunRef.d_nextDirective, funGet.d_nextDirective);
  EXPECT_EQ(callerFunRef.d_firstScopedDirective, funGet.d_firstScopedDirective);
  EXPECT_EQ(callerFunRef.d_firstInParam, funGet.d_firstInParam);
  EXPECT_EQ(callerFunRef.reserved, funGet.reserved);
  EXPECT_EQ(callerFunRef.attribute, funGet.attribute);

  BrigDirectiveScope argStart = {
    sizeof(BrigDirectiveScope),
    BrigEDirectiveArgStart,
    128
  };
  BrigDirectiveScope getScope;
  context->get_directive(curDirOffset, &getScope);
  curDirOffset += sizeof(BrigDirectiveScope);
  EXPECT_EQ(argStart.size, getScope.size);
  EXPECT_EQ(argStart.kind, getScope.kind);
  EXPECT_EQ(argStart.c_code, getScope.c_code);

  BrigDirectiveSymbol anInputSymbol = {
  sizeof(BrigDirectiveSymbol),   // size
  BrigEDirectiveSymbol ,         // kind
  {
    128,                         // c_code
    BrigArgSpace,                // storag class kernarg
    BrigNone ,                   // attribut
    0,                           // reserved
    0,                           // symbolModifier
    0,                           // dim
    43,                          // s_name
    Brigf32,                     // type
    1                            // align
  },
  0,                             // d_init
  0,                             // reserved
  };

  context->get_directive(curDirOffset, &symGet);
  curDirOffset += sizeof(BrigDirectiveSymbol);

  EXPECT_EQ(anInputSymbol.size, symGet.size);
  EXPECT_EQ(anInputSymbol.kind, symGet.kind);
  EXPECT_EQ(anInputSymbol.s.storageClass, symGet.s.storageClass);
  EXPECT_EQ(anInputSymbol.s.s_name, symGet.s.s_name);
  EXPECT_EQ(anInputSymbol.s.c_code, symGet.s.c_code);
  EXPECT_EQ(anInputSymbol.s.attribute, symGet.s.attribute);
  EXPECT_EQ(anInputSymbol.s.dim, symGet.s.dim);
  EXPECT_EQ(anInputSymbol.s.type, symGet.s.type);
  EXPECT_EQ(anInputSymbol.s.reserved, symGet.s.reserved);
  EXPECT_EQ(anInputSymbol.s.symbolModifier, symGet.s.symbolModifier);
  EXPECT_EQ(anInputSymbol.s.align, symGet.s.align);
  EXPECT_EQ(anInputSymbol.d_init, symGet.d_init);
  EXPECT_EQ(anInputSymbol.reserved, symGet.reserved);

  BrigDirectiveSymbol anOutputSymbol = {
    sizeof(BrigDirectiveSymbol),
    BrigEDirectiveSymbol,
    {
      172,
      BrigArgSpace,
      BrigNone,
      0,
      0,
      0,
      57,
      Brigf32,
      1
    },
    0,
    0
  };
  context->get_directive(curDirOffset, &symGet);
  curDirOffset += sizeof(BrigDirectiveSymbol);

  EXPECT_EQ(anOutputSymbol.size, symGet.size);
  EXPECT_EQ(anOutputSymbol.kind, symGet.kind);
  EXPECT_EQ(anOutputSymbol.s.storageClass, symGet.s.storageClass);
  EXPECT_EQ(anOutputSymbol.s.s_name, symGet.s.s_name);
  EXPECT_EQ(anOutputSymbol.s.c_code, symGet.s.c_code);
  EXPECT_EQ(anOutputSymbol.s.attribute, symGet.s.attribute);
  EXPECT_EQ(anOutputSymbol.s.dim, symGet.s.dim);
  EXPECT_EQ(anOutputSymbol.s.type, symGet.s.type);
  EXPECT_EQ(anOutputSymbol.s.reserved, symGet.s.reserved);
  EXPECT_EQ(anOutputSymbol.s.symbolModifier, symGet.s.symbolModifier);
  EXPECT_EQ(anOutputSymbol.s.align, symGet.s.align);
  EXPECT_EQ(anOutputSymbol.d_init, symGet.d_init);
  EXPECT_EQ(anOutputSymbol.reserved, symGet.reserved);


  BrigDirectiveScope argEnd = {
    sizeof(BrigDirectiveScope),
    BrigEDirectiveArgEnd,
    248
  };

  context->get_directive(curDirOffset, &getScope);
  curDirOffset += sizeof(BrigDirectiveScope);
  EXPECT_EQ(argEnd.size, getScope.size);
  EXPECT_EQ(argEnd.kind, getScope.kind);
  EXPECT_EQ(argEnd.c_code, getScope.c_code);

  BrigInstLdSt instLd1 = {
    sizeof(BrigInstLdSt), // size
    BrigEInstLdSt,       // kind
    BrigLd,              // opcode
    Brigf32,             // type
    BrigNoPacking,       // packing
    {8, 32, 44, 0, 0},    // operand[5]
    BrigArgSpace,        // storageClass
    BrigRegular,         // memorySemantic
    0                    // equivClass
  };


  BrigInstLdSt ldStGet;
  context->get_code(curCodOffset, &ldStGet);
  curCodOffset += sizeof(BrigInstLdSt);

  EXPECT_EQ(instLd1.size, ldStGet.size);
  EXPECT_EQ(instLd1.kind, ldStGet.kind);
  EXPECT_EQ(instLd1.opcode, ldStGet.opcode);
  EXPECT_EQ(instLd1.type, ldStGet.type);
  EXPECT_EQ(instLd1.packing, ldStGet.packing);
  EXPECT_EQ(instLd1.o_operands[0], ldStGet.o_operands[0]);
  EXPECT_EQ(instLd1.o_operands[1], ldStGet.o_operands[1]);
  EXPECT_EQ(instLd1.o_operands[2], ldStGet.o_operands[2]);
  EXPECT_EQ(instLd1.o_operands[3], ldStGet.o_operands[3]);
  EXPECT_EQ(instLd1.o_operands[4], ldStGet.o_operands[4]);
  EXPECT_EQ(instLd1.storageClass, ldStGet.storageClass);
  EXPECT_EQ(instLd1.memorySemantic, ldStGet.memorySemantic);
  EXPECT_EQ(instLd1.equivClass, ldStGet.equivClass);

  BrigInstLdSt instSt1 = {
    sizeof(BrigInstLdSt), // size
    BrigEInstLdSt,       // kind
    BrigSt,              // opcode
    Brigf32,             // type
    BrigNoPacking,       // packing
    {32, 56, 0, 0, 0},    // operand[5]
    BrigArgSpace,        // storageClass
    BrigRegular,         // memorySemantic
    0                    // equivClass
  };


  context->get_code(curCodOffset, &ldStGet);
  curCodOffset += sizeof(BrigInstLdSt);

  EXPECT_EQ(instSt1.size, ldStGet.size);
  EXPECT_EQ(instSt1.kind, ldStGet.kind);
  EXPECT_EQ(instSt1.opcode, ldStGet.opcode);
  EXPECT_EQ(instSt1.type, ldStGet.type);
  EXPECT_EQ(instSt1.packing, ldStGet.packing);
  EXPECT_EQ(instSt1.o_operands[0], ldStGet.o_operands[0]);
  EXPECT_EQ(instSt1.o_operands[1], ldStGet.o_operands[1]);
  EXPECT_EQ(instSt1.o_operands[2], ldStGet.o_operands[2]);
  EXPECT_EQ(instSt1.o_operands[3], ldStGet.o_operands[3]);
  EXPECT_EQ(instSt1.o_operands[4], ldStGet.o_operands[4]);
  EXPECT_EQ(instSt1.storageClass, ldStGet.storageClass);
  EXPECT_EQ(instSt1.memorySemantic, ldStGet.memorySemantic);
  EXPECT_EQ(instSt1.equivClass, ldStGet.equivClass);

  BrigInstBase instRet = {
    sizeof(BrigInstBase),   // size
    BrigEInstBase,         // kind
    BrigRet,            // opcode
    Brigb32,               // type
    BrigNoPacking,         // packing
    {0, 0, 0, 0, 0}        // o_operands[5]
  };

  BrigInstBase baseGet;
  context->get_code(curCodOffset, &baseGet);
  curCodOffset += sizeof(BrigInstBase);

  EXPECT_EQ(instRet.size, baseGet.size);
  EXPECT_EQ(instRet.kind, baseGet.kind);
  EXPECT_EQ(instRet.opcode, baseGet.opcode);
  EXPECT_EQ(instRet.type, baseGet.type);
  EXPECT_EQ(instRet.packing, baseGet.packing);

  EXPECT_EQ(instRet.o_operands[0], baseGet.o_operands[0]);
  EXPECT_EQ(instRet.o_operands[1], baseGet.o_operands[1]);
  EXPECT_EQ(instRet.o_operands[2], baseGet.o_operands[2]);
  EXPECT_EQ(instRet.o_operands[3], baseGet.o_operands[3]);
  EXPECT_EQ(instRet.o_operands[4], baseGet.o_operands[4]);

  BrigInstLdSt instSt2 = {
    sizeof(BrigInstLdSt), // size
    BrigEInstLdSt,       // kind
    BrigSt,              // opcode
    Brigf32,             // type
    BrigNoPacking,       // packing
    {76, 88, 0, 0, 0},    // operand[5]
    BrigArgSpace,        // storageClass
    BrigRegular,         // memorySemantic
    0                    // equivClass
  };


  context->get_code(curCodOffset, &ldStGet);
  curCodOffset += sizeof(BrigInstLdSt);


  EXPECT_EQ(instSt2.size, ldStGet.size);
  EXPECT_EQ(instSt2.kind, ldStGet.kind);
  EXPECT_EQ(instSt2.opcode, ldStGet.opcode);
  EXPECT_EQ(instSt2.type, ldStGet.type);
  EXPECT_EQ(instSt2.packing, ldStGet.packing);
  EXPECT_EQ(instSt2.o_operands[0], ldStGet.o_operands[0]);
  EXPECT_EQ(instSt2.o_operands[1], ldStGet.o_operands[1]);
  EXPECT_EQ(instSt2.o_operands[2], ldStGet.o_operands[2]);
  EXPECT_EQ(instSt2.o_operands[3], ldStGet.o_operands[3]);
  EXPECT_EQ(instSt2.o_operands[4], ldStGet.o_operands[4]);
  EXPECT_EQ(instSt2.storageClass, ldStGet.storageClass);
  EXPECT_EQ(instSt2.memorySemantic, ldStGet.memorySemantic);
  EXPECT_EQ(instSt2.equivClass, ldStGet.equivClass);

  BrigInstBase instCall = {
    sizeof(BrigInstBase),   // size
    BrigEInstBase,         // kind
    BrigCall,            // opcode
    Brigb32,               // type
    BrigNoPacking,         // packing
    {112, 144, 136, 156, 0}        // o_operands[5]
  };

  context->get_code(curCodOffset, &baseGet);
  curCodOffset += sizeof(BrigInstBase);
  EXPECT_EQ(instCall.size, baseGet.size);
  EXPECT_EQ(instCall.kind, baseGet.kind);
  EXPECT_EQ(instCall.opcode, baseGet.opcode);
  EXPECT_EQ(instCall.type, baseGet.type);
  EXPECT_EQ(instCall.packing, baseGet.packing);

  EXPECT_EQ(instCall.o_operands[0], baseGet.o_operands[0]);
  EXPECT_EQ(instCall.o_operands[1], baseGet.o_operands[1]);
  EXPECT_EQ(instCall.o_operands[2], baseGet.o_operands[2]);
  EXPECT_EQ(instCall.o_operands[3], baseGet.o_operands[3]);
  EXPECT_EQ(instCall.o_operands[4], baseGet.o_operands[4]);

  BrigInstLdSt instLd2 = {
    sizeof(BrigInstLdSt), // size
    BrigEInstLdSt,       // kind
    BrigLd,              // opcode
    Brigf32,             // type
    BrigNoPacking,       // packing
    {168, 32, 192, 0, 0},    // operand[5]
    BrigArgSpace,        // storageClass
    BrigRegular,         // memorySemantic
    0                    // equivClass
  };


  context->get_code(curCodOffset, &ldStGet);
  curCodOffset += sizeof(BrigInstLdSt);

  EXPECT_EQ(instLd2.size, ldStGet.size);
  EXPECT_EQ(instLd2.kind, ldStGet.kind);
  EXPECT_EQ(instLd2.opcode, ldStGet.opcode);
  EXPECT_EQ(instLd2.type, ldStGet.type);
  EXPECT_EQ(instLd2.packing, ldStGet.packing);
  EXPECT_EQ(instLd2.o_operands[0], ldStGet.o_operands[0]);
  EXPECT_EQ(instLd2.o_operands[1], ldStGet.o_operands[1]);
  EXPECT_EQ(instLd2.o_operands[2], ldStGet.o_operands[2]);
  EXPECT_EQ(instLd2.o_operands[3], ldStGet.o_operands[3]);
  EXPECT_EQ(instLd2.o_operands[4], ldStGet.o_operands[4]);
  EXPECT_EQ(instLd2.storageClass, ldStGet.storageClass);
  EXPECT_EQ(instLd2.memorySemantic, ldStGet.memorySemantic);
  EXPECT_EQ(instLd2.equivClass, ldStGet.equivClass);

  BrigOperandImmed getImm;

  curOpeOffset += curOpeOffset & 0x7;
  context->get_operand(curOpeOffset, &getImm);
  curOpeOffset += sizeof(BrigOperandImmed);

  EXPECT_EQ(sizeof(BrigOperandImmed), getImm.size);
  EXPECT_EQ(BrigEOperandImmed, getImm.kind);
  EXPECT_EQ(Brigb32, getImm.type);
  EXPECT_EQ(0, getImm.reserved);
  EXPECT_EQ(0, getImm.bits.u);

  BrigOperandReg s0Reg = {
    sizeof(BrigOperandReg), // size
    BrigEOperandReg,  // kind
    Brigb32,          // type
    0,                // reserved
    31                 // name
  };

  BrigOperandReg regGet;
  context->get_operand(curOpeOffset, &regGet);
  curOpeOffset += sizeof(BrigOperandReg);

  EXPECT_EQ(s0Reg.size, regGet.size);
  EXPECT_EQ(s0Reg.kind, regGet.kind);
  EXPECT_EQ(s0Reg.type, regGet.type);
  EXPECT_EQ(s0Reg.reserved, regGet.reserved);
  EXPECT_EQ(s0Reg.s_name, regGet.s_name);

  BrigOperandAddress inputAddr = {
    sizeof(BrigOperandAddress),
    BrigEOperandAddress,
    Brigb32,
    0,
    108
  };

  BrigOperandAddress getAddr;
  context->get_operand(curOpeOffset, &getAddr);
  curOpeOffset += sizeof(BrigOperandAddress);
  // BrigOperandAddress
  EXPECT_EQ(inputAddr.size, getAddr.size);
  EXPECT_EQ(inputAddr.kind, getAddr.kind);
  EXPECT_EQ(inputAddr.type, getAddr.type);
  EXPECT_EQ(inputAddr.reserved, getAddr.reserved);
  EXPECT_EQ(inputAddr.directive, getAddr.directive);

  BrigOperandAddress outputAddr = {
    sizeof(BrigOperandAddress),
    BrigEOperandAddress,
    Brigb32,
    0,
    68
  };

  context->get_operand(curOpeOffset, &getAddr);
  curOpeOffset += sizeof(BrigOperandAddress);
  // BrigOperandAddress
  EXPECT_EQ(outputAddr.size, getAddr.size);
  EXPECT_EQ(outputAddr.kind, getAddr.kind);
  EXPECT_EQ(outputAddr.type, getAddr.type);
  EXPECT_EQ(outputAddr.reserved, getAddr.reserved);
  EXPECT_EQ(outputAddr.directive, getAddr.directive);

  BrigOperandArgumentRef anInput = {
    sizeof(BrigOperandArgumentRef),
    BrigEOperandArgumentRef,
    196
  };

  BrigOperandArgumentRef getRef;
  context->get_operand(curOpeOffset, &getRef);
  curOpeOffset += sizeof(BrigOperandArgumentRef);

  EXPECT_EQ(anInput.size, getRef.size);
  EXPECT_EQ(anInput.kind, getRef.kind);
  EXPECT_EQ(anInput.arg, getRef.arg);

  BrigOperandReg s1Reg = {
    sizeof(BrigOperandReg), // size
    BrigEOperandReg,  // kind
    Brigb32,          // type
    0,                // reserved
    53                 // name
  };

  context->get_operand(curOpeOffset, &regGet);
  curOpeOffset += sizeof(BrigOperandReg);

  EXPECT_EQ(s1Reg.size, regGet.size);
  EXPECT_EQ(s1Reg.kind, regGet.kind);
  EXPECT_EQ(s1Reg.type, regGet.type);
  EXPECT_EQ(s1Reg.reserved, regGet.reserved);
  EXPECT_EQ(s1Reg.s_name, regGet.s_name);

  BrigOperandAddress anInputAddr = {
    sizeof(BrigOperandAddress),
    BrigEOperandAddress,
    Brigb32,
    0,
    196
  };

  context->get_operand(curOpeOffset, &getAddr);
  curOpeOffset += sizeof(BrigOperandAddress);
  // BrigOperandAddress
  EXPECT_EQ(anInputAddr.size, getAddr.size);
  EXPECT_EQ(anInputAddr.kind, getAddr.kind);
  EXPECT_EQ(anInputAddr.type, getAddr.type);
  EXPECT_EQ(anInputAddr.reserved, getAddr.reserved);
  EXPECT_EQ(anInputAddr.directive, getAddr.directive);

  BrigOperandArgumentRef anOutput = {
    sizeof(BrigOperandArgumentRef),
    BrigEOperandArgumentRef,
    236
  };

  context->get_operand(curOpeOffset, &getRef);
  curOpeOffset += sizeof(BrigOperandArgumentRef);

  EXPECT_EQ(anOutput.size, getRef.size);
  EXPECT_EQ(anOutput.kind, getRef.kind);
  EXPECT_EQ(anOutput.arg, getRef.arg);

  curOpeOffset += curOpeOffset & 0x7;
  context->get_operand(curOpeOffset, &getImm);
  curOpeOffset += sizeof(BrigOperandImmed);

  EXPECT_EQ(sizeof(BrigOperandImmed), getImm.size);
  EXPECT_EQ(BrigEOperandImmed, getImm.kind);
  EXPECT_EQ(Brigb32, getImm.type);
  EXPECT_EQ(0, getImm.reserved);
  EXPECT_EQ(0, getImm.bits.u);

  BrigOperandFunctionRef calleeOpFunRef = {
    sizeof(BrigOperandFunctionRef),
    BrigEOperandFunctionRef,
    28
  };

  BrigOperandFunctionRef getFunRef;
  context->get_operand(curOpeOffset, &getFunRef);
  curOpeOffset += sizeof(BrigOperandFunctionRef);

  EXPECT_EQ(calleeOpFunRef.size, getFunRef.size);
  EXPECT_EQ(calleeOpFunRef.kind, getFunRef.kind);
  EXPECT_EQ(calleeOpFunRef.fn, getFunRef.fn);

  BrigOperandArgumentList outputList = {
    sizeof(BrigOperandArgumentList),
    BrigEOperandArgumentList,
    1,
    { 100 }
  };

  BrigOperandArgumentList getArgList;
  context->get_operand(curOpeOffset, &getArgList);
  curOpeOffset += sizeof(BrigOperandArgumentList);

  EXPECT_EQ(outputList.size, getArgList.size);
  EXPECT_EQ(outputList.kind, getArgList.kind);
  EXPECT_EQ(outputList.elementCount, getArgList.elementCount);
  EXPECT_EQ(outputList.o_args[0], getArgList.o_args[0]);

  BrigOperandArgumentList inputList = {
    sizeof(BrigOperandArgumentList),
    BrigEOperandArgumentList,
    1,
    { 68 }
  };

  context->get_operand(curOpeOffset, &getArgList);
  curOpeOffset += sizeof(BrigOperandArgumentList);

  EXPECT_EQ(inputList.size, getArgList.size);
  EXPECT_EQ(inputList.kind, getArgList.kind);
  EXPECT_EQ(inputList.elementCount, getArgList.elementCount);
  EXPECT_EQ(inputList.o_args[0], getArgList.o_args[0]);

  curOpeOffset += curOpeOffset & 0x7;
  context->get_operand(curOpeOffset, &getImm);
  curOpeOffset += sizeof(BrigOperandImmed);

  EXPECT_EQ(sizeof(BrigOperandImmed), getImm.size);
  EXPECT_EQ(BrigEOperandImmed, getImm.kind);
  EXPECT_EQ(Brigb32, getImm.type);
  EXPECT_EQ(0, getImm.reserved);
  EXPECT_EQ(0, getImm.bits.u);

  BrigOperandAddress anOutputAddr = {
    sizeof(BrigOperandAddress),
    BrigEOperandAddress,
    Brigb32,
    0,
    236
  };

  context->get_operand(curOpeOffset, &getAddr);
  curOpeOffset += sizeof(BrigOperandAddress);
  // BrigOperandAddress
  EXPECT_EQ(anOutputAddr.size, getAddr.size);
  EXPECT_EQ(anOutputAddr.kind, getAddr.kind);
  EXPECT_EQ(anOutputAddr.type, getAddr.type);
  EXPECT_EQ(anOutputAddr.reserved, getAddr.reserved);
  EXPECT_EQ(anOutputAddr.directive, getAddr.directive);

  BrigdOffset32_t dsize = context->get_directive_offset();
  EXPECT_EQ(284, dsize);
  BrigdOffset32_t csize = context->get_code_offset();
  EXPECT_EQ(248, csize);
  BrigsOffset32_t ssize = context->get_string_offset();
  EXPECT_EQ(68, ssize);
  BrigoOffset32_t osize = context->get_operand_offset();
  EXPECT_EQ(204, osize);

  delete lexer;
}

}  // namespace brig
}  // namespace hsa<|MERGE_RESOLUTION|>--- conflicted
+++ resolved
@@ -1317,1011 +1317,6 @@
 	delete lexer;
 }
 
-<<<<<<< HEAD
-TEST(CodegenTest,ControlCodegen){
-  context->set_error_reporter(main_reporter);
-  context->clear_context();
-
-  std::string input("memopt_on;");
-
-  Lexer *lexer = new Lexer(input);
-  context->token_to_scan = lexer->get_next_token();
-
-  EXPECT_EQ(0,Control(context));
-
-  BrigDirectiveControl ref = {
-    24,
-    BrigEDirectiveControl,
-    8,
-    BrigEMemOpt,
-    {1,0,0}
-  };
-  BrigDirectiveControl get;
-  context->get_directive(8,&get);
-
-  EXPECT_EQ(ref.size,get.size);
-  EXPECT_EQ(ref.kind,get.kind);
-  EXPECT_EQ(ref.c_code,get.c_code);
-  EXPECT_EQ(ref.controlType,get.controlType);
-  EXPECT_EQ(ref.values[0],get.values[0]);
-  EXPECT_EQ(ref.values[1],get.values[1]);
-  EXPECT_EQ(ref.values[2],get.values[2]);
-
-  input.assign("workgroupspercu 6;");
-  context->clear_context();
-  lexer->set_source_string(input);
-  context->token_to_scan = lexer->get_next_token();
-
-  EXPECT_EQ(0,Control(context));
-
-  BrigDirectiveControl ref1 = {
-    24,
-    BrigEDirectiveControl,
-    8,
-    BrigEMaxGperC,
-    {6,0,0}
-  };
-  context->get_directive(8,&get);
-
-  EXPECT_EQ(ref1.size,get.size);
-  EXPECT_EQ(ref1.kind,get.kind);
-  EXPECT_EQ(ref1.c_code,get.c_code);
-  EXPECT_EQ(ref1.controlType,get.controlType);
-  EXPECT_EQ(ref1.values[0],get.values[0]);
-  EXPECT_EQ(ref1.values[1],get.values[1]);
-  EXPECT_EQ(ref1.values[2],get.values[2]);
-
-  input.assign("itemsperworkgroup 2,3,4;");
-  context->clear_context();
-  lexer->set_source_string(input);
-  context->token_to_scan = lexer->get_next_token();
-
-  EXPECT_EQ(0,Control(context));
-
-  BrigDirectiveControl ref2 = {
-    24,
-    BrigEDirectiveControl,
-    8,
-    BrigEMaxWIperG,
-    {2,3,4}
-  };
-  context->get_directive(8,&get);
-
-  EXPECT_EQ(ref2.size,get.size);
-  EXPECT_EQ(ref2.kind,get.kind);
-  EXPECT_EQ(ref2.c_code,get.c_code);
-  EXPECT_EQ(ref2.controlType,get.controlType);
-  EXPECT_EQ(ref2.values[0],get.values[0]);
-  EXPECT_EQ(ref2.values[1],get.values[1]);
-  EXPECT_EQ(ref2.values[2],get.values[2]);
-=======
-TEST(CodegenTest, ImageStore_CodeGen_Test) {
-  context->set_error_reporter(main_reporter);
-  context->clear_context();
-
-  BrigInstImage ref2da = {
-    40,                    // size
-    BrigEInstImage,        // kind
-    BrigStImage,           // opcode
-    Brigf32,               // type
-    Brigu32,               // stype
-    BrigNoPacking,         // packing
-    0,                      // reserved
-    {56, 80, 108, 0, 0},   // o_operands[5]
-    Briggeom_2da          // geom
-  };
-
-  BrigInstImage ref1da = {
-    40,                    // size
-    BrigEInstImage,        // kind
-    BrigStImage,           // opcode
-    Brigf32,               // type
-    Brigu32,               // stype
-    BrigNoPacking,         // packing
-    0,                      // reserved
-    {132, 156, 172, 0, 0},   // o_operands[5]
-    Briggeom_1da          // geom
-  };
-
-  BrigInstImage ref1db = {
-    40,                    // size
-    BrigEInstImage,        // kind
-    BrigStImage,           // opcode
-    Brigf32,               // type
-    Brigu32,               // stype
-    BrigNoPacking,         // packing
-    0,                      // reserved
-    {188, 212, 44, 0, 0},   // o_operands[5]
-    Briggeom_1db          // geom
-  };
-
-  BrigInstImage get;
-  BrigOperandReg getReg;
-  BrigOperandRegV2 getRegV2;
-  BrigOperandRegV4 getRegV4;
-  BrigOperandOpaque getImage;
-
-  std::string input("st_image_v4_2da_f32_u32 ($s1,$s2,$s3,$s4), [%RWImg3], ($s2,$s3,$s4,$s5);\n");
-  input.append("st_image_v4_1da_f32_u32 ($s1,$s2,$s3,$s4), [%RWImg3], ($s4,$s5);\n");
-  input.append("st_image_v4_1db_f32_u32 ($s1,$s2,$s3,$s4), [%RWImg3], ($s4);\n");
-
-  Lexer* lexer = new Lexer(input);
-
-  context->token_to_scan = lexer->get_next_token();
-
-  context->symbol_map["%RWImg3"] = 30;
-
-  EXPECT_EQ(0, ImageStore(context));
-  EXPECT_EQ(0, ImageStore(context));
-  EXPECT_EQ(0, ImageStore(context));
-
-  context->get_code(8, &get);
-
-  EXPECT_EQ(ref2da.size, get.size);
-  EXPECT_EQ(ref2da.kind, get.kind);
-  EXPECT_EQ(ref2da.opcode, get.opcode);
-  EXPECT_EQ(ref2da.o_operands[0], get.o_operands[0]);
-  EXPECT_EQ(ref2da.o_operands[1], get.o_operands[1]);
-  EXPECT_EQ(ref2da.o_operands[2], get.o_operands[2]);
-  EXPECT_EQ(ref2da.o_operands[3], get.o_operands[3]);
-  EXPECT_EQ(ref2da.o_operands[4], get.o_operands[4]);
-  EXPECT_EQ(ref2da.geom, get.geom);
-  EXPECT_EQ(ref2da.type, get.type);
-  EXPECT_EQ(ref2da.stype, get.stype);
-  EXPECT_EQ(ref2da.packing, get.packing);
-  EXPECT_EQ(ref2da.reserved, get.reserved);
-
-  context->get_code(48, &get);
-
-  EXPECT_EQ(ref1da.size, get.size);
-  EXPECT_EQ(ref1da.kind, get.kind);
-  EXPECT_EQ(ref1da.opcode, get.opcode);
-  EXPECT_EQ(ref1da.o_operands[0], get.o_operands[0]);
-  EXPECT_EQ(ref1da.o_operands[1], get.o_operands[1]);
-  EXPECT_EQ(ref1da.o_operands[2], get.o_operands[2]);
-  EXPECT_EQ(ref1da.o_operands[3], get.o_operands[3]);
-  EXPECT_EQ(ref1da.o_operands[4], get.o_operands[4]);
-  EXPECT_EQ(ref1da.geom, get.geom);
-  EXPECT_EQ(ref1da.type, get.type);
-  EXPECT_EQ(ref1da.stype, get.stype);
-  EXPECT_EQ(ref1da.packing, get.packing);
-  EXPECT_EQ(ref1da.reserved, get.reserved);
-
-  context->get_code(88, &get);
-
-  EXPECT_EQ(ref1db.size, get.size);
-  EXPECT_EQ(ref1db.kind, get.kind);
-  EXPECT_EQ(ref1db.opcode, get.opcode);
-  EXPECT_EQ(ref1db.o_operands[0], get.o_operands[0]);
-  EXPECT_EQ(ref1db.o_operands[1], get.o_operands[1]);
-  EXPECT_EQ(ref1db.o_operands[2], get.o_operands[2]);
-  EXPECT_EQ(ref1db.o_operands[3], get.o_operands[3]);
-  EXPECT_EQ(ref1db.o_operands[4], get.o_operands[4]);
-  EXPECT_EQ(ref1db.geom, get.geom);
-  EXPECT_EQ(ref1db.type, get.type);
-  EXPECT_EQ(ref1db.stype, get.stype);
-  EXPECT_EQ(ref1db.packing, get.packing);
-  EXPECT_EQ(ref1db.reserved, get.reserved);
-
-
-  context->get_operand(8, &getReg);
-  // BrigOperandReg
-  EXPECT_EQ(12, getReg.size);
-  EXPECT_EQ(BrigEOperandReg, getReg.kind);
-  EXPECT_EQ(Brigb32, getReg.type);
-  EXPECT_EQ(0, getReg.reserved);
-  EXPECT_EQ(8, getReg.s_name);
-
-  context->get_operand(20, &getReg);
-  // BrigOperandReg
-  EXPECT_EQ(12, getReg.size);
-  EXPECT_EQ(BrigEOperandReg, getReg.kind);
-  EXPECT_EQ(Brigb32, getReg.type);
-  EXPECT_EQ(0, getReg.reserved);
-  EXPECT_EQ(12, getReg.s_name);
-
-  context->get_operand(32, &getReg);
-  // BrigOperandReg
-  EXPECT_EQ(12, getReg.size);
-  EXPECT_EQ(BrigEOperandReg, getReg.kind);
-  EXPECT_EQ(Brigb32, getReg.type);
-  EXPECT_EQ(0, getReg.reserved);
-  EXPECT_EQ(16, getReg.s_name);
-
-  context->get_operand(44, &getReg);
-  // BrigOperandReg
-  EXPECT_EQ(12, getReg.size);
-  EXPECT_EQ(BrigEOperandReg, getReg.kind);
-  EXPECT_EQ(Brigb32, getReg.type);
-  EXPECT_EQ(0, getReg.reserved);
-  EXPECT_EQ(20, getReg.s_name);
-
-  context->get_operand(96, &getReg);
-  // BrigOperandReg
-  EXPECT_EQ(12, getReg.size);
-  EXPECT_EQ(BrigEOperandReg, getReg.kind);
-  EXPECT_EQ(Brigb32, getReg.type);
-  EXPECT_EQ(0, getReg.reserved);
-  EXPECT_EQ(24, getReg.s_name);
-
-  context->get_operand(80, &getImage);
-  // BrigOperandOpaque
-  EXPECT_EQ(16, getImage.size);
-  EXPECT_EQ(BrigEOperandOpaque, getImage.kind);
-  EXPECT_EQ(30, getImage.directive);
-  EXPECT_EQ(0, getImage.reg);
-  EXPECT_EQ(0, getImage.offset);
-
-  context->get_operand(156, &getImage);
-  // BrigOperandOpaque
-  EXPECT_EQ(16, getImage.size);
-  EXPECT_EQ(BrigEOperandOpaque, getImage.kind);
-  EXPECT_EQ(30, getImage.directive);
-  EXPECT_EQ(0, getImage.reg);
-  EXPECT_EQ(0, getImage.offset);
-
-  context->get_operand(212, &getImage);
-  // BrigOperandOpaque
-  EXPECT_EQ(16, getImage.size);
-  EXPECT_EQ(BrigEOperandOpaque, getImage.kind);
-  EXPECT_EQ(30, getImage.directive);
-  EXPECT_EQ(0, getImage.reg);
-  EXPECT_EQ(0, getImage.offset);
-
-
-  context->get_operand(172, &getRegV2);
-  // BrigOperandRegV2
-  EXPECT_EQ(16, getRegV2.size);
-  EXPECT_EQ(BrigEOperandRegV2, getRegV2.kind);
-  EXPECT_EQ(Brigb32, getRegV2.type);
-  EXPECT_EQ(0, getRegV2.reserved);
-  EXPECT_EQ(44, getRegV2.regs[0]);
-  EXPECT_EQ(96, getRegV2.regs[1]);
-
-  context->get_operand(56, &getRegV4);
-  // BrigOperandRegV4
-  EXPECT_EQ(24, getRegV4.size);
-  EXPECT_EQ(BrigEOperandRegV4, getRegV4.kind);
-  EXPECT_EQ(Brigb32, getRegV4.type);
-  EXPECT_EQ(0, getRegV4.reserved);
-  EXPECT_EQ(8, getRegV4.regs[0]);
-  EXPECT_EQ(20, getRegV4.regs[1]);
-  EXPECT_EQ(32, getRegV4.regs[2]);
-  EXPECT_EQ(44, getRegV4.regs[3]);
-
-  context->get_operand(108, &getRegV4);
-  // BrigOperandRegV4
-  EXPECT_EQ(24, getRegV4.size);
-  EXPECT_EQ(BrigEOperandRegV4, getRegV4.kind);
-  EXPECT_EQ(Brigb32, getRegV4.type);
-  EXPECT_EQ(0, getRegV4.reserved);
-  EXPECT_EQ(20, getRegV4.regs[0]);
-  EXPECT_EQ(32, getRegV4.regs[1]);
-  EXPECT_EQ(44, getRegV4.regs[2]);
-  EXPECT_EQ(96, getRegV4.regs[3]);
-
-  context->get_operand(132, &getRegV4);
-  // BrigOperandRegV4
-  EXPECT_EQ(24, getRegV4.size);
-  EXPECT_EQ(BrigEOperandRegV4, getRegV4.kind);
-  EXPECT_EQ(Brigb32, getRegV4.type);
-  EXPECT_EQ(0, getRegV4.reserved);
-  EXPECT_EQ(8, getRegV4.regs[0]);
-  EXPECT_EQ(20, getRegV4.regs[1]);
-  EXPECT_EQ(32, getRegV4.regs[2]);
-  EXPECT_EQ(44, getRegV4.regs[3]);
-
-  context->get_operand(188, &getRegV4);
-  // BrigOperandRegV4
-  EXPECT_EQ(24, getRegV4.size);
-  EXPECT_EQ(BrigEOperandRegV4, getRegV4.kind);
-  EXPECT_EQ(Brigb32, getRegV4.type);
-  EXPECT_EQ(0, getRegV4.reserved);
-  EXPECT_EQ(8, getRegV4.regs[0]);
-  EXPECT_EQ(20, getRegV4.regs[1]);
-  EXPECT_EQ(32, getRegV4.regs[2]);
-  EXPECT_EQ(44, getRegV4.regs[3]);
-
-
-  delete lexer;
-}
-
-TEST(CodegenTest, ImageLoad_CodeGen_Test) {
-  context->set_error_reporter(main_reporter);
-  context->clear_context();
-
-  BrigInstImage ref2da = {
-    40,                    // size
-    BrigEInstImage,        // kind
-    BrigLdImage,           // opcode
-    Brigf32,               // type
-    Brigu32,               // stype
-    BrigNoPacking,         // packing
-    0,                      // reserved
-    {56, 80, 108, 0, 0},   // o_operands[5]
-    Briggeom_2da          // geom
-  };
-
-  BrigInstImage ref1da = {
-    40,                    // size
-    BrigEInstImage,        // kind
-    BrigLdImage,           // opcode
-    Brigf32,               // type
-    Brigu32,               // stype
-    BrigNoPacking,         // packing
-    0,                      // reserved
-    {132, 156, 172, 0, 0},   // o_operands[5]
-    Briggeom_1da          // geom
-  };
-
-  BrigInstImage ref1db = {
-    40,                    // size
-    BrigEInstImage,        // kind
-    BrigLdImage,           // opcode
-    Brigf32,               // type
-    Brigu32,               // stype
-    BrigNoPacking,         // packing
-    0,                      // reserved
-    {188, 212, 44, 0, 0},   // o_operands[5]
-    Briggeom_1db          // geom
-  };
-
-  BrigInstImage get;
-  BrigOperandReg getReg;
-  BrigOperandRegV2 getRegV2;
-  BrigOperandRegV4 getRegV4;
-  BrigOperandOpaque getImage;
-
-  std::string input("ld_image_v4_2da_f32_u32 ($s1,$s2,$s3,$s4), [%RWImg3], ($s4,$s5,$s2,$s3);\n");
-  input.append("ld_image_v4_1da_f32_u32 ($s1,$s2,$s3,$s4), [%RWImg3], ($s4,$s5);\n");
-  input.append("ld_image_v4_1db_f32_u32 ($s1,$s2,$s3,$s4), [%RWImg3], ($s4);\n");
-
-  Lexer* lexer = new Lexer(input);
-
-  context->token_to_scan = lexer->get_next_token();
-
-  context->symbol_map["%RWImg3"] = 30;
-
-  EXPECT_EQ(0, ImageLoad(context));
-  EXPECT_EQ(0, ImageLoad(context));
-  EXPECT_EQ(0, ImageLoad(context));
-
-  context->get_code(8, &get);
-
-  EXPECT_EQ(ref2da.size, get.size);
-  EXPECT_EQ(ref2da.kind, get.kind);
-  EXPECT_EQ(ref2da.opcode, get.opcode);
-  EXPECT_EQ(ref2da.o_operands[0], get.o_operands[0]);
-  EXPECT_EQ(ref2da.o_operands[1], get.o_operands[1]);
-  EXPECT_EQ(ref2da.o_operands[2], get.o_operands[2]);
-  EXPECT_EQ(ref2da.o_operands[3], get.o_operands[3]);
-  EXPECT_EQ(ref2da.o_operands[4], get.o_operands[4]);
-  EXPECT_EQ(ref2da.geom, get.geom);
-  EXPECT_EQ(ref2da.type, get.type);
-  EXPECT_EQ(ref2da.stype, get.stype);
-  EXPECT_EQ(ref2da.packing, get.packing);
-  EXPECT_EQ(ref2da.reserved, get.reserved);
-
-  context->get_code(48, &get);
-
-  EXPECT_EQ(ref1da.size, get.size);
-  EXPECT_EQ(ref1da.kind, get.kind);
-  EXPECT_EQ(ref1da.opcode, get.opcode);
-  EXPECT_EQ(ref1da.o_operands[0], get.o_operands[0]);
-  EXPECT_EQ(ref1da.o_operands[1], get.o_operands[1]);
-  EXPECT_EQ(ref1da.o_operands[2], get.o_operands[2]);
-  EXPECT_EQ(ref1da.o_operands[3], get.o_operands[3]);
-  EXPECT_EQ(ref1da.o_operands[4], get.o_operands[4]);
-  EXPECT_EQ(ref1da.geom, get.geom);
-  EXPECT_EQ(ref1da.type, get.type);
-  EXPECT_EQ(ref1da.stype, get.stype);
-  EXPECT_EQ(ref1da.packing, get.packing);
-  EXPECT_EQ(ref1da.reserved, get.reserved);
-
-  context->get_code(88, &get);
-
-  EXPECT_EQ(ref1db.size, get.size);
-  EXPECT_EQ(ref1db.kind, get.kind);
-  EXPECT_EQ(ref1db.opcode, get.opcode);
-  EXPECT_EQ(ref1db.o_operands[0], get.o_operands[0]);
-  EXPECT_EQ(ref1db.o_operands[1], get.o_operands[1]);
-  EXPECT_EQ(ref1db.o_operands[2], get.o_operands[2]);
-  EXPECT_EQ(ref1db.o_operands[3], get.o_operands[3]);
-  EXPECT_EQ(ref1db.o_operands[4], get.o_operands[4]);
-  EXPECT_EQ(ref1db.geom, get.geom);
-  EXPECT_EQ(ref1db.type, get.type);
-  EXPECT_EQ(ref1db.stype, get.stype);
-  EXPECT_EQ(ref1db.packing, get.packing);
-  EXPECT_EQ(ref1db.reserved, get.reserved);
-
-
-  context->get_operand(8, &getReg);
-  // BrigOperandReg
-  EXPECT_EQ(12, getReg.size);
-  EXPECT_EQ(BrigEOperandReg, getReg.kind);
-  EXPECT_EQ(Brigb32, getReg.type);
-  EXPECT_EQ(0, getReg.reserved);
-  EXPECT_EQ(8, getReg.s_name);
-
-  context->get_operand(20, &getReg);
-  // BrigOperandReg
-  EXPECT_EQ(12, getReg.size);
-  EXPECT_EQ(BrigEOperandReg, getReg.kind);
-  EXPECT_EQ(Brigb32, getReg.type);
-  EXPECT_EQ(0, getReg.reserved);
-  EXPECT_EQ(12, getReg.s_name);
-
-  context->get_operand(32, &getReg);
-  // BrigOperandReg
-  EXPECT_EQ(12, getReg.size);
-  EXPECT_EQ(BrigEOperandReg, getReg.kind);
-  EXPECT_EQ(Brigb32, getReg.type);
-  EXPECT_EQ(0, getReg.reserved);
-  EXPECT_EQ(16, getReg.s_name);
-
-  context->get_operand(44, &getReg);
-  // BrigOperandReg
-  EXPECT_EQ(12, getReg.size);
-  EXPECT_EQ(BrigEOperandReg, getReg.kind);
-  EXPECT_EQ(Brigb32, getReg.type);
-  EXPECT_EQ(0, getReg.reserved);
-  EXPECT_EQ(20, getReg.s_name);
-
-  context->get_operand(96, &getReg);
-  // BrigOperandReg
-  EXPECT_EQ(12, getReg.size);
-  EXPECT_EQ(BrigEOperandReg, getReg.kind);
-  EXPECT_EQ(Brigb32, getReg.type);
-  EXPECT_EQ(0, getReg.reserved);
-  EXPECT_EQ(24, getReg.s_name);
-
-  context->get_operand(80, &getImage);
-  // BrigOperandOpaque
-  EXPECT_EQ(16, getImage.size);
-  EXPECT_EQ(BrigEOperandOpaque, getImage.kind);
-  EXPECT_EQ(30, getImage.directive);
-  EXPECT_EQ(0, getImage.reg);
-  EXPECT_EQ(0, getImage.offset);
-
-  context->get_operand(156, &getImage);
-  // BrigOperandOpaque
-  EXPECT_EQ(16, getImage.size);
-  EXPECT_EQ(BrigEOperandOpaque, getImage.kind);
-  EXPECT_EQ(30, getImage.directive);
-  EXPECT_EQ(0, getImage.reg);
-  EXPECT_EQ(0, getImage.offset);
-
-  context->get_operand(212, &getImage);
-  // BrigOperandOpaque
-  EXPECT_EQ(16, getImage.size);
-  EXPECT_EQ(BrigEOperandOpaque, getImage.kind);
-  EXPECT_EQ(30, getImage.directive);
-  EXPECT_EQ(0, getImage.reg);
-  EXPECT_EQ(0, getImage.offset);
-
-
-  context->get_operand(172, &getRegV2);
-  // BrigOperandRegV2
-  EXPECT_EQ(16, getRegV2.size);
-  EXPECT_EQ(BrigEOperandRegV2, getRegV2.kind);
-  EXPECT_EQ(Brigb32, getRegV2.type);
-  EXPECT_EQ(0, getRegV2.reserved);
-  EXPECT_EQ(44, getRegV2.regs[0]);
-  EXPECT_EQ(96, getRegV2.regs[1]);
-
-  context->get_operand(56, &getRegV4);
-  // BrigOperandRegV4
-  EXPECT_EQ(24, getRegV4.size);
-  EXPECT_EQ(BrigEOperandRegV4, getRegV4.kind);
-  EXPECT_EQ(Brigb32, getRegV4.type);
-  EXPECT_EQ(0, getRegV4.reserved);
-  EXPECT_EQ(8, getRegV4.regs[0]);
-  EXPECT_EQ(20, getRegV4.regs[1]);
-  EXPECT_EQ(32, getRegV4.regs[2]);
-  EXPECT_EQ(44, getRegV4.regs[3]);
-
-  context->get_operand(108, &getRegV4);
-  // BrigOperandRegV4
-  EXPECT_EQ(24, getRegV4.size);
-  EXPECT_EQ(BrigEOperandRegV4, getRegV4.kind);
-  EXPECT_EQ(Brigb32, getRegV4.type);
-  EXPECT_EQ(0, getRegV4.reserved);
-  EXPECT_EQ(44, getRegV4.regs[0]);
-  EXPECT_EQ(96, getRegV4.regs[1]);
-  EXPECT_EQ(20, getRegV4.regs[2]);
-  EXPECT_EQ(32, getRegV4.regs[3]);
-
-  context->get_operand(132, &getRegV4);
-  // BrigOperandRegV4
-  EXPECT_EQ(24, getRegV4.size);
-  EXPECT_EQ(BrigEOperandRegV4, getRegV4.kind);
-  EXPECT_EQ(Brigb32, getRegV4.type);
-  EXPECT_EQ(0, getRegV4.reserved);
-  EXPECT_EQ(8, getRegV4.regs[0]);
-  EXPECT_EQ(20, getRegV4.regs[1]);
-  EXPECT_EQ(32, getRegV4.regs[2]);
-  EXPECT_EQ(44, getRegV4.regs[3]);
-
-  context->get_operand(188, &getRegV4);
-  // BrigOperandRegV4
-  EXPECT_EQ(24, getRegV4.size);
-  EXPECT_EQ(BrigEOperandRegV4, getRegV4.kind);
-  EXPECT_EQ(Brigb32, getRegV4.type);
-  EXPECT_EQ(0, getRegV4.reserved);
-  EXPECT_EQ(8, getRegV4.regs[0]);
-  EXPECT_EQ(20, getRegV4.regs[1]);
-  EXPECT_EQ(32, getRegV4.regs[2]);
-  EXPECT_EQ(44, getRegV4.regs[3]);
-
-
-  delete lexer;
-}
-
-TEST(CodegenTest, ImageRead_CodeGen_Test) {
-  context->set_error_reporter(main_reporter);
-  context->clear_context();
-
-  BrigInstRead ref1d = {
-    sizeof(BrigInstRead),                    // size
-    BrigEInstRead,        // kind
-    BrigRdImage,           // opcode
-    Brigs32,               // type
-    Brigf32,               // stype
-    BrigNoPacking,         // packing
-    {56, 80, 96, 112, 0},   // o_operands[5]
-    Briggeom_1d,           // geom
-    0                      // reserved
-  };
-
-  BrigInstRead ref1da = {
-    sizeof(BrigInstRead),                    // size
-    BrigEInstRead,        // kind
-    BrigRdImage,           // opcode
-    Brigs32,               // type
-    Brigf32,               // stype
-    BrigNoPacking,         // packing
-    {136, 160, 176, 192, 0}, // o_operands[5]
-    Briggeom_1da,          // geom
-    0                      // reserved
-  };
-
-  BrigInstRead ref2da = {
-    sizeof(BrigInstRead),                    // size
-    BrigEInstRead,        // kind
-    BrigRdImage,           // opcode
-    Brigs32,               // type
-    Brigf32,               // stype
-    BrigNoPacking,         // packing
-    {220, 244, 260, 276, 0},  // o_operands[5]
-    Briggeom_2da,          // geom
-    0                      // reserved
-  };
-
-  BrigInstRead get;
-  BrigOperandReg getReg;
-  BrigOperandRegV2 getRegV2;
-  BrigOperandRegV4 getRegV4;
-  BrigOperandOpaque getImage;
-
-  std::string input("rd_image_v4_1d_s32_f32 ($s0,$s1,$s5,$s3), ");
-  input.append("[%RWImg3], [%Samp3], ($s6);\n");
-  input.append("rd_image_v4_1da_s32_f32 ($s0,$s1,$s2,$s3), [%RWImg3],");
-  input.append("[%Samp3],($s6, $s5);\n");
-  input.append("rd_image_v4_2da_s32_f32 ($s0,$s1,$s3,$s4), [%RWImg3],");
-  input.append("[%Samp3],($s5, $s6, $s4, $s3);\n");
-
-  Lexer* lexer = new Lexer(input);
-
-  context->token_to_scan = lexer->get_next_token();
-
-  context->symbol_map["%RWImg3"] = 0xf7;
-  context->symbol_map["%Samp3"] = 0xf1;
-
-  EXPECT_EQ(0, ImageRead(context));
-  EXPECT_EQ(0, ImageRead(context));
-  EXPECT_EQ(0, ImageRead(context));
-
-  context->get_code(8, &get);
-
-  EXPECT_EQ(ref1d.size, get.size);
-  EXPECT_EQ(ref1d.kind, get.kind);
-  EXPECT_EQ(ref1d.opcode, get.opcode);
-  EXPECT_EQ(ref1d.o_operands[0], get.o_operands[0]);
-  EXPECT_EQ(ref1d.o_operands[1], get.o_operands[1]);
-  EXPECT_EQ(ref1d.o_operands[2], get.o_operands[2]);
-  EXPECT_EQ(ref1d.o_operands[3], get.o_operands[3]);
-  EXPECT_EQ(ref1d.o_operands[4], get.o_operands[4]);
-  EXPECT_EQ(ref1d.geom, get.geom);
-  EXPECT_EQ(ref1d.type, get.type);
-  EXPECT_EQ(ref1d.stype, get.stype);
-  EXPECT_EQ(ref1d.packing, get.packing);
-  EXPECT_EQ(ref1d.reserved, get.reserved);
-  context->get_code(8 + sizeof(BrigInstRead), &get);
-
-  EXPECT_EQ(ref1da.size, get.size);
-  EXPECT_EQ(ref1da.kind, get.kind);
-  EXPECT_EQ(ref1da.opcode, get.opcode);
-  EXPECT_EQ(ref1da.o_operands[0], get.o_operands[0]);
-  EXPECT_EQ(ref1da.o_operands[1], get.o_operands[1]);
-  EXPECT_EQ(ref1da.o_operands[2], get.o_operands[2]);
-  EXPECT_EQ(ref1da.o_operands[3], get.o_operands[3]);
-  EXPECT_EQ(ref1da.o_operands[4], get.o_operands[4]);
-  EXPECT_EQ(ref1da.geom, get.geom);
-  EXPECT_EQ(ref1da.type, get.type);
-  EXPECT_EQ(ref1da.stype, get.stype);
-  EXPECT_EQ(ref1da.packing, get.packing);
-  EXPECT_EQ(ref1da.reserved, get.reserved);
-
-  context->get_code(8 + sizeof(BrigInstRead) * 2, &get);
-
-  EXPECT_EQ(ref2da.size, get.size);
-  EXPECT_EQ(ref2da.kind, get.kind);
-  EXPECT_EQ(ref2da.opcode, get.opcode);
-  EXPECT_EQ(ref2da.o_operands[0], get.o_operands[0]);
-  EXPECT_EQ(ref2da.o_operands[1], get.o_operands[1]);
-  EXPECT_EQ(ref2da.o_operands[2], get.o_operands[2]);
-  EXPECT_EQ(ref2da.o_operands[3], get.o_operands[3]);
-  EXPECT_EQ(ref2da.o_operands[4], get.o_operands[4]);
-  EXPECT_EQ(ref2da.geom, get.geom);
-  EXPECT_EQ(ref2da.type, get.type);
-  EXPECT_EQ(ref2da.stype, get.stype);
-  EXPECT_EQ(ref2da.packing, get.packing);
-  EXPECT_EQ(ref2da.reserved, get.reserved);
-
-
-  context->get_operand(8, &getReg);
-  // BrigOperandReg
-  EXPECT_EQ(12, getReg.size);
-  EXPECT_EQ(BrigEOperandReg, getReg.kind);
-  EXPECT_EQ(Brigb32, getReg.type);
-  EXPECT_EQ(0, getReg.reserved);
-  EXPECT_EQ(8, getReg.s_name);
-
-  context->get_operand(20, &getReg);
-  // BrigOperandReg
-  EXPECT_EQ(12, getReg.size);
-  EXPECT_EQ(BrigEOperandReg, getReg.kind);
-  EXPECT_EQ(Brigb32, getReg.type);
-  EXPECT_EQ(0, getReg.reserved);
-  EXPECT_EQ(12, getReg.s_name);
-
-  context->get_operand(32, &getReg);
-  // BrigOperandReg
-  EXPECT_EQ(12, getReg.size);
-  EXPECT_EQ(BrigEOperandReg, getReg.kind);
-  EXPECT_EQ(Brigb32, getReg.type);
-  EXPECT_EQ(0, getReg.reserved);
-  EXPECT_EQ(16, getReg.s_name);
-
-  context->get_operand(44, &getReg);
-  // BrigOperandReg
-  EXPECT_EQ(12, getReg.size);
-  EXPECT_EQ(BrigEOperandReg, getReg.kind);
-  EXPECT_EQ(Brigb32, getReg.type);
-  EXPECT_EQ(0, getReg.reserved);
-  EXPECT_EQ(20, getReg.s_name);
-
-  context->get_operand(112, &getReg);
-  // BrigOperandReg
-  EXPECT_EQ(12, getReg.size);
-  EXPECT_EQ(BrigEOperandReg, getReg.kind);
-  EXPECT_EQ(Brigb32, getReg.type);
-  EXPECT_EQ(0, getReg.reserved);
-  EXPECT_EQ(24, getReg.s_name);
-
-  context->get_operand(124, &getReg);
-  // BrigOperandReg
-  EXPECT_EQ(12, getReg.size);
-  EXPECT_EQ(BrigEOperandReg, getReg.kind);
-  EXPECT_EQ(Brigb32, getReg.type);
-  EXPECT_EQ(0, getReg.reserved);
-  EXPECT_EQ(28, getReg.s_name);
-
-  context->get_operand(208, &getReg);
-  // BrigOperandReg
-  EXPECT_EQ(12, getReg.size);
-  EXPECT_EQ(BrigEOperandReg, getReg.kind);
-  EXPECT_EQ(Brigb32, getReg.type);
-  EXPECT_EQ(0, getReg.reserved);
-  EXPECT_EQ(32, getReg.s_name);
-
-  context->get_operand(80, &getImage);
-  // BrigOperandOpaque
-  EXPECT_EQ(16, getImage.size);
-  EXPECT_EQ(BrigEOperandOpaque, getImage.kind);
-  EXPECT_EQ(0xf7, getImage.directive);
-  EXPECT_EQ(0, getImage.reg);
-  EXPECT_EQ(0, getImage.offset);
-
-  context->get_operand(96, &getImage);
-  // BrigOperandOpaque
-  EXPECT_EQ(16, getImage.size);
-  EXPECT_EQ(BrigEOperandOpaque, getImage.kind);
-  EXPECT_EQ(0xf1, getImage.directive);
-  EXPECT_EQ(0, getImage.reg);
-  EXPECT_EQ(0, getImage.offset);
-
-  context->get_operand(160, &getImage);
-  // BrigOperandOpaque
-  EXPECT_EQ(16, getImage.size);
-  EXPECT_EQ(BrigEOperandOpaque, getImage.kind);
-  EXPECT_EQ(0xf7, getImage.directive);
-  EXPECT_EQ(0, getImage.reg);
-  EXPECT_EQ(0, getImage.offset);
-
-  context->get_operand(176, &getImage);
-  // BrigOperandOpaque
-  EXPECT_EQ(16, getImage.size);
-  EXPECT_EQ(BrigEOperandOpaque, getImage.kind);
-  EXPECT_EQ(0xf1, getImage.directive);
-  EXPECT_EQ(0, getImage.reg);
-  EXPECT_EQ(0, getImage.offset);
-
-  context->get_operand(244, &getImage);
-  // BrigOperandOpaque
-  EXPECT_EQ(16, getImage.size);
-  EXPECT_EQ(BrigEOperandOpaque, getImage.kind);
-  EXPECT_EQ(0xf7, getImage.directive);
-  EXPECT_EQ(0, getImage.reg);
-  EXPECT_EQ(0, getImage.offset);
-
-  context->get_operand(260, &getImage);
-  // BrigOperandOpaque
-  EXPECT_EQ(16, getImage.size);
-  EXPECT_EQ(BrigEOperandOpaque, getImage.kind);
-  EXPECT_EQ(0xf1, getImage.directive);
-  EXPECT_EQ(0, getImage.reg);
-  EXPECT_EQ(0, getImage.offset);
-
-  context->get_operand(192, &getRegV2);
-  // BrigOperandRegV2
-  EXPECT_EQ(16, getRegV2.size);
-  EXPECT_EQ(BrigEOperandRegV2, getRegV2.kind);
-  EXPECT_EQ(Brigb32, getRegV2.type);
-  EXPECT_EQ(0, getRegV2.reserved);
-  EXPECT_EQ(112, getRegV2.regs[0]);
-  EXPECT_EQ(32, getRegV2.regs[1]);
-
-  context->get_operand(56, &getRegV4);
-  // BrigOperandRegV4
-  EXPECT_EQ(24, getRegV4.size);
-  EXPECT_EQ(BrigEOperandRegV4, getRegV4.kind);
-  EXPECT_EQ(Brigb32, getRegV4.type);
-  EXPECT_EQ(0, getRegV4.reserved);
-  EXPECT_EQ(8, getRegV4.regs[0]);
-  EXPECT_EQ(20, getRegV4.regs[1]);
-  EXPECT_EQ(32, getRegV4.regs[2]);
-  EXPECT_EQ(44, getRegV4.regs[3]);
-
-  context->get_operand(136, &getRegV4);
-  // BrigOperandRegV4
-  EXPECT_EQ(24, getRegV4.size);
-  EXPECT_EQ(BrigEOperandRegV4, getRegV4.kind);
-  EXPECT_EQ(Brigb32, getRegV4.type);
-  EXPECT_EQ(0, getRegV4.reserved);
-  EXPECT_EQ(8, getRegV4.regs[0]);
-  EXPECT_EQ(20, getRegV4.regs[1]);
-  EXPECT_EQ(124, getRegV4.regs[2]);
-  EXPECT_EQ(44, getRegV4.regs[3]);
-
-  context->get_operand(220, &getRegV4);
-  // BrigOperandRegV4
-  EXPECT_EQ(24, getRegV4.size);
-  EXPECT_EQ(BrigEOperandRegV4, getRegV4.kind);
-  EXPECT_EQ(Brigb32, getRegV4.type);
-  EXPECT_EQ(0, getRegV4.reserved);
-  EXPECT_EQ(8, getRegV4.regs[0]);
-  EXPECT_EQ(20, getRegV4.regs[1]);
-  EXPECT_EQ(44, getRegV4.regs[2]);
-  EXPECT_EQ(208, getRegV4.regs[3]);
-
-  context->get_operand(276, &getRegV4);
-  // BrigOperandRegV4
-  EXPECT_EQ(24, getRegV4.size);
-  EXPECT_EQ(BrigEOperandRegV4, getRegV4.kind);
-  EXPECT_EQ(Brigb32, getRegV4.type);
-  EXPECT_EQ(0, getRegV4.reserved);
-  EXPECT_EQ(32, getRegV4.regs[0]);
-  EXPECT_EQ(112, getRegV4.regs[1]);
-  EXPECT_EQ(208, getRegV4.regs[2]);
-  EXPECT_EQ(44, getRegV4.regs[3]);
-
->>>>>>> 4029dd6c
-
-  delete lexer;
-}
-
-<<<<<<< HEAD
-TEST(CodegenTest,FunctionSignatureCodegen){
-  context->set_error_reporter(main_reporter);
-  context->clear_context();
-
-  std::string input("signature &test(arg_u32)(arg_f32) ;");
-  Lexer *lexer = new Lexer(input);
-  context->token_to_scan = lexer->get_next_token();
-
-  EXPECT_EQ(0,FunctionSignature(context));
-
-  size_t arraySize = sizeof(BrigDirectiveSignature) +
-      sizeof(BrigDirectiveSignature::BrigProtoType);
-  uint8_t *array = new uint8_t[arraySize];
-
-  BrigDirectiveSignature *ref =
-        reinterpret_cast<BrigDirectiveSignature *>(array);
-
-  ref->size = arraySize;
-  ref->kind = BrigEDirectiveSignature;
-  ref->c_code = context->get_code_offset();
-  ref->s_name = context->get_string_offset()-(strlen("&test") + 1);
-  ref->outCount = 1;
-  ref->inCount = 1;
-  ref->types[0].type = Brigu32;
-  ref->types[0].align = 1;
-  ref->types[0].hasDim = 0;
-  ref->types[0].dim = 0;
-
-  ref->types[1].type = Brigf32;
-  ref->types[1].align = 1;
-  ref->types[1].hasDim = 0;
-  ref->types[1].dim = 0;
-
-// Buffer *dbuf = context->get_directive();
-  uint32_t offset = context->get_directive_offset() - arraySize;
-//  BrigDirectiveSignature *get =
-  //     reinterpret_cast<BrigDirectiveSignature*>(&dbuf->get()[offset]);
-
-  array = new uint8_t[arraySize];
-  BrigDirectiveSignature *get =
-      reinterpret_cast<BrigDirectiveSignature*>(array);
-  char *get_charp =  reinterpret_cast<char *>(get);
-
-  context->get_directive_bytes(get_charp,offset,arraySize);
-  EXPECT_EQ(ref->size,get->size);
-  EXPECT_EQ(ref->kind,get->kind);
-  EXPECT_EQ(ref->c_code,get->c_code);
-  EXPECT_EQ(ref->s_name,get->s_name);
-  EXPECT_EQ(ref->outCount,get->outCount);
-  EXPECT_EQ(ref->inCount,get->inCount);
-  EXPECT_EQ(ref->types[0].type,get->types[0].type);
-  EXPECT_EQ(ref->types[0].align,get->types[0].align);
-  EXPECT_EQ(ref->types[0].hasDim,get->types[0].hasDim);
-  EXPECT_EQ(ref->types[0].dim,get->types[0].dim);
-  EXPECT_EQ(ref->types[1].type,get->types[1].type);
-  EXPECT_EQ(ref->types[1].align,get->types[1].align);
-  EXPECT_EQ(ref->types[1].hasDim,get->types[1].hasDim);
-  EXPECT_EQ(ref->types[1].dim,get->types[1].dim);
-
-  delete[] reinterpret_cast<char *>(ref);
-  delete[] reinterpret_cast<char *>(get);
-
-=======
-TEST(CodegenTest,BlockCodegen){
-  context->set_error_reporter(main_reporter);
-  context->clear_context();
-
-  std::string input("block \"debug\"");
-  // input.append("blocknumeric_b8 255, 23, 10, 23;");
-  input.append("blocknumeric_b32 1255, 0x323, 10, 23;");
-  input.append("blocknumeric_b64 0x12345678, 0x323, 10, 23;");
-
-  input.append("blockstring \"this is a string\";");
-  input.append("endblock;");
-
-  Lexer *lexer = new Lexer(input);
-  context->token_to_scan = lexer->get_next_token();
-
-  EXPECT_EQ(0,Block(context));
-
-  // block end
-  BrigBlockEnd bbe = {
-    sizeof(BrigBlockEnd),
-    BrigEDirectiveBlockEnd
-  };
-  BrigBlockEnd get_bbe;
-  BrigdOffset32_t bbe_d_offset = context->get_directive_offset() - sizeof(BrigBlockEnd);
-  context->get_directive(bbe_d_offset, &get_bbe);
-
-  EXPECT_EQ(bbe.size,get_bbe.size);
-  EXPECT_EQ(bbe.kind,get_bbe.kind);
-
-  // block string
-  uint32_t bbs_len = strlen("\"this is a string\"") + 1 ;
-  BrigsOffset32_t bbs_s_offset = context->get_string_offset() - bbs_len;
-  BrigBlockString bbs = {
-    sizeof(BrigBlockString),
-    BrigEDirectiveBlockString,
-    bbs_s_offset
-  };
-  BrigBlockString get_bbs;
-  BrigdOffset32_t bbs_d_offset = bbe_d_offset - sizeof(BrigBlockString);
-  context->get_directive(bbs_d_offset, &get_bbs);
-
-  EXPECT_EQ(bbs.size,get_bbs.size);
-  EXPECT_EQ(bbs.kind,get_bbs.kind);
-  EXPECT_EQ(bbs.s_name,get_bbs.s_name);
-/*
-  // blocknumeric
-  size_t arraySize = sizeof(BrigBlockNumeric) + 3 * sizeof(uint64_t);
-  BrigdOffset32_t bbn1_d_offset = bbs_d_offset - arraySize ;
-
-  uint8_t *array = new uint8_t[arraySize];
-  BrigBlockNumeric *bbn1 =
-        reinterpret_cast<BrigBlockNumeric*>(array);
-  bbn1->size = arraySize;
-  bbn1->kind = BrigEDirectiveBlockNumeric;
-  bbn1->type = Brigb64;
-  bbn1->elementCount = 4;
-  bbn1->u64[0] = 0x12345678;
-  bbn1->u64[1] = 0x323;
-  bbn1->u64[2] = 10;
-  bbn1->u64[3] = 23;
-
-  array = new uint8_t[arraySize];
-  BrigBlockNumeric *get = reinterpret_cast<BrigBlockNumeric*>(array);
-  char *get_charp = reinterpret_cast<char *>(get);
-  context->get_directive_bytes(get_charp,bbn1_d_offset,arraySize);
-
-  EXPECT_EQ(bbn1->size,get->size);
-  EXPECT_EQ(bbn1->kind,get->kind);
-  EXPECT_EQ(bbn1->type,get->type);
-  EXPECT_EQ(bbn1->elementCount,get->elementCount);
-  EXPECT_EQ(bbn1->u64[0],get->u64[0]);
-  EXPECT_EQ(bbn1->u64[1],get->u64[1]);
-  EXPECT_EQ(bbn1->u64[2],get->u64[2]);
-  EXPECT_EQ(bbn1->u64[3],get->u64[3]);
-  delete[] reinterpret_cast<char *>(bbn1);
-  delete[] reinterpret_cast<char *>(get);
-
- // blocknumeric
-  arraySize = sizeof(BrigBlockNumeric) + sizeof(uint64_t);
-  BrigdOffset32_t bbn2_d_offset = bbn1_d_offset - arraySize;
-  array = new uint8_t[arraySize];
-  BrigBlockNumeric *bbn2 =
-        reinterpret_cast<BrigBlockNumeric*>(array);
-  bbn2->size = arraySize;
-  bbn2->kind =  BrigEDirectiveBlockNumeric;
-  bbn2->type = Brigb32;
-  bbn2->elementCount = 4;
-  bbn2->u32[0] = 1255;
-  bbn2->u32[1] = 0x323;
-  bbn2->u32[2] = 10;
-  bbn2->u32[3] = 23;
-
-  array = new uint8_t[arraySize];
-  get = reinterpret_cast<BrigBlockNumeric*>(array);
-  get_charp = reinterpret_cast<char *>(get);
-  context->get_directive_bytes(get_charp,bbn2_d_offset,arraySize);
-
-  EXPECT_EQ(bbn2->size,get->size);
-  EXPECT_EQ(bbn2->kind,get->kind);
-  EXPECT_EQ(bbn2->type,get->type);
-  EXPECT_EQ(bbn2->elementCount,get->elementCount);
-  EXPECT_EQ(bbn2->u32[0],get->u32[0]);
-  EXPECT_EQ(bbn2->u32[1],get->u32[1]);
-  EXPECT_EQ(bbn2->u32[2],get->u32[2]);
-  EXPECT_EQ(bbn2->u32[3],get->u32[3]);
-  delete[] reinterpret_cast<char *>(bbn2);
-  delete[] reinterpret_cast<char *>(get);
-
-  // blockstart
-  uint32_t str2_len = strlen("\"debug\"") + 1;
-  BrigBlockStart start = {
-    sizeof(BrigBlockStart),
-    BrigEDirectiveBlockStart,
-    context->get_code_offset(),
-    bbs_s_offset - str2_len
-  };
-  BrigdOffset32_t bbs2_d_offset = bbn2_d_offset - sizeof(BrigBlockStart)
-             - sizeof(BrigDirectivePad);
-  BrigBlockStart get_start;
-  context->get_directive(bbs2_d_offset,&get_start);
-
-  EXPECT_EQ(start.size,get_start.size);
-  EXPECT_EQ(start.kind,get_start.kind);
-  EXPECT_EQ(start.c_code,get_start.c_code);
-  EXPECT_EQ(start.s_name,get_start.s_name);
-*/
->>>>>>> 4029dd6c
   delete lexer;
 }
 
