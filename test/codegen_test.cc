--- conflicted
+++ resolved
@@ -1180,1425 +1180,2702 @@
 
   delete lexer;
 }
-<<<<<<< HEAD
-
-=======
+
 TEST(CodegenTest, Instruction2Op_CodeGen_abs_s32) {
 
-  context->set_error_reporter(main_reporter);
-  context->clear_context();
- 
-  BrigInstBase ref = {
-    32,
-    BrigEInstBase,
+
+  context->set_error_reporter(main_reporter);
+
+  context->clear_context();
+
+ 
+
+  BrigInstBase ref = {
+
+    32,
+
+    BrigEInstBase,
+
     BrigAbs,
+
     Brigs32,
+
     BrigNoPacking,
-    {8, 20, 0, 0, 0}
-  };
+
+    {8, 20, 0, 0, 0}
+
+  };
+
   std::string input("abs_s32 $s1, $s2;");
 
-  yy_scan_string(reinterpret_cast<const char*> (input.c_str()));
-  context->token_to_scan = yylex();
-  EXPECT_EQ(0, Instruction2(context));
-
-  BrigInstBase get;
-  context->get_code(0, &get);
-
-  EXPECT_EQ(ref.size,get.size);
-  EXPECT_EQ(ref.kind,get.kind);
-  EXPECT_EQ(ref.opcode, get.opcode);
-  EXPECT_EQ(ref.packing, get.packing);
-  EXPECT_EQ(ref.type, get.type);
-  EXPECT_EQ(ref.o_operands[0], get.o_operands[0]);
-  EXPECT_EQ(ref.o_operands[1], get.o_operands[1]);
+
+  yy_scan_string(reinterpret_cast<const char*> (input.c_str()));
+
+  context->token_to_scan = yylex();
+
+  EXPECT_EQ(0, Instruction2(context));
+
+
+  BrigInstBase get;
+
+  context->get_code(0, &get);
+
+
+  EXPECT_EQ(ref.size,get.size);
+
+  EXPECT_EQ(ref.kind,get.kind);
+
+  EXPECT_EQ(ref.opcode, get.opcode);
+
+  EXPECT_EQ(ref.packing, get.packing);
+
+  EXPECT_EQ(ref.type, get.type);
+
+  EXPECT_EQ(ref.o_operands[0], get.o_operands[0]);
+
+  EXPECT_EQ(ref.o_operands[1], get.o_operands[1]);
+
   
-}
+
+}
+
 TEST(CodegenTest, Instruction2Op_CodeGen_abs_s64) {
-  context->set_error_reporter(main_reporter);
-  context->clear_context();
- 
-  BrigInstBase ref = {
-    32,
-    BrigEInstBase,
+
+  context->set_error_reporter(main_reporter);
+
+  context->clear_context();
+
+ 
+
+  BrigInstBase ref = {
+
+    32,
+
+    BrigEInstBase,
+
     BrigAbs,
+
     Brigs64,
+
     BrigNoPacking,
-    {8, 20, 0, 0, 0}
-  };
+
+    {8, 20, 0, 0, 0}
+
+  };
+
   std::string input("abs_s64 $d1, $d2;");
 
-  yy_scan_string(reinterpret_cast<const char*> (input.c_str()));
-  context->token_to_scan = yylex();
-  EXPECT_EQ(0, Instruction2(context));
-   
-  BrigInstBase get;
-  context->get_code(0, &get);
-
-  EXPECT_EQ(ref.size,get.size);
-  EXPECT_EQ(ref.kind,get.kind);
-  EXPECT_EQ(ref.opcode, get.opcode);
-  EXPECT_EQ(ref.packing, get.packing);
-  EXPECT_EQ(ref.type, get.type);
-  EXPECT_EQ(ref.o_operands[0], get.o_operands[0]);
-  EXPECT_EQ(ref.o_operands[1], get.o_operands[1]);
+
+  yy_scan_string(reinterpret_cast<const char*> (input.c_str()));
+
+  context->token_to_scan = yylex();
+
+  EXPECT_EQ(0, Instruction2(context));
+
+   
+
+  BrigInstBase get;
+
+  context->get_code(0, &get);
+
+
+  EXPECT_EQ(ref.size,get.size);
+
+  EXPECT_EQ(ref.kind,get.kind);
+
+  EXPECT_EQ(ref.opcode, get.opcode);
+
+  EXPECT_EQ(ref.packing, get.packing);
+
+  EXPECT_EQ(ref.type, get.type);
+
+  EXPECT_EQ(ref.o_operands[0], get.o_operands[0]);
+
+  EXPECT_EQ(ref.o_operands[1], get.o_operands[1]);
+
   
-}
+
+}
+
 TEST(CodegenTest, Instruction2Op_CodeGen_abs_u32) {
-  context->set_error_reporter(main_reporter);
-  context->clear_context();
- 
-  BrigInstBase ref = {
-    32,
-    BrigEInstBase,
+
+  context->set_error_reporter(main_reporter);
+
+  context->clear_context();
+
+ 
+
+  BrigInstBase ref = {
+
+    32,
+
+    BrigEInstBase,
+
     BrigAbs,
+
     Brigu32,
+
     BrigNoPacking,
-    {8, 20, 0, 0, 0}
-  };
+
+    {8, 20, 0, 0, 0}
+
+  };
+
   std::string input("abs_u32 $s1, $s2;");
 
-  yy_scan_string(reinterpret_cast<const char*> (input.c_str()));
-  context->token_to_scan = yylex();
-  EXPECT_EQ(0, Instruction2(context));
-   
-  BrigInstBase get;
-  context->get_code(0, &get);
-
-  EXPECT_EQ(ref.size,get.size);
-  EXPECT_EQ(ref.kind,get.kind);
-  EXPECT_EQ(ref.opcode, get.opcode);
-  EXPECT_EQ(ref.packing, get.packing);
-  EXPECT_EQ(ref.type, get.type);
-  EXPECT_EQ(ref.o_operands[0], get.o_operands[0]);
-  EXPECT_EQ(ref.o_operands[1], get.o_operands[1]);
+
+  yy_scan_string(reinterpret_cast<const char*> (input.c_str()));
+
+  context->token_to_scan = yylex();
+
+  EXPECT_EQ(0, Instruction2(context));
+
+   
+
+  BrigInstBase get;
+
+  context->get_code(0, &get);
+
+
+  EXPECT_EQ(ref.size,get.size);
+
+  EXPECT_EQ(ref.kind,get.kind);
+
+  EXPECT_EQ(ref.opcode, get.opcode);
+
+  EXPECT_EQ(ref.packing, get.packing);
+
+  EXPECT_EQ(ref.type, get.type);
+
+  EXPECT_EQ(ref.o_operands[0], get.o_operands[0]);
+
+  EXPECT_EQ(ref.o_operands[1], get.o_operands[1]);
+
   
-}
+
+}
+
 TEST(CodegenTest, Instruction2Op_CodeGen_abs_u64) {
-  context->set_error_reporter(main_reporter);
-  context->clear_context();
- 
-  BrigInstBase ref = {
-    32,
-    BrigEInstBase,
+
+  context->set_error_reporter(main_reporter);
+
+  context->clear_context();
+
+ 
+
+  BrigInstBase ref = {
+
+    32,
+
+    BrigEInstBase,
+
     BrigAbs,
+
     Brigu64,
+
     BrigNoPacking,
-    {8, 20, 0, 0, 0}
-  };
+
+    {8, 20, 0, 0, 0}
+
+  };
+
   std::string input("abs_u64 $d1, $d2;");
 
-  yy_scan_string(reinterpret_cast<const char*> (input.c_str()));
-  context->token_to_scan = yylex();
-  EXPECT_EQ(0, Instruction2(context));
-   
-  BrigInstBase get;
-  context->get_code(0, &get);
-
-  EXPECT_EQ(ref.size,get.size);
-  EXPECT_EQ(ref.kind,get.kind);
-  EXPECT_EQ(ref.opcode, get.opcode);
-  EXPECT_EQ(ref.packing, get.packing);
-  EXPECT_EQ(ref.type, get.type);
-  EXPECT_EQ(ref.o_operands[0], get.o_operands[0]);
-  EXPECT_EQ(ref.o_operands[1], get.o_operands[1]);
- 
-}
+
+  yy_scan_string(reinterpret_cast<const char*> (input.c_str()));
+
+  context->token_to_scan = yylex();
+
+  EXPECT_EQ(0, Instruction2(context));
+
+   
+
+  BrigInstBase get;
+
+  context->get_code(0, &get);
+
+
+  EXPECT_EQ(ref.size,get.size);
+
+  EXPECT_EQ(ref.kind,get.kind);
+
+  EXPECT_EQ(ref.opcode, get.opcode);
+
+  EXPECT_EQ(ref.packing, get.packing);
+
+  EXPECT_EQ(ref.type, get.type);
+
+  EXPECT_EQ(ref.o_operands[0], get.o_operands[0]);
+
+  EXPECT_EQ(ref.o_operands[1], get.o_operands[1]);
+
+ 
+
+}
+
 TEST(CodegenTest, Instruction2Op_CodeGen_abs_p_s8x4) {
-  context->set_error_reporter(main_reporter);
-  context->clear_context();
-
-  BrigInstBase ref = {
-    32,
-    BrigEInstBase,
+
+  context->set_error_reporter(main_reporter);
+
+  context->clear_context();
+
+
+  BrigInstBase ref = {
+
+    32,
+
+    BrigEInstBase,
+
     BrigAbs,
+
     Brigs8x4,
+
     BrigPackP,
-    {8, 20, 0, 0, 0}
-  };
+
+    {8, 20, 0, 0, 0}
+
+  };
+
   std::string input("abs_p_s8x4 $s1, $s2;");
 
-  yy_scan_string(reinterpret_cast<const char*> (input.c_str()));
-  context->token_to_scan = yylex();
-  EXPECT_EQ(0, Instruction2(context));
-   
-  BrigInstBase get;
-  context->get_code(0, &get);
-
-  EXPECT_EQ(ref.size,get.size);
-  EXPECT_EQ(ref.kind,get.kind);
-  EXPECT_EQ(ref.opcode, get.opcode);
-  EXPECT_EQ(ref.packing, get.packing);
-  EXPECT_EQ(ref.type, get.type);
-  EXPECT_EQ(ref.o_operands[0], get.o_operands[0]);
-  EXPECT_EQ(ref.o_operands[1], get.o_operands[1]);
+
+  yy_scan_string(reinterpret_cast<const char*> (input.c_str()));
+
+  context->token_to_scan = yylex();
+
+  EXPECT_EQ(0, Instruction2(context));
+
+   
+
+  BrigInstBase get;
+
+  context->get_code(0, &get);
+
+
+  EXPECT_EQ(ref.size,get.size);
+
+  EXPECT_EQ(ref.kind,get.kind);
+
+  EXPECT_EQ(ref.opcode, get.opcode);
+
+  EXPECT_EQ(ref.packing, get.packing);
+
+  EXPECT_EQ(ref.type, get.type);
+
+  EXPECT_EQ(ref.o_operands[0], get.o_operands[0]);
+
+  EXPECT_EQ(ref.o_operands[1], get.o_operands[1]);
+
   
-}
+
+}
+
 
 TEST(CodegenTest, Instruction2Op_CodeGen_abs_p_s16x2) {
-  context->set_error_reporter(main_reporter);
-  context->clear_context();
- 
-  BrigInstBase ref = {
-    32,
-    BrigEInstBase,
+
+  context->set_error_reporter(main_reporter);
+
+  context->clear_context();
+
+ 
+
+  BrigInstBase ref = {
+
+    32,
+
+    BrigEInstBase,
+
     BrigAbs,
+
     Brigs16x2,
+
     BrigPackP,
-    {8, 20, 0, 0, 0}
-  };
+
+    {8, 20, 0, 0, 0}
+
+  };
+
   std::string input("abs_p_s16x2 $s1, $s2;");
 
-  yy_scan_string(reinterpret_cast<const char*> (input.c_str()));
-  context->token_to_scan = yylex();
-  EXPECT_EQ(0, Instruction2(context));
-   
-  BrigInstBase get;
-  context->get_code(0, &get);
-
-  EXPECT_EQ(ref.size,get.size);
-  EXPECT_EQ(ref.kind,get.kind);
-  EXPECT_EQ(ref.opcode, get.opcode);
-  EXPECT_EQ(ref.packing, get.packing);
-  EXPECT_EQ(ref.type, get.type);
-  EXPECT_EQ(ref.o_operands[0], get.o_operands[0]);
-  EXPECT_EQ(ref.o_operands[1], get.o_operands[1]);
-
-}
+
+  yy_scan_string(reinterpret_cast<const char*> (input.c_str()));
+
+  context->token_to_scan = yylex();
+
+  EXPECT_EQ(0, Instruction2(context));
+
+   
+
+  BrigInstBase get;
+
+  context->get_code(0, &get);
+
+
+  EXPECT_EQ(ref.size,get.size);
+
+  EXPECT_EQ(ref.kind,get.kind);
+
+  EXPECT_EQ(ref.opcode, get.opcode);
+
+  EXPECT_EQ(ref.packing, get.packing);
+
+  EXPECT_EQ(ref.type, get.type);
+
+  EXPECT_EQ(ref.o_operands[0], get.o_operands[0]);
+
+  EXPECT_EQ(ref.o_operands[1], get.o_operands[1]);
+
+
+}
+
 TEST(CodegenTest, Instruction2Op_CodeGen_abs_p_s8x8) {
-  context->set_error_reporter(main_reporter);
-  context->clear_context();
- 
-  BrigInstBase ref = {
-    32,
-    BrigEInstBase,
+
+  context->set_error_reporter(main_reporter);
+
+  context->clear_context();
+
+ 
+
+  BrigInstBase ref = {
+
+    32,
+
+    BrigEInstBase,
+
     BrigAbs,
+
     Brigs8x8,
+
     BrigPackP,
-    {8, 20, 0, 0, 0}
-  };
+
+    {8, 20, 0, 0, 0}
+
+  };
+
   std::string input("abs_p_s8x8 $d1, $d2;");
 
-  yy_scan_string(reinterpret_cast<const char*> (input.c_str()));
-  context->token_to_scan = yylex();
-  EXPECT_EQ(0, Instruction2(context));
-   
-  BrigInstBase get;
-  context->get_code(0, &get);
-
-  EXPECT_EQ(ref.size,get.size);
-  EXPECT_EQ(ref.kind,get.kind);
-  EXPECT_EQ(ref.opcode, get.opcode);
-  EXPECT_EQ(ref.packing, get.packing);
-  EXPECT_EQ(ref.type, get.type);
-  EXPECT_EQ(ref.o_operands[0], get.o_operands[0]);
-  EXPECT_EQ(ref.o_operands[1], get.o_operands[1]);
- 
-}
+
+  yy_scan_string(reinterpret_cast<const char*> (input.c_str()));
+
+  context->token_to_scan = yylex();
+
+  EXPECT_EQ(0, Instruction2(context));
+
+   
+
+  BrigInstBase get;
+
+  context->get_code(0, &get);
+
+
+  EXPECT_EQ(ref.size,get.size);
+
+  EXPECT_EQ(ref.kind,get.kind);
+
+  EXPECT_EQ(ref.opcode, get.opcode);
+
+  EXPECT_EQ(ref.packing, get.packing);
+
+  EXPECT_EQ(ref.type, get.type);
+
+  EXPECT_EQ(ref.o_operands[0], get.o_operands[0]);
+
+  EXPECT_EQ(ref.o_operands[1], get.o_operands[1]);
+
+ 
+
+}
+
 TEST(CodegenTest, Instruction2Op_CodeGen_abs_p_s16x4) {
-  context->set_error_reporter(main_reporter);
-  context->clear_context();
- 
-  BrigInstBase ref = {
-    32,
-    BrigEInstBase,
+
+  context->set_error_reporter(main_reporter);
+
+  context->clear_context();
+
+ 
+
+  BrigInstBase ref = {
+
+    32,
+
+    BrigEInstBase,
+
     BrigAbs,
+
     Brigs16x4,
+
     BrigPackP,
-    {8, 20, 0, 0, 0}
-  };
+
+    {8, 20, 0, 0, 0}
+
+  };
+
   std::string input("abs_p_s16x4 $d1, $d2;");
 
-  yy_scan_string(reinterpret_cast<const char*> (input.c_str()));
-  context->token_to_scan = yylex();
-  EXPECT_EQ(0, Instruction2(context));
-   
-  BrigInstBase get;
-  context->get_code(0, &get);
-
-  EXPECT_EQ(ref.size,get.size);
-  EXPECT_EQ(ref.kind,get.kind);
-  EXPECT_EQ(ref.opcode, get.opcode);
-  EXPECT_EQ(ref.packing, get.packing);
-  EXPECT_EQ(ref.type, get.type);
-  EXPECT_EQ(ref.o_operands[0], get.o_operands[0]);
-  EXPECT_EQ(ref.o_operands[1], get.o_operands[1]);
- 
-}
+
+  yy_scan_string(reinterpret_cast<const char*> (input.c_str()));
+
+  context->token_to_scan = yylex();
+
+  EXPECT_EQ(0, Instruction2(context));
+
+   
+
+  BrigInstBase get;
+
+  context->get_code(0, &get);
+
+
+  EXPECT_EQ(ref.size,get.size);
+
+  EXPECT_EQ(ref.kind,get.kind);
+
+  EXPECT_EQ(ref.opcode, get.opcode);
+
+  EXPECT_EQ(ref.packing, get.packing);
+
+  EXPECT_EQ(ref.type, get.type);
+
+  EXPECT_EQ(ref.o_operands[0], get.o_operands[0]);
+
+  EXPECT_EQ(ref.o_operands[1], get.o_operands[1]);
+
+ 
+
+}
+
 TEST(CodegenTest, Instruction2Op_CodeGen_abs_s_s8x4) {
-  context->set_error_reporter(main_reporter);
-  context->clear_context();
- 
-  BrigInstBase ref = {
-    32,
-    BrigEInstBase,
+
+  context->set_error_reporter(main_reporter);
+
+  context->clear_context();
+
+ 
+
+  BrigInstBase ref = {
+
+    32,
+
+    BrigEInstBase,
+
     BrigAbs,
+
     Brigs8x4,
+
     BrigPackS,
-    {8, 20, 0, 0, 0}
-  };
+
+    {8, 20, 0, 0, 0}
+
+  };
+
   std::string input("abs_s_s8x4 $s1, $s2;");
 
-  yy_scan_string(reinterpret_cast<const char*> (input.c_str()));
-  context->token_to_scan = yylex();
-  EXPECT_EQ(0, Instruction2(context));
-   
-  BrigInstBase get;
-  context->get_code(0, &get);
-
-  EXPECT_EQ(ref.size,get.size);
-  EXPECT_EQ(ref.kind,get.kind);
-  EXPECT_EQ(ref.opcode, get.opcode);
-  EXPECT_EQ(ref.packing, get.packing);
-  EXPECT_EQ(ref.type, get.type);
-  EXPECT_EQ(ref.o_operands[0], get.o_operands[0]);
-  EXPECT_EQ(ref.o_operands[1], get.o_operands[1]);
- 
-}
+
+  yy_scan_string(reinterpret_cast<const char*> (input.c_str()));
+
+  context->token_to_scan = yylex();
+
+  EXPECT_EQ(0, Instruction2(context));
+
+   
+
+  BrigInstBase get;
+
+  context->get_code(0, &get);
+
+
+  EXPECT_EQ(ref.size,get.size);
+
+  EXPECT_EQ(ref.kind,get.kind);
+
+  EXPECT_EQ(ref.opcode, get.opcode);
+
+  EXPECT_EQ(ref.packing, get.packing);
+
+  EXPECT_EQ(ref.type, get.type);
+
+  EXPECT_EQ(ref.o_operands[0], get.o_operands[0]);
+
+  EXPECT_EQ(ref.o_operands[1], get.o_operands[1]);
+
+ 
+
+}
+
 TEST(CodegenTest, Instruction2Op_CodeGen_abs_s_s16x2) {
-  context->set_error_reporter(main_reporter);
-  context->clear_context();
- 
-  BrigInstBase ref = {
-    32,
-    BrigEInstBase,
+
+  context->set_error_reporter(main_reporter);
+
+  context->clear_context();
+
+ 
+
+  BrigInstBase ref = {
+
+    32,
+
+    BrigEInstBase,
+
     BrigAbs,
+
     Brigs16x2,
+
     BrigPackS,
-    {8, 20, 0, 0, 0}
-  };
+
+    {8, 20, 0, 0, 0}
+
+  };
+
   std::string input("abs_s_s16x2 $s1, $s2;");
 
-  yy_scan_string(reinterpret_cast<const char*> (input.c_str()));
-  context->token_to_scan = yylex();
-  EXPECT_EQ(0, Instruction2(context));
-   
-  BrigInstBase get;
-  context->get_code(0, &get);
-
-  EXPECT_EQ(ref.size,get.size);
-  EXPECT_EQ(ref.kind,get.kind);
-  EXPECT_EQ(ref.opcode, get.opcode);
-  EXPECT_EQ(ref.packing, get.packing);
-  EXPECT_EQ(ref.type, get.type);
-  EXPECT_EQ(ref.o_operands[0], get.o_operands[0]);
-  EXPECT_EQ(ref.o_operands[1], get.o_operands[1]);
-
-}
+
+  yy_scan_string(reinterpret_cast<const char*> (input.c_str()));
+
+  context->token_to_scan = yylex();
+
+  EXPECT_EQ(0, Instruction2(context));
+
+   
+
+  BrigInstBase get;
+
+  context->get_code(0, &get);
+
+
+  EXPECT_EQ(ref.size,get.size);
+
+  EXPECT_EQ(ref.kind,get.kind);
+
+  EXPECT_EQ(ref.opcode, get.opcode);
+
+  EXPECT_EQ(ref.packing, get.packing);
+
+  EXPECT_EQ(ref.type, get.type);
+
+  EXPECT_EQ(ref.o_operands[0], get.o_operands[0]);
+
+  EXPECT_EQ(ref.o_operands[1], get.o_operands[1]);
+
+
+}
+
 TEST(CodegenTest, Instruction2Op_CodeGen_abs_s_s8x8) {
-  context->set_error_reporter(main_reporter);
-  context->clear_context();
- 
-  BrigInstBase ref = {
-    32,
-    BrigEInstBase,
+
+  context->set_error_reporter(main_reporter);
+
+  context->clear_context();
+
+ 
+
+  BrigInstBase ref = {
+
+    32,
+
+    BrigEInstBase,
+
     BrigAbs,
+
     Brigs8x8,
+
     BrigPackS,
-    {8, 20, 0, 0, 0}
-  };
+
+    {8, 20, 0, 0, 0}
+
+  };
+
   std::string input("abs_s_s8x8 $d1, $d2;");
 
-  yy_scan_string(reinterpret_cast<const char*> (input.c_str()));
-  context->token_to_scan = yylex();
-  EXPECT_EQ(0, Instruction2(context));
-   
-  BrigInstBase get;
-  context->get_code(0, &get);
-
-  EXPECT_EQ(ref.size,get.size);
-  EXPECT_EQ(ref.kind,get.kind);
-  EXPECT_EQ(ref.opcode, get.opcode);
-  EXPECT_EQ(ref.packing, get.packing);
-  EXPECT_EQ(ref.type, get.type);
-  EXPECT_EQ(ref.o_operands[0], get.o_operands[0]);
-  EXPECT_EQ(ref.o_operands[1], get.o_operands[1]);
- 
-}
+
+  yy_scan_string(reinterpret_cast<const char*> (input.c_str()));
+
+  context->token_to_scan = yylex();
+
+  EXPECT_EQ(0, Instruction2(context));
+
+   
+
+  BrigInstBase get;
+
+  context->get_code(0, &get);
+
+
+  EXPECT_EQ(ref.size,get.size);
+
+  EXPECT_EQ(ref.kind,get.kind);
+
+  EXPECT_EQ(ref.opcode, get.opcode);
+
+  EXPECT_EQ(ref.packing, get.packing);
+
+  EXPECT_EQ(ref.type, get.type);
+
+  EXPECT_EQ(ref.o_operands[0], get.o_operands[0]);
+
+  EXPECT_EQ(ref.o_operands[1], get.o_operands[1]);
+
+ 
+
+}
+
 TEST(CodegenTest, Instruction2Op_CodeGen_abs_s_s16x4) {
-  context->set_error_reporter(main_reporter);
-  context->clear_context();
- 
-  BrigInstBase ref = {
-    32,
-    BrigEInstBase,
+
+  context->set_error_reporter(main_reporter);
+
+  context->clear_context();
+
+ 
+
+  BrigInstBase ref = {
+
+    32,
+
+    BrigEInstBase,
+
     BrigAbs,
+
     Brigs16x4,
+
     BrigPackS,
-    {8, 20, 0, 0, 0}
-  };
+
+    {8, 20, 0, 0, 0}
+
+  };
+
   std::string input("abs_s_s16x4 $d1, $d2;");
 
-  yy_scan_string(reinterpret_cast<const char*> (input.c_str()));
-  context->token_to_scan = yylex();
-  EXPECT_EQ(0, Instruction2(context));
-   
-  BrigInstBase get;
-  context->get_code(0, &get);
-
-  EXPECT_EQ(ref.size,get.size);
-  EXPECT_EQ(ref.kind,get.kind);
-  EXPECT_EQ(ref.opcode, get.opcode);
-  EXPECT_EQ(ref.packing, get.packing);
-  EXPECT_EQ(ref.type, get.type);
-  EXPECT_EQ(ref.o_operands[0], get.o_operands[0]);
-  EXPECT_EQ(ref.o_operands[1], get.o_operands[1]);
-
-}
+
+  yy_scan_string(reinterpret_cast<const char*> (input.c_str()));
+
+  context->token_to_scan = yylex();
+
+  EXPECT_EQ(0, Instruction2(context));
+
+   
+
+  BrigInstBase get;
+
+  context->get_code(0, &get);
+
+
+  EXPECT_EQ(ref.size,get.size);
+
+  EXPECT_EQ(ref.kind,get.kind);
+
+  EXPECT_EQ(ref.opcode, get.opcode);
+
+  EXPECT_EQ(ref.packing, get.packing);
+
+  EXPECT_EQ(ref.type, get.type);
+
+  EXPECT_EQ(ref.o_operands[0], get.o_operands[0]);
+
+  EXPECT_EQ(ref.o_operands[1], get.o_operands[1]);
+
+
+}
+
 TEST(CodegenTest, Instruction2Op_CodeGen_neg_s32) {
-  context->set_error_reporter(main_reporter);
-  context->clear_context();
- 
-  BrigInstBase ref = {
-    32,
-    BrigEInstBase,
+
+  context->set_error_reporter(main_reporter);
+
+  context->clear_context();
+
+ 
+
+  BrigInstBase ref = {
+
+    32,
+
+    BrigEInstBase,
+
     BrigNeg,
+
     Brigs32,
+
     BrigNoPacking,
-    {8, 20, 0, 0, 0}
-  };
+
+    {8, 20, 0, 0, 0}
+
+  };
+
   std::string input("neg_s32 $s1, $s2;");
 
-  yy_scan_string(reinterpret_cast<const char*> (input.c_str()));
-  context->token_to_scan = yylex();
-  EXPECT_EQ(0, Instruction2(context));
-   
-  BrigInstBase get;
-  context->get_code(0, &get);
-
-  EXPECT_EQ(ref.size,get.size);
-  EXPECT_EQ(ref.kind,get.kind);
-  EXPECT_EQ(ref.opcode, get.opcode);
-  EXPECT_EQ(ref.packing, get.packing);
-  EXPECT_EQ(ref.type, get.type);
-  EXPECT_EQ(ref.o_operands[0], get.o_operands[0]);
-  EXPECT_EQ(ref.o_operands[1], get.o_operands[1]);
-
-}
+
+  yy_scan_string(reinterpret_cast<const char*> (input.c_str()));
+
+  context->token_to_scan = yylex();
+
+  EXPECT_EQ(0, Instruction2(context));
+
+   
+
+  BrigInstBase get;
+
+  context->get_code(0, &get);
+
+
+  EXPECT_EQ(ref.size,get.size);
+
+  EXPECT_EQ(ref.kind,get.kind);
+
+  EXPECT_EQ(ref.opcode, get.opcode);
+
+  EXPECT_EQ(ref.packing, get.packing);
+
+  EXPECT_EQ(ref.type, get.type);
+
+  EXPECT_EQ(ref.o_operands[0], get.o_operands[0]);
+
+  EXPECT_EQ(ref.o_operands[1], get.o_operands[1]);
+
+
+}
+
 TEST(CodegenTest, Instruction2Op_CodeGen_neg_s64) {
-  context->set_error_reporter(main_reporter);
-  context->clear_context();
- 
-  BrigInstBase ref = {
-    32,
-    BrigEInstBase,
+
+  context->set_error_reporter(main_reporter);
+
+  context->clear_context();
+
+ 
+
+  BrigInstBase ref = {
+
+    32,
+
+    BrigEInstBase,
+
     BrigNeg,
+
     Brigs64,
+
     BrigNoPacking,
-    {8, 20, 0, 0, 0}
-  };
+
+    {8, 20, 0, 0, 0}
+
+  };
+
   std::string input("neg_s64 $d1, $d2;");
 
-  yy_scan_string(reinterpret_cast<const char*> (input.c_str()));
-  context->token_to_scan = yylex();
-  EXPECT_EQ(0, Instruction2(context));
-   
-  BrigInstBase get;
-  context->get_code(0, &get);
-
-  EXPECT_EQ(ref.size,get.size);
-  EXPECT_EQ(ref.kind,get.kind);
-  EXPECT_EQ(ref.opcode, get.opcode);
-  EXPECT_EQ(ref.packing, get.packing);
-  EXPECT_EQ(ref.type, get.type);
-  EXPECT_EQ(ref.o_operands[0], get.o_operands[0]);
-  EXPECT_EQ(ref.o_operands[1], get.o_operands[1]);
- 
-}
+
+  yy_scan_string(reinterpret_cast<const char*> (input.c_str()));
+
+  context->token_to_scan = yylex();
+
+  EXPECT_EQ(0, Instruction2(context));
+
+   
+
+  BrigInstBase get;
+
+  context->get_code(0, &get);
+
+
+  EXPECT_EQ(ref.size,get.size);
+
+  EXPECT_EQ(ref.kind,get.kind);
+
+  EXPECT_EQ(ref.opcode, get.opcode);
+
+  EXPECT_EQ(ref.packing, get.packing);
+
+  EXPECT_EQ(ref.type, get.type);
+
+  EXPECT_EQ(ref.o_operands[0], get.o_operands[0]);
+
+  EXPECT_EQ(ref.o_operands[1], get.o_operands[1]);
+
+ 
+
+}
+
 TEST(CodegenTest, Instruction2Op_CodeGen_neg_u32) {
-  context->set_error_reporter(main_reporter);
-  context->clear_context();
- 
-  BrigInstBase ref = {
-    32,
-    BrigEInstBase,
+
+  context->set_error_reporter(main_reporter);
+
+  context->clear_context();
+
+ 
+
+  BrigInstBase ref = {
+
+    32,
+
+    BrigEInstBase,
+
     BrigNeg,
+
     Brigu32,
+
     BrigNoPacking,
-    {8, 20, 0, 0, 0}
-  };
+
+    {8, 20, 0, 0, 0}
+
+  };
+
   std::string input("neg_u32 $s1, $s2;");
 
-  yy_scan_string(reinterpret_cast<const char*> (input.c_str()));
-  context->token_to_scan = yylex();
-  EXPECT_EQ(0, Instruction2(context));
-   
-  BrigInstBase get;
-  context->get_code(0, &get);
-
-  EXPECT_EQ(ref.size,get.size);
-  EXPECT_EQ(ref.kind,get.kind);
-  EXPECT_EQ(ref.opcode, get.opcode);
-  EXPECT_EQ(ref.packing, get.packing);
-  EXPECT_EQ(ref.type, get.type);
-  EXPECT_EQ(ref.o_operands[0], get.o_operands[0]);
-  EXPECT_EQ(ref.o_operands[1], get.o_operands[1]);
-
-}
+
+  yy_scan_string(reinterpret_cast<const char*> (input.c_str()));
+
+  context->token_to_scan = yylex();
+
+  EXPECT_EQ(0, Instruction2(context));
+
+   
+
+  BrigInstBase get;
+
+  context->get_code(0, &get);
+
+
+  EXPECT_EQ(ref.size,get.size);
+
+  EXPECT_EQ(ref.kind,get.kind);
+
+  EXPECT_EQ(ref.opcode, get.opcode);
+
+  EXPECT_EQ(ref.packing, get.packing);
+
+  EXPECT_EQ(ref.type, get.type);
+
+  EXPECT_EQ(ref.o_operands[0], get.o_operands[0]);
+
+  EXPECT_EQ(ref.o_operands[1], get.o_operands[1]);
+
+
+}
+
 TEST(CodegenTest, Instruction2Op_CodeGen_neg_u64) {
-  context->set_error_reporter(main_reporter);
-  context->clear_context();
- 
-  BrigInstBase ref = {
-    32,
-    BrigEInstBase,
+
+  context->set_error_reporter(main_reporter);
+
+  context->clear_context();
+
+ 
+
+  BrigInstBase ref = {
+
+    32,
+
+    BrigEInstBase,
+
     BrigNeg,
+
     Brigu64,
+
     BrigNoPacking,
-    {8, 20, 0, 0, 0}
-  };
+
+    {8, 20, 0, 0, 0}
+
+  };
+
   std::string input("neg_u64 $d1, $d2;");
 
-  yy_scan_string(reinterpret_cast<const char*> (input.c_str()));
-  context->token_to_scan = yylex();
-  EXPECT_EQ(0, Instruction2(context));
-   
-  BrigInstBase get;
-  context->get_code(0, &get);
-
-  EXPECT_EQ(ref.size,get.size);
-  EXPECT_EQ(ref.kind,get.kind);
-  EXPECT_EQ(ref.opcode, get.opcode);
-  EXPECT_EQ(ref.packing, get.packing);
-  EXPECT_EQ(ref.type, get.type);
-  EXPECT_EQ(ref.o_operands[0], get.o_operands[0]);
-  EXPECT_EQ(ref.o_operands[1], get.o_operands[1]);
-
-}
+
+  yy_scan_string(reinterpret_cast<const char*> (input.c_str()));
+
+  context->token_to_scan = yylex();
+
+  EXPECT_EQ(0, Instruction2(context));
+
+   
+
+  BrigInstBase get;
+
+  context->get_code(0, &get);
+
+
+  EXPECT_EQ(ref.size,get.size);
+
+  EXPECT_EQ(ref.kind,get.kind);
+
+  EXPECT_EQ(ref.opcode, get.opcode);
+
+  EXPECT_EQ(ref.packing, get.packing);
+
+  EXPECT_EQ(ref.type, get.type);
+
+  EXPECT_EQ(ref.o_operands[0], get.o_operands[0]);
+
+  EXPECT_EQ(ref.o_operands[1], get.o_operands[1]);
+
+
+}
+
 TEST(CodegenTest, Instruction2Op_CodeGen_neg_p_s8x4) {
-  context->set_error_reporter(main_reporter);
-  context->clear_context();
-  BrigInstBase ref = {
-    32,
-    BrigEInstBase,
+
+  context->set_error_reporter(main_reporter);
+
+  context->clear_context();
+
+  BrigInstBase ref = {
+
+    32,
+
+    BrigEInstBase,
+
     BrigNeg,
+
     Brigs8x4,
+
     BrigPackP,
-    {8, 20, 0, 0, 0}
-  };
+
+    {8, 20, 0, 0, 0}
+
+  };
+
   std::string input("neg_p_s8x4 $s1, $s2;");
 
-  yy_scan_string(reinterpret_cast<const char*> (input.c_str()));
-  context->token_to_scan = yylex();
-  EXPECT_EQ(0, Instruction2(context));
-   
-  BrigInstBase get;
-  context->get_code(0, &get);
-
-  EXPECT_EQ(ref.size,get.size);
-  EXPECT_EQ(ref.kind,get.kind);
-  EXPECT_EQ(ref.opcode, get.opcode);
-  EXPECT_EQ(ref.packing, get.packing);
-  EXPECT_EQ(ref.type, get.type);
-  EXPECT_EQ(ref.o_operands[0], get.o_operands[0]);
-  EXPECT_EQ(ref.o_operands[1], get.o_operands[1]);
-
-}
+
+  yy_scan_string(reinterpret_cast<const char*> (input.c_str()));
+
+  context->token_to_scan = yylex();
+
+  EXPECT_EQ(0, Instruction2(context));
+
+   
+
+  BrigInstBase get;
+
+  context->get_code(0, &get);
+
+
+  EXPECT_EQ(ref.size,get.size);
+
+  EXPECT_EQ(ref.kind,get.kind);
+
+  EXPECT_EQ(ref.opcode, get.opcode);
+
+  EXPECT_EQ(ref.packing, get.packing);
+
+  EXPECT_EQ(ref.type, get.type);
+
+  EXPECT_EQ(ref.o_operands[0], get.o_operands[0]);
+
+  EXPECT_EQ(ref.o_operands[1], get.o_operands[1]);
+
+
+}
+
 
 TEST(CodegenTest, Instruction2Op_CodeGen_neg_p_s16x2) {
-  context->set_error_reporter(main_reporter);
-  context->clear_context();
- 
-  BrigInstBase ref = {
-    32,
-    BrigEInstBase,
+
+  context->set_error_reporter(main_reporter);
+
+  context->clear_context();
+
+ 
+
+  BrigInstBase ref = {
+
+    32,
+
+    BrigEInstBase,
+
     BrigNeg,
+
     Brigs16x2,
+
     BrigPackP,
-    {8, 20, 0, 0, 0}
-  };
+
+    {8, 20, 0, 0, 0}
+
+  };
+
   std::string input("neg_p_s16x2 $s1, $s2;");
 
-  yy_scan_string(reinterpret_cast<const char*> (input.c_str()));
-  context->token_to_scan = yylex();
-  EXPECT_EQ(0, Instruction2(context));
-   
-  BrigInstBase get;
-  context->get_code(0, &get);
-
-  EXPECT_EQ(ref.size,get.size);
-  EXPECT_EQ(ref.kind,get.kind);
-  EXPECT_EQ(ref.opcode, get.opcode);
-  EXPECT_EQ(ref.packing, get.packing);
-  EXPECT_EQ(ref.type, get.type);
-  EXPECT_EQ(ref.o_operands[0], get.o_operands[0]);
-  EXPECT_EQ(ref.o_operands[1], get.o_operands[1]);
- 
-}
+
+  yy_scan_string(reinterpret_cast<const char*> (input.c_str()));
+
+  context->token_to_scan = yylex();
+
+  EXPECT_EQ(0, Instruction2(context));
+
+   
+
+  BrigInstBase get;
+
+  context->get_code(0, &get);
+
+
+  EXPECT_EQ(ref.size,get.size);
+
+  EXPECT_EQ(ref.kind,get.kind);
+
+  EXPECT_EQ(ref.opcode, get.opcode);
+
+  EXPECT_EQ(ref.packing, get.packing);
+
+  EXPECT_EQ(ref.type, get.type);
+
+  EXPECT_EQ(ref.o_operands[0], get.o_operands[0]);
+
+  EXPECT_EQ(ref.o_operands[1], get.o_operands[1]);
+
+ 
+
+}
+
 TEST(CodegenTest, Instruction2Op_CodeGen_neg_p_s8x8) {
-  context->set_error_reporter(main_reporter);
-  context->clear_context();
- 
-  BrigInstBase ref = {
-    32,
-    BrigEInstBase,
+
+  context->set_error_reporter(main_reporter);
+
+  context->clear_context();
+
+ 
+
+  BrigInstBase ref = {
+
+    32,
+
+    BrigEInstBase,
+
     BrigNeg,
+
     Brigs8x8,
+
     BrigPackP,
-    {8, 20, 0, 0, 0}
-  };
+
+    {8, 20, 0, 0, 0}
+
+  };
+
   std::string input("neg_p_s8x8 $d1, $d2;");
 
-  yy_scan_string(reinterpret_cast<const char*> (input.c_str()));
-  context->token_to_scan = yylex();
-  EXPECT_EQ(0, Instruction2(context));
-   
-  BrigInstBase get;
-  context->get_code(0, &get);
-
-  EXPECT_EQ(ref.size,get.size);
-  EXPECT_EQ(ref.kind,get.kind);
-  EXPECT_EQ(ref.opcode, get.opcode);
-  EXPECT_EQ(ref.packing, get.packing);
-  EXPECT_EQ(ref.type, get.type);
-  EXPECT_EQ(ref.o_operands[0], get.o_operands[0]);
-  EXPECT_EQ(ref.o_operands[1], get.o_operands[1]);
- 
-}
+
+  yy_scan_string(reinterpret_cast<const char*> (input.c_str()));
+
+  context->token_to_scan = yylex();
+
+  EXPECT_EQ(0, Instruction2(context));
+
+   
+
+  BrigInstBase get;
+
+  context->get_code(0, &get);
+
+
+  EXPECT_EQ(ref.size,get.size);
+
+  EXPECT_EQ(ref.kind,get.kind);
+
+  EXPECT_EQ(ref.opcode, get.opcode);
+
+  EXPECT_EQ(ref.packing, get.packing);
+
+  EXPECT_EQ(ref.type, get.type);
+
+  EXPECT_EQ(ref.o_operands[0], get.o_operands[0]);
+
+  EXPECT_EQ(ref.o_operands[1], get.o_operands[1]);
+
+ 
+
+}
+
 TEST(CodegenTest, Instruction2Op_CodeGen_neg_p_s16x4) {
-  context->set_error_reporter(main_reporter);
-  context->clear_context();
- 
-  BrigInstBase ref = {
-    32,
-    BrigEInstBase,
+
+  context->set_error_reporter(main_reporter);
+
+  context->clear_context();
+
+ 
+
+  BrigInstBase ref = {
+
+    32,
+
+    BrigEInstBase,
+
     BrigNeg,
+
     Brigs16x4,
+
     BrigPackP,
-    {8, 20, 0, 0, 0}
-  };
+
+    {8, 20, 0, 0, 0}
+
+  };
+
   std::string input("neg_p_s16x4 $d1, $d2;");
 
-  yy_scan_string(reinterpret_cast<const char*> (input.c_str()));
-  context->token_to_scan = yylex();
-  EXPECT_EQ(0, Instruction2(context));
-   
-  BrigInstBase get;
-  context->get_code(0, &get);
-
-  EXPECT_EQ(ref.size,get.size);
-  EXPECT_EQ(ref.kind,get.kind);
-  EXPECT_EQ(ref.opcode, get.opcode);
-  EXPECT_EQ(ref.packing, get.packing);
-  EXPECT_EQ(ref.type, get.type);
-  EXPECT_EQ(ref.o_operands[0], get.o_operands[0]);
-  EXPECT_EQ(ref.o_operands[1], get.o_operands[1]);
-
-}
+
+  yy_scan_string(reinterpret_cast<const char*> (input.c_str()));
+
+  context->token_to_scan = yylex();
+
+  EXPECT_EQ(0, Instruction2(context));
+
+   
+
+  BrigInstBase get;
+
+  context->get_code(0, &get);
+
+
+  EXPECT_EQ(ref.size,get.size);
+
+  EXPECT_EQ(ref.kind,get.kind);
+
+  EXPECT_EQ(ref.opcode, get.opcode);
+
+  EXPECT_EQ(ref.packing, get.packing);
+
+  EXPECT_EQ(ref.type, get.type);
+
+  EXPECT_EQ(ref.o_operands[0], get.o_operands[0]);
+
+  EXPECT_EQ(ref.o_operands[1], get.o_operands[1]);
+
+
+}
+
 TEST(CodegenTest, Instruction2Op_CodeGen_neg_s_s8x4) {
-  context->set_error_reporter(main_reporter);
-  context->clear_context();
- 
-  BrigInstBase ref = {
-    32,
-    BrigEInstBase,
+
+  context->set_error_reporter(main_reporter);
+
+  context->clear_context();
+
+ 
+
+  BrigInstBase ref = {
+
+    32,
+
+    BrigEInstBase,
+
     BrigNeg,
+
     Brigs8x4,
+
     BrigPackS,
-    {8, 20, 0, 0, 0}
-  };
+
+    {8, 20, 0, 0, 0}
+
+  };
+
   std::string input("neg_s_s8x4 $s1, $s2;");
 
-  yy_scan_string(reinterpret_cast<const char*> (input.c_str()));
-  context->token_to_scan = yylex();
-  EXPECT_EQ(0, Instruction2(context));
-   
-  BrigInstBase get;
-  context->get_code(0, &get);
-
-  EXPECT_EQ(ref.size,get.size);
-  EXPECT_EQ(ref.kind,get.kind);
-  EXPECT_EQ(ref.opcode, get.opcode);
-  EXPECT_EQ(ref.packing, get.packing);
-  EXPECT_EQ(ref.type, get.type);
-  EXPECT_EQ(ref.o_operands[0], get.o_operands[0]);
-  EXPECT_EQ(ref.o_operands[1], get.o_operands[1]);
-
-}
+
+  yy_scan_string(reinterpret_cast<const char*> (input.c_str()));
+
+  context->token_to_scan = yylex();
+
+  EXPECT_EQ(0, Instruction2(context));
+
+   
+
+  BrigInstBase get;
+
+  context->get_code(0, &get);
+
+
+  EXPECT_EQ(ref.size,get.size);
+
+  EXPECT_EQ(ref.kind,get.kind);
+
+  EXPECT_EQ(ref.opcode, get.opcode);
+
+  EXPECT_EQ(ref.packing, get.packing);
+
+  EXPECT_EQ(ref.type, get.type);
+
+  EXPECT_EQ(ref.o_operands[0], get.o_operands[0]);
+
+  EXPECT_EQ(ref.o_operands[1], get.o_operands[1]);
+
+
+}
+
 TEST(CodegenTest, Instruction2Op_CodeGen_neg_s_s16x2) {
-  context->set_error_reporter(main_reporter);
-  context->clear_context();
- 
-  BrigInstBase ref = {
-    32,
-    BrigEInstBase,
+
+  context->set_error_reporter(main_reporter);
+
+  context->clear_context();
+
+ 
+
+  BrigInstBase ref = {
+
+    32,
+
+    BrigEInstBase,
+
     BrigNeg,
+
     Brigs16x2,
+
     BrigPackS,
-    {8, 20, 0, 0, 0}
-  };
+
+    {8, 20, 0, 0, 0}
+
+  };
+
   std::string input("neg_s_s16x2 $s1, $s2;");
 
-  yy_scan_string(reinterpret_cast<const char*> (input.c_str()));
-  context->token_to_scan = yylex();
-  EXPECT_EQ(0, Instruction2(context));
-   
-  BrigInstBase get;
-  context->get_code(0, &get);
-
-  EXPECT_EQ(ref.size,get.size);
-  EXPECT_EQ(ref.kind,get.kind);
-  EXPECT_EQ(ref.opcode, get.opcode);
-  EXPECT_EQ(ref.packing, get.packing);
-  EXPECT_EQ(ref.type, get.type);
-  EXPECT_EQ(ref.o_operands[0], get.o_operands[0]);
-  EXPECT_EQ(ref.o_operands[1], get.o_operands[1]);
-
-}
+
+  yy_scan_string(reinterpret_cast<const char*> (input.c_str()));
+
+  context->token_to_scan = yylex();
+
+  EXPECT_EQ(0, Instruction2(context));
+
+   
+
+  BrigInstBase get;
+
+  context->get_code(0, &get);
+
+
+  EXPECT_EQ(ref.size,get.size);
+
+  EXPECT_EQ(ref.kind,get.kind);
+
+  EXPECT_EQ(ref.opcode, get.opcode);
+
+  EXPECT_EQ(ref.packing, get.packing);
+
+  EXPECT_EQ(ref.type, get.type);
+
+  EXPECT_EQ(ref.o_operands[0], get.o_operands[0]);
+
+  EXPECT_EQ(ref.o_operands[1], get.o_operands[1]);
+
+
+}
+
 TEST(CodegenTest, Instruction2Op_CodeGen_neg_s_s8x8) {
-  context->set_error_reporter(main_reporter);
-  context->clear_context();
- 
-  BrigInstBase ref = {
-    32,
-    BrigEInstBase,
+
+  context->set_error_reporter(main_reporter);
+
+  context->clear_context();
+
+ 
+
+  BrigInstBase ref = {
+
+    32,
+
+    BrigEInstBase,
+
     BrigNeg,
+
     Brigs8x8,
+
     BrigPackS,
-    {8, 20, 0, 0, 0}
-  };
+
+    {8, 20, 0, 0, 0}
+
+  };
+
   std::string input("neg_s_s8x8 $d1, $d2;");
 
-  yy_scan_string(reinterpret_cast<const char*> (input.c_str()));
-  context->token_to_scan = yylex();
-  EXPECT_EQ(0, Instruction2(context));
-   
-  BrigInstBase get;
-  context->get_code(0, &get);
-
-  EXPECT_EQ(ref.size,get.size);
-  EXPECT_EQ(ref.kind,get.kind);
-  EXPECT_EQ(ref.opcode, get.opcode);
-  EXPECT_EQ(ref.packing, get.packing);
-  EXPECT_EQ(ref.type, get.type);
-  EXPECT_EQ(ref.o_operands[0], get.o_operands[0]);
-  EXPECT_EQ(ref.o_operands[1], get.o_operands[1]);
-
-}
+
+  yy_scan_string(reinterpret_cast<const char*> (input.c_str()));
+
+  context->token_to_scan = yylex();
+
+  EXPECT_EQ(0, Instruction2(context));
+
+   
+
+  BrigInstBase get;
+
+  context->get_code(0, &get);
+
+
+  EXPECT_EQ(ref.size,get.size);
+
+  EXPECT_EQ(ref.kind,get.kind);
+
+  EXPECT_EQ(ref.opcode, get.opcode);
+
+  EXPECT_EQ(ref.packing, get.packing);
+
+  EXPECT_EQ(ref.type, get.type);
+
+  EXPECT_EQ(ref.o_operands[0], get.o_operands[0]);
+
+  EXPECT_EQ(ref.o_operands[1], get.o_operands[1]);
+
+
+}
+
 TEST(CodegenTest, Instruction2Op_CodeGen_neg_s_s16x4) {
-  context->set_error_reporter(main_reporter);
-  context->clear_context();
- 
-  BrigInstBase ref = {
-    32,
-    BrigEInstBase,
+
+  context->set_error_reporter(main_reporter);
+
+  context->clear_context();
+
+ 
+
+  BrigInstBase ref = {
+
+    32,
+
+    BrigEInstBase,
+
     BrigNeg,
+
     Brigs16x4,
+
     BrigPackS,
-    {8, 20, 0, 0, 0}
-  };
+
+    {8, 20, 0, 0, 0}
+
+  };
+
   std::string input("neg_s_s16x4 $d1, $d2;");
 
-  yy_scan_string(reinterpret_cast<const char*> (input.c_str()));
-  context->token_to_scan = yylex();
-  EXPECT_EQ(0, Instruction2(context));
-   
-  BrigInstBase get;
-  context->get_code(0, &get);
-
-  EXPECT_EQ(ref.size,get.size);
-  EXPECT_EQ(ref.kind,get.kind);
-  EXPECT_EQ(ref.opcode, get.opcode);
-  EXPECT_EQ(ref.packing, get.packing);
-  EXPECT_EQ(ref.type, get.type);
-  EXPECT_EQ(ref.o_operands[0], get.o_operands[0]);
-  EXPECT_EQ(ref.o_operands[1], get.o_operands[1]);
-
-}
+
+  yy_scan_string(reinterpret_cast<const char*> (input.c_str()));
+
+  context->token_to_scan = yylex();
+
+  EXPECT_EQ(0, Instruction2(context));
+
+   
+
+  BrigInstBase get;
+
+  context->get_code(0, &get);
+
+
+  EXPECT_EQ(ref.size,get.size);
+
+  EXPECT_EQ(ref.kind,get.kind);
+
+  EXPECT_EQ(ref.opcode, get.opcode);
+
+  EXPECT_EQ(ref.packing, get.packing);
+
+  EXPECT_EQ(ref.type, get.type);
+
+  EXPECT_EQ(ref.o_operands[0], get.o_operands[0]);
+
+  EXPECT_EQ(ref.o_operands[1], get.o_operands[1]);
+
+
+}
+
 TEST(CodegenTest, Instruction2Op_CodeGen_not_b1) {
-  context->set_error_reporter(main_reporter);
-  context->clear_context();
- 
-  BrigInstBase ref = {
-    32,
-    BrigEInstBase,
+
+  context->set_error_reporter(main_reporter);
+
+  context->clear_context();
+
+ 
+
+  BrigInstBase ref = {
+
+    32,
+
+    BrigEInstBase,
+
     BrigNot,
+
     Brigb1,
+
     BrigNoPacking,
-    {8, 20, 0, 0, 0}
-  };
+
+    {8, 20, 0, 0, 0}
+
+  };
+
   std::string input("not_b1 $c1, $c2;");
 
-  yy_scan_string(reinterpret_cast<const char*> (input.c_str()));
-  context->token_to_scan = yylex();
-  EXPECT_EQ(0, Instruction2(context));
-   
-  BrigInstBase get;
-  context->get_code(0, &get);
-
-  EXPECT_EQ(ref.size,get.size);
-  EXPECT_EQ(ref.kind,get.kind);
-  EXPECT_EQ(ref.opcode, get.opcode);
-  EXPECT_EQ(ref.packing, get.packing);
-  EXPECT_EQ(ref.type, get.type);
-  EXPECT_EQ(ref.o_operands[0], get.o_operands[0]);
-  EXPECT_EQ(ref.o_operands[1], get.o_operands[1]);
-
-}
+
+  yy_scan_string(reinterpret_cast<const char*> (input.c_str()));
+
+  context->token_to_scan = yylex();
+
+  EXPECT_EQ(0, Instruction2(context));
+
+   
+
+  BrigInstBase get;
+
+  context->get_code(0, &get);
+
+
+  EXPECT_EQ(ref.size,get.size);
+
+  EXPECT_EQ(ref.kind,get.kind);
+
+  EXPECT_EQ(ref.opcode, get.opcode);
+
+  EXPECT_EQ(ref.packing, get.packing);
+
+  EXPECT_EQ(ref.type, get.type);
+
+  EXPECT_EQ(ref.o_operands[0], get.o_operands[0]);
+
+  EXPECT_EQ(ref.o_operands[1], get.o_operands[1]);
+
+
+}
+
 TEST(CodegenTest, Instruction2Op_CodeGen_not_b32) {
-  context->set_error_reporter(main_reporter);
-  context->clear_context();
- 
-  BrigInstBase ref = {
-    32,
-    BrigEInstBase,
+
+  context->set_error_reporter(main_reporter);
+
+  context->clear_context();
+
+ 
+
+  BrigInstBase ref = {
+
+    32,
+
+    BrigEInstBase,
+
     BrigNot,
+
     Brigb32,
+
     BrigNoPacking,
-    {8, 20, 0, 0, 0}
-  };
+
+    {8, 20, 0, 0, 0}
+
+  };
+
   std::string input("not_b32 $s1, $s2;");
 
-  yy_scan_string(reinterpret_cast<const char*> (input.c_str()));
-  context->token_to_scan = yylex();
-  EXPECT_EQ(0, Instruction2(context));
-   
-  BrigInstBase get;
-  context->get_code(0, &get);
-
-  EXPECT_EQ(ref.size,get.size);
-  EXPECT_EQ(ref.kind,get.kind);
-  EXPECT_EQ(ref.opcode, get.opcode);
-  EXPECT_EQ(ref.packing, get.packing);
-  EXPECT_EQ(ref.type, get.type);
-  EXPECT_EQ(ref.o_operands[0], get.o_operands[0]);
-  EXPECT_EQ(ref.o_operands[1], get.o_operands[1]);
-
-}
+
+  yy_scan_string(reinterpret_cast<const char*> (input.c_str()));
+
+  context->token_to_scan = yylex();
+
+  EXPECT_EQ(0, Instruction2(context));
+
+   
+
+  BrigInstBase get;
+
+  context->get_code(0, &get);
+
+
+  EXPECT_EQ(ref.size,get.size);
+
+  EXPECT_EQ(ref.kind,get.kind);
+
+  EXPECT_EQ(ref.opcode, get.opcode);
+
+  EXPECT_EQ(ref.packing, get.packing);
+
+  EXPECT_EQ(ref.type, get.type);
+
+  EXPECT_EQ(ref.o_operands[0], get.o_operands[0]);
+
+  EXPECT_EQ(ref.o_operands[1], get.o_operands[1]);
+
+
+}
+
 TEST(CodegenTest, Instruction2Op_CodeGen_not_b64) {
-  context->set_error_reporter(main_reporter);
-  context->clear_context();
- 
-  BrigInstBase ref = {
-    32,
-    BrigEInstBase,
+
+  context->set_error_reporter(main_reporter);
+
+  context->clear_context();
+
+ 
+
+  BrigInstBase ref = {
+
+    32,
+
+    BrigEInstBase,
+
     BrigNot,
+
     Brigb64,
+
     BrigNoPacking,
-    {8, 20, 0, 0, 0}
-  };
+
+    {8, 20, 0, 0, 0}
+
+  };
+
   std::string input("not_b64 $d1, $d2;");
 
-  yy_scan_string(reinterpret_cast<const char*> (input.c_str()));
-  context->token_to_scan = yylex();
-  EXPECT_EQ(0, Instruction2(context));
-   
-  BrigInstBase get;
-  context->get_code(0, &get);
-
-  EXPECT_EQ(ref.size,get.size);
-  EXPECT_EQ(ref.kind,get.kind);
-  EXPECT_EQ(ref.opcode, get.opcode);
-  EXPECT_EQ(ref.packing, get.packing);
-  EXPECT_EQ(ref.type, get.type);
-  EXPECT_EQ(ref.o_operands[0], get.o_operands[0]);
-  EXPECT_EQ(ref.o_operands[1], get.o_operands[1]);
-
-}
+
+  yy_scan_string(reinterpret_cast<const char*> (input.c_str()));
+
+  context->token_to_scan = yylex();
+
+  EXPECT_EQ(0, Instruction2(context));
+
+   
+
+  BrigInstBase get;
+
+  context->get_code(0, &get);
+
+
+  EXPECT_EQ(ref.size,get.size);
+
+  EXPECT_EQ(ref.kind,get.kind);
+
+  EXPECT_EQ(ref.opcode, get.opcode);
+
+  EXPECT_EQ(ref.packing, get.packing);
+
+  EXPECT_EQ(ref.type, get.type);
+
+  EXPECT_EQ(ref.o_operands[0], get.o_operands[0]);
+
+  EXPECT_EQ(ref.o_operands[1], get.o_operands[1]);
+
+
+}
+
 
 TEST(CodegenTest, Instruction2Op_CodeGen_popcount_b32) {
-  context->set_error_reporter(main_reporter);
-  context->clear_context();
- 
-  BrigInstBase ref = {
-    32,
-    BrigEInstBase,
+
+  context->set_error_reporter(main_reporter);
+
+  context->clear_context();
+
+ 
+
+  BrigInstBase ref = {
+
+    32,
+
+    BrigEInstBase,
+
     BrigPopcount,
+
     Brigb32,
+
     BrigNoPacking,
-    {8, 20, 0, 0, 0}
-  };
+
+    {8, 20, 0, 0, 0}
+
+  };
+
   std::string input("popcount_b32 $s1, $s2;");
 
-  yy_scan_string(reinterpret_cast<const char*> (input.c_str()));
-  context->token_to_scan = yylex();
-  EXPECT_EQ(0, Instruction2(context));
-   
-  BrigInstBase get;
-  context->get_code(0, &get);
-
-  EXPECT_EQ(ref.size,get.size);
-  EXPECT_EQ(ref.kind,get.kind);
-  EXPECT_EQ(ref.opcode, get.opcode);
-  EXPECT_EQ(ref.packing, get.packing);
-  EXPECT_EQ(ref.type, get.type);
-  EXPECT_EQ(ref.o_operands[0], get.o_operands[0]);
-  EXPECT_EQ(ref.o_operands[1], get.o_operands[1]);
-
-}
+
+  yy_scan_string(reinterpret_cast<const char*> (input.c_str()));
+
+  context->token_to_scan = yylex();
+
+  EXPECT_EQ(0, Instruction2(context));
+
+   
+
+  BrigInstBase get;
+
+  context->get_code(0, &get);
+
+
+  EXPECT_EQ(ref.size,get.size);
+
+  EXPECT_EQ(ref.kind,get.kind);
+
+  EXPECT_EQ(ref.opcode, get.opcode);
+
+  EXPECT_EQ(ref.packing, get.packing);
+
+  EXPECT_EQ(ref.type, get.type);
+
+  EXPECT_EQ(ref.o_operands[0], get.o_operands[0]);
+
+  EXPECT_EQ(ref.o_operands[1], get.o_operands[1]);
+
+
+}
+
 TEST(CodegenTest, Instruction2Op_CodeGen_popcount_b64) {
-  context->set_error_reporter(main_reporter);
-  context->clear_context();
- 
-  BrigInstBase ref = {
-    32,
-    BrigEInstBase,
+
+  context->set_error_reporter(main_reporter);
+
+  context->clear_context();
+
+ 
+
+  BrigInstBase ref = {
+
+    32,
+
+    BrigEInstBase,
+
     BrigPopcount,
+
     Brigb64,
+
     BrigNoPacking,
-    {8, 20, 0, 0, 0}
-  };
+
+    {8, 20, 0, 0, 0}
+
+  };
+
   std::string input("popcount_b64 $s1, $d2;");
 
-  yy_scan_string(reinterpret_cast<const char*> (input.c_str()));
-  context->token_to_scan = yylex();
-  EXPECT_EQ(0, Instruction2(context));
-   
-  BrigInstBase get;
-  context->get_code(0, &get);
-
-  EXPECT_EQ(ref.size,get.size);
-  EXPECT_EQ(ref.kind,get.kind);
-  EXPECT_EQ(ref.opcode, get.opcode);
-  EXPECT_EQ(ref.packing, get.packing);
-  EXPECT_EQ(ref.type, get.type);
-  EXPECT_EQ(ref.o_operands[0], get.o_operands[0]);
-  EXPECT_EQ(ref.o_operands[1], get.o_operands[1]);
-
-}
+
+  yy_scan_string(reinterpret_cast<const char*> (input.c_str()));
+
+  context->token_to_scan = yylex();
+
+  EXPECT_EQ(0, Instruction2(context));
+
+   
+
+  BrigInstBase get;
+
+  context->get_code(0, &get);
+
+
+  EXPECT_EQ(ref.size,get.size);
+
+  EXPECT_EQ(ref.kind,get.kind);
+
+  EXPECT_EQ(ref.opcode, get.opcode);
+
+  EXPECT_EQ(ref.packing, get.packing);
+
+  EXPECT_EQ(ref.type, get.type);
+
+  EXPECT_EQ(ref.o_operands[0], get.o_operands[0]);
+
+  EXPECT_EQ(ref.o_operands[1], get.o_operands[1]);
+
+
+}
+
 TEST(CodegenTest, Instruction2Op_CodeGen_bitrev_s32) {
-  context->set_error_reporter(main_reporter);
-  context->clear_context();
- 
-  BrigInstBase ref = {
-    32,
-    BrigEInstBase,
+
+  context->set_error_reporter(main_reporter);
+
+  context->clear_context();
+
+ 
+
+  BrigInstBase ref = {
+
+    32,
+
+    BrigEInstBase,
+
     BrigBitRev,
+
     Brigs32,
+
     BrigNoPacking,
-    {8, 20, 0, 0, 0}
-  };
+
+    {8, 20, 0, 0, 0}
+
+  };
+
   std::string input("bitrev_s32 $s1, $s2;");
 
-  yy_scan_string(reinterpret_cast<const char*> (input.c_str()));
-  context->token_to_scan = yylex();
-  EXPECT_EQ(0, Instruction2(context));
-   
-  BrigInstBase get;
-  context->get_code(0, &get);
-
-  EXPECT_EQ(ref.size,get.size);
-  EXPECT_EQ(ref.kind,get.kind);
-  EXPECT_EQ(ref.opcode, get.opcode);
-  EXPECT_EQ(ref.packing, get.packing);
-  EXPECT_EQ(ref.type, get.type);
-  EXPECT_EQ(ref.o_operands[0], get.o_operands[0]);
-  EXPECT_EQ(ref.o_operands[1], get.o_operands[1]);
- 
-}
+
+  yy_scan_string(reinterpret_cast<const char*> (input.c_str()));
+
+  context->token_to_scan = yylex();
+
+  EXPECT_EQ(0, Instruction2(context));
+
+   
+
+  BrigInstBase get;
+
+  context->get_code(0, &get);
+
+
+  EXPECT_EQ(ref.size,get.size);
+
+  EXPECT_EQ(ref.kind,get.kind);
+
+  EXPECT_EQ(ref.opcode, get.opcode);
+
+  EXPECT_EQ(ref.packing, get.packing);
+
+  EXPECT_EQ(ref.type, get.type);
+
+  EXPECT_EQ(ref.o_operands[0], get.o_operands[0]);
+
+  EXPECT_EQ(ref.o_operands[1], get.o_operands[1]);
+
+ 
+
+}
+
 TEST(CodegenTest, Instruction2Op_CodeGen_bitrev_s64) {
-  context->set_error_reporter(main_reporter);
-  context->clear_context();
- 
-  BrigInstBase ref = {
-    32,
-    BrigEInstBase,
+
+  context->set_error_reporter(main_reporter);
+
+  context->clear_context();
+
+ 
+
+  BrigInstBase ref = {
+
+    32,
+
+    BrigEInstBase,
+
     BrigBitRev,
+
     Brigs64,
+
     BrigNoPacking,
-    {8, 20, 0, 0, 0}
-  };
+
+    {8, 20, 0, 0, 0}
+
+  };
+
   std::string input("bitrev_s64 $d1, $d2;");
 
-  yy_scan_string(reinterpret_cast<const char*> (input.c_str()));
-  context->token_to_scan = yylex();
-  EXPECT_EQ(0, Instruction2(context));
-   
-  BrigInstBase get;
-  context->get_code(0, &get);
-
-  EXPECT_EQ(ref.size,get.size);
-  EXPECT_EQ(ref.kind,get.kind);
-  EXPECT_EQ(ref.opcode, get.opcode);
-  EXPECT_EQ(ref.packing, get.packing);
-  EXPECT_EQ(ref.type, get.type);
-  EXPECT_EQ(ref.o_operands[0], get.o_operands[0]);
-  EXPECT_EQ(ref.o_operands[1], get.o_operands[1]);
-
-}
+
+  yy_scan_string(reinterpret_cast<const char*> (input.c_str()));
+
+  context->token_to_scan = yylex();
+
+  EXPECT_EQ(0, Instruction2(context));
+
+   
+
+  BrigInstBase get;
+
+  context->get_code(0, &get);
+
+
+  EXPECT_EQ(ref.size,get.size);
+
+  EXPECT_EQ(ref.kind,get.kind);
+
+  EXPECT_EQ(ref.opcode, get.opcode);
+
+  EXPECT_EQ(ref.packing, get.packing);
+
+  EXPECT_EQ(ref.type, get.type);
+
+  EXPECT_EQ(ref.o_operands[0], get.o_operands[0]);
+
+  EXPECT_EQ(ref.o_operands[1], get.o_operands[1]);
+
+
+}
+
 TEST(CodegenTest, Instruction2Op_CodeGen_bitrev_u32) {
-  context->set_error_reporter(main_reporter);
-  context->clear_context();
- 
-  BrigInstBase ref = {
-    32,
-    BrigEInstBase,
+
+  context->set_error_reporter(main_reporter);
+
+  context->clear_context();
+
+ 
+
+  BrigInstBase ref = {
+
+    32,
+
+    BrigEInstBase,
+
     BrigBitRev,
+
     Brigu32,
+
     BrigNoPacking,
-    {8, 20, 0, 0, 0}
-  };
+
+    {8, 20, 0, 0, 0}
+
+  };
+
   std::string input("bitrev_u32 $s1, $s2;");
 
-  yy_scan_string(reinterpret_cast<const char*> (input.c_str()));
-  context->token_to_scan = yylex();
-  EXPECT_EQ(0, Instruction2(context));
-   
-  BrigInstBase get;
-  context->get_code(0, &get);
-
-  EXPECT_EQ(ref.size,get.size);
-  EXPECT_EQ(ref.kind,get.kind);
-  EXPECT_EQ(ref.opcode, get.opcode);
-  EXPECT_EQ(ref.packing, get.packing);
-  EXPECT_EQ(ref.type, get.type);
-  EXPECT_EQ(ref.o_operands[0], get.o_operands[0]);
-  EXPECT_EQ(ref.o_operands[1], get.o_operands[1]);
- 
-}
+
+  yy_scan_string(reinterpret_cast<const char*> (input.c_str()));
+
+  context->token_to_scan = yylex();
+
+  EXPECT_EQ(0, Instruction2(context));
+
+   
+
+  BrigInstBase get;
+
+  context->get_code(0, &get);
+
+
+  EXPECT_EQ(ref.size,get.size);
+
+  EXPECT_EQ(ref.kind,get.kind);
+
+  EXPECT_EQ(ref.opcode, get.opcode);
+
+  EXPECT_EQ(ref.packing, get.packing);
+
+  EXPECT_EQ(ref.type, get.type);
+
+  EXPECT_EQ(ref.o_operands[0], get.o_operands[0]);
+
+  EXPECT_EQ(ref.o_operands[1], get.o_operands[1]);
+
+ 
+
+}
+
 TEST(CodegenTest, Instruction2Op_CodeGen_bitrev_u64) {
-  context->set_error_reporter(main_reporter);
-  context->clear_context();
- 
-  BrigInstBase ref = {
-    32,
-    BrigEInstBase,
+
+  context->set_error_reporter(main_reporter);
+
+  context->clear_context();
+
+ 
+
+  BrigInstBase ref = {
+
+    32,
+
+    BrigEInstBase,
+
     BrigBitRev,
+
     Brigu64,
+
     BrigNoPacking,
-    {8, 20, 0, 0, 0}
-  };
+
+    {8, 20, 0, 0, 0}
+
+  };
+
   std::string input("bitrev_u64 $d1, $d2;");
 
-  yy_scan_string(reinterpret_cast<const char*> (input.c_str()));
-  context->token_to_scan = yylex();
-  EXPECT_EQ(0, Instruction2(context));
-   
-  BrigInstBase get;
-  context->get_code(0, &get);
-
-  EXPECT_EQ(ref.size,get.size);
-  EXPECT_EQ(ref.kind,get.kind);
-  EXPECT_EQ(ref.opcode, get.opcode);
-  EXPECT_EQ(ref.packing, get.packing);
-  EXPECT_EQ(ref.type, get.type);
-  EXPECT_EQ(ref.o_operands[0], get.o_operands[0]);
-  EXPECT_EQ(ref.o_operands[1], get.o_operands[1]);
-
-}
+
+  yy_scan_string(reinterpret_cast<const char*> (input.c_str()));
+
+  context->token_to_scan = yylex();
+
+  EXPECT_EQ(0, Instruction2(context));
+
+   
+
+  BrigInstBase get;
+
+  context->get_code(0, &get);
+
+
+  EXPECT_EQ(ref.size,get.size);
+
+  EXPECT_EQ(ref.kind,get.kind);
+
+  EXPECT_EQ(ref.opcode, get.opcode);
+
+  EXPECT_EQ(ref.packing, get.packing);
+
+  EXPECT_EQ(ref.type, get.type);
+
+  EXPECT_EQ(ref.o_operands[0], get.o_operands[0]);
+
+  EXPECT_EQ(ref.o_operands[1], get.o_operands[1]);
+
+
+}
+
 TEST(CodegenTest, Instruction2Op_CodeGen_mask_b64) {
-  context->set_error_reporter(main_reporter);
-  context->clear_context();
- 
-  BrigInstBase ref = {
-    32,
-    BrigEInstBase,
+
+  context->set_error_reporter(main_reporter);
+
+  context->clear_context();
+
+ 
+
+  BrigInstBase ref = {
+
+    32,
+
+    BrigEInstBase,
+
     BrigMask,
+
     Brigb64,
+
     BrigNoPacking,
-    {8, 20, 0, 0, 0}
-  };
+
+    {8, 20, 0, 0, 0}
+
+  };
+
   std::string input("mask_b64 $d1, $d2;");
 
-  yy_scan_string(reinterpret_cast<const char*> (input.c_str()));
-  context->token_to_scan = yylex();
-  EXPECT_EQ(0, Instruction2(context));
-   
-  BrigInstBase get;
-  context->get_code(0, &get);
-
-  EXPECT_EQ(ref.size,get.size);
-  EXPECT_EQ(ref.kind,get.kind);
-  EXPECT_EQ(ref.opcode, get.opcode);
-  EXPECT_EQ(ref.packing, get.packing);
-  EXPECT_EQ(ref.type, get.type);
-  EXPECT_EQ(ref.o_operands[0], get.o_operands[0]);
-  EXPECT_EQ(ref.o_operands[1], get.o_operands[1]);
-
-
-}
+
+  yy_scan_string(reinterpret_cast<const char*> (input.c_str()));
+
+  context->token_to_scan = yylex();
+
+  EXPECT_EQ(0, Instruction2(context));
+
+   
+
+  BrigInstBase get;
+
+  context->get_code(0, &get);
+
+
+  EXPECT_EQ(ref.size,get.size);
+
+  EXPECT_EQ(ref.kind,get.kind);
+
+  EXPECT_EQ(ref.opcode, get.opcode);
+
+  EXPECT_EQ(ref.packing, get.packing);
+
+  EXPECT_EQ(ref.type, get.type);
+
+  EXPECT_EQ(ref.o_operands[0], get.o_operands[0]);
+
+  EXPECT_EQ(ref.o_operands[1], get.o_operands[1]);
+
+
+
+}
+
 TEST(CodegenTest, Instruction2Op_CodeGen_firstbit_s32) {
-  context->set_error_reporter(main_reporter);
-  context->clear_context();
- 
-  BrigInstBase ref = {
-    32,
-    BrigEInstBase,
+
+  context->set_error_reporter(main_reporter);
+
+  context->clear_context();
+
+ 
+
+  BrigInstBase ref = {
+
+    32,
+
+    BrigEInstBase,
+
     BrigFirstbit,
+
     Brigs32,
+
     BrigNoPacking,
-    {8, 20, 0, 0, 0}
-  };
+
+    {8, 20, 0, 0, 0}
+
+  };
+
   std::string input("firstbit_s32 $s1, $s2;");
 
-  yy_scan_string(reinterpret_cast<const char*> (input.c_str()));
-  context->token_to_scan = yylex();
-  EXPECT_EQ(0, Instruction2(context));
-   
-  BrigInstBase get;
-  context->get_code(0, &get);
-
-  EXPECT_EQ(ref.size,get.size);
-  EXPECT_EQ(ref.kind,get.kind);
-  EXPECT_EQ(ref.opcode, get.opcode);
-  EXPECT_EQ(ref.packing, get.packing);
-  EXPECT_EQ(ref.type, get.type);
-  EXPECT_EQ(ref.o_operands[0], get.o_operands[0]);
-  EXPECT_EQ(ref.o_operands[1], get.o_operands[1]);
-
-
-}
+
+  yy_scan_string(reinterpret_cast<const char*> (input.c_str()));
+
+  context->token_to_scan = yylex();
+
+  EXPECT_EQ(0, Instruction2(context));
+
+   
+
+  BrigInstBase get;
+
+  context->get_code(0, &get);
+
+
+  EXPECT_EQ(ref.size,get.size);
+
+  EXPECT_EQ(ref.kind,get.kind);
+
+  EXPECT_EQ(ref.opcode, get.opcode);
+
+  EXPECT_EQ(ref.packing, get.packing);
+
+  EXPECT_EQ(ref.type, get.type);
+
+  EXPECT_EQ(ref.o_operands[0], get.o_operands[0]);
+
+  EXPECT_EQ(ref.o_operands[1], get.o_operands[1]);
+
+
+
+}
+
 TEST(CodegenTest, Instruction2Op_CodeGen_firstbit_s64) {
-  context->set_error_reporter(main_reporter);
-  context->clear_context();
- 
-  BrigInstBase ref = {
-    32,
-    BrigEInstBase,
+
+  context->set_error_reporter(main_reporter);
+
+  context->clear_context();
+
+ 
+
+  BrigInstBase ref = {
+
+    32,
+
+    BrigEInstBase,
+
     BrigFirstbit,
+
     Brigs64,
+
     BrigNoPacking,
-    {8, 20, 0, 0, 0}
-  };
+
+    {8, 20, 0, 0, 0}
+
+  };
+
   std::string input("firstbit_s64 $s1, $d2;");
 
-  yy_scan_string(reinterpret_cast<const char*> (input.c_str()));
-  context->token_to_scan = yylex();
-  EXPECT_EQ(0, Instruction2(context));
-   
-  BrigInstBase get;
-  context->get_code(0, &get);
-
-  EXPECT_EQ(ref.size,get.size);
-  EXPECT_EQ(ref.kind,get.kind);
-  EXPECT_EQ(ref.opcode, get.opcode);
-  EXPECT_EQ(ref.packing, get.packing);
-  EXPECT_EQ(ref.type, get.type);
-  EXPECT_EQ(ref.o_operands[0], get.o_operands[0]);
-  EXPECT_EQ(ref.o_operands[1], get.o_operands[1]);
-
-
-}
+
+  yy_scan_string(reinterpret_cast<const char*> (input.c_str()));
+
+  context->token_to_scan = yylex();
+
+  EXPECT_EQ(0, Instruction2(context));
+
+   
+
+  BrigInstBase get;
+
+  context->get_code(0, &get);
+
+
+  EXPECT_EQ(ref.size,get.size);
+
+  EXPECT_EQ(ref.kind,get.kind);
+
+  EXPECT_EQ(ref.opcode, get.opcode);
+
+  EXPECT_EQ(ref.packing, get.packing);
+
+  EXPECT_EQ(ref.type, get.type);
+
+  EXPECT_EQ(ref.o_operands[0], get.o_operands[0]);
+
+  EXPECT_EQ(ref.o_operands[1], get.o_operands[1]);
+
+
+
+}
+
 TEST(CodegenTest, Instruction2Op_CodeGen_firstbit_u32) {
-  context->set_error_reporter(main_reporter);
-  context->clear_context();
- 
-  BrigInstBase ref = {
-    32,
-    BrigEInstBase,
+
+  context->set_error_reporter(main_reporter);
+
+  context->clear_context();
+
+ 
+
+  BrigInstBase ref = {
+
+    32,
+
+    BrigEInstBase,
+
     BrigFirstbit,
+
     Brigu32,
+
     BrigNoPacking,
-    {8, 20, 0, 0, 0}
-  };
+
+    {8, 20, 0, 0, 0}
+
+  };
+
   std::string input("firstbit_u32 $s1, $s2;");
 
-  yy_scan_string(reinterpret_cast<const char*> (input.c_str()));
-  context->token_to_scan = yylex();
-  EXPECT_EQ(0, Instruction2(context));
-   
-  BrigInstBase get;
-  context->get_code(0, &get);
-
-  EXPECT_EQ(ref.size,get.size);
-  EXPECT_EQ(ref.kind,get.kind);
-  EXPECT_EQ(ref.opcode, get.opcode);
-  EXPECT_EQ(ref.packing, get.packing);
-  EXPECT_EQ(ref.type, get.type);
-  EXPECT_EQ(ref.o_operands[0], get.o_operands[0]);
-  EXPECT_EQ(ref.o_operands[1], get.o_operands[1]);
-
-
-}
+
+  yy_scan_string(reinterpret_cast<const char*> (input.c_str()));
+
+  context->token_to_scan = yylex();
+
+  EXPECT_EQ(0, Instruction2(context));
+
+   
+
+  BrigInstBase get;
+
+  context->get_code(0, &get);
+
+
+  EXPECT_EQ(ref.size,get.size);
+
+  EXPECT_EQ(ref.kind,get.kind);
+
+  EXPECT_EQ(ref.opcode, get.opcode);
+
+  EXPECT_EQ(ref.packing, get.packing);
+
+  EXPECT_EQ(ref.type, get.type);
+
+  EXPECT_EQ(ref.o_operands[0], get.o_operands[0]);
+
+  EXPECT_EQ(ref.o_operands[1], get.o_operands[1]);
+
+
+
+}
+
 TEST(CodegenTest, Instruction2Op_CodeGen_firstbit_u64) {
-  context->set_error_reporter(main_reporter);
-  context->clear_context();
- 
-  BrigInstBase ref = {
-    32,
-    BrigEInstBase,
+
+  context->set_error_reporter(main_reporter);
+
+  context->clear_context();
+
+ 
+
+  BrigInstBase ref = {
+
+    32,
+
+    BrigEInstBase,
+
     BrigFirstbit,
+
     Brigu64,
+
     BrigNoPacking,
-    {8, 20, 0, 0, 0}
-  };
+
+    {8, 20, 0, 0, 0}
+
+  };
+
   std::string input("firstbit_u64 $s1, $d2;");
 
-  yy_scan_string(reinterpret_cast<const char*> (input.c_str()));
-  context->token_to_scan = yylex();
-  EXPECT_EQ(0, Instruction2(context));
-   
-  BrigInstBase get;
-  context->get_code(0, &get);
-
-  EXPECT_EQ(ref.size,get.size);
-  EXPECT_EQ(ref.kind,get.kind);
-  EXPECT_EQ(ref.opcode, get.opcode);
-  EXPECT_EQ(ref.packing, get.packing);
-  EXPECT_EQ(ref.type, get.type);
-  EXPECT_EQ(ref.o_operands[0], get.o_operands[0]);
-  EXPECT_EQ(ref.o_operands[1], get.o_operands[1]);
-
-
-}
+
+  yy_scan_string(reinterpret_cast<const char*> (input.c_str()));
+
+  context->token_to_scan = yylex();
+
+  EXPECT_EQ(0, Instruction2(context));
+
+   
+
+  BrigInstBase get;
+
+  context->get_code(0, &get);
+
+
+  EXPECT_EQ(ref.size,get.size);
+
+  EXPECT_EQ(ref.kind,get.kind);
+
+  EXPECT_EQ(ref.opcode, get.opcode);
+
+  EXPECT_EQ(ref.packing, get.packing);
+
+  EXPECT_EQ(ref.type, get.type);
+
+  EXPECT_EQ(ref.o_operands[0], get.o_operands[0]);
+
+  EXPECT_EQ(ref.o_operands[1], get.o_operands[1]);
+
+
+
+}
+
 TEST(CodegenTest, Instruction2Op_CodeGen_lastbit_s32) {
-  context->set_error_reporter(main_reporter);
-  context->clear_context();
- 
-  BrigInstBase ref = {
-    32,
-    BrigEInstBase,
+
+  context->set_error_reporter(main_reporter);
+
+  context->clear_context();
+
+ 
+
+  BrigInstBase ref = {
+
+    32,
+
+    BrigEInstBase,
+
     BrigLastbit,
+
     Brigs32,
+
     BrigNoPacking,
-    {8, 20, 0, 0, 0}
-  };
+
+    {8, 20, 0, 0, 0}
+
+  };
+
   std::string input("lastbit_s32 $s1, $s2;");
 
-  yy_scan_string(reinterpret_cast<const char*> (input.c_str()));
-  context->token_to_scan = yylex();
-  EXPECT_EQ(0, Instruction2(context));
-   
-  BrigInstBase get;
-  context->get_code(0, &get);
-
-  EXPECT_EQ(ref.size,get.size);
-  EXPECT_EQ(ref.kind,get.kind);
-  EXPECT_EQ(ref.opcode, get.opcode);
-  EXPECT_EQ(ref.packing, get.packing);
-  EXPECT_EQ(ref.type, get.type);
-  EXPECT_EQ(ref.o_operands[0], get.o_operands[0]);
-  EXPECT_EQ(ref.o_operands[1], get.o_operands[1]);
-
-
-}
+
+  yy_scan_string(reinterpret_cast<const char*> (input.c_str()));
+
+  context->token_to_scan = yylex();
+
+  EXPECT_EQ(0, Instruction2(context));
+
+   
+
+  BrigInstBase get;
+
+  context->get_code(0, &get);
+
+
+  EXPECT_EQ(ref.size,get.size);
+
+  EXPECT_EQ(ref.kind,get.kind);
+
+  EXPECT_EQ(ref.opcode, get.opcode);
+
+  EXPECT_EQ(ref.packing, get.packing);
+
+  EXPECT_EQ(ref.type, get.type);
+
+  EXPECT_EQ(ref.o_operands[0], get.o_operands[0]);
+
+  EXPECT_EQ(ref.o_operands[1], get.o_operands[1]);
+
+
+
+}
+
 TEST(CodegenTest, Instruction2Op_CodeGen_lastbit_s64) {
-  context->set_error_reporter(main_reporter);
-  context->clear_context();
- 
-  BrigInstBase ref = {
-    32,
-    BrigEInstBase,
+
+  context->set_error_reporter(main_reporter);
+
+  context->clear_context();
+
+ 
+
+  BrigInstBase ref = {
+
+    32,
+
+    BrigEInstBase,
+
     BrigLastbit,
+
     Brigs64,
+
     BrigNoPacking,
-    {8, 20, 0, 0, 0}
-  };
+
+    {8, 20, 0, 0, 0}
+
+  };
+
   std::string input("lastbit_s64 $s1, $d2;");
 
-  yy_scan_string(reinterpret_cast<const char*> (input.c_str()));
-  context->token_to_scan = yylex();
-  EXPECT_EQ(0, Instruction2(context));
-   
-  BrigInstBase get;
-  context->get_code(0, &get);
-
-  EXPECT_EQ(ref.size,get.size);
-  EXPECT_EQ(ref.kind,get.kind);
-  EXPECT_EQ(ref.opcode, get.opcode);
-  EXPECT_EQ(ref.packing, get.packing);
-  EXPECT_EQ(ref.type, get.type);
-  EXPECT_EQ(ref.o_operands[0], get.o_operands[0]);
-  EXPECT_EQ(ref.o_operands[1], get.o_operands[1]);
-
-
-}
+
+  yy_scan_string(reinterpret_cast<const char*> (input.c_str()));
+
+  context->token_to_scan = yylex();
+
+  EXPECT_EQ(0, Instruction2(context));
+
+   
+
+  BrigInstBase get;
+
+  context->get_code(0, &get);
+
+
+  EXPECT_EQ(ref.size,get.size);
+
+  EXPECT_EQ(ref.kind,get.kind);
+
+  EXPECT_EQ(ref.opcode, get.opcode);
+
+  EXPECT_EQ(ref.packing, get.packing);
+
+  EXPECT_EQ(ref.type, get.type);
+
+  EXPECT_EQ(ref.o_operands[0], get.o_operands[0]);
+
+  EXPECT_EQ(ref.o_operands[1], get.o_operands[1]);
+
+
+
+}
+
 TEST(CodegenTest, Instruction2Op_CodeGen_lastbit_u32) {
-  context->set_error_reporter(main_reporter);
-  context->clear_context();
- 
-  BrigInstBase ref = {
-    32,
-    BrigEInstBase,
+
+  context->set_error_reporter(main_reporter);
+
+  context->clear_context();
+
+ 
+
+  BrigInstBase ref = {
+
+    32,
+
+    BrigEInstBase,
+
     BrigLastbit,
+
     Brigu32,
+
     BrigNoPacking,
-    {8, 20, 0, 0, 0}
-  };
+
+    {8, 20, 0, 0, 0}
+
+  };
+
   std::string input("lastbit_u32 $s1, $s2;");
 
-  yy_scan_string(reinterpret_cast<const char*> (input.c_str()));
-  context->token_to_scan = yylex();
-  EXPECT_EQ(0, Instruction2(context));
-   
-  BrigInstBase get;
-  context->get_code(0, &get);
-
-  EXPECT_EQ(ref.size,get.size);
-  EXPECT_EQ(ref.kind,get.kind);
-  EXPECT_EQ(ref.opcode, get.opcode);
-  EXPECT_EQ(ref.packing, get.packing);
-  EXPECT_EQ(ref.type, get.type);
-  EXPECT_EQ(ref.o_operands[0], get.o_operands[0]);
-  EXPECT_EQ(ref.o_operands[1], get.o_operands[1]);
-
-
-}
+
+  yy_scan_string(reinterpret_cast<const char*> (input.c_str()));
+
+  context->token_to_scan = yylex();
+
+  EXPECT_EQ(0, Instruction2(context));
+
+   
+
+  BrigInstBase get;
+
+  context->get_code(0, &get);
+
+
+  EXPECT_EQ(ref.size,get.size);
+
+  EXPECT_EQ(ref.kind,get.kind);
+
+  EXPECT_EQ(ref.opcode, get.opcode);
+
+  EXPECT_EQ(ref.packing, get.packing);
+
+  EXPECT_EQ(ref.type, get.type);
+
+  EXPECT_EQ(ref.o_operands[0], get.o_operands[0]);
+
+  EXPECT_EQ(ref.o_operands[1], get.o_operands[1]);
+
+
+
+}
+
 TEST(CodegenTest, Instruction2Op_CodeGen_lastbit_u64) {
-  context->set_error_reporter(main_reporter);
-  context->clear_context();
- 
-  BrigInstBase ref = {
-    32,
-    BrigEInstBase,
+
+  context->set_error_reporter(main_reporter);
+
+  context->clear_context();
+
+ 
+
+  BrigInstBase ref = {
+
+    32,
+
+    BrigEInstBase,
+
     BrigLastbit,
+
     Brigu64,
+
     BrigNoPacking,
-    {8, 20, 0, 0, 0}
-  };
+
+    {8, 20, 0, 0, 0}
+
+  };
+
   std::string input("lastbit_u64 $s1, $d2;");
 
-  yy_scan_string(reinterpret_cast<const char*> (input.c_str()));
-  context->token_to_scan = yylex();
-  EXPECT_EQ(0, Instruction2(context));
-   
-  BrigInstBase get;
-  context->get_code(0, &get);
-
-  EXPECT_EQ(ref.size,get.size);
-  EXPECT_EQ(ref.kind,get.kind);
-  EXPECT_EQ(ref.opcode, get.opcode);
-  EXPECT_EQ(ref.packing, get.packing);
-  EXPECT_EQ(ref.type, get.type);
-  EXPECT_EQ(ref.o_operands[0], get.o_operands[0]);
-  EXPECT_EQ(ref.o_operands[1], get.o_operands[1]);
-
-}
+
+  yy_scan_string(reinterpret_cast<const char*> (input.c_str()));
+
+  context->token_to_scan = yylex();
+
+  EXPECT_EQ(0, Instruction2(context));
+
+   
+
+  BrigInstBase get;
+
+  context->get_code(0, &get);
+
+
+  EXPECT_EQ(ref.size,get.size);
+
+  EXPECT_EQ(ref.kind,get.kind);
+
+  EXPECT_EQ(ref.opcode, get.opcode);
+
+  EXPECT_EQ(ref.packing, get.packing);
+
+  EXPECT_EQ(ref.type, get.type);
+
+  EXPECT_EQ(ref.o_operands[0], get.o_operands[0]);
+
+  EXPECT_EQ(ref.o_operands[1], get.o_operands[1]);
+
+
+}
+
 TEST(CodegenTest, Instruction2Op_CodeGen_count_u32) {
-  context->set_error_reporter(main_reporter);
-  context->clear_context();
- 
-  BrigInstBase ref = {
-    32,
-    BrigEInstBase,
+
+  context->set_error_reporter(main_reporter);
+
+  context->clear_context();
+
+ 
+
+  BrigInstBase ref = {
+
+    32,
+
+    BrigEInstBase,
+
     BrigCount,
+
     Brigu32,
+
     BrigNoPacking,
-    {8, 20, 0, 0, 0}
-  };
+
+    {8, 20, 0, 0, 0}
+
+  };
+
   std::string input("count_u32 $s1, $s2;");
 
-  yy_scan_string(reinterpret_cast<const char*> (input.c_str()));
-  context->token_to_scan = yylex();
-  EXPECT_EQ(0, Instruction2(context));
-   
-  BrigInstBase get;
-  context->get_code(0, &get);
-
-  EXPECT_EQ(ref.size,get.size);
-  EXPECT_EQ(ref.kind,get.kind);
-  EXPECT_EQ(ref.opcode, get.opcode);
-  EXPECT_EQ(ref.packing, get.packing);
-  EXPECT_EQ(ref.type, get.type);
-  EXPECT_EQ(ref.o_operands[0], get.o_operands[0]);
-  EXPECT_EQ(ref.o_operands[1], get.o_operands[1]);
-}
+
+  yy_scan_string(reinterpret_cast<const char*> (input.c_str()));
+
+  context->token_to_scan = yylex();
+
+  EXPECT_EQ(0, Instruction2(context));
+
+   
+
+  BrigInstBase get;
+
+  context->get_code(0, &get);
+
+
+  EXPECT_EQ(ref.size,get.size);
+
+  EXPECT_EQ(ref.kind,get.kind);
+
+  EXPECT_EQ(ref.opcode, get.opcode);
+
+  EXPECT_EQ(ref.packing, get.packing);
+
+  EXPECT_EQ(ref.type, get.type);
+
+  EXPECT_EQ(ref.o_operands[0], get.o_operands[0]);
+
+  EXPECT_EQ(ref.o_operands[1], get.o_operands[1]);
+
+}
+
 TEST(CodegenTest, Instruction2Op_CodeGen_movs_lo_b32) {
-  context->set_error_reporter(main_reporter);
-  context->clear_context();
- 
-  BrigInstBase ref = {
-    32,
-    BrigEInstBase,
+
+  context->set_error_reporter(main_reporter);
+
+  context->clear_context();
+
+ 
+
+  BrigInstBase ref = {
+
+    32,
+
+    BrigEInstBase,
+
     Brigmovslo,
+
     Brigb32,
+
     BrigNoPacking,
-    {8, 20, 0, 0, 0}
-  };
+
+    {8, 20, 0, 0, 0}
+
+  };
+
   std::string input("movs_lo_b32 $s1, $d2;");
 
-  yy_scan_string(reinterpret_cast<const char*> (input.c_str()));
-  context->token_to_scan = yylex();
-  EXPECT_EQ(0, Instruction2(context));
-   
-  BrigInstBase get;
-  context->get_code(0, &get);
-
-  EXPECT_EQ(ref.size,get.size);
-  EXPECT_EQ(ref.kind,get.kind);
-  EXPECT_EQ(ref.opcode, get.opcode);
-  EXPECT_EQ(ref.packing, get.packing);
-  EXPECT_EQ(ref.type, get.type);
-  EXPECT_EQ(ref.o_operands[0], get.o_operands[0]);
-  EXPECT_EQ(ref.o_operands[1], get.o_operands[1]);
-}
+
+  yy_scan_string(reinterpret_cast<const char*> (input.c_str()));
+
+  context->token_to_scan = yylex();
+
+  EXPECT_EQ(0, Instruction2(context));
+
+   
+
+  BrigInstBase get;
+
+  context->get_code(0, &get);
+
+
+  EXPECT_EQ(ref.size,get.size);
+
+  EXPECT_EQ(ref.kind,get.kind);
+
+  EXPECT_EQ(ref.opcode, get.opcode);
+
+  EXPECT_EQ(ref.packing, get.packing);
+
+  EXPECT_EQ(ref.type, get.type);
+
+  EXPECT_EQ(ref.o_operands[0], get.o_operands[0]);
+
+  EXPECT_EQ(ref.o_operands[1], get.o_operands[1]);
+
+}
+
 TEST(CodegenTest, Instruction2Op_CodeGen_movs_hi_b32) {
-  context->set_error_reporter(main_reporter);
-  context->clear_context();
- 
-  BrigInstBase ref = {
-    32,
-    BrigEInstBase,
+
+  context->set_error_reporter(main_reporter);
+
+  context->clear_context();
+
+ 
+
+  BrigInstBase ref = {
+
+    32,
+
+    BrigEInstBase,
+
     Brigmovshi,
+
     Brigb32,
+
     BrigNoPacking,
-    {8, 20, 0, 0, 0}
-  };
+
+    {8, 20, 0, 0, 0}
+
+  };
+
   std::string input("movs_hi_b32 $s1, $d2;");
 
-  yy_scan_string(reinterpret_cast<const char*> (input.c_str()));
-  context->token_to_scan = yylex();
-  EXPECT_EQ(0, Instruction2(context));
-   
-  BrigInstBase get;
-  context->get_code(0, &get);
-
-  EXPECT_EQ(ref.size,get.size);
-  EXPECT_EQ(ref.kind,get.kind);
-  EXPECT_EQ(ref.opcode, get.opcode);
-  EXPECT_EQ(ref.packing, get.packing);
-  EXPECT_EQ(ref.type, get.type);
-  EXPECT_EQ(ref.o_operands[0], get.o_operands[0]);
-  EXPECT_EQ(ref.o_operands[1], get.o_operands[1]);
-}
+
+  yy_scan_string(reinterpret_cast<const char*> (input.c_str()));
+
+  context->token_to_scan = yylex();
+
+  EXPECT_EQ(0, Instruction2(context));
+
+   
+
+  BrigInstBase get;
+
+  context->get_code(0, &get);
+
+
+  EXPECT_EQ(ref.size,get.size);
+
+  EXPECT_EQ(ref.kind,get.kind);
+
+  EXPECT_EQ(ref.opcode, get.opcode);
+
+  EXPECT_EQ(ref.packing, get.packing);
+
+  EXPECT_EQ(ref.type, get.type);
+
+  EXPECT_EQ(ref.o_operands[0], get.o_operands[0]);
+
+  EXPECT_EQ(ref.o_operands[1], get.o_operands[1]);
+
+}
+
 TEST(CodegenTest, Instruction2Op_CodeGen_fbar_initSizeKnown_b64) {
-  context->set_error_reporter(main_reporter);
-  context->clear_context();
- 
-  BrigInstBase ref = {
-    32,
-    BrigEInstBase,
+
+  context->set_error_reporter(main_reporter);
+
+  context->clear_context();
+
+ 
+
+  BrigInstBase ref = {
+
+    32,
+
+    BrigEInstBase,
+
     BrigFbarInitSize,
+
     Brigb64,
+
     BrigNoPacking,
-    {8, 20, 0, 0, 0}
-  };
+
+    {8, 20, 0, 0, 0}
+
+  };
+
   std::string input("fbar_initSizeKnown_b64 $d1, $s1;");
 
-  yy_scan_string(reinterpret_cast<const char*> (input.c_str()));
-  context->token_to_scan = yylex();
-  EXPECT_EQ(0, Instruction2(context));
-   
-  BrigInstBase get;
-  context->get_code(0, &get);
-
-  EXPECT_EQ(ref.size,get.size);
-  EXPECT_EQ(ref.kind,get.kind);
-  EXPECT_EQ(ref.opcode, get.opcode);
-  EXPECT_EQ(ref.packing, get.packing);
-  EXPECT_EQ(ref.type, get.type);
-  EXPECT_EQ(ref.o_operands[0], get.o_operands[0]);
-  EXPECT_EQ(ref.o_operands[1], get.o_operands[1]);
-}
+
+  yy_scan_string(reinterpret_cast<const char*> (input.c_str()));
+
+  context->token_to_scan = yylex();
+
+  EXPECT_EQ(0, Instruction2(context));
+
+   
+
+  BrigInstBase get;
+
+  context->get_code(0, &get);
+
+
+  EXPECT_EQ(ref.size,get.size);
+
+  EXPECT_EQ(ref.kind,get.kind);
+
+  EXPECT_EQ(ref.opcode, get.opcode);
+
+  EXPECT_EQ(ref.packing, get.packing);
+
+  EXPECT_EQ(ref.type, get.type);
+
+  EXPECT_EQ(ref.o_operands[0], get.o_operands[0]);
+
+  EXPECT_EQ(ref.o_operands[1], get.o_operands[1]);
+
+}
+
 TEST(CodegenTest, Instruction2Op_CodeGen_fbar_release_b64) {
-  context->set_error_reporter(main_reporter);
-  context->clear_context();
- 
-  BrigInstBase ref = {
-    32,
-    BrigEInstBase,
+
+  context->set_error_reporter(main_reporter);
+
+  context->clear_context();
+
+ 
+
+  BrigInstBase ref = {
+
+    32,
+
+    BrigEInstBase,
+
     BrigFbarReleaseCF,
+
     Brigb64,
+
     BrigNoPacking,
-    {8, 20, 0, 0, 0}
-  };
+
+    {8, 20, 0, 0, 0}
+
+  };
+
   std::string input("fbar_release_b64 $d1, $d2;");
 
-  yy_scan_string(reinterpret_cast<const char*> (input.c_str()));
-  context->token_to_scan = yylex();
-  EXPECT_EQ(0, Instruction2(context));
-   
-  BrigInstBase get;
-  context->get_code(0, &get);
-
-  EXPECT_EQ(ref.size,get.size);
-  EXPECT_EQ(ref.kind,get.kind);
-  EXPECT_EQ(ref.opcode, get.opcode);
-  EXPECT_EQ(ref.packing, get.packing);
-  EXPECT_EQ(ref.type, get.type);
-  EXPECT_EQ(ref.o_operands[0], get.o_operands[0]);
-  EXPECT_EQ(ref.o_operands[1], get.o_operands[1]);
-}
->>>>>>> b912104c
+
+  yy_scan_string(reinterpret_cast<const char*> (input.c_str()));
+
+  context->token_to_scan = yylex();
+
+  EXPECT_EQ(0, Instruction2(context));
+
+   
+
+  BrigInstBase get;
+
+  context->get_code(0, &get);
+
+
+  EXPECT_EQ(ref.size,get.size);
+
+  EXPECT_EQ(ref.kind,get.kind);
+
+  EXPECT_EQ(ref.opcode, get.opcode);
+
+  EXPECT_EQ(ref.packing, get.packing);
+
+  EXPECT_EQ(ref.type, get.type);
+
+  EXPECT_EQ(ref.o_operands[0], get.o_operands[0]);
+
+  EXPECT_EQ(ref.o_operands[1], get.o_operands[1]);
+
+}
+
 }  // namespace brig
 }  // namespace hsa