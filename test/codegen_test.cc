--- conflicted
+++ resolved
@@ -2990,39 +2990,6 @@
   delete lexer;
 };
 
-<<<<<<< HEAD
-TEST(CodegenTest, LdSt_CodeGen_SimpleTest) {
-  context->set_error_reporter(main_reporter);
-  context->clear_context();
-
-  BrigInstLdSt ref = {
-    44,                // size
-    BrigEInstLdSt,     // kind
-    BrigLd,            // opcode
-    Brigf32,           // type
-    BrigNoPacking,     // packing
-    {0, 8, 20, 0, 0},  // operand[5]
-    BrigArgSpace,      // storageClass
-    BrigRegular,       // memorySemantic
-    0                  // equivClass
-  };
-  BrigInstLdSt get;  
-
-  std::string input("ld_arg_f32 $s0, [%input];\n");
-  input.append("st_arg_f32 $s0, [%output];\n");
-  Lexer* lexer = new Lexer(input);
-
-  context->token_to_scan = lexer->get_next_token();
-  EXPECT_EQ(0, Ld(context));
-  EXPECT_EQ(0, St(context));
-  context->get_code(0, &get);
-
-  EXPECT_EQ(ref.size, get.size);
-  EXPECT_EQ(ref.kind, get.kind);
-  EXPECT_EQ(ref.opcode, get.opcode);
-  EXPECT_EQ(ref.type, get.type);
-  EXPECT_EQ(ref.packing, get.packing);
-=======
 TEST(CodegenTest, RetCodeGen) {
   context->set_error_reporter(main_reporter);
   context->clear_context();
@@ -3050,37 +3017,11 @@
   EXPECT_EQ(ref.opcode, get.opcode);
   EXPECT_EQ(ref.packing, get.packing);
   EXPECT_EQ(ref.type, get.type);
->>>>>>> 89cdba11
   EXPECT_EQ(ref.o_operands[0], get.o_operands[0]);
   EXPECT_EQ(ref.o_operands[1], get.o_operands[1]);
   EXPECT_EQ(ref.o_operands[2], get.o_operands[2]);
   EXPECT_EQ(ref.o_operands[3], get.o_operands[3]);
   EXPECT_EQ(ref.o_operands[4], get.o_operands[4]);
-<<<<<<< HEAD
-  EXPECT_EQ(ref.storageClass, get.storageClass);
-  EXPECT_EQ(ref.memorySemantic, get.memorySemantic);
-  EXPECT_EQ(ref.equivClass, get.equivClass);
-
-  BrigInstLdSt tmp = {
-    44,                // size
-    BrigEInstLdSt,     // kind
-    BrigSt,            // opcode
-    Brigf32,           // type
-    BrigNoPacking,     // packing
-    {8, 36, 0, 0, 0},  // operand[5]
-    BrigArgSpace,      // storageClass
-    BrigRegular,       // memorySemantic
-    0                  // equivClass
-  };
-  ref = tmp;  
-
-  context->get_code(44, &get);
-  EXPECT_EQ(ref.size, get.size);
-  EXPECT_EQ(ref.kind, get.kind);
-  EXPECT_EQ(ref.opcode, get.opcode);
-  EXPECT_EQ(ref.type, get.type);
-  EXPECT_EQ(ref.packing, get.packing);
-=======
 
   delete lexer;
 }
@@ -3113,126 +3054,11 @@
   EXPECT_EQ(ref.opcode, get.opcode);
   EXPECT_EQ(ref.packing, get.packing);
   EXPECT_EQ(ref.type, get.type);
->>>>>>> 89cdba11
   EXPECT_EQ(ref.o_operands[0], get.o_operands[0]);
   EXPECT_EQ(ref.o_operands[1], get.o_operands[1]);
   EXPECT_EQ(ref.o_operands[2], get.o_operands[2]);
   EXPECT_EQ(ref.o_operands[3], get.o_operands[3]);
   EXPECT_EQ(ref.o_operands[4], get.o_operands[4]);
-<<<<<<< HEAD
-  EXPECT_EQ(ref.storageClass, get.storageClass);
-  EXPECT_EQ(ref.memorySemantic, get.memorySemantic);
-  EXPECT_EQ(ref.equivClass, get.equivClass);
-
-  delete lexer;
-};
-
-TEST(CodegenTest, MemoryOperand_CodeGen_SimpleTest) {
-  context->set_error_reporter(main_reporter);
-  context->clear_context();
-
-  BrigOperandIndirect ref = {
-    16,                    // size
-    BrigEOperandIndirect,  // kind
-    8,                     // reg
-    Brigb32,               // type
-    0,                     // reserved
-    8                      // offset
-  };
-  BrigOperandIndirect get;
-  BrigOperandReg getReg;
-  BrigOperandAddress getAddr;
-  std::string input("[$s1+8]\n");
-
-  Lexer* lexer = new Lexer(input);
-
-  context->token_to_scan = lexer->get_next_token();
-  EXPECT_EQ(0, MemoryOperand(context));
-  context->get_operand(8, &getReg);
-  // BrigOperandReg
-  EXPECT_EQ(12, getReg.size);
-  EXPECT_EQ(BrigEOperandReg, getReg.kind);
-  EXPECT_EQ(Brigb32, getReg.type);
-  EXPECT_EQ(0, getReg.reserved);
-  EXPECT_EQ(0, getReg.name);
-
-  context->get_operand(20, &get);
-  // BrigOperandIndirect
-  EXPECT_EQ(ref.size, get.size);
-  EXPECT_EQ(ref.kind, get.kind);
-  EXPECT_EQ(ref.reg, get.reg);
-  EXPECT_EQ(ref.type, get.type);
-  EXPECT_EQ(ref.reserved, get.reserved);
-  EXPECT_EQ(ref.offset, get.offset);
-
-  context->clear_context();
-  input.assign("[0x7f]\n");
-  lexer->set_source_string(input);
-  context->token_to_scan = lexer->get_next_token();
-  EXPECT_EQ(0, MemoryOperand(context));
-  context->get_operand(8, &get);
- 
-  ref.reg = 0;
-  ref.offset = 0x7f;
-
-  EXPECT_EQ(ref.size, get.size);
-  EXPECT_EQ(ref.kind, get.kind);
-  EXPECT_EQ(ref.reg, get.reg);
-  EXPECT_EQ(ref.type, get.type);
-  EXPECT_EQ(ref.reserved, get.reserved);
-  EXPECT_EQ(ref.offset, get.offset);
-
-  BrigOperandCompound ref2 = {
-    20,                    // size
-    BrigEOperandCompound,  // kind
-    Brigb32,               // type
-    0,                     // reserved
-    8,                     // name
-    24,                    // reg
-    -16                    // offset
-  };
-
-  BrigOperandCompound get2;
-  memset(&getAddr, 0, sizeof(getAddr));
-  memset(&getReg, 0, sizeof(getReg));
-
-  context->clear_context();
-  input.assign("[&array][$s1-16]\n");
-  lexer->set_source_string(input);
-  context->token_to_scan = lexer->get_next_token();
-  context->add_symbol("&array");
-  EXPECT_EQ(0, MemoryOperand(context));
-  
-  context->get_operand(8, &getAddr);
-  context->get_operand(24, &getReg);
-  context->get_operand(36, &get2);
-  
-  // BrigOperandAddress
-  EXPECT_EQ(16, getAddr.size);
-  EXPECT_EQ(BrigEOperandAddress, getAddr.kind);
-  EXPECT_EQ(Brigb32, getAddr.type);
-  EXPECT_EQ(0, getReg.reserved);
-  EXPECT_EQ(0, getAddr.directive);
-  EXPECT_EQ(0, getAddr.offset);
-  // BrigOperandReg
-  EXPECT_EQ(12, getReg.size);
-  EXPECT_EQ(BrigEOperandReg, getReg.kind);
-  EXPECT_EQ(Brigb32, getReg.type);
-  EXPECT_EQ(0, getReg.reserved);
-  EXPECT_EQ(7, getReg.name);
-  // BrigOperandCompoud
-  EXPECT_EQ(ref2.size, get2.size);
-  EXPECT_EQ(ref2.kind, get2.kind);
-  EXPECT_EQ(ref2.type, get2.type);
-  EXPECT_EQ(ref2.reserved, get2.reserved);
-  EXPECT_EQ(ref2.name, get2.name);
-  EXPECT_EQ(ref2.reg, get2.reg);
-  EXPECT_EQ(ref2.offset, get2.offset);
-
-
-  delete lexer;
-};
-=======
   EXPECT_EQ(ref.syncFlags, get.syncFlags);
 
   delete lexer;
@@ -3347,7 +3173,6 @@
 
   delete lexer;
 }
->>>>>>> 89cdba11
 
 }  // namespace brig
 }  // namespace hsa