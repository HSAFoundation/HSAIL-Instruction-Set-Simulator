// Copyright 2012 MulticoreWare Inc.

#include <iostream>
#include "gtest/gtest.h"
#include "tokens.h"
#include "lexer.h"
#include "parser.h"
#include "brig.h"
#include "error_reporter.h"
#include "context.h"
#include "parser_wrapper.h"
#include "Instruction0_test.h"
#include "Instruction1_test.h"
#include "Instruction2_test.h"
#include "Instruction3_test.h"
#include "Instruction4_test.h"
#include "Instruction5_test.h"
#include "Query_test.h"
#include "Ld_test.h"
#include "St_test.h"
#include "GlobalDecl_test.h"
#include "Syscall_test.h"
#include "Cmp_test.h"
#include "Atom_test.h"
#include "Call_test.h"
<<<<<<< HEAD
#include "Mul_test.h"
#include "AtomicImage_test.h"
=======
#include "Mov_test.h"
>>>>>>> 3d8422ab

namespace hsa {
namespace brig {

extern ErrorReporter* main_reporter;
extern Context* context;

TEST(CodegenTest, ExampleWithKernel) {
  context->set_error_reporter(main_reporter);
  context->clear_context();

  std::string input("version 1:0:$large; \n");
  input.append("kernel &demo(kernarg_f32 %x) { \n");
  input.append("private_u32 %z; \n");
  input.append("ret; \n");
  input.append("};\n");

  Lexer* lexer = new Lexer(input);
  context->token_to_scan = lexer->get_next_token();

  EXPECT_EQ(0, Version(context));
  EXPECT_EQ(0, Kernel(context));

  // test the size of each section
  BrigdOffset32_t dsize = context->get_directive_offset();
  EXPECT_EQ(148U, dsize);
  BrigdOffset32_t csize = context->get_code_offset();
  EXPECT_EQ(40U, csize);

  BrigDirectiveKernel ref = {
    40,                       // size
    BrigEDirectiveKernel,   // kind
    8,                       // c_code
    8,                       // s_name
    1,                        // inParamCount
    108,                      // d_firstScopedDirective
    1,                        // operationCount
    148,                      // d_nextDirective
    BrigNone,                  // attribute
    0,                         // fbar
    0,                        // outParamCount
    60,                        // d_firstInParam
  };

  // test BrigDirectiveFunction, the caller function
  BrigDirectiveKernel get;
  context->get_directive(context->current_bdf_offset, &get);
  EXPECT_EQ(ref.s_name, get.s_name);
  EXPECT_EQ(ref.c_code, get.c_code);
  EXPECT_EQ(ref.outParamCount, get.outParamCount);
  EXPECT_EQ(ref.inParamCount, get.inParamCount);
  EXPECT_EQ(ref.operationCount, get.operationCount);
  EXPECT_EQ(ref.d_nextDirective, get.d_nextDirective);
  EXPECT_EQ(ref.d_firstScopedDirective, get.d_firstScopedDirective);

  BrigDirectiveSymbol kernarg = {
  40,                       // size
  BrigEDirectiveSymbol ,    // kind
  {
    0,                         // c_code
    BrigKernargSpace,         // storag class kernarg
    BrigNone ,                // attribut
    0,                        // reserved
    0,                        // symbolModifier
    0,                        // dim
    14,                       // s_name
    Brigf32,                  // type
    1,                        // align
  },
  0,                        // d_init
  0,                         // reserved
  };

  BrigDirectiveSymbol get_sym;
  context->get_directive(68, &get_sym);
  EXPECT_EQ(kernarg.size, get_sym.size);
  EXPECT_EQ(kernarg.kind, get_sym.kind);
  EXPECT_EQ(kernarg.s.storageClass, get_sym.s.storageClass);
  EXPECT_EQ(kernarg.s.s_name, get_sym.s.s_name);

  BrigDirectiveSymbol private_var = {
  40,                       // size
  BrigEDirectiveSymbol ,    // kind
  {
    0,                         // c_code
    BrigPrivateSpace,         // storag class kernarg
    BrigNone ,                // attribut
    0,                        // reserved
    0,                        // symbolModifier
    0,                        // dim
    17,                        // s_name
    Brigu32,                  // type
    1,                        // align
  },
  0,                        // d_init
  0,                         // reserved
  };

  context->get_directive(108, &get_sym);
  EXPECT_EQ(private_var.size, get_sym.size);
  EXPECT_EQ(private_var.kind, get_sym.kind);
  EXPECT_EQ(private_var.s.storageClass, get_sym.s.storageClass);
  EXPECT_EQ(private_var.s.s_name, get_sym.s.s_name);

  delete lexer;
}

TEST(CodegenTest, CallwMultiArgs) {
  context->set_error_reporter(main_reporter);
  context->clear_context();

  std::string input("version 1:0:$small; \n");
  input.append("function &callee(arg_f32 %output) ");
  input.append("(arg_f32 %input1, arg_f32 %input2) { \n");
  input.append("ret; \n");
  input.append("};\n");
  input.append("function &caller()(){ \n");
  input.append(" { arg_f32 %an_input; \n");
  input.append("   arg_f32 %an_output; \n");
  input.append("   call &callee(%an_output)(%an_input, %an_input);\n");
  input.append(" } \n");
  input.append("}; \n");

  Lexer* lexer = new Lexer(input);
  context->token_to_scan = lexer->get_next_token();

  EXPECT_EQ(0, Version(context));
  EXPECT_EQ(0, Function(context));
  EXPECT_EQ(0, Function(context));

  // test the size of each section
  BrigdOffset32_t dsize = context->get_directive_offset();
  EXPECT_EQ(324U, dsize);
  BrigdOffset32_t csize = context->get_code_offset();
  EXPECT_EQ(72U, csize);
  BrigdOffset32_t osize = context->get_operand_offset();
  EXPECT_EQ(84, osize);
  BrigdOffset32_t ssize = context->get_string_offset();
  EXPECT_EQ(69U, ssize);

  BrigDirectiveFunction ref = {
    40,                       // size
    BrigEDirectiveFunction,   // kind
    40,                       // c_code
    40,                       // s_name
    0,                        // inParamCount
    228,                      // d_firstScopedDirective
    1,                        // operationCount
    324,                      // d_nextDirective
    BrigNone,
    0,
    0,                        // outParamCount
    0,
  };

  // test BrigDirectiveFunction, the caller function
  BrigDirectiveFunction get;
  context->get_directive(context->current_bdf_offset, &get);
  EXPECT_EQ(ref.s_name, get.s_name);
  EXPECT_EQ(ref.c_code, get.c_code);
  EXPECT_EQ(ref.outParamCount, get.outParamCount);
  EXPECT_EQ(ref.inParamCount, get.inParamCount);
  EXPECT_EQ(ref.operationCount, get.operationCount);
  EXPECT_EQ(ref.d_nextDirective, get.d_nextDirective);
  EXPECT_EQ(ref.d_firstScopedDirective, get.d_firstScopedDirective);

  // test BrigDirectiveScope
  BrigDirectiveScope arg_scope;
  context->get_directive(228, &arg_scope);
  EXPECT_EQ(8, arg_scope.size);
  EXPECT_EQ(BrigEDirectiveArgStart, arg_scope.kind);
  EXPECT_EQ(40U, arg_scope.c_code);

  context->get_directive(316, &arg_scope);
  EXPECT_EQ(BrigEDirectiveArgEnd, arg_scope.kind);
  EXPECT_EQ(72U, arg_scope.c_code);

  // test BrigCall
  BrigInstBase cbr_op;
  context->get_code(40, &cbr_op);
  EXPECT_EQ(32, cbr_op.size);
  EXPECT_EQ(BrigCall, cbr_op.opcode);
  EXPECT_EQ(24, cbr_op.o_operands[0]);
  EXPECT_EQ(56, cbr_op.o_operands[1]);
  EXPECT_EQ(48, cbr_op.o_operands[2]);
  EXPECT_EQ(68, cbr_op.o_operands[3]);
  EXPECT_EQ(0U, cbr_op.o_operands[4]);

  // test BrigOperandFunctionRef
  BrigOperandFunctionRef func_o;
  context->get_operand(48, &func_o);
  EXPECT_EQ(8U, func_o.size);
  EXPECT_EQ(BrigEOperandFunctionRef, func_o.kind);
  EXPECT_EQ(28U, func_o.fn);

  // test BrigOperandArgumentRef
  BrigOperandArgumentRef arg_o;
  context->get_operand(8, &arg_o);
  EXPECT_EQ(8U, arg_o.size);
  EXPECT_EQ(BrigEOperandArgumentRef, arg_o.kind);
  EXPECT_EQ(196U+40U, arg_o.arg);

  context->get_operand(16, &arg_o);
  EXPECT_EQ(8, arg_o.size);
  EXPECT_EQ(BrigEOperandArgumentRef, arg_o.kind);
  EXPECT_EQ(236U+40U, arg_o.arg);

  // test BrigOperandArgumentList
  BrigOperandArgumentList arg_l;
  context->get_operand(56, &arg_l);
  EXPECT_EQ(12U, arg_l.size);
  EXPECT_EQ(BrigEOperandArgumentList, arg_l.kind);
  EXPECT_EQ(16U, arg_l.o_args[0]);

  context->get_operand(68, &arg_l);
  EXPECT_EQ(16U, arg_l.size);
  EXPECT_EQ(BrigEOperandArgumentList, arg_l.kind);
  EXPECT_EQ(8U, arg_l.o_args[0]);

  BrigoOffset32_t arg_test = 0;
  context->get_operand(80, &arg_test);
  EXPECT_EQ(8U, arg_test);

  delete lexer;
}

TEST(CodegenTest, Example6_CallwArgs) {
  context->set_error_reporter(main_reporter);
  context->clear_context();

  std::string input("version 1:0:$small; \n");
  input.append("function &callee(arg_f32 %output)(arg_f32 %input) { \n");
  input.append(" ret; \n");
  input.append("}; \n");

  input.append("function &caller()(){ \n");
  input.append(" { arg_f32 %an_input; \n");
  input.append("   arg_f32 %an_output; \n");
  input.append("  call &callee(%an_output)(%an_input); \n");
  input.append(" } \n");
  input.append("}; \n");

  // test the rule
  Lexer* lexer = new Lexer(input);
  context->token_to_scan = lexer->get_next_token();

  EXPECT_EQ(0, Version(context));
  EXPECT_EQ(0, Function(context));
  EXPECT_EQ(0, Function(context));

  // test the sizes of each section
  BrigdOffset32_t dsize = context->get_directive_offset();
  EXPECT_EQ(284, dsize);
  BrigdOffset32_t csize = context->get_code_offset();
  EXPECT_EQ(72, csize);
  BrigdOffset32_t osize = context->get_operand_offset();
  EXPECT_EQ(80, osize);
  BrigdOffset32_t ssize = context->get_string_offset();
  EXPECT_EQ(60, ssize);

  BrigDirectiveFunction ref = {
    40,                       // size
    BrigEDirectiveFunction,   // kind
    40,                       // c_code
    31,                       // s_name
    0,                        // inParamCount
    188,                      // d_firstScopedDirective
    1,                        // operationCount
    284,                      // d_nextDirective
    BrigNone,
    0,
    0,                        // outParamCount
    0,
  };

  // test BrigDirectiveFunction, the caller function
  BrigDirectiveFunction get;
  context->get_directive(context->current_bdf_offset, &get);
  EXPECT_EQ(ref.s_name, get.s_name);
  EXPECT_EQ(ref.c_code, get.c_code);
  EXPECT_EQ(ref.outParamCount, get.outParamCount);
  EXPECT_EQ(ref.inParamCount, get.inParamCount);
  EXPECT_EQ(ref.operationCount, get.operationCount);
  EXPECT_EQ(ref.d_nextDirective, get.d_nextDirective);
  EXPECT_EQ(ref.d_firstScopedDirective, get.d_firstScopedDirective);

  // test BrigDirectiveScope
  BrigDirectiveScope arg_scope;
  context->get_directive(188, &arg_scope);
  EXPECT_EQ(8U, arg_scope.size);
  EXPECT_EQ(BrigEDirectiveArgStart, arg_scope.kind);
  EXPECT_EQ(40U, arg_scope.c_code);

  context->get_directive(276, &arg_scope);
  EXPECT_EQ(BrigEDirectiveArgEnd, arg_scope.kind);
  EXPECT_EQ(72U, arg_scope.c_code);

  // test BrigCall
  BrigInstBase cbr_op;
  context->get_code(40, &cbr_op);
  EXPECT_EQ(32U, cbr_op.size);
  EXPECT_EQ(BrigCall, cbr_op.opcode);
  EXPECT_EQ(24, cbr_op.o_operands[0]);
  EXPECT_EQ(56, cbr_op.o_operands[1]);
  EXPECT_EQ(48, cbr_op.o_operands[2]);
  EXPECT_EQ(68, cbr_op.o_operands[3]);
  EXPECT_EQ(0U, cbr_op.o_operands[4]);

  // test BrigOperandFunctionRef
  BrigOperandFunctionRef func_o;
  context->get_operand(48, &func_o);
  EXPECT_EQ(8U, func_o.size);
  EXPECT_EQ(BrigEOperandFunctionRef, func_o.kind);
  EXPECT_EQ(28U, func_o.fn);

  // test BrigOperandArgumentRef
  BrigOperandArgumentRef arg_o;
  context->get_operand(8, &arg_o);
  EXPECT_EQ(8U, arg_o.size);
  EXPECT_EQ(BrigEOperandArgumentRef, arg_o.kind);
  EXPECT_EQ(196U, arg_o.arg);

  context->get_operand(16, &arg_o);
  EXPECT_EQ(8U, arg_o.size);
  EXPECT_EQ(BrigEOperandArgumentRef, arg_o.kind);
  EXPECT_EQ(236U, arg_o.arg);

  // test BrigOperandArgumentList
  BrigOperandArgumentList arg_l;
  context->get_operand(56, &arg_l);
  EXPECT_EQ(12U, arg_l.size);
  EXPECT_EQ(BrigEOperandArgumentList, arg_l.kind);
  EXPECT_EQ(16U, arg_l.o_args[0]);

  context->get_operand(68, &arg_l);
  EXPECT_EQ(12U, arg_l.size);
  EXPECT_EQ(BrigEOperandArgumentList, arg_l.kind);
  EXPECT_EQ(8U, arg_l.o_args[0]);

  delete lexer;
}

TEST(CodegenTest, Example5_SimpleCall) {
  context->set_error_reporter(main_reporter);
  context->clear_context();

  std::string input("version 1:0:$small; \n");
  input.append("function &callee()(){ \n");
  input.append(" ret; \n");
  input.append("}; \n");
  input.append(" function &caller()(){ \n");
  input.append(" { \n");
  input.append("   call &callee; \n");
  input.append(" } \n");
  input.append("}; \n");

  Lexer* lexer = new Lexer(input);
  context->token_to_scan = lexer->get_next_token();

  EXPECT_EQ(0, Version(context));
  EXPECT_EQ(0, Function(context));
  EXPECT_EQ(0, Function(context));

  // test the sizes of each section
  BrigdOffset32_t dsize = context->get_directive_offset();
  EXPECT_EQ(124U, dsize);
  BrigdOffset32_t csize = context->get_code_offset();
  EXPECT_EQ(72U, csize);
  BrigdOffset32_t osize = context->get_operand_offset();
  EXPECT_EQ(52, osize);
  BrigdOffset32_t ssize = context->get_string_offset();
  EXPECT_EQ(24U, ssize);

  // test BrigDirectiveFunction, the caller function
  BrigDirectiveFunction ref = {
    40,                       // size
    BrigEDirectiveFunction,   // kind
    40,                       // c_code
    16,                        // s_name
    0,                        // inParamCount
    108,                      // d_firstScopedDirective
    1,                        // operationCount
    124,                      // d_nextDirective
    BrigNone,
    0,
    0,                        // outParamCount
    0,
  };

  BrigDirectiveFunction get;
  context->get_directive(context->current_bdf_offset, &get);
  EXPECT_EQ(ref.s_name, get.s_name);
  EXPECT_EQ(ref.c_code, get.c_code);
  EXPECT_EQ(ref.outParamCount, get.outParamCount);
  EXPECT_EQ(ref.inParamCount, get.inParamCount);
  EXPECT_EQ(ref.operationCount, get.operationCount);
  EXPECT_EQ(ref.d_nextDirective, get.d_nextDirective);
  EXPECT_EQ(ref.d_firstScopedDirective, get.d_firstScopedDirective);

  // test BrigDirectiveScope
  BrigDirectiveScope arg_scope;
  context->get_directive(108, &arg_scope);
  EXPECT_EQ(8U, arg_scope.size);
  EXPECT_EQ(BrigEDirectiveArgStart, arg_scope.kind);
  EXPECT_EQ(40U, arg_scope.c_code);

  context->get_directive(116, &arg_scope);
  EXPECT_EQ(BrigEDirectiveArgEnd, arg_scope.kind);
  EXPECT_EQ(72U, arg_scope.c_code);

  // test BrigCall
  BrigInstBase cbr_op;
  context->get_code(40, &cbr_op);
  EXPECT_EQ(32, cbr_op.size);
  EXPECT_EQ(BrigCall, cbr_op.opcode);
  EXPECT_EQ(8, cbr_op.o_operands[0]);
  EXPECT_EQ(40, cbr_op.o_operands[1]);
  EXPECT_EQ(32, cbr_op.o_operands[2]);
  EXPECT_EQ(40, cbr_op.o_operands[3]);
  EXPECT_EQ(0, cbr_op.o_operands[4]);

  // test BrigOperandFunctionRef
  BrigOperandFunctionRef func_o;
  context->get_operand(32, &func_o);
  EXPECT_EQ(8U, func_o.size);
  EXPECT_EQ(BrigEOperandFunctionRef, func_o.kind);
  EXPECT_EQ(28U, func_o.fn);

  delete lexer;
}

TEST(CodegenTest, Example4_Branch) {
  context->set_error_reporter(main_reporter);
  context->clear_context();

  std::string input("version 1:0:$small;\n");
  input.append("function &branch_ops (arg_u8x4 %x)() { \n");
  input.append("  cbr $c1, @then; \n");
  input.append("  abs_p_s8x4 $s1, $s2; \n");
  input.append("  brn @outof_IF; \n");
  input.append("  @then: \n");
  input.append("  add_pp_sat_u16x2 $s1, $s0, $s3; \n");
  input.append("  @outof_IF: \n");
  input.append("  ret; \n");
  input.append("}; \n");

  // test the rule
  Lexer* lexer = new Lexer(input);
  context->token_to_scan = lexer->get_next_token();
  EXPECT_EQ(0, Version(context));
  EXPECT_EQ(0, Function(context));

  // test the sizes of each section
  BrigdOffset32_t dsize = context->get_directive_offset();
  EXPECT_EQ(132U, dsize);
  BrigdOffset32_t csize = context->get_code_offset();
  EXPECT_EQ(172U, csize);
  BrigdOffset32_t osize = context->get_operand_offset();
  EXPECT_EQ(136, osize);
  BrigdOffset32_t ssize = context->get_string_offset();
  EXPECT_EQ(59U, ssize);

  BrigDirectiveFunction ref = {
      40,                       // size
      BrigEDirectiveFunction,   // kind
      8,                        // c_code
      8,                        // s_name
      0,                        // inParamCount
      108,                      // d_firstScopedDirective
      5,                        // operationCount
      132,                      // d_nextDirective
      BrigNone,
      0,
      1,                        // outParamCount
      0,
    };

  BrigDirectiveFunction get;
  context->get_directive(context->current_bdf_offset, &get);
  EXPECT_EQ(ref.s_name, get.s_name);
  EXPECT_EQ(ref.c_code, get.c_code);
  EXPECT_EQ(ref.outParamCount, get.outParamCount);
  EXPECT_EQ(ref.inParamCount, get.inParamCount);
  EXPECT_EQ(ref.operationCount, get.operationCount);
  EXPECT_EQ(ref.d_nextDirective, get.d_nextDirective);
  EXPECT_EQ(ref.d_firstScopedDirective, get.d_firstScopedDirective);

  // test BrigDirectiveLabel
  BrigDirectiveLabel label1;
  context->get_directive(108, &label1);
  EXPECT_EQ(12U, label1.size);
  EXPECT_EQ(108U, label1.c_code);
  EXPECT_EQ(35U, label1.s_name);

  context->get_directive(120, &label1);
  EXPECT_EQ(140U, label1.c_code);
  EXPECT_EQ(49U, label1.s_name);

  // test BrigCbr
  BrigInstBase cbr_op;
  context->get_code(8, &cbr_op);
  EXPECT_EQ(32, cbr_op.size);
  EXPECT_EQ(BrigCbr, cbr_op.opcode);
  EXPECT_EQ(Brigb1, cbr_op.type);
  EXPECT_EQ(8, cbr_op.o_operands[0]);
  EXPECT_EQ(32, cbr_op.o_operands[1]);
  EXPECT_EQ(44, cbr_op.o_operands[2]);
  EXPECT_EQ(0, cbr_op.o_operands[3]);
  EXPECT_EQ(0, cbr_op.o_operands[4]);

  // test BrigBrn
  BrigInstBar br_op;
  context->get_code(72, &br_op);
  EXPECT_EQ(36U, br_op.size);
  EXPECT_EQ(BrigBrn, br_op.opcode);
  EXPECT_EQ(80, br_op.o_operands[0]);
  EXPECT_EQ(104, br_op.o_operands[1]);
  EXPECT_EQ(0, br_op.o_operands[2]);
  EXPECT_EQ(0, br_op.o_operands[3]);
  EXPECT_EQ(0, br_op.o_operands[4]);

  delete lexer;
}

TEST(CodegenTest, Example3_CodeGen) {
  context->set_error_reporter(main_reporter);
  context->clear_context();

  std::string input("version 1:0:$small; \n");
  input.append("static function &packed_ops (extern arg_u8x4 %x)() {");
  input.append("  abs_p_s8x4 $s1, $s2; \n");
  input.append("  add_pp_sat_u16x2 $s1, $s0, $s3; \n");
  input.append("}; \n");

  Lexer* lexer = new Lexer(input);
  context->token_to_scan = lexer->get_next_token();

  EXPECT_EQ(0, Version(context));
  EXPECT_EQ(0, Function(context));

  // test the .directive section size
  BrigdOffset32_t dsize = context->get_directive_offset();
  EXPECT_EQ(108U, dsize);

  // test the .directive section
  BrigDirectiveFunction ref = {
    40,                       // size
    BrigEDirectiveFunction,   // kind
    8,                        // c_code
    8,                        // s_name
    0,                        // inParamCount
    104+4,                       // d_firstScopedDirective
    2,                        // operationCount
    104+4,                       // d_nextDirective
    BrigStatic,
    0,
    1,                        // outParamCount
    0,
  };

  BrigDirectiveFunction get;
  context->get_directive(context->current_bdf_offset, &get);
  EXPECT_EQ(ref.s_name, get.s_name);
  EXPECT_EQ(ref.c_code, get.c_code);
  EXPECT_EQ(ref.outParamCount, get.outParamCount);
  EXPECT_EQ(ref.inParamCount, get.inParamCount);
  EXPECT_EQ(ref.operationCount, get.operationCount);
  EXPECT_EQ(ref.d_nextDirective, get.d_nextDirective);
  EXPECT_EQ(ref.d_firstScopedDirective, get.d_firstScopedDirective);
  EXPECT_EQ(ref.attribute, get.attribute);

  // test the .string size
  BrigsOffset32_t size = context->get_string_offset();
  EXPECT_EQ(39U, size);

  // test .code section.
  BrigcOffset32_t csize = context->get_code_offset();
  EXPECT_EQ(72U, csize);

  BrigInstBase get_c;
  context->get_code(40, &get_c);
  EXPECT_EQ(BrigAdd, get_c.opcode);
  EXPECT_EQ(BrigPackPPsat, get_c.packing);
  EXPECT_EQ(Brigu16x2, get_c.type);
  EXPECT_EQ(8U, get_c.o_operands[0]);
  EXPECT_EQ(32U, get_c.o_operands[1]);
  EXPECT_EQ(44U, get_c.o_operands[2]);

  delete lexer;
}

TEST(CodegenTest, SimplestFunction_CodeGen) {
  context->set_error_reporter(main_reporter);
  context->clear_context();

  std::string input("version 1:0:$small; \n");
  input.append("function &return_true(arg_f32 %ret_val)(){ \n");
  input.append(" ret; \n");
  input.append("};");

  // test the rule
  Lexer* lexer = new Lexer(input);
  context->token_to_scan = lexer->get_next_token();
  EXPECT_EQ(0, Version(context));
  EXPECT_EQ(0, Function(context));

  // test the .directive section size
  BrigdOffset32_t dsize = context->get_directive_offset();
  EXPECT_EQ(108U, dsize);

  // test the offset to the .string section
  BrigDirectiveFunction ref = {
    40,                       // size
    BrigEDirectiveFunction,   // kind
    8,                        // c_code
    8,                        // s_name
    0,                        // inParamCount
    96+4+8,                       // d_firstScopedDirective
    1,                        // operationCount
    96+4+8,                       // d_nextDirective
    BrigNone,
    0,
    1,                        // outParamCount
    0,
  };

  BrigDirectiveFunction get;
  context->get_directive(context->current_bdf_offset, &get);
  EXPECT_EQ(ref.s_name, get.s_name);
  EXPECT_EQ(ref.c_code, get.c_code);
  EXPECT_EQ(ref.outParamCount, get.outParamCount);
  EXPECT_EQ(ref.inParamCount, get.inParamCount);
  EXPECT_EQ(ref.operationCount, get.operationCount);
  EXPECT_EQ(ref.d_nextDirective, get.d_nextDirective);
  EXPECT_EQ(ref.d_firstScopedDirective, get.d_firstScopedDirective);

  // test the .string size
  BrigsOffset32_t size = context->get_string_offset();
  EXPECT_EQ(30U, size);

  // find the string.
  std::string func_name("&return_true");
  int str_offset = context->lookup_symbol(func_name);
  EXPECT_EQ(8, str_offset);

  BrigcOffset32_t csize = context->get_code_offset();
  EXPECT_EQ(40U, csize);

  delete lexer;
}

TEST(CodegenTest, AlignmentCheck) {
  // Try the situation in PRM 20.2 (pg. 226)

  // use a new context object to ensure the problem happen
  // since if at beginning the offset is a multiple of 4 but not a multiple of 8
  // then appending a 4-byte aligned item will lead to a multiple-of-8 offset
  context->clear_context();

  // First append a 4-byte aligned item BrigBlockStart
  uint32_t curr_offset = context->get_directive_offset();

  BrigBlockStart bbs = {
    12,                        // size
    BrigEDirectiveBlockStart,  // kind
    0,                         // c_code
    0                          // s_name;
  };

  context->append_directive(&bbs);    // append_directiveirective
  curr_offset = context->get_directive_offset();

  EXPECT_EQ(0U, curr_offset%4);
  EXPECT_EQ(BrigEAlignment_4, Context::alignment_check(bbs));

  // Next append a 8-byte aligned item  such as BrigBlockNumeric
  BrigBlockNumeric bbn = {
    16,                          // size
    BrigEDirectiveBlockNumeric,  // kind
    Brigb64,                     // type
    1,                           // elementCount
    { { 0 } },                   // u64
  };
  bbn.u64[0] = 1;

  context->append_directive(&bbn);
  curr_offset = context->get_directive_offset();

  EXPECT_EQ(BrigEAlignment_8, Context::alignment_check(bbn));
  // this is a 8-byte aligned item and has a size of multiple of 8.
  // so the offset after appending this item should be a multiple of 8.
  EXPECT_EQ(0U, curr_offset%8);
}

TEST(CodegenTest, VersionCodeGen) {
  context->set_error_reporter(main_reporter);
  context->clear_context();
  std::string input("\n version 1:0; \n");

  Lexer* lexer = new Lexer(input);
  context->token_to_scan = lexer->get_next_token();
  EXPECT_EQ(0, Version(context));

  uint32_t curr_d_offset = context->get_directive_offset();

  BrigDirectiveVersion ref = {
    sizeof(ref),
    BrigEDirectiveVersion,
    0,            // unknown c_code
    1,            // major
    0,            // minor
    BrigELarge,   // machine
    BrigEFull,    // profile
    BrigENosftz,  // ftz
    0             // reserved
  };


  // get structure back
  BrigDirectiveVersion get;
  context->get_directive(curr_d_offset-sizeof(get), &get);

  // compare two structs
  EXPECT_EQ(ref.kind, get.kind);
  EXPECT_EQ(ref.major, get.major);
  EXPECT_EQ(ref.minor, get.minor);
  EXPECT_EQ(ref.machine, get.machine);
  EXPECT_EQ(ref.profile, get.profile);
  EXPECT_EQ(ref.ftz, get.ftz);

  /* ---------- TEST 2 ---------*/
  context->clear_context();

  input.assign("version 2:0:$large;");

  lexer->set_source_string(input);
  context->token_to_scan = lexer->get_next_token();
  EXPECT_EQ(0, Version(context));

  // reference struct
  ref.major = 2;
  ref.machine = BrigELarge;

  // get structure back
  curr_d_offset = context->get_directive_offset();
  context->get_directive(curr_d_offset-sizeof(get), &get);

  // compare two structs
  EXPECT_EQ(ref.kind, get.kind);
  EXPECT_EQ(ref.major, get.major);
  EXPECT_EQ(ref.minor, get.minor);
  EXPECT_EQ(ref.machine, get.machine);
  EXPECT_EQ(ref.profile, get.profile);
  EXPECT_EQ(ref.ftz, get.ftz);

        /* TEST 3, Multi Target */
  context->clear_context();
  input.assign("version 2:0:$large, $reduced, $sftz;");

  lexer->set_source_string(input);
  context->token_to_scan = lexer->get_next_token();
  EXPECT_EQ(0, Version(context));

  // reference struct
  ref.major = 2;
  ref.machine = BrigELarge;
  ref.profile = BrigEReduced;
  ref.ftz = BrigESftz;

  // get structure back
  curr_d_offset = context->get_directive_offset();
  context->get_directive(curr_d_offset-sizeof(get), &get);

  // compare two structs
  EXPECT_EQ(ref.kind, get.kind);
  EXPECT_EQ(ref.major, get.major);
  EXPECT_EQ(ref.minor, get.minor);
  EXPECT_EQ(ref.machine, get.machine);
  EXPECT_EQ(ref.profile, get.profile);
  EXPECT_EQ(ref.ftz, get.ftz);
  context->clear_context();

  delete lexer;
}

TEST(CodegenTest, RegisterOperandCodeGen) {
  std::string name;
  std::string input("$d7");  // register

  Lexer* lexer = new Lexer();
  Parser* parser = new Parser(context);
  parser->set_source_string(input);
  parser->clear_context();
  // scan symbols
  parser->scan_symbols();

  // rescan
  lexer->set_source_string(input);
  context->token_to_scan = lexer->get_next_token();

  EXPECT_EQ(0, Operand(context));

  // reference struct
  BrigOperandReg ref = {
    sizeof(ref),      // size
    BrigEOperandReg,  // kind
    Brigb64,          // type
    0,                // reserved
    0                 // name
  };

  name.assign("$d7");
  ref.name = context->lookup_symbol(name);
  EXPECT_EQ(8U, ref.name);

  // get structure from context and compare
  BrigOperandReg get;
  uint32_t curr_o_offset = context->get_operand_offset();
  context->get_operand(curr_o_offset-sizeof(get), &get);

  EXPECT_EQ(ref.size, get.size);
  EXPECT_EQ(ref.kind, get.kind);
  EXPECT_EQ(ref.type, get.type);
  EXPECT_EQ(ref.name, get.name);

  // second register
  input.assign("$q7");
  parser->set_source_string(input);
  // scan symbols
  parser->scan_symbols();

  // rescan
  lexer->set_source_string(input);
  context->token_to_scan = lexer->get_next_token();
  EXPECT_EQ(0, Operand(context));

  name.assign("$q7");
  ref.name = context->lookup_symbol(name);
  ref.type = Brigb128;
  curr_o_offset = context->get_operand_offset();
  context->get_operand(curr_o_offset-sizeof(get), &get);

  EXPECT_EQ(ref.size, get.size);
  EXPECT_EQ(ref.kind, get.kind);
  EXPECT_EQ(ref.type, get.type);
  EXPECT_EQ(ref.name, get.name);

  delete lexer;
  delete parser;
}

TEST(CodegenTest, NumericValueOperandCodeGen) {
  /* Integer */
  std::string input("5");
  Lexer* lexer = new Lexer(input);
  context->token_to_scan = lexer->get_next_token();
  EXPECT_EQ(0, Operand(context));

  // reference struct
  BrigOperandImmed ref = {
    sizeof(ref),        // size
    BrigEOperandImmed,  // kind
    Brigb32,            // type
    0,                  // reserved
    { 0 }
  };

  ref.bits.u = 5;
  // get structure from context and compare
  BrigOperandImmed get;
  uint32_t curr_o_offset = context->get_operand_offset();
  // to overcome padding
  context->get_operand<BrigOperandImmed>(curr_o_offset-sizeof(get), &get);

  EXPECT_EQ(ref.size, get.size);
  EXPECT_EQ(ref.kind, get.kind);
  EXPECT_EQ(ref.type, get.type);
  EXPECT_EQ(ref.bits.u, get.bits.u);

    /* Negative Integer */
  input.assign("-5");
  lexer->set_source_string(input);
  context->token_to_scan = lexer->get_next_token();
  EXPECT_EQ(0, Operand(context));

  // reference struct
  ref.type = Brigb32;
  ref.bits.u = (unsigned int) (-5);
  // get structure from context and compare
  curr_o_offset = context->get_operand_offset();
  context->get_operand(curr_o_offset-sizeof(get), &get);

  EXPECT_EQ(ref.size, get.size);
  EXPECT_EQ(ref.kind, get.kind);
  EXPECT_EQ(ref.type, get.type);
  EXPECT_EQ(ref.bits.u, get.bits.u);

  /* float single */
  input.assign("5.0f");
  lexer->set_source_string(input);
  context->token_to_scan = lexer->get_next_token();
  EXPECT_EQ(0, Operand(context));

  // reference struct
  ref.type = Brigb32;
  ref.bits.f = 5;
  // get structure from context and compare
  curr_o_offset = context->get_operand_offset();
  context->get_operand(curr_o_offset-sizeof(get), &get);

  EXPECT_EQ(ref.size, get.size);
  EXPECT_EQ(ref.kind, get.kind);
  EXPECT_EQ(ref.type, get.type);
  EXPECT_EQ(ref.bits.f, get.bits.f);

  /* double */
  input.assign("5.0l");
  lexer->set_source_string(input);
  context->token_to_scan = lexer->get_next_token();
  EXPECT_EQ(0, Operand(context));

  // reference struct
  ref.bits.d = 5;
  ref.type = Brigb64;
  // get structure from context and compare
  curr_o_offset = context->get_operand_offset();
  context->get_operand(curr_o_offset-sizeof(get), &get);

  EXPECT_EQ(ref.size, get.size);
  EXPECT_EQ(ref.kind, get.kind);
  EXPECT_EQ(ref.type, get.type);
  EXPECT_EQ(ref.bits.d, get.bits.d);

  /* Integer List */
  input.assign("_b32(5,6,8)");
  lexer->set_source_string(input);
  context->token_to_scan = lexer->get_next_token();
  EXPECT_EQ(0, Operand(context));

  // reference struct
  ref.type = Brigb32;
  ref.bits.u = 8;
  // get last structure from context and compare
  curr_o_offset = context->get_operand_offset();
  context->get_operand(curr_o_offset-sizeof(get), &get);

  EXPECT_EQ(ref.size, get.size);
  EXPECT_EQ(ref.kind, get.kind);
  EXPECT_EQ(ref.type, get.type);
  EXPECT_EQ(ref.bits.u, get.bits.u);

  delete lexer;
}

TEST(CodegenTest, LookupStringTest) {
  std::string input("&test_string1");

  StringBuffer* strBuf = new StringBuffer();

  strBuf->append(input);

  uint32_t offset = strBuf->size();
  input.assign("&test_string2");
  strBuf->append(input);

  // lookup first string
  input.assign("&test_string1");
  uint32_t loc = strBuf->lookup(input);
  EXPECT_EQ(0U, loc);

  input.assign("&test_string2");
  loc = strBuf->lookup(input);
  EXPECT_EQ(offset, loc);

  delete strBuf;
}

TEST(CodegenTest, AddSymbolTest) {
  std::string symbol("&symbol1");
  uint32_t offset = context->get_string_offset();

  // add symbol
  uint32_t sym1_offset = context->add_symbol(symbol);
  EXPECT_EQ(offset, sym1_offset);

  offset = context->get_string_offset();
  symbol.assign("%symbol2");
  uint32_t sym2_offset = context->add_symbol(symbol);
  EXPECT_EQ(offset, sym2_offset);

  // try to add symbol 1 again
  symbol.assign("&symbol1");
  uint32_t sym1b_offset = context->add_symbol(symbol);
  EXPECT_EQ(sym1_offset, sym1b_offset);

  // lookup
  symbol.assign("%symbol2");
  uint32_t lookup_sym2 = context->lookup_symbol(symbol);

  EXPECT_EQ(sym2_offset, lookup_sym2);
}

TEST(CodegenTest, LookupStringBugTest) {
  std::string input("&previous_test_string1");

  StringBuffer* strBuf = new StringBuffer();

  strBuf->append(input);

  uint32_t offset = strBuf->size();
  input.assign("test_string1");
  strBuf->append(input);


  // lookup second string
  input.assign("test_string1");
  uint32_t loc = strBuf->lookup(input);
  EXPECT_EQ(offset, loc);

  delete strBuf;
}

TEST(CodegenTest, BrigOperandAddressGeneration) {
  std::string name;
  std::string input("[&test]");  // [name]

  Lexer* lexer = new Lexer();
  Parser* parser = new Parser(context);
  parser->set_source_string(input);
  // scan symbols
  parser->scan_symbols();

  // rescan

  lexer->set_source_string(input);
  // get 2 tokens pass '['
  context->token_to_scan = lexer->get_next_token();
  context->token_to_scan = lexer->get_next_token();
  BrigoOffset32_t opOffset;
  EXPECT_EQ(0, AddressableOperandPart2(context, &opOffset, false));

  name.assign(input.c_str());
  BrigOperandAddress ref = {
    sizeof(ref),          // size
    BrigEOperandAddress,  // kind
    Brigb32,              // Data Type
    0,                    // reserved
    context->symbol_map[name]                    // directive
  };

  if (context->get_machine() == BrigELarge)
    ref.type = Brigb64;

    // get structure from context and compare
  BrigOperandAddress get;
  uint32_t curr_o_offset = context->get_operand_offset();
  context->get_operand(curr_o_offset-sizeof(get), &get);

  EXPECT_EQ(ref.size, get.size);
  EXPECT_EQ(ref.kind, get.kind);
  EXPECT_EQ(ref.type, get.type);
  EXPECT_EQ(ref.directive, get.directive);

  delete lexer;
  delete parser;
}

TEST(CodegenTest, RetCodeGen) {
  context->set_error_reporter(main_reporter);
  context->clear_context();

  BrigInstBase ref = {
    32,
    BrigEInstBase,
    BrigRet,
    Brigb32,
    BrigNoPacking,
    {0, 0, 0, 0, 0}
  };

  std::string input("ret ;");
  Lexer* lexer = new Lexer(input);

  context->token_to_scan = lexer->get_next_token();
  EXPECT_EQ(0, Ret(context));

  BrigInstBase get;
  context->get_code(8, &get);

  EXPECT_EQ(ref.size,get.size);
  EXPECT_EQ(ref.kind,get.kind);
  EXPECT_EQ(ref.opcode, get.opcode);
  EXPECT_EQ(ref.packing, get.packing);
  EXPECT_EQ(ref.type, get.type);
  EXPECT_EQ(ref.o_operands[0], get.o_operands[0]);
  EXPECT_EQ(ref.o_operands[1], get.o_operands[1]);
  EXPECT_EQ(ref.o_operands[2], get.o_operands[2]);
  EXPECT_EQ(ref.o_operands[3], get.o_operands[3]);
  EXPECT_EQ(ref.o_operands[4], get.o_operands[4]);

  delete lexer;
}

TEST(CodegenTest, OptionalWidthCodeGen) {
  context->set_error_reporter(main_reporter);
  context->clear_context();

  BrigOperandImmed ref = {
    24,
    BrigEOperandImmed,
    Brigb32,
    0,
    { 2 }
  };

  std::string input("_width(2);");
  Lexer* lexer = new Lexer(input);

  context->token_to_scan = lexer->get_next_token();
  EXPECT_EQ(0, OptionalWidth(context));

  BrigOperandImmed get;
  context->get_operand(8, &get);

  EXPECT_EQ(ref.size,get.size);
  EXPECT_EQ(ref.kind,get.kind);
  EXPECT_EQ(ref.type, get.type);
  EXPECT_EQ(ref.reserved, get.reserved);
  EXPECT_EQ(ref.bits.u, get.bits.u);

  delete lexer;
}

TEST(CodegenTest, MemoryOperand_CodeGen_SimpleTest) {
  context->set_error_reporter(main_reporter);
  context->clear_context();

  BrigOperandIndirect ref = {
    16,                    // size
    BrigEOperandIndirect,  // kind
    8,                     // reg
    Brigb64,               // type
    0,                     // reserved
    8                      // offset
  };
  BrigOperandIndirect get;
  BrigOperandReg getReg;
  BrigOperandAddress getAddr;
  std::string input("[$s1+8]\n");

  Lexer* lexer = new Lexer(input);

  context->token_to_scan = lexer->get_next_token();
  EXPECT_EQ(0, MemoryOperand(context));
  context->get_operand(8, &getReg);
  // BrigOperandReg
  EXPECT_EQ(12, getReg.size);
  EXPECT_EQ(BrigEOperandReg, getReg.kind);
  EXPECT_EQ(Brigb32, getReg.type);
  EXPECT_EQ(0, getReg.reserved);
  EXPECT_EQ(8, getReg.name);

  context->get_operand(20, &get);
  // BrigOperandIndirect
  EXPECT_EQ(ref.size, get.size);
  EXPECT_EQ(ref.kind, get.kind);
  EXPECT_EQ(ref.reg, get.reg);
  EXPECT_EQ(ref.type, get.type);
  EXPECT_EQ(ref.reserved, get.reserved);
  EXPECT_EQ(ref.offset, get.offset);

  context->clear_context();
  input.assign("[0x7f]\n");
  lexer->set_source_string(input);
  context->token_to_scan = lexer->get_next_token();
  EXPECT_EQ(0, MemoryOperand(context));
  context->get_operand(8, &get);

  ref.reg = 0;
  ref.offset = 0x7f;

  EXPECT_EQ(ref.size, get.size);
  EXPECT_EQ(ref.kind, get.kind);
  EXPECT_EQ(ref.reg, get.reg);
  EXPECT_EQ(ref.type, get.type);
  EXPECT_EQ(ref.reserved, get.reserved);
  EXPECT_EQ(ref.offset, get.offset);

  BrigOperandCompound ref2 = {
    20,                    // size
    BrigEOperandCompound,  // kind
    Brigb64,               // type
    0,                     // reserved
    8,                     // name
    20,                    // reg
    -16                    // offset
  };

  BrigOperandCompound get2;
  memset(&getAddr, 0, sizeof(getAddr));
  memset(&getReg, 0, sizeof(getReg));

  context->clear_context();
  input.assign("[&array][$s1-16]\n");
  lexer->set_source_string(input);
  context->token_to_scan = lexer->get_next_token();
  context->add_symbol("&array");
  EXPECT_EQ(0, MemoryOperand(context));

  context->get_operand(8, &getAddr);
  context->get_operand(20, &getReg);
  context->get_operand(32, &get2);

  // BrigOperandAddress
  EXPECT_EQ(12, getAddr.size);
  EXPECT_EQ(BrigEOperandAddress, getAddr.kind);
  EXPECT_EQ(Brigb64, getAddr.type);
  EXPECT_EQ(0, getAddr.reserved);
  EXPECT_EQ(0, getAddr.directive);
  //EXPECT_EQ(0, getAddr.offset);
  // BrigOperandReg
  EXPECT_EQ(12, getReg.size);
  EXPECT_EQ(BrigEOperandReg, getReg.kind);
  EXPECT_EQ(Brigb32, getReg.type);
  EXPECT_EQ(0, getReg.reserved);
  EXPECT_EQ(15, getReg.name);
  // BrigOperandCompoud
  EXPECT_EQ(ref2.size, get2.size);
  EXPECT_EQ(ref2.kind, get2.kind);
  EXPECT_EQ(ref2.type, get2.type);
  EXPECT_EQ(ref2.reserved, get2.reserved);
  EXPECT_EQ(ref2.name, get2.name);
  EXPECT_EQ(ref2.reg, get2.reg);
  EXPECT_EQ(ref2.offset, get2.offset);

  BrigOperandCompound ref3 = {
    20,                    // size
    BrigEOperandCompound,  // kind
    Brigb64,               // type
    0,                     // reserved
    20,                    // name
    32,                    // reg
    0                      // offset
  };
  BrigOperandCompound get3;

  context->clear_context();
  input.assign("[%loc],\n");
  input.append("[&array][$s1]\n");
  input.append("[$d3-5]");
  lexer->set_source_string(input);

  context->token_to_scan = lexer->get_next_token();

  context->add_symbol("&array");
  context->add_symbol("%loc");

  EXPECT_EQ(0, MemoryOperand(context));
  EXPECT_EQ(',', context->token_to_scan);
  context->token_to_scan = lexer->get_next_token();
  EXPECT_EQ(0, MemoryOperand(context));
  EXPECT_EQ(0, MemoryOperand(context));

  context->get_operand(8, &getAddr);
  // BrigOperandAddress
  EXPECT_EQ(12, getAddr.size);
  EXPECT_EQ(BrigEOperandAddress, getAddr.kind);
  EXPECT_EQ(Brigb64, getAddr.type);
  EXPECT_EQ(0, getAddr.reserved);
  EXPECT_EQ(0, getAddr.directive);
//  EXPECT_EQ(0, getAddr.offset);

  context->get_operand(20, &getAddr);
  // BrigOperandAddress
  EXPECT_EQ(12, getAddr.size);
  EXPECT_EQ(BrigEOperandAddress, getAddr.kind);
  EXPECT_EQ(Brigb64, getAddr.type);
  EXPECT_EQ(0, getAddr.reserved);
  EXPECT_EQ(0, getAddr.directive);
//  EXPECT_EQ(0, getAddr.offset);


  context->get_operand(32, &getReg);
  // BrigOperandReg
  EXPECT_EQ(12, getReg.size);
  EXPECT_EQ(BrigEOperandReg, getReg.kind);
  EXPECT_EQ(Brigb32, getReg.type);
  EXPECT_EQ(0, getReg.reserved);
  EXPECT_EQ(20, getReg.name);

  context->get_operand(44, &get3);
  // BrigOperandCompoud
  EXPECT_EQ(ref3.size, get3.size);
  EXPECT_EQ(ref3.kind, get3.kind);
  EXPECT_EQ(ref3.type, get3.type);
  EXPECT_EQ(ref3.reserved, get3.reserved);
  EXPECT_EQ(ref3.name, get3.name);
  EXPECT_EQ(ref3.reg, get3.reg);
  EXPECT_EQ(ref3.offset, get3.offset);

  BrigOperandIndirect refInd = {
    16,                    // size
    BrigEOperandIndirect,  // kind
    64,                    // reg
    Brigb64,               // type
    0,                     // reserved
    -5                     // offset
  };
  BrigOperandIndirect getInd;

  context->get_operand(76, &getInd);
  // BrigOperandIndirect
  EXPECT_EQ(refInd.size, getInd.size);
  EXPECT_EQ(refInd.kind, getInd.kind);
  EXPECT_EQ(refInd.reg, getInd.reg);
  EXPECT_EQ(refInd.type, getInd.type);
  EXPECT_EQ(refInd.reserved, getInd.reserved);
  EXPECT_EQ(refInd.offset, getInd.offset);


  delete lexer;
}

TEST(CodegenTest, ArrayOperandList_CodeGen_SimpleTest) {
  context->set_error_reporter(main_reporter);
  context->clear_context();

  BrigOperandRegV4 refV4 = {
    24,                    // size
    BrigEOperandRegV4,     // kind
    Brigb32,               // type
    0,                     // reserved
    {8, 20, 32, 8}         // regs
  };

  BrigOperandRegV4 getRegV4;
  BrigOperandRegV2 getRegV2;
  BrigOperandReg getReg;

  std::string input("( $s1,$s2, $s3 , $s1)\n");
  Lexer* lexer = new Lexer(input);

  context->token_to_scan = lexer->get_next_token();
  EXPECT_EQ(0, ArrayOperandList(context));
  context->get_operand(44, &getRegV4);
  // BrigOperandRegV4
  EXPECT_EQ(refV4.size, getRegV4.size);
  EXPECT_EQ(refV4.kind, getRegV4.kind);
  EXPECT_EQ(refV4.type, getRegV4.type);
  EXPECT_EQ(refV4.reserved, getRegV4.reserved);
  EXPECT_EQ(refV4.regs[0], getRegV4.regs[0]);
  EXPECT_EQ(refV4.regs[1], getRegV4.regs[1]);
  EXPECT_EQ(refV4.regs[2], getRegV4.regs[2]);
  EXPECT_EQ(refV4.regs[3], getRegV4.regs[3]);

  BrigOperandRegV2 refV2 = {
    16,                    // size
    BrigEOperandRegV2,     // kind
    Brigb1,                // type
    0,                     // reserved
    {68, 68}               // regs
  };

  input.assign("($c2, $c2)\n");
  lexer->set_source_string(input);
  context->token_to_scan = lexer->get_next_token();
  EXPECT_EQ(0, ArrayOperandList(context));
  context->get_operand(80, &getRegV2);
  // BrigOperandRegV2
  EXPECT_EQ(refV2.size, getRegV2.size);
  EXPECT_EQ(refV2.kind, getRegV2.kind);
  EXPECT_EQ(refV2.type, getRegV2.type);
  EXPECT_EQ(refV2.reserved, getRegV2.reserved);
  EXPECT_EQ(refV2.regs[0], getRegV2.regs[0]);
  EXPECT_EQ(refV2.regs[1], getRegV2.regs[1]);

  input.assign("($d1)\n");
  lexer->set_source_string(input);
  context->token_to_scan = lexer->get_next_token();
  EXPECT_EQ(0, ArrayOperandList(context));
  context->get_operand(96, &getReg);

  BrigOperandReg ref = {
    12,                    // size
    BrigEOperandReg,       // kind
    Brigb64,               // type
    0,                     // reserved
    24                     // name
  };

  EXPECT_EQ(ref.size, getReg.size);
  EXPECT_EQ(ref.kind, getReg.kind);
  EXPECT_EQ(ref.type, getReg.type);
  EXPECT_EQ(ref.reserved, getReg.reserved);
  EXPECT_EQ(ref.name, getReg.name);

  delete lexer;
}

TEST(CodegenTest, PairAddressableOperand_CodeGen_SimpleTest) {
  context->set_error_reporter(main_reporter);
  context->clear_context();

  std::string input("[&array][$s1-16]\n");

  Lexer* lexer = new Lexer(input);

  BrigOperandCompound ref = {
    20,                    // size
    BrigEOperandCompound,  // kind
    Brigb64,               // type
    0,                     // reserved
    8,                     // name
    20,                    // reg
    -16                    // offset
  };

  BrigOperandReg getReg;
  BrigOperandAddress getAddr;
  BrigOperandCompound getComp;

  context->add_symbol("&array");

  context->token_to_scan = lexer->get_next_token();

  EXPECT_EQ(0, PairAddressableOperand(context));

  context->get_operand(8, &getAddr);
  context->get_operand(20, &getReg);
  context->get_operand(32, &getComp);

  // BrigOperandAddress
  EXPECT_EQ(12, getAddr.size);
  EXPECT_EQ(BrigEOperandAddress, getAddr.kind);
  EXPECT_EQ(Brigb64, getAddr.type);
  EXPECT_EQ(0, getAddr.reserved);
  EXPECT_EQ(0, getAddr.directive);
 // EXPECT_EQ(0, getAddr.offset);
  // BrigOperandReg
  EXPECT_EQ(12, getReg.size);
  EXPECT_EQ(BrigEOperandReg, getReg.kind);
  EXPECT_EQ(Brigb32, getReg.type);
  EXPECT_EQ(0, getReg.reserved);
  EXPECT_EQ(15, getReg.name);
  // BrigOperandCompoud
  EXPECT_EQ(ref.size, getComp.size);
  EXPECT_EQ(ref.kind, getComp.kind);
  EXPECT_EQ(ref.type, getComp.type);
  EXPECT_EQ(ref.reserved, getComp.reserved);
  EXPECT_EQ(ref.name, getComp.name);
  EXPECT_EQ(ref.reg, getComp.reg);
  EXPECT_EQ(ref.offset, getComp.offset);

  delete lexer;
}

TEST(CodegenTest,GlobalReadOnlyImageDeclCodegen){
  context->set_error_reporter(main_reporter);
  context->clear_context();

  std::string input("global_ROImg &demo={format = signed_int32 ,order = r,width = 4,height = 5,depth = 6 } ;");

  Lexer *lexer = new Lexer(input);
  lexer->set_source_string(input);
  context->token_to_scan = lexer->get_next_token();

  BrigDirectiveImage ref = {
    56,                     //size
    BrigEDirectiveImage,    //kind
    {
      8,                        // c_code
      BrigGlobalSpace,          // storag class
      BrigNone ,                // attribut
      0,                        // reserved
      0,                        // symbolModifier
      0,                        // dim
      8,                        // s_name
      BrigROImg,                // type
      1,                        // align
    },
    4,                      //width
    5,                      //height
    6,                      //depth
    1,                      //array
    BrigImageOrderUnknown,  //order
    BrigImageFormatUnknown  //format
  };
  EXPECT_EQ(0,GlobalReadOnlyImageDecl(context));

  BrigDirectiveImage get ;
  context->get_directive(8,&get);

  EXPECT_EQ(ref.size,get.size);
  EXPECT_EQ(ref.kind,get.kind);
  EXPECT_EQ(ref.width, get.width);
  EXPECT_EQ(ref.height, get.height);
  EXPECT_EQ(ref.depth, get.depth);
  EXPECT_EQ(ref.s.storageClass, get.s.storageClass);
  EXPECT_EQ(ref.s.s_name, get.s.s_name);
  EXPECT_EQ(ref.s.type, get.s.type);

  delete lexer ;
}

TEST(CodegenTest,GlobalImageDeclCodegen){
  context->set_error_reporter(main_reporter);
  context->clear_context();

  std::string input("global_RWImg &demo[9]={format = signed_int32 ,order = r,width = 2,height = 3,depth = 4 } ;");

  Lexer *lexer = new Lexer(input);
  lexer->set_source_string(input);
  context->token_to_scan = lexer->get_next_token();

  BrigDirectiveImage ref = {
    sizeof(BrigDirectiveImage),                     //size
    BrigEDirectiveImage,    //kind
    {
      8,                         // c_code
      BrigGlobalSpace,          // storag class
      BrigNone ,                // attribut
      0,                        // reserved
      0,                        // symbolModifier
      0,                        // dim
      8,                        // s_name
      BrigRWImg,                  // type
      1,                        // align
    },
    2,                      //width
    3,                      //height
    4,                      //depth
    9,                      //array
    BrigImageOrderUnknown,  //order
    BrigImageFormatUnknown  //format
  };
  EXPECT_EQ(0,GlobalImageDecl(context));

  BrigDirectiveImage get ;
  context->get_directive(8,&get);

  EXPECT_EQ(ref.size,get.size);
  EXPECT_EQ(ref.kind,get.kind);
  EXPECT_EQ(ref.width, get.width);
  EXPECT_EQ(ref.height, get.height);
  EXPECT_EQ(ref.depth, get.depth);
  EXPECT_EQ(ref.array, get.array);
  EXPECT_EQ(ref.s.storageClass, get.s.storageClass);
  EXPECT_EQ(ref.s.s_name, get.s.s_name);
  EXPECT_EQ(ref.s.type, get.s.type);

  delete lexer ;
}

TEST(CodegenTest,GlobalSamplerDeclCodegen){
  context->set_error_reporter(main_reporter);
  context->clear_context();

  std::string input("global_Samp &demo={coord = normalized, filter = linear, ");
  input.append("boundaryU = clamp, boundaryV = wrap, boundaryW = mirror } ;");

  Lexer *lexer = new Lexer(input);
  lexer->set_source_string(input);
  context->token_to_scan = lexer->get_next_token();

  BrigDirectiveSampler ref = {
    sizeof(BrigDirectiveSampler),//size
    BrigEDirectiveSampler,       //kind
    {
      8,                        // c_code
      BrigGlobalSpace,          // storag class
      BrigNone ,                // attribut
      0,                        // reserved
      0,                        // symbolModifier
      0,                        // dim
      8,                        // s_name
      BrigSamp,                 // type
      1,                        // align
    },
    1,                      //valid
    1,                      //normalized
    BrigSamplerFilterLinear,//filter
    BrigSamplerClamp,       //boundaryU
    BrigSamplerWrap,        //boundaryV
    BrigSamplerMirror,      //boundaryW
    0                       //reserved1
  };
  EXPECT_EQ(0,GlobalSamplerDecl(context));

  BrigDirectiveSampler get ;
  context->get_directive(8,&get);

  EXPECT_EQ(ref.size,get.size);
  EXPECT_EQ(ref.kind,get.kind);
  EXPECT_EQ(ref.s.c_code, get.s.c_code);
  EXPECT_EQ(ref.s.storageClass, get.s.storageClass);
  EXPECT_EQ(ref.s.attribute, get.s.attribute);
  EXPECT_EQ(ref.s.reserved, get.s.reserved);
  EXPECT_EQ(ref.s.symbolModifier, get.s.symbolModifier);
  EXPECT_EQ(ref.s.dim, get.s.dim);
  EXPECT_EQ(ref.s.s_name, get.s.s_name);
  EXPECT_EQ(ref.s.type, get.s.type);
  EXPECT_EQ(ref.s.align, get.s.align);
  EXPECT_EQ(ref.valid, get.valid);
  EXPECT_EQ(ref.normalized, get.normalized);
  EXPECT_EQ(ref.filter, get.filter);
  EXPECT_EQ(ref.boundaryU, get.boundaryU);
  EXPECT_EQ(ref.boundaryV, get.boundaryV);
  EXPECT_EQ(ref.boundaryW, get.boundaryW);
  EXPECT_EQ(ref.reserved1, get.reserved1);


  context->set_error_reporter(main_reporter);
  context->clear_context();
  input.assign("global_Samp &demo={coord = unnormalized, filter = nearest, ");
  input.append("boundaryU = mirroronce, boundaryV = border, boundaryW = clamp } ;");

  lexer->set_source_string(input);
  context->token_to_scan = lexer->get_next_token();

  EXPECT_EQ(0,GlobalSamplerDecl(context));

  context->get_directive(8,&get);
  ref.normalized=0;
  ref.filter=BrigSamplerFilterNearest;
  ref.boundaryU=BrigSamplerMirrorOnce;
  ref.boundaryV=BrigSamplerBorder;
  ref.boundaryW=BrigSamplerClamp;

  EXPECT_EQ(ref.size,get.size);
  EXPECT_EQ(ref.kind,get.kind);
  EXPECT_EQ(ref.s.storageClass, get.s.storageClass);
  EXPECT_EQ(ref.s.attribute, get.s.attribute);
  EXPECT_EQ(ref.s.s_name, get.s.s_name);
  EXPECT_EQ(ref.valid, get.valid);
  EXPECT_EQ(ref.normalized, get.normalized);
  EXPECT_EQ(ref.filter, get.filter);
  EXPECT_EQ(ref.boundaryU, get.boundaryU);
  EXPECT_EQ(ref.boundaryV, get.boundaryV);
  EXPECT_EQ(ref.boundaryW, get.boundaryW);

  context->set_error_reporter(main_reporter);
  context->clear_context();
  input.assign("global_Samp &demo={coord = unnormalized, filter = nearest, ");
  input.append("boundaryU = wrap, boundaryV = clamp, boundaryW = wrap } ;");

  lexer->set_source_string(input);
  context->token_to_scan = lexer->get_next_token();

  EXPECT_EQ(0,GlobalSamplerDecl(context));

  context->get_directive(8,&get);
  ref.normalized=0;
  ref.filter=BrigSamplerFilterNearest;
  ref.boundaryU=BrigSamplerWrap;
  ref.boundaryV=BrigSamplerClamp;
  ref.boundaryW=BrigSamplerWrap;

  EXPECT_EQ(ref.size,get.size);
  EXPECT_EQ(ref.kind,get.kind);
  EXPECT_EQ(ref.s.storageClass, get.s.storageClass);
  EXPECT_EQ(ref.s.attribute, get.s.attribute);
  EXPECT_EQ(ref.s.s_name, get.s.s_name);
  EXPECT_EQ(ref.valid, get.valid);
  EXPECT_EQ(ref.normalized, get.normalized);
  EXPECT_EQ(ref.filter, get.filter);
  EXPECT_EQ(ref.boundaryU, get.boundaryU);
  EXPECT_EQ(ref.boundaryV, get.boundaryV);
  EXPECT_EQ(ref.boundaryW, get.boundaryW);

  context->set_error_reporter(main_reporter);
  context->clear_context();
  input.assign("global_Samp &demo={coord = unnormalized, filter = nearest, ");
  input.append("boundaryU = mirror, boundaryV = mirror, boundaryW = border } ;");

  lexer->set_source_string(input);
  context->token_to_scan = lexer->get_next_token();

  EXPECT_EQ(0,GlobalSamplerDecl(context));

  context->get_directive(8,&get);
  ref.normalized=0;
  ref.filter=BrigSamplerFilterNearest;
  ref.boundaryU=BrigSamplerMirror;
  ref.boundaryV=BrigSamplerMirror;
  ref.boundaryW=BrigSamplerBorder;

  EXPECT_EQ(ref.size,get.size);
  EXPECT_EQ(ref.kind,get.kind);
  EXPECT_EQ(ref.s.storageClass, get.s.storageClass);
  EXPECT_EQ(ref.s.s_name, get.s.s_name);
  EXPECT_EQ(ref.valid, get.valid);
  EXPECT_EQ(ref.normalized, get.normalized);
  EXPECT_EQ(ref.filter, get.filter);
  EXPECT_EQ(ref.boundaryU, get.boundaryU);
  EXPECT_EQ(ref.boundaryV, get.boundaryV);
  EXPECT_EQ(ref.boundaryW, get.boundaryW);

  context->set_error_reporter(main_reporter);
  context->clear_context();
  input.assign("global_Samp &demo={coord = unnormalized, filter = nearest, ");
  input.append("boundaryU = border, boundaryV = mirroronce, boundaryW = mirroronce } ;");

  lexer->set_source_string(input);
  context->token_to_scan = lexer->get_next_token();

  EXPECT_EQ(0,GlobalSamplerDecl(context));

  context->get_directive(8,&get);
  ref.normalized=0;
  ref.filter=BrigSamplerFilterNearest;
  ref.boundaryU=BrigSamplerBorder;
  ref.boundaryV=BrigSamplerMirrorOnce;
  ref.boundaryW=BrigSamplerMirrorOnce;

  EXPECT_EQ(ref.size,get.size);
  EXPECT_EQ(ref.kind,get.kind);
  EXPECT_EQ(ref.s.storageClass, get.s.storageClass);
  EXPECT_EQ(ref.s.s_name, get.s.s_name);
  EXPECT_EQ(ref.valid, get.valid);
  EXPECT_EQ(ref.normalized, get.normalized);
  EXPECT_EQ(ref.filter, get.filter);
  EXPECT_EQ(ref.boundaryU, get.boundaryU);
  EXPECT_EQ(ref.boundaryV, get.boundaryV);
  EXPECT_EQ(ref.boundaryW, get.boundaryW);


  delete lexer ;
}



TEST(CodegenTest, OffsetAddressableOperand_CodeGen_Test) {
  context->set_error_reporter(main_reporter);
  context->clear_context();

  BrigOperandIndirect ref1 = {
    16,                     // size
    BrigEOperandIndirect,   // kind
    8,                      // reg
    Brigb64,               // type
    0,                      // reserved
    11                      // offset
  };
  BrigOperandIndirect ref2 = {
    16,                     // size
    BrigEOperandIndirect,   // kind
    36,                     // reg
    Brigb64,                // type
    0,                      // reserved
    -5                      // offset
  };
  BrigOperandIndirect ref3 = {
    16,                     // size
    BrigEOperandIndirect,   // kind
    0,                      // reg
    Brigb64,                // type
    0,                      // reserved
    77                      // offset
  };
  BrigOperandIndirect ref4 = {
    16,                     // size
    BrigEOperandIndirect,   // kind
    80,                     // reg
    Brigb64,                // type
    0,                      // reserved
    0                       // offset
  };

  BrigOperandIndirect get1, get2, get3, get4;
  // The register must be an s or d register (c registers are not allowed).
  std::string input("[$s2+11]\n");
  input.append("[$d2-5]\n");
  input.append("[77]\n");
  input.append("[$d5]\n");

  Lexer* lexer = new Lexer(input);

  context->token_to_scan = lexer->get_next_token();
  // pass the first '['
  if (context->token_to_scan == '[') {
    context->token_to_scan = lexer->get_next_token();
  }

  EXPECT_EQ(0, OffsetAddressableOperand(context));
  if (context->token_to_scan == '[') {
    context->token_to_scan = lexer->get_next_token();
    EXPECT_EQ(0, OffsetAddressableOperand(context));
  }

  if (context->token_to_scan == '[') {
    context->token_to_scan = lexer->get_next_token();
    EXPECT_EQ(0, OffsetAddressableOperand(context));
  }

  if (context->token_to_scan == '[') {
    context->token_to_scan = lexer->get_next_token();
    context->set_machine(BrigELarge);
    EXPECT_EQ(0, OffsetAddressableOperand(context));
  }

  context->get_operand(20, &get1);

  // BrigOperandIndirect
  EXPECT_EQ(ref1.size, get1.size);
  EXPECT_EQ(ref1.kind, get1.kind);
  EXPECT_EQ(ref1.reg, get1.reg);
  EXPECT_EQ(ref1.type, get1.type);
  EXPECT_EQ(ref1.reserved, get1.reserved);
  EXPECT_EQ(ref1.offset, get1.offset);

  context->get_operand(48, &get2);

  // BrigOperandIndirect
  EXPECT_EQ(ref2.size, get2.size);
  EXPECT_EQ(ref2.kind, get2.kind);
  EXPECT_EQ(ref2.reg, get2.reg);
  EXPECT_EQ(ref2.type, get2.type);
  EXPECT_EQ(ref2.reserved, get2.reserved);
  EXPECT_EQ(ref2.offset, get2.offset);

  context->get_operand(64, &get3);

  // BrigOperandIndirect
  EXPECT_EQ(ref3.size, get3.size);
  EXPECT_EQ(ref3.kind, get3.kind);
  EXPECT_EQ(ref3.reg, get3.reg);
  EXPECT_EQ(ref3.type, get3.type);
  EXPECT_EQ(ref3.reserved, get3.reserved);
  EXPECT_EQ(ref3.offset, get3.offset);

  context->get_operand(92, &get4);

  // BrigOperandIndirect
  EXPECT_EQ(ref4.size, get4.size);
  EXPECT_EQ(ref4.kind, get4.kind);
  EXPECT_EQ(ref4.reg, get4.reg);
  EXPECT_EQ(ref4.type, get4.type);
  EXPECT_EQ(ref4.reserved, get4.reserved);
  EXPECT_EQ(ref4.offset, get4.offset);

  delete lexer;
}

TEST(CodegenTest, GlobalPrivateDeclCodeGen) {
  context->set_error_reporter(main_reporter);
  context->clear_context();

  std::string input("private_f32  &demo; ");

  Lexer* lexer = new Lexer(input);
  context->token_to_scan = lexer->get_next_token();

  BrigDirectiveSymbol ref = {
  40,                       // size
  BrigEDirectiveSymbol ,    // kind
  {
    8,                         // c_code
    BrigPrivateSpace,         // storag class
    BrigNone ,                // attribut
    0,                        // reserved
    0,                        // symbolModifier
    0,                        // dim
    8,                        // s_name
    Brigf32,                  // type
    1,                        // align
  },
  0,                        // d_init
  0,                         // reserved
  };
  EXPECT_EQ(0,GlobalPrivateDecl(context));
  BrigDirectiveSymbol get ;

  context->get_directive(8, &get);
  EXPECT_EQ(ref.size, get.size);
  EXPECT_EQ(ref.kind, get.kind);
  EXPECT_EQ(ref.s.storageClass, get.s.storageClass);
  EXPECT_EQ(ref.s.s_name, get.s.s_name);
  EXPECT_EQ(ref.s.type, get.s.type);
  EXPECT_EQ(ref.d_init, get.d_init);

  delete lexer;
}

TEST(CodegenTest, GlobalGroupDeclCodeGen) {
  context->set_error_reporter(main_reporter);
  context->clear_context();

  std::string input("group_f32  &demo; ");

  Lexer* lexer = new Lexer(input);
  context->token_to_scan = lexer->get_next_token();

  BrigDirectiveSymbol ref = {
  40,                       // size
  BrigEDirectiveSymbol ,    // kind
  {
    8,                         // c_code
    BrigGroupSpace,         // storag class
    BrigNone ,                // attribut
    0,                        // reserved
    0,                        // symbolModifier
    0,                        // dim
    8,                        // s_name
    Brigf32,                  // type
    1,                        // align
  },
  0,                        // d_init
  0,                         // reserved
  };
  EXPECT_EQ(0,GlobalGroupDecl(context));
  BrigDirectiveSymbol get ;

  context->get_directive(8, &get);
  EXPECT_EQ(ref.size, get.size);
  EXPECT_EQ(ref.kind, get.kind);
  EXPECT_EQ(ref.s.storageClass, get.s.storageClass);
  EXPECT_EQ(ref.s.s_name, get.s.s_name);
  EXPECT_EQ(ref.s.type, get.s.type);
  EXPECT_EQ(ref.d_init, get.d_init);

  delete lexer;
}

TEST(CodegenTest, Label_CodeGen_Test) {
  context->set_error_reporter(main_reporter);
  context->clear_context();

  BrigInstBase refCbrLab3 = {
    32,                    // size
    BrigEInstBase,         // kind
    BrigCbr,               // opcode
    Brigb1,               // type
    BrigNoPacking,         // packing
    {40, 64, 76, 0, 0}        // o_operands[5]
  };

  BrigInstBar refBrnLab1 = {
    36,                  // size
    BrigEInstBar,        // kind
    BrigBrn,             // opcode
    Brigb32,             // type
    BrigNoPacking,       // packing
    {8, 32, 0, 0, 0},     // o_operands[5]
    0                    // syncFlags
  };
  BrigInstBase refCbrLab1 = {
    32,                    // size
    BrigEInstBase,         // kind
    BrigCbr,               // opcode
    Brigb1,               // type
    BrigNoPacking,         // packing
    {120, 64, 32, 0, 0}        // o_operands[5]
  };
  BrigInstBar refBrnLab2 = {
    36,                  // size
    BrigEInstBar,        // kind
    BrigBrn,             // opcode
    Brigb32,             // type
    BrigNoPacking,       // packing
    {88, 112, 0, 0, 0},     // o_operands[5]
    0                    // syncFlags
  };

  BrigDirectiveLabel ref1 = {
    12,                     // size
    BrigEDirectiveLabel,    // kind
    44,                     // c_code
    8                       // s_name
  };
  BrigDirectiveLabel ref2 = {
    12,                     // size
    BrigEDirectiveLabel,    // kind
    76,                     // c_code
    18                      // s_name
  };
  BrigDirectiveLabel ref3 = {
    12,                     // size
    BrigEDirectiveLabel,    // kind
    76,                     // c_code
    24                      // s_name
  };
  BrigDirectiveLabel ref4 = {
    12,                     // size
    BrigEDirectiveLabel,    // kind
    112,                    // c_code
    30                      // s_name
  };

  BrigDirectiveLabel get1, get2, get3, get4;
  BrigOperandLabelRef getLabRef;
  BrigInstBase getCbrCode;
  BrigInstBar getBrnCode;

  std::string input("brn @lab1;\n");  // brn lab1
  input.append("@lab1:\n");
  input.append("cbr $c1, @lab3;\n");  // cbr lab3
  input.append("@lab2:");
  input.append("@lab3:");
  input.append("brn @lab2;\n");       // brn lab2
  input.append("@lab4:\n");
  input.append("cbr $c1, @lab1;\n");  // cbr lab1

  Lexer* lexer = new Lexer(input);

  context->token_to_scan = lexer->get_next_token();
  // brn lab1
  EXPECT_EQ(0, Branch(context));
  context->get_code(8, &getBrnCode);


  EXPECT_EQ(refBrnLab1.size, getBrnCode.size);
  EXPECT_EQ(refBrnLab1.kind, getBrnCode.kind);
  EXPECT_EQ(refBrnLab1.opcode, getBrnCode.opcode);
  EXPECT_EQ(refBrnLab1.type, getBrnCode.type);
  EXPECT_EQ(refBrnLab1.packing, getBrnCode.packing);
  EXPECT_EQ(refBrnLab1.o_operands[0], getBrnCode.o_operands[0]);
  EXPECT_EQ(refBrnLab1.o_operands[1], getBrnCode.o_operands[1]);
  EXPECT_EQ(refBrnLab1.o_operands[2], getBrnCode.o_operands[2]);
  EXPECT_EQ(refBrnLab1.o_operands[3], getBrnCode.o_operands[3]);
  EXPECT_EQ(refBrnLab1.o_operands[4], getBrnCode.o_operands[4]);
  // TODO(Chuang) set the value of .syncFlags
  // EXPECT_EQ(refBrn.syncFlags, getBrnCode.syncFlags);

  BrigoOffset32_t curOpOffset = 8;

  BrigOperandImmed getImm;
  
  curOpOffset += curOpOffset & 0x7;
  context->get_operand(curOpOffset, &getImm);
  curOpOffset += sizeof(BrigOperandImmed);

  EXPECT_EQ(24, getImm.size);
  EXPECT_EQ(BrigEOperandImmed, getImm.kind);
  EXPECT_EQ(Brigb32, getImm.type);
  EXPECT_EQ(0, getImm.reserved);
  EXPECT_EQ(0, getImm.bits.u);

  context->get_operand(curOpOffset, &getLabRef);

  EXPECT_EQ(sizeof(BrigOperandLabelRef), getLabRef.size);
  EXPECT_EQ(BrigEOperandLabelRef, getLabRef.kind);
  // When the label isn't declared.
  // the value of labeldirective is 0 now.
  EXPECT_EQ(0, getLabRef.labeldirective);

  // lab1
  EXPECT_EQ(0, Label(context));
  context->get_operand(curOpOffset, &getLabRef);
  EXPECT_EQ(8, getLabRef.labeldirective);
  curOpOffset += sizeof(BrigOperandLabelRef);

  // cbr lab3
  EXPECT_EQ(0, Branch(context));

  context->get_code(44, &getCbrCode);

  EXPECT_EQ(refCbrLab3.size, getCbrCode.size);
  EXPECT_EQ(refCbrLab3.kind, getCbrCode.kind);
  EXPECT_EQ(refCbrLab3.opcode, getCbrCode.opcode);
  EXPECT_EQ(refCbrLab3.type, getCbrCode.type);
  EXPECT_EQ(refCbrLab3.packing, getCbrCode.packing);
  EXPECT_EQ(refCbrLab3.o_operands[0], getCbrCode.o_operands[0]);
  EXPECT_EQ(refCbrLab3.o_operands[1], getCbrCode.o_operands[1]);
  EXPECT_EQ(refCbrLab3.o_operands[2], getCbrCode.o_operands[2]);
  EXPECT_EQ(refCbrLab3.o_operands[3], getCbrCode.o_operands[3]);
  EXPECT_EQ(refCbrLab3.o_operands[4], getCbrCode.o_operands[4]);

  curOpOffset += curOpOffset & 0x7;
  context->get_operand(curOpOffset, &getImm);
  curOpOffset += sizeof(BrigOperandImmed);

  EXPECT_EQ(sizeof(BrigOperandImmed), getImm.size);
  EXPECT_EQ(BrigEOperandImmed, getImm.kind);
  EXPECT_EQ(Brigb32, getImm.type);
  EXPECT_EQ(0, getImm.reserved);
  EXPECT_EQ(0, getImm.bits.u);

  BrigOperandReg getReg;
  context->get_operand(curOpOffset, &getReg);
  curOpOffset += sizeof(BrigOperandReg);

  EXPECT_EQ(12, getReg.size);
  EXPECT_EQ(BrigEOperandReg, getReg.kind);
  EXPECT_EQ(Brigb1, getReg.type);
  EXPECT_EQ(0, getReg.reserved);
  EXPECT_EQ(14, getReg.name);

  context->get_operand(curOpOffset, &getLabRef);
  EXPECT_EQ(sizeof(BrigOperandLabelRef), getLabRef.size);
  EXPECT_EQ(BrigEOperandLabelRef, getLabRef.kind);
  // When the label isn't declared.
  // the value of labeldirective is 0 now.
  EXPECT_EQ(0, getLabRef.labeldirective);

  // lab2
  EXPECT_EQ(0, Label(context));

  // lab3
  EXPECT_EQ(0, Label(context));
  context->get_operand(curOpOffset, &getLabRef);
  EXPECT_EQ(32, getLabRef.labeldirective);
  curOpOffset += sizeof(BrigOperandLabelRef);

  // brn lab2
  EXPECT_EQ(0, Branch(context));

  context->get_code(76, &getBrnCode);

  EXPECT_EQ(refBrnLab2.size, getBrnCode.size);
  EXPECT_EQ(refBrnLab2.kind, getBrnCode.kind);
  EXPECT_EQ(refBrnLab2.opcode, getBrnCode.opcode);
  EXPECT_EQ(refBrnLab2.type, getBrnCode.type);
  EXPECT_EQ(refBrnLab2.packing, getBrnCode.packing);
  EXPECT_EQ(refBrnLab2.o_operands[0], getBrnCode.o_operands[0]);
  EXPECT_EQ(refBrnLab2.o_operands[1], getBrnCode.o_operands[1]);
  EXPECT_EQ(refBrnLab2.o_operands[2], getBrnCode.o_operands[2]);
  EXPECT_EQ(refBrnLab2.o_operands[3], getBrnCode.o_operands[3]);
  EXPECT_EQ(refBrnLab2.o_operands[4], getBrnCode.o_operands[4]);
  // TODO(Chuang) set the value of .syncFlags
  // EXPECT_EQ(refBrn.syncFlags, getBrnCode.syncFlags);

  curOpOffset += curOpOffset & 0x7;
  context->get_operand(curOpOffset, &getImm);
  curOpOffset += sizeof(BrigOperandImmed);

  EXPECT_EQ(sizeof(BrigOperandImmed), getImm.size);
  EXPECT_EQ(BrigEOperandImmed, getImm.kind);
  EXPECT_EQ(Brigb32, getImm.type);
  EXPECT_EQ(0, getImm.reserved);
  EXPECT_EQ(0, getImm.bits.u);

  context->get_operand(curOpOffset, &getLabRef);
  curOpOffset += sizeof(BrigOperandLabelRef);

  EXPECT_EQ(sizeof(BrigOperandLabelRef), getLabRef.size);
  EXPECT_EQ(BrigEOperandLabelRef, getLabRef.kind);
  EXPECT_EQ(20, getLabRef.labeldirective);

  // lab4
  EXPECT_EQ(0, Label(context));

  // cbr lab1
  EXPECT_EQ(0, Branch(context));

  context->get_code(112, &getCbrCode);

  EXPECT_EQ(refCbrLab1.size, getCbrCode.size);
  EXPECT_EQ(refCbrLab1.kind, getCbrCode.kind);
  EXPECT_EQ(refCbrLab1.opcode, getCbrCode.opcode);
  EXPECT_EQ(refCbrLab1.type, getCbrCode.type);
  EXPECT_EQ(refCbrLab1.packing, getCbrCode.packing);
  EXPECT_EQ(refCbrLab1.o_operands[0], getCbrCode.o_operands[0]);
  EXPECT_EQ(refCbrLab1.o_operands[1], getCbrCode.o_operands[1]);
  EXPECT_EQ(refCbrLab1.o_operands[2], getCbrCode.o_operands[2]);
  EXPECT_EQ(refCbrLab1.o_operands[3], getCbrCode.o_operands[3]);
  EXPECT_EQ(refCbrLab1.o_operands[4], getCbrCode.o_operands[4]);

  curOpOffset += curOpOffset & 0x7;
  context->get_operand(curOpOffset, &getImm);
  curOpOffset += sizeof(BrigOperandImmed);

  EXPECT_EQ(sizeof(BrigOperandImmed), getImm.size);
  EXPECT_EQ(BrigEOperandImmed, getImm.kind);
  EXPECT_EQ(Brigb32, getImm.type);
  EXPECT_EQ(0, getImm.reserved);
  EXPECT_EQ(0, getImm.bits.u);


  EXPECT_EQ(curOpOffset, context->get_operand_offset());

  context->get_directive(8, &get1);

  // lab1
  EXPECT_EQ(ref1.size, get1.size);
  EXPECT_EQ(ref1.kind, get1.kind);
  EXPECT_EQ(ref1.c_code, get1.c_code);
  EXPECT_EQ(ref1.s_name, get1.s_name);

  context->get_directive(20, &get2);

  // lab2
  EXPECT_EQ(ref2.size, get2.size);
  EXPECT_EQ(ref2.kind, get2.kind);
  EXPECT_EQ(ref2.c_code, get2.c_code);
  EXPECT_EQ(ref2.s_name, get2.s_name);

  context->get_directive(32, &get3);

  // lab3
  EXPECT_EQ(ref3.size, get3.size);
  EXPECT_EQ(ref3.kind, get3.kind);
  EXPECT_EQ(ref3.c_code, get3.c_code);
  EXPECT_EQ(ref3.s_name, get3.s_name);

  context->get_directive(44, &get4);

  // lab4
  EXPECT_EQ(ref4.size, get4.size);
  EXPECT_EQ(ref4.kind, get4.kind);
  EXPECT_EQ(ref4.c_code, get4.c_code);
  EXPECT_EQ(ref4.s_name, get4.s_name);

  delete lexer;
}


TEST(CodegenTest, ArrayOperand_CodeGen_Test) {
  context->set_error_reporter(main_reporter);
  context->clear_context();

  BrigOperandRegV4 refV4 = {
    24,                    // size
    BrigEOperandRegV4,     // kind
    Brigb32,               // type
    0,                     // reserved
    {8, 20, 32, 8}         // regs
  };

  BrigOperandRegV4 getRegV4;
  BrigOperandRegV2 getRegV2;
  BrigOperandReg getReg;

  std::string input("( $s1,$s2, $s3 , $s1)\n");
  Lexer* lexer = new Lexer(input);
  BrigoOffset32_t getoOffset;
  context->token_to_scan = lexer->get_next_token();
  EXPECT_EQ(0, ArrayOperandPart2(context, &getoOffset));
  context->get_operand(getoOffset, &getRegV4);
  // BrigOperandRegV4
  EXPECT_EQ(refV4.size, getRegV4.size);
  EXPECT_EQ(refV4.kind, getRegV4.kind);
  EXPECT_EQ(refV4.type, getRegV4.type);
  EXPECT_EQ(refV4.reserved, getRegV4.reserved);
  EXPECT_EQ(refV4.regs[0], getRegV4.regs[0]);
  EXPECT_EQ(refV4.regs[1], getRegV4.regs[1]);
  EXPECT_EQ(refV4.regs[2], getRegV4.regs[2]);
  EXPECT_EQ(refV4.regs[3], getRegV4.regs[3]);

  BrigOperandRegV2 refV2 = {
    16,                    // size
    BrigEOperandRegV2,     // kind
    Brigb1,                // type
    0,                     // reserved
    {68, 68}               // regs
  };

  input.assign("($c2, $c2)\n");
  lexer->set_source_string(input);
  context->token_to_scan = lexer->get_next_token();
  EXPECT_EQ(0, ArrayOperandPart2(context, &getoOffset));
  context->get_operand(getoOffset, &getRegV2);
  // BrigOperandRegV2
  EXPECT_EQ(refV2.size, getRegV2.size);
  EXPECT_EQ(refV2.kind, getRegV2.kind);
  EXPECT_EQ(refV2.type, getRegV2.type);
  EXPECT_EQ(refV2.reserved, getRegV2.reserved);
  EXPECT_EQ(refV2.regs[0], getRegV2.regs[0]);
  EXPECT_EQ(refV2.regs[1], getRegV2.regs[1]);

  input.assign("($d1)\n");
  lexer->set_source_string(input);
  context->token_to_scan = lexer->get_next_token();
  EXPECT_EQ(0, ArrayOperandPart2(context, &getoOffset));
  context->get_operand(getoOffset, &getReg);

  BrigOperandReg refRegD1 = {
    12,                    // size
    BrigEOperandReg,       // kind
    Brigb64,               // type
    0,                     // reserved
    24                     // name
  };

  EXPECT_EQ(refRegD1.size, getReg.size);
  EXPECT_EQ(refRegD1.kind, getReg.kind);
  EXPECT_EQ(refRegD1.type, getReg.type);
  EXPECT_EQ(refRegD1.reserved, getReg.reserved);
  EXPECT_EQ(refRegD1.name, getReg.name);

  EXPECT_EQ(108, context->get_operand_offset());

  input.assign("($s3)\n");
  lexer->set_source_string(input);
  context->token_to_scan = lexer->get_next_token();
  EXPECT_EQ(0, ArrayOperandPart2(context, &getoOffset));
  context->get_operand(getoOffset, &getReg);

  BrigOperandReg refRegS3 = {
    12,                    // size
    BrigEOperandReg,       // kind
    Brigb32,               // type
    0,                     // reserved
    16                      // name
  };

  EXPECT_EQ(refRegS3.size, getReg.size);
  EXPECT_EQ(refRegS3.kind, getReg.kind);
  EXPECT_EQ(refRegS3.type, getReg.type);
  EXPECT_EQ(refRegS3.reserved, getReg.reserved);
  EXPECT_EQ(refRegS3.name, getReg.name);

  input.assign("$s2\n");
  lexer->set_source_string(input);
  context->token_to_scan = lexer->get_next_token();
  EXPECT_EQ(0, ArrayOperandPart2(context, &getoOffset));
  context->get_operand(getoOffset, &getReg);

  BrigOperandReg refRegS2 = {
    12,                    // size
    BrigEOperandReg,       // kind
    Brigb32,               // type
    0,                     // reserved
    12                      // name
  };

  EXPECT_EQ(refRegS2.size, getReg.size);
  EXPECT_EQ(refRegS2.kind, getReg.kind);
  EXPECT_EQ(refRegS2.type, getReg.type);
  EXPECT_EQ(refRegS2.reserved, getReg.reserved);
  EXPECT_EQ(refRegS2.name, getReg.name);

  EXPECT_EQ(108, context->get_operand_offset());

  delete lexer;
}

TEST(CodegenTest, ImageNoRet_CodeGen_Test) {
  context->set_error_reporter(main_reporter);
  context->clear_context();

  BrigInstAtomicImage ref1 = {
    48,                     // size
    BrigEInstAtomicImage,   // kind
    BrigAtomicNoRetImage,   // opcode
    Brigb32,                // type
    BrigNoPacking,          // packing
    {8, 24, 36, 48, 0},     // o_operands[5]
    BrigAtomicCas,          // atomicOperation
    BrigGlobalSpace,        // storageClass
    BrigRegular,            // memorySemantic
    Briggeom_1d             // geom
  };

  BrigInstAtomicImage ref2 = {
    48,                     // size
    BrigEInstAtomicImage,   // kind
    BrigAtomicNoRetImage,   // opcode
    Brigs32,                // type
    BrigNoPacking,          // packing
    {60, 88, 104, 0, 0},    // o_operands[5]
    BrigAtomicAnd,          // atomicOperation
    BrigGlobalSpace,        // storageClass
    BrigAcquireRelease,     // memorySemantic
    Briggeom_2d             // geom
  };

  BrigInstAtomicImage get1, get2;
  BrigOperandReg getReg;
  BrigOperandOpaque getImg;

  // The register must be an s or d register (c registers are not allowed).
  std::string input("atomicNoRet_image_cas_1d_b32 [&namedRWImg], $s1, $s3, $s4;\n");
  input.append("atomicNoRet_image_and_ar_2d_s32 [&namedRWImg], ($s0,$s3), $s2;\n");

  Lexer* lexer = new Lexer(input);

  context->token_to_scan = lexer->get_next_token();

  EXPECT_EQ(0, ImageNoRet(context));
  EXPECT_EQ(0, ImageNoRet(context));

  context->get_code(8, &get1);

  EXPECT_EQ(ref1.size, get1.size);
  EXPECT_EQ(ref1.kind, get1.kind);
  EXPECT_EQ(ref1.opcode, get1.opcode);
  EXPECT_EQ(ref1.type, get1.type);
  EXPECT_EQ(ref1.packing, get1.packing);
  EXPECT_EQ(ref1.o_operands[0], get1.o_operands[0]);
  EXPECT_EQ(ref1.o_operands[1], get1.o_operands[1]);
  EXPECT_EQ(ref1.o_operands[2], get1.o_operands[2]);
  EXPECT_EQ(ref1.o_operands[3], get1.o_operands[3]);
  EXPECT_EQ(ref1.o_operands[4], get1.o_operands[4]);

  EXPECT_EQ(ref1.atomicOperation, get1.atomicOperation);
  EXPECT_EQ(ref1.storageClass, get1.storageClass);
  EXPECT_EQ(ref1.memorySemantic, get1.memorySemantic);
  EXPECT_EQ(ref1.geom, get1.geom);

  context->get_code(56, &get2);

  EXPECT_EQ(ref2.size, get2.size);
  EXPECT_EQ(ref2.kind, get2.kind);
  EXPECT_EQ(ref2.opcode, get2.opcode);
  EXPECT_EQ(ref2.type, get2.type);
  EXPECT_EQ(ref2.packing, get2.packing);
  EXPECT_EQ(ref2.o_operands[0], get2.o_operands[0]);
  EXPECT_EQ(ref2.o_operands[1], get2.o_operands[1]);
  EXPECT_EQ(ref2.o_operands[2], get2.o_operands[2]);
  EXPECT_EQ(ref2.o_operands[3], get2.o_operands[3]);
  EXPECT_EQ(ref2.o_operands[4], get2.o_operands[4]);

  EXPECT_EQ(ref2.atomicOperation, get2.atomicOperation);
  EXPECT_EQ(ref2.storageClass, get2.storageClass);
  EXPECT_EQ(ref2.memorySemantic, get2.memorySemantic);
  EXPECT_EQ(ref2.geom, get2.geom);

  context->get_operand(24, &getReg);
  // BrigOperandReg
  EXPECT_EQ(12, getReg.size);
  EXPECT_EQ(BrigEOperandReg, getReg.kind);
  EXPECT_EQ(Brigb32, getReg.type);
  EXPECT_EQ(0, getReg.reserved);
  EXPECT_EQ(8, getReg.name);

  context->get_operand(36, &getReg);
  // BrigOperandReg
  EXPECT_EQ(12, getReg.size);
  EXPECT_EQ(BrigEOperandReg, getReg.kind);
  EXPECT_EQ(Brigb32, getReg.type);
  EXPECT_EQ(0, getReg.reserved);
  EXPECT_EQ(12, getReg.name);
  context->get_operand(48, &getReg);
  // BrigOperandReg
  EXPECT_EQ(12, getReg.size);
  EXPECT_EQ(BrigEOperandReg, getReg.kind);
  EXPECT_EQ(Brigb32, getReg.type);
  EXPECT_EQ(0, getReg.reserved);
  EXPECT_EQ(16, getReg.name);
  context->get_operand(76, &getReg);
  // BrigOperandReg
  EXPECT_EQ(12, getReg.size);
  EXPECT_EQ(BrigEOperandReg, getReg.kind);
  EXPECT_EQ(Brigb32, getReg.type);
  EXPECT_EQ(0, getReg.reserved);
  EXPECT_EQ(20, getReg.name);
  BrigOperandRegV2 getRegV2;
  context->get_operand(88, &getRegV2);
  // BrigOperandRegV2
  EXPECT_EQ(16, getRegV2.size);
  EXPECT_EQ(BrigEOperandRegV2, getRegV2.kind);
  EXPECT_EQ(Brigb32, getRegV2.type);
  EXPECT_EQ(0, getRegV2.reserved);
  EXPECT_EQ(76, getRegV2.regs[0]);
  EXPECT_EQ(36, getRegV2.regs[1]);


  context->get_operand(8, &getImg);
  // BrigOperandOpaque
  EXPECT_EQ(16, getImg.size);
  EXPECT_EQ(BrigEOperandOpaque, getImg.kind);
  EXPECT_EQ(0, getImg.name);
  EXPECT_EQ(0, getImg.reg);
  EXPECT_EQ(0, getImg.offset);

  context->get_operand(60, &getImg);
  // BrigOperandOpaque
  EXPECT_EQ(16, getImg.size);
  EXPECT_EQ(BrigEOperandOpaque, getImg.kind);
  EXPECT_EQ(0, getImg.name);
  EXPECT_EQ(0, getImg.reg);
  EXPECT_EQ(0, getImg.offset);

  delete lexer;
}

TEST(CodegenTest, ArrayDimensionSetCodeGen) {
  context->set_error_reporter(main_reporter);
  context->clear_context();

  // case for decimal
  std::string input("[9][9] ");

  Lexer* lexer = new Lexer(input);
  context->token_to_scan = lexer->get_next_token();

  EXPECT_EQ(0,ArrayDimensionSet(context));

  EXPECT_EQ(81, context->get_dim());
  EXPECT_EQ(BrigArray, context->get_symbol_modifier());


  input.assign("global_u16 &x[] ;");
  lexer->set_source_string(input);
  context->token_to_scan = lexer->get_next_token();

  EXPECT_EQ(0,InitializableDecl(context));
  EXPECT_EQ(BrigFlex,context->get_symbol_modifier());
  EXPECT_EQ(0, context->get_dim());

  input.assign("global_u8 &y[] = {1,2,3,4,5,6,7,8,9};");
  lexer->set_source_string(input);
  context->token_to_scan = lexer->get_next_token();

  EXPECT_EQ(0,InitializableDecl(context));
  EXPECT_EQ(BrigFlex | BrigArray,context->get_symbol_modifier());
  EXPECT_EQ(9, context->get_dim());

  delete lexer;
}

TEST(CodegenTest, ArgumentDeclCodegen){
  context->set_error_reporter(main_reporter);
  context->clear_context();

  std::string input("align 8 arg_u8 %last[] ;\n");
  Lexer* lexer = new Lexer(input);
  context->token_to_scan = lexer->get_next_token();
  EXPECT_EQ(0, ArgumentDecl(context));
  
  BrigDirectiveSymbol ref = {
        sizeof(BrigDirectiveSymbol),                 // size
        BrigEDirectiveSymbol,             // kind
        {
          8,       // c_code
          BrigArgSpace,                    // storageClass
          BrigNone,         // attribute
          0,                                // reserved
          BrigFlex,   // symbol modifier
          0,               // dim
          8,                  // s_name
          Brigu8,              // data type
          8,         // alignment
        },
        0,                                // d_init = 0 for arg
        0                                 // reserved
        };

	BrigDirectiveSymbol get;
	context->get_directive(8, &get);
	EXPECT_EQ(ref.size, get.size);
	EXPECT_EQ(ref.kind, get.kind);
	EXPECT_EQ(ref.s.c_code, get.s.c_code);
	EXPECT_EQ(ref.s.storageClass, get.s.storageClass);
	EXPECT_EQ(ref.s.attribute, get.s.attribute);
	EXPECT_EQ(ref.s.reserved, get.s.reserved);
	EXPECT_EQ(ref.s.symbolModifier, get.s.symbolModifier);
	EXPECT_EQ(ref.s.dim, get.s.dim);
	EXPECT_EQ(ref.s.s_name, get.s.s_name);
	EXPECT_EQ(ref.s.type, get.s.type);
	EXPECT_EQ(ref.s.align, get.s.align);
	EXPECT_EQ(ref.d_init, get.d_init);
	EXPECT_EQ(ref.reserved, get.reserved);
	
	delete lexer;
}

TEST(CodegenTest,FileDeclCodegen){
  context->set_error_reporter(main_reporter);
  context->clear_context();

  std::string input("file 1 \"math.c\" ;");

  BrigDirectiveFile ref = {
    16,                   //size
    BrigEDirectiveFile,   //kind
    8,                    //c_code
    1,                    //fileid
    8                     //s_filename
  };

  Lexer *lexer = new Lexer(input);
  context->token_to_scan = lexer->get_next_token();
  EXPECT_EQ(0,FileDecl(context));

  BrigDirectiveFile get;
  context->get_directive(8,&get);

  EXPECT_EQ(ref.size,get.size);
  EXPECT_EQ(ref.kind,get.kind);
  EXPECT_EQ(ref.c_code,get.c_code);
  EXPECT_EQ(ref.fileid,get.fileid);
  EXPECT_EQ(ref.s_filename,get.s_filename);
  delete lexer;
}

TEST(CodegenTest,LocationCodegen){
  context->set_error_reporter(main_reporter);
  context->clear_context();

  std::string input("loc 1 10 5 ;");

  BrigDirectiveLoc ref = {
    20,                   //size
    BrigEDirectiveLoc,    //kind
    8,                    //c_code
    1,                    //sourceFile
    10,                   //sourceLine
    5                     //sourceColumn
  };

  Lexer *lexer = new Lexer(input);
  context->token_to_scan = lexer->get_next_token();
  EXPECT_EQ(0,Location(context));

  BrigDirectiveLoc get;
  context->get_directive(8,&get);

  EXPECT_EQ(ref.size,get.size);
  EXPECT_EQ(ref.kind,get.kind);
  EXPECT_EQ(ref.c_code,get.c_code);
  EXPECT_EQ(ref.sourceFile,get.sourceFile);
  EXPECT_EQ(ref.sourceLine,get.sourceLine);
  EXPECT_EQ(ref.sourceColumn,get.sourceColumn);

  delete lexer;
}

TEST(CodegenTest, ImageStore_CodeGen_Test) {
  context->set_error_reporter(main_reporter);
  context->clear_context();

  BrigInstImage ref2da = {
    40,                    // size
    BrigEInstImage,        // kind
    BrigStImage,           // opcode
    {56, 80, 108, 0, 0},   // o_operands[5]
    Briggeom_2da,          // geom
    Brigf32,               // type
    Brigu32,               // stype
    BrigNoPacking,         // packing
    0                      // reserved
  };

  BrigInstImage ref1da = {
    40,                    // size
    BrigEInstImage,        // kind
    BrigStImage,           // opcode
    {132, 156, 172, 0, 0},   // o_operands[5]
    Briggeom_1da,          // geom
    Brigf32,               // type
    Brigu32,               // stype
    BrigNoPacking,         // packing
    0                      // reserved
  };

  BrigInstImage ref1db = {
    40,                    // size
    BrigEInstImage,        // kind
    BrigStImage,           // opcode
    {188, 212, 44, 0, 0},   // o_operands[5]
    Briggeom_1db,          // geom
    Brigf32,               // type
    Brigu32,               // stype
    BrigNoPacking,         // packing
    0                      // reserved
  };

  BrigInstImage get;
  BrigOperandReg getReg;
  BrigOperandRegV2 getRegV2;
  BrigOperandRegV4 getRegV4;
  BrigOperandOpaque getImage;

  std::string input("st_image_v4_2da_f32_u32 ($s1,$s2,$s3,$s4), [%RWImg3], ($s2,$s3,$s4,$s5);\n");
  input.append("st_image_v4_1da_f32_u32 ($s1,$s2,$s3,$s4), [%RWImg3], ($s4,$s5);\n");
  input.append("st_image_v4_1db_f32_u32 ($s1,$s2,$s3,$s4), [%RWImg3], ($s4);\n");

  Lexer* lexer = new Lexer(input);

  context->token_to_scan = lexer->get_next_token();

  context->symbol_map["%RWImg3"] = 30;

  EXPECT_EQ(0, ImageStore(context));
  EXPECT_EQ(0, ImageStore(context));
  EXPECT_EQ(0, ImageStore(context));

  context->get_code(8, &get);

  EXPECT_EQ(ref2da.size, get.size);
  EXPECT_EQ(ref2da.kind, get.kind);
  EXPECT_EQ(ref2da.opcode, get.opcode);
  EXPECT_EQ(ref2da.o_operands[0], get.o_operands[0]);
  EXPECT_EQ(ref2da.o_operands[1], get.o_operands[1]);
  EXPECT_EQ(ref2da.o_operands[2], get.o_operands[2]);
  EXPECT_EQ(ref2da.o_operands[3], get.o_operands[3]);
  EXPECT_EQ(ref2da.o_operands[4], get.o_operands[4]);
  EXPECT_EQ(ref2da.geom, get.geom);
  EXPECT_EQ(ref2da.type, get.type);
  EXPECT_EQ(ref2da.stype, get.stype);
  EXPECT_EQ(ref2da.packing, get.packing);
  EXPECT_EQ(ref2da.reserved, get.reserved);

  context->get_code(48, &get);

  EXPECT_EQ(ref1da.size, get.size);
  EXPECT_EQ(ref1da.kind, get.kind);
  EXPECT_EQ(ref1da.opcode, get.opcode);
  EXPECT_EQ(ref1da.o_operands[0], get.o_operands[0]);
  EXPECT_EQ(ref1da.o_operands[1], get.o_operands[1]);
  EXPECT_EQ(ref1da.o_operands[2], get.o_operands[2]);
  EXPECT_EQ(ref1da.o_operands[3], get.o_operands[3]);
  EXPECT_EQ(ref1da.o_operands[4], get.o_operands[4]);
  EXPECT_EQ(ref1da.geom, get.geom);
  EXPECT_EQ(ref1da.type, get.type);
  EXPECT_EQ(ref1da.stype, get.stype);
  EXPECT_EQ(ref1da.packing, get.packing);
  EXPECT_EQ(ref1da.reserved, get.reserved);

  context->get_code(88, &get);

  EXPECT_EQ(ref1db.size, get.size);
  EXPECT_EQ(ref1db.kind, get.kind);
  EXPECT_EQ(ref1db.opcode, get.opcode);
  EXPECT_EQ(ref1db.o_operands[0], get.o_operands[0]);
  EXPECT_EQ(ref1db.o_operands[1], get.o_operands[1]);
  EXPECT_EQ(ref1db.o_operands[2], get.o_operands[2]);
  EXPECT_EQ(ref1db.o_operands[3], get.o_operands[3]);
  EXPECT_EQ(ref1db.o_operands[4], get.o_operands[4]);
  EXPECT_EQ(ref1db.geom, get.geom);
  EXPECT_EQ(ref1db.type, get.type);
  EXPECT_EQ(ref1db.stype, get.stype);
  EXPECT_EQ(ref1db.packing, get.packing);
  EXPECT_EQ(ref1db.reserved, get.reserved);


  context->get_operand(8, &getReg);
  // BrigOperandReg
  EXPECT_EQ(12, getReg.size);
  EXPECT_EQ(BrigEOperandReg, getReg.kind);
  EXPECT_EQ(Brigb32, getReg.type);
  EXPECT_EQ(0, getReg.reserved);
  EXPECT_EQ(8, getReg.name);

  context->get_operand(20, &getReg);
  // BrigOperandReg
  EXPECT_EQ(12, getReg.size);
  EXPECT_EQ(BrigEOperandReg, getReg.kind);
  EXPECT_EQ(Brigb32, getReg.type);
  EXPECT_EQ(0, getReg.reserved);
  EXPECT_EQ(12, getReg.name);

  context->get_operand(32, &getReg);
  // BrigOperandReg
  EXPECT_EQ(12, getReg.size);
  EXPECT_EQ(BrigEOperandReg, getReg.kind);
  EXPECT_EQ(Brigb32, getReg.type);
  EXPECT_EQ(0, getReg.reserved);
  EXPECT_EQ(16, getReg.name);

  context->get_operand(44, &getReg);
  // BrigOperandReg
  EXPECT_EQ(12, getReg.size);
  EXPECT_EQ(BrigEOperandReg, getReg.kind);
  EXPECT_EQ(Brigb32, getReg.type);
  EXPECT_EQ(0, getReg.reserved);
  EXPECT_EQ(20, getReg.name);

  context->get_operand(96, &getReg);
  // BrigOperandReg
  EXPECT_EQ(12, getReg.size);
  EXPECT_EQ(BrigEOperandReg, getReg.kind);
  EXPECT_EQ(Brigb32, getReg.type);
  EXPECT_EQ(0, getReg.reserved);
  EXPECT_EQ(24, getReg.name);

  context->get_operand(80, &getImage);
  // BrigOperandOpaque
  EXPECT_EQ(16, getImage.size);
  EXPECT_EQ(BrigEOperandOpaque, getImage.kind);
  EXPECT_EQ(30, getImage.name);
  EXPECT_EQ(0, getImage.reg);
  EXPECT_EQ(0, getImage.offset);

  context->get_operand(156, &getImage);
  // BrigOperandOpaque
  EXPECT_EQ(16, getImage.size);
  EXPECT_EQ(BrigEOperandOpaque, getImage.kind);
  EXPECT_EQ(30, getImage.name);
  EXPECT_EQ(0, getImage.reg);
  EXPECT_EQ(0, getImage.offset);

  context->get_operand(212, &getImage);
  // BrigOperandOpaque
  EXPECT_EQ(16, getImage.size);
  EXPECT_EQ(BrigEOperandOpaque, getImage.kind);
  EXPECT_EQ(30, getImage.name);
  EXPECT_EQ(0, getImage.reg);
  EXPECT_EQ(0, getImage.offset);


  context->get_operand(172, &getRegV2);
  // BrigOperandRegV2
  EXPECT_EQ(16, getRegV2.size);
  EXPECT_EQ(BrigEOperandRegV2, getRegV2.kind);
  EXPECT_EQ(Brigb32, getRegV2.type);
  EXPECT_EQ(0, getRegV2.reserved);
  EXPECT_EQ(44, getRegV2.regs[0]);
  EXPECT_EQ(96, getRegV2.regs[1]);

  context->get_operand(56, &getRegV4);
  // BrigOperandRegV4
  EXPECT_EQ(24, getRegV4.size);
  EXPECT_EQ(BrigEOperandRegV4, getRegV4.kind);
  EXPECT_EQ(Brigb32, getRegV4.type);
  EXPECT_EQ(0, getRegV4.reserved);
  EXPECT_EQ(8, getRegV4.regs[0]);
  EXPECT_EQ(20, getRegV4.regs[1]);
  EXPECT_EQ(32, getRegV4.regs[2]);
  EXPECT_EQ(44, getRegV4.regs[3]);

  context->get_operand(108, &getRegV4);
  // BrigOperandRegV4
  EXPECT_EQ(24, getRegV4.size);
  EXPECT_EQ(BrigEOperandRegV4, getRegV4.kind);
  EXPECT_EQ(Brigb32, getRegV4.type);
  EXPECT_EQ(0, getRegV4.reserved);
  EXPECT_EQ(20, getRegV4.regs[0]);
  EXPECT_EQ(32, getRegV4.regs[1]);
  EXPECT_EQ(44, getRegV4.regs[2]);
  EXPECT_EQ(96, getRegV4.regs[3]);

  context->get_operand(132, &getRegV4);
  // BrigOperandRegV4
  EXPECT_EQ(24, getRegV4.size);
  EXPECT_EQ(BrigEOperandRegV4, getRegV4.kind);
  EXPECT_EQ(Brigb32, getRegV4.type);
  EXPECT_EQ(0, getRegV4.reserved);
  EXPECT_EQ(8, getRegV4.regs[0]);
  EXPECT_EQ(20, getRegV4.regs[1]);
  EXPECT_EQ(32, getRegV4.regs[2]);
  EXPECT_EQ(44, getRegV4.regs[3]);

  context->get_operand(188, &getRegV4);
  // BrigOperandRegV4
  EXPECT_EQ(24, getRegV4.size);
  EXPECT_EQ(BrigEOperandRegV4, getRegV4.kind);
  EXPECT_EQ(Brigb32, getRegV4.type);
  EXPECT_EQ(0, getRegV4.reserved);
  EXPECT_EQ(8, getRegV4.regs[0]);
  EXPECT_EQ(20, getRegV4.regs[1]);
  EXPECT_EQ(32, getRegV4.regs[2]);
  EXPECT_EQ(44, getRegV4.regs[3]);


  delete lexer;
}


TEST(CodegenTest, ImageLoad_CodeGen_Test) {
  context->set_error_reporter(main_reporter);
  context->clear_context();

  BrigInstImage ref2da = {
    40,                    // size
    BrigEInstImage,        // kind
    BrigLdImage,           // opcode
    {56, 80, 108, 0, 0},   // o_operands[5]
    Briggeom_2da,          // geom
    Brigf32,               // type
    Brigu32,               // stype
    BrigNoPacking,         // packing
    0                      // reserved
  };

  BrigInstImage ref1da = {
    40,                    // size
    BrigEInstImage,        // kind
    BrigLdImage,           // opcode
    {132, 156, 172, 0, 0},   // o_operands[5]
    Briggeom_1da,          // geom
    Brigf32,               // type
    Brigu32,               // stype
    BrigNoPacking,         // packing
    0                      // reserved
  };

  BrigInstImage ref1db = {
    40,                    // size
    BrigEInstImage,        // kind
    BrigLdImage,           // opcode
    {188, 212, 44, 0, 0},   // o_operands[5]
    Briggeom_1db,          // geom
    Brigf32,               // type
    Brigu32,               // stype
    BrigNoPacking,         // packing
    0                      // reserved
  };

  BrigInstImage get;
  BrigOperandReg getReg;
  BrigOperandRegV2 getRegV2;
  BrigOperandRegV4 getRegV4;
  BrigOperandOpaque getImage;

  std::string input("ld_image_v4_2da_f32_u32 ($s1,$s2,$s3,$s4), [%RWImg3], ($s4,$s5,$s2,$s3);\n");
  input.append("ld_image_v4_1da_f32_u32 ($s1,$s2,$s3,$s4), [%RWImg3], ($s4,$s5);\n");
  input.append("ld_image_v4_1db_f32_u32 ($s1,$s2,$s3,$s4), [%RWImg3], ($s4);\n");

  Lexer* lexer = new Lexer(input);

  context->token_to_scan = lexer->get_next_token();

  context->symbol_map["%RWImg3"] = 30;

  EXPECT_EQ(0, ImageLoad(context));
  EXPECT_EQ(0, ImageLoad(context));
  EXPECT_EQ(0, ImageLoad(context));

  context->get_code(8, &get);

  EXPECT_EQ(ref2da.size, get.size);
  EXPECT_EQ(ref2da.kind, get.kind);
  EXPECT_EQ(ref2da.opcode, get.opcode);
  EXPECT_EQ(ref2da.o_operands[0], get.o_operands[0]);
  EXPECT_EQ(ref2da.o_operands[1], get.o_operands[1]);
  EXPECT_EQ(ref2da.o_operands[2], get.o_operands[2]);
  EXPECT_EQ(ref2da.o_operands[3], get.o_operands[3]);
  EXPECT_EQ(ref2da.o_operands[4], get.o_operands[4]);
  EXPECT_EQ(ref2da.geom, get.geom);
  EXPECT_EQ(ref2da.type, get.type);
  EXPECT_EQ(ref2da.stype, get.stype);
  EXPECT_EQ(ref2da.packing, get.packing);
  EXPECT_EQ(ref2da.reserved, get.reserved);

  context->get_code(48, &get);

  EXPECT_EQ(ref1da.size, get.size);
  EXPECT_EQ(ref1da.kind, get.kind);
  EXPECT_EQ(ref1da.opcode, get.opcode);
  EXPECT_EQ(ref1da.o_operands[0], get.o_operands[0]);
  EXPECT_EQ(ref1da.o_operands[1], get.o_operands[1]);
  EXPECT_EQ(ref1da.o_operands[2], get.o_operands[2]);
  EXPECT_EQ(ref1da.o_operands[3], get.o_operands[3]);
  EXPECT_EQ(ref1da.o_operands[4], get.o_operands[4]);
  EXPECT_EQ(ref1da.geom, get.geom);
  EXPECT_EQ(ref1da.type, get.type);
  EXPECT_EQ(ref1da.stype, get.stype);
  EXPECT_EQ(ref1da.packing, get.packing);
  EXPECT_EQ(ref1da.reserved, get.reserved);

  context->get_code(88, &get);

  EXPECT_EQ(ref1db.size, get.size);
  EXPECT_EQ(ref1db.kind, get.kind);
  EXPECT_EQ(ref1db.opcode, get.opcode);
  EXPECT_EQ(ref1db.o_operands[0], get.o_operands[0]);
  EXPECT_EQ(ref1db.o_operands[1], get.o_operands[1]);
  EXPECT_EQ(ref1db.o_operands[2], get.o_operands[2]);
  EXPECT_EQ(ref1db.o_operands[3], get.o_operands[3]);
  EXPECT_EQ(ref1db.o_operands[4], get.o_operands[4]);
  EXPECT_EQ(ref1db.geom, get.geom);
  EXPECT_EQ(ref1db.type, get.type);
  EXPECT_EQ(ref1db.stype, get.stype);
  EXPECT_EQ(ref1db.packing, get.packing);
  EXPECT_EQ(ref1db.reserved, get.reserved);


  context->get_operand(8, &getReg);
  // BrigOperandReg
  EXPECT_EQ(12, getReg.size);
  EXPECT_EQ(BrigEOperandReg, getReg.kind);
  EXPECT_EQ(Brigb32, getReg.type);
  EXPECT_EQ(0, getReg.reserved);
  EXPECT_EQ(8, getReg.name);

  context->get_operand(20, &getReg);
  // BrigOperandReg
  EXPECT_EQ(12, getReg.size);
  EXPECT_EQ(BrigEOperandReg, getReg.kind);
  EXPECT_EQ(Brigb32, getReg.type);
  EXPECT_EQ(0, getReg.reserved);
  EXPECT_EQ(12, getReg.name);

  context->get_operand(32, &getReg);
  // BrigOperandReg
  EXPECT_EQ(12, getReg.size);
  EXPECT_EQ(BrigEOperandReg, getReg.kind);
  EXPECT_EQ(Brigb32, getReg.type);
  EXPECT_EQ(0, getReg.reserved);
  EXPECT_EQ(16, getReg.name);

  context->get_operand(44, &getReg);
  // BrigOperandReg
  EXPECT_EQ(12, getReg.size);
  EXPECT_EQ(BrigEOperandReg, getReg.kind);
  EXPECT_EQ(Brigb32, getReg.type);
  EXPECT_EQ(0, getReg.reserved);
  EXPECT_EQ(20, getReg.name);

  context->get_operand(96, &getReg);
  // BrigOperandReg
  EXPECT_EQ(12, getReg.size);
  EXPECT_EQ(BrigEOperandReg, getReg.kind);
  EXPECT_EQ(Brigb32, getReg.type);
  EXPECT_EQ(0, getReg.reserved);
  EXPECT_EQ(24, getReg.name);

  context->get_operand(80, &getImage);
  // BrigOperandOpaque
  EXPECT_EQ(16, getImage.size);
  EXPECT_EQ(BrigEOperandOpaque, getImage.kind);
  EXPECT_EQ(30, getImage.name);
  EXPECT_EQ(0, getImage.reg);
  EXPECT_EQ(0, getImage.offset);

  context->get_operand(156, &getImage);
  // BrigOperandOpaque
  EXPECT_EQ(16, getImage.size);
  EXPECT_EQ(BrigEOperandOpaque, getImage.kind);
  EXPECT_EQ(30, getImage.name);
  EXPECT_EQ(0, getImage.reg);
  EXPECT_EQ(0, getImage.offset);

  context->get_operand(212, &getImage);
  // BrigOperandOpaque
  EXPECT_EQ(16, getImage.size);
  EXPECT_EQ(BrigEOperandOpaque, getImage.kind);
  EXPECT_EQ(30, getImage.name);
  EXPECT_EQ(0, getImage.reg);
  EXPECT_EQ(0, getImage.offset);


  context->get_operand(172, &getRegV2);
  // BrigOperandRegV2
  EXPECT_EQ(16, getRegV2.size);
  EXPECT_EQ(BrigEOperandRegV2, getRegV2.kind);
  EXPECT_EQ(Brigb32, getRegV2.type);
  EXPECT_EQ(0, getRegV2.reserved);
  EXPECT_EQ(44, getRegV2.regs[0]);
  EXPECT_EQ(96, getRegV2.regs[1]);

  context->get_operand(56, &getRegV4);
  // BrigOperandRegV4
  EXPECT_EQ(24, getRegV4.size);
  EXPECT_EQ(BrigEOperandRegV4, getRegV4.kind);
  EXPECT_EQ(Brigb32, getRegV4.type);
  EXPECT_EQ(0, getRegV4.reserved);
  EXPECT_EQ(8, getRegV4.regs[0]);
  EXPECT_EQ(20, getRegV4.regs[1]);
  EXPECT_EQ(32, getRegV4.regs[2]);
  EXPECT_EQ(44, getRegV4.regs[3]);

  context->get_operand(108, &getRegV4);
  // BrigOperandRegV4
  EXPECT_EQ(24, getRegV4.size);
  EXPECT_EQ(BrigEOperandRegV4, getRegV4.kind);
  EXPECT_EQ(Brigb32, getRegV4.type);
  EXPECT_EQ(0, getRegV4.reserved);
  EXPECT_EQ(44, getRegV4.regs[0]);
  EXPECT_EQ(96, getRegV4.regs[1]);
  EXPECT_EQ(20, getRegV4.regs[2]);
  EXPECT_EQ(32, getRegV4.regs[3]);

  context->get_operand(132, &getRegV4);
  // BrigOperandRegV4
  EXPECT_EQ(24, getRegV4.size);
  EXPECT_EQ(BrigEOperandRegV4, getRegV4.kind);
  EXPECT_EQ(Brigb32, getRegV4.type);
  EXPECT_EQ(0, getRegV4.reserved);
  EXPECT_EQ(8, getRegV4.regs[0]);
  EXPECT_EQ(20, getRegV4.regs[1]);
  EXPECT_EQ(32, getRegV4.regs[2]);
  EXPECT_EQ(44, getRegV4.regs[3]);

  context->get_operand(188, &getRegV4);
  // BrigOperandRegV4
  EXPECT_EQ(24, getRegV4.size);
  EXPECT_EQ(BrigEOperandRegV4, getRegV4.kind);
  EXPECT_EQ(Brigb32, getRegV4.type);
  EXPECT_EQ(0, getRegV4.reserved);
  EXPECT_EQ(8, getRegV4.regs[0]);
  EXPECT_EQ(20, getRegV4.regs[1]);
  EXPECT_EQ(32, getRegV4.regs[2]);
  EXPECT_EQ(44, getRegV4.regs[3]);


  delete lexer;
}

TEST(CodegenTest, ImageRead_CodeGen_Test) {
  context->set_error_reporter(main_reporter);
  context->clear_context();

  BrigInstRead ref1d = {
    40,                    // size
    BrigEInstRead,        // kind
    BrigRdImage,           // opcode
    {56, 80, 96, 112, 0},   // o_operands[5]
    Briggeom_1d,           // geom
    Brigf32,               // stype
    Brigs32,               // type
    BrigNoPacking,         // packing
    0                      // reserved
  };

  BrigInstRead ref1da = {
    40,                    // size
    BrigEInstRead,        // kind
    BrigRdImage,           // opcode
    {136, 160, 176, 192, 0}, // o_operands[5]
    Briggeom_1da,          // geom
    Brigf32,               // stype
    Brigs32,               // type
    BrigNoPacking,         // packing
    0                      // reserved
  };

  BrigInstRead ref2da = {
    40,                    // size
    BrigEInstRead,        // kind
    BrigRdImage,           // opcode
    {220, 244, 260, 276, 0},  // o_operands[5]
    Briggeom_2da,          // geom
    Brigf32,               // stype
    Brigs32,               // type
    BrigNoPacking,         // packing
    0                      // reserved
  };

  BrigInstRead get;
  BrigOperandReg getReg;
  BrigOperandRegV2 getRegV2;
  BrigOperandRegV4 getRegV4;
  BrigOperandOpaque getImage;

  std::string input("rd_image_v4_1d_s32_f32 ($s0,$s1,$s5,$s3), ");
  input.append("[%RWImg3], [%Samp3], ($s6);\n");
  input.append("rd_image_v4_1da_s32_f32 ($s0,$s1,$s2,$s3), [%RWImg3],");
  input.append("[%Samp3],($s6, $s5);\n");
  input.append("rd_image_v4_2da_s32_f32 ($s0,$s1,$s3,$s4), [%RWImg3],");
  input.append("[%Samp3],($s5, $s6, $s4, $s3);\n");

  Lexer* lexer = new Lexer(input);

  context->token_to_scan = lexer->get_next_token();

  context->symbol_map["%RWImg3"] = 0xf7;
  context->symbol_map["%Samp3"] = 0xf1;

  EXPECT_EQ(0, ImageRead(context));
  EXPECT_EQ(0, ImageRead(context));
  EXPECT_EQ(0, ImageRead(context));

  context->get_code(8, &get);

  EXPECT_EQ(ref1d.size, get.size);
  EXPECT_EQ(ref1d.kind, get.kind);
  EXPECT_EQ(ref1d.opcode, get.opcode);
  EXPECT_EQ(ref1d.o_operands[0], get.o_operands[0]);
  EXPECT_EQ(ref1d.o_operands[1], get.o_operands[1]);
  EXPECT_EQ(ref1d.o_operands[2], get.o_operands[2]);
  EXPECT_EQ(ref1d.o_operands[3], get.o_operands[3]);
  EXPECT_EQ(ref1d.o_operands[4], get.o_operands[4]);
  EXPECT_EQ(ref1d.geom, get.geom);
  EXPECT_EQ(ref1d.type, get.type);
  EXPECT_EQ(ref1d.stype, get.stype);
  EXPECT_EQ(ref1d.packing, get.packing);
  EXPECT_EQ(ref1d.reserved, get.reserved);
  context->get_code(48, &get);

  EXPECT_EQ(ref1da.size, get.size);
  EXPECT_EQ(ref1da.kind, get.kind);
  EXPECT_EQ(ref1da.opcode, get.opcode);
  EXPECT_EQ(ref1da.o_operands[0], get.o_operands[0]);
  EXPECT_EQ(ref1da.o_operands[1], get.o_operands[1]);
  EXPECT_EQ(ref1da.o_operands[2], get.o_operands[2]);
  EXPECT_EQ(ref1da.o_operands[3], get.o_operands[3]);
  EXPECT_EQ(ref1da.o_operands[4], get.o_operands[4]);
  EXPECT_EQ(ref1da.geom, get.geom);
  EXPECT_EQ(ref1da.type, get.type);
  EXPECT_EQ(ref1da.stype, get.stype);
  EXPECT_EQ(ref1da.packing, get.packing);
  EXPECT_EQ(ref1da.reserved, get.reserved);

  context->get_code(88, &get);

  EXPECT_EQ(ref2da.size, get.size);
  EXPECT_EQ(ref2da.kind, get.kind);
  EXPECT_EQ(ref2da.opcode, get.opcode);
  EXPECT_EQ(ref2da.o_operands[0], get.o_operands[0]);
  EXPECT_EQ(ref2da.o_operands[1], get.o_operands[1]);
  EXPECT_EQ(ref2da.o_operands[2], get.o_operands[2]);
  EXPECT_EQ(ref2da.o_operands[3], get.o_operands[3]);
  EXPECT_EQ(ref2da.o_operands[4], get.o_operands[4]);
  EXPECT_EQ(ref2da.geom, get.geom);
  EXPECT_EQ(ref2da.type, get.type);
  EXPECT_EQ(ref2da.stype, get.stype);
  EXPECT_EQ(ref2da.packing, get.packing);
  EXPECT_EQ(ref2da.reserved, get.reserved);


  context->get_operand(8, &getReg);
  // BrigOperandReg
  EXPECT_EQ(12, getReg.size);
  EXPECT_EQ(BrigEOperandReg, getReg.kind);
  EXPECT_EQ(Brigb32, getReg.type);
  EXPECT_EQ(0, getReg.reserved);
  EXPECT_EQ(8, getReg.name);

  context->get_operand(20, &getReg);
  // BrigOperandReg
  EXPECT_EQ(12, getReg.size);
  EXPECT_EQ(BrigEOperandReg, getReg.kind);
  EXPECT_EQ(Brigb32, getReg.type);
  EXPECT_EQ(0, getReg.reserved);
  EXPECT_EQ(12, getReg.name);

  context->get_operand(32, &getReg);
  // BrigOperandReg
  EXPECT_EQ(12, getReg.size);
  EXPECT_EQ(BrigEOperandReg, getReg.kind);
  EXPECT_EQ(Brigb32, getReg.type);
  EXPECT_EQ(0, getReg.reserved);
  EXPECT_EQ(16, getReg.name);

  context->get_operand(44, &getReg);
  // BrigOperandReg
  EXPECT_EQ(12, getReg.size);
  EXPECT_EQ(BrigEOperandReg, getReg.kind);
  EXPECT_EQ(Brigb32, getReg.type);
  EXPECT_EQ(0, getReg.reserved);
  EXPECT_EQ(20, getReg.name);

  context->get_operand(112, &getReg);
  // BrigOperandReg
  EXPECT_EQ(12, getReg.size);
  EXPECT_EQ(BrigEOperandReg, getReg.kind);
  EXPECT_EQ(Brigb32, getReg.type);
  EXPECT_EQ(0, getReg.reserved);
  EXPECT_EQ(24, getReg.name);

  context->get_operand(124, &getReg);
  // BrigOperandReg
  EXPECT_EQ(12, getReg.size);
  EXPECT_EQ(BrigEOperandReg, getReg.kind);
  EXPECT_EQ(Brigb32, getReg.type);
  EXPECT_EQ(0, getReg.reserved);
  EXPECT_EQ(28, getReg.name);

  context->get_operand(208, &getReg);
  // BrigOperandReg
  EXPECT_EQ(12, getReg.size);
  EXPECT_EQ(BrigEOperandReg, getReg.kind);
  EXPECT_EQ(Brigb32, getReg.type);
  EXPECT_EQ(0, getReg.reserved);
  EXPECT_EQ(32, getReg.name);

  context->get_operand(80, &getImage);
  // BrigOperandOpaque
  EXPECT_EQ(16, getImage.size);
  EXPECT_EQ(BrigEOperandOpaque, getImage.kind);
  EXPECT_EQ(0xf7, getImage.name);
  EXPECT_EQ(0, getImage.reg);
  EXPECT_EQ(0, getImage.offset);

  context->get_operand(96, &getImage);
  // BrigOperandOpaque
  EXPECT_EQ(16, getImage.size);
  EXPECT_EQ(BrigEOperandOpaque, getImage.kind);
  EXPECT_EQ(0xf1, getImage.name);
  EXPECT_EQ(0, getImage.reg);
  EXPECT_EQ(0, getImage.offset);

  context->get_operand(160, &getImage);
  // BrigOperandOpaque
  EXPECT_EQ(16, getImage.size);
  EXPECT_EQ(BrigEOperandOpaque, getImage.kind);
  EXPECT_EQ(0xf7, getImage.name);
  EXPECT_EQ(0, getImage.reg);
  EXPECT_EQ(0, getImage.offset);

  context->get_operand(176, &getImage);
  // BrigOperandOpaque
  EXPECT_EQ(16, getImage.size);
  EXPECT_EQ(BrigEOperandOpaque, getImage.kind);
  EXPECT_EQ(0xf1, getImage.name);
  EXPECT_EQ(0, getImage.reg);
  EXPECT_EQ(0, getImage.offset);

  context->get_operand(244, &getImage);
  // BrigOperandOpaque
  EXPECT_EQ(16, getImage.size);
  EXPECT_EQ(BrigEOperandOpaque, getImage.kind);
  EXPECT_EQ(0xf7, getImage.name);
  EXPECT_EQ(0, getImage.reg);
  EXPECT_EQ(0, getImage.offset);

  context->get_operand(260, &getImage);
  // BrigOperandOpaque
  EXPECT_EQ(16, getImage.size);
  EXPECT_EQ(BrigEOperandOpaque, getImage.kind);
  EXPECT_EQ(0xf1, getImage.name);
  EXPECT_EQ(0, getImage.reg);
  EXPECT_EQ(0, getImage.offset);

  context->get_operand(192, &getRegV2);
  // BrigOperandRegV2
  EXPECT_EQ(16, getRegV2.size);
  EXPECT_EQ(BrigEOperandRegV2, getRegV2.kind);
  EXPECT_EQ(Brigb32, getRegV2.type);
  EXPECT_EQ(0, getRegV2.reserved);
  EXPECT_EQ(112, getRegV2.regs[0]);
  EXPECT_EQ(32, getRegV2.regs[1]);

  context->get_operand(56, &getRegV4);
  // BrigOperandRegV4
  EXPECT_EQ(24, getRegV4.size);
  EXPECT_EQ(BrigEOperandRegV4, getRegV4.kind);
  EXPECT_EQ(Brigb32, getRegV4.type);
  EXPECT_EQ(0, getRegV4.reserved);
  EXPECT_EQ(8, getRegV4.regs[0]);
  EXPECT_EQ(20, getRegV4.regs[1]);
  EXPECT_EQ(32, getRegV4.regs[2]);
  EXPECT_EQ(44, getRegV4.regs[3]);

  context->get_operand(136, &getRegV4);
  // BrigOperandRegV4
  EXPECT_EQ(24, getRegV4.size);
  EXPECT_EQ(BrigEOperandRegV4, getRegV4.kind);
  EXPECT_EQ(Brigb32, getRegV4.type);
  EXPECT_EQ(0, getRegV4.reserved);
  EXPECT_EQ(8, getRegV4.regs[0]);
  EXPECT_EQ(20, getRegV4.regs[1]);
  EXPECT_EQ(124, getRegV4.regs[2]);
  EXPECT_EQ(44, getRegV4.regs[3]);

  context->get_operand(220, &getRegV4);
  // BrigOperandRegV4
  EXPECT_EQ(24, getRegV4.size);
  EXPECT_EQ(BrigEOperandRegV4, getRegV4.kind);
  EXPECT_EQ(Brigb32, getRegV4.type);
  EXPECT_EQ(0, getRegV4.reserved);
  EXPECT_EQ(8, getRegV4.regs[0]);
  EXPECT_EQ(20, getRegV4.regs[1]);
  EXPECT_EQ(44, getRegV4.regs[2]);
  EXPECT_EQ(208, getRegV4.regs[3]);

  context->get_operand(276, &getRegV4);
  // BrigOperandRegV4
  EXPECT_EQ(24, getRegV4.size);
  EXPECT_EQ(BrigEOperandRegV4, getRegV4.kind);
  EXPECT_EQ(Brigb32, getRegV4.type);
  EXPECT_EQ(0, getRegV4.reserved);
  EXPECT_EQ(32, getRegV4.regs[0]);
  EXPECT_EQ(112, getRegV4.regs[1]);
  EXPECT_EQ(208, getRegV4.regs[2]);
  EXPECT_EQ(44, getRegV4.regs[3]);


  delete lexer;
}


TEST(CodegenTest,ControlCodegen){
  context->set_error_reporter(main_reporter);
  context->clear_context();

  std::string input("memopt_on;");

  Lexer *lexer = new Lexer(input);
  context->token_to_scan = lexer->get_next_token();

  EXPECT_EQ(0,Control(context));

  BrigDirectiveControl ref = {
    24,
    BrigEDirectiveControl,
    8,
    BrigEMemOpt,
    {1,0,0}
  };
  BrigDirectiveControl get;
  context->get_directive(8,&get);

  EXPECT_EQ(ref.size,get.size);
  EXPECT_EQ(ref.kind,get.kind);
  EXPECT_EQ(ref.c_code,get.c_code);
  EXPECT_EQ(ref.controlType,get.controlType);
  EXPECT_EQ(ref.values[0],get.values[0]);
  EXPECT_EQ(ref.values[1],get.values[1]);
  EXPECT_EQ(ref.values[2],get.values[2]);

  input.assign("workgroupspercu 6;");
  context->clear_context();
  lexer->set_source_string(input);
  context->token_to_scan = lexer->get_next_token();

  EXPECT_EQ(0,Control(context));

  BrigDirectiveControl ref1 = {
    24,
    BrigEDirectiveControl,
    8,
    BrigEMaxGperC,
    {6,0,0}
  };
  context->get_directive(8,&get);

  EXPECT_EQ(ref1.size,get.size);
  EXPECT_EQ(ref1.kind,get.kind);
  EXPECT_EQ(ref1.c_code,get.c_code);
  EXPECT_EQ(ref1.controlType,get.controlType);
  EXPECT_EQ(ref1.values[0],get.values[0]);
  EXPECT_EQ(ref1.values[1],get.values[1]);
  EXPECT_EQ(ref1.values[2],get.values[2]);

  input.assign("itemsperworkgroup 2,3,4;");
  context->clear_context();
  lexer->set_source_string(input);
  context->token_to_scan = lexer->get_next_token();

  EXPECT_EQ(0,Control(context));

  BrigDirectiveControl ref2 = {
    24,
    BrigEDirectiveControl,
    8,
    BrigEMaxTid,
    {2,3,4}
  };
  context->get_directive(8,&get);

  EXPECT_EQ(ref2.size,get.size);
  EXPECT_EQ(ref2.kind,get.kind);
  EXPECT_EQ(ref2.c_code,get.c_code);
  EXPECT_EQ(ref2.controlType,get.controlType);
  EXPECT_EQ(ref2.values[0],get.values[0]);
  EXPECT_EQ(ref2.values[1],get.values[1]);
  EXPECT_EQ(ref2.values[2],get.values[2]);

  delete lexer;
}

TEST(CodegenTest, Cvt_CodeGen_SimpleTest) {
  context->set_error_reporter(main_reporter);
  context->clear_context();

  std::string input("cvt_f32_f64 $s1, $d1;\n");
  input.append("cvt_down_f32_f32 $s1,$s2;\n");

  Lexer* lexer = new Lexer(input);

  BrigInstCvt cvtRef1 = {
    40,                    // size
    BrigEInstCvt,         // kind
    BrigCvt,               // opcode
    Brigf32,               // type
    BrigNoPacking,         // packing
    {8, 20, 0, 0, 0},     // o_operands[5]
    {0, 0, 0, 0, 0, 0, 0},  // aluModifier
    Brigf64,                   // stype
    0                    // reserved
  };

  BrigInstCvt cvtRef2 = {
    40,                    // size
    BrigEInstCvt,         // kind
    BrigCvt,               // opcode
    Brigf32,               // type
    BrigNoPacking,         // packing
    {8, 32, 0, 0, 0},     // o_operands[5]
    {1, 3, 0, 0, 0, 0, 0},     // aluModifier
    Brigf32,                   // stype
    0                    // reserved
  };


  const BrigoOffset32_t oStartOffset = context->get_operand_offset();
  const BrigcOffset32_t cStartOffset = context->get_code_offset();
  BrigInstCvt getCvt;
  BrigOperandReg getReg;
  unsigned int* pAluModRef,* pAluModGet;
  pAluModRef = pAluModGet = NULL;

  lexer->set_source_string(input);
  context->token_to_scan = lexer->get_next_token();

  EXPECT_EQ(0, Cvt(context));
  EXPECT_EQ(0, Cvt(context));

  context->get_code(8, &getCvt);

  EXPECT_EQ(cvtRef1.size, getCvt.size);
  EXPECT_EQ(cvtRef1.kind, getCvt.kind);
  EXPECT_EQ(cvtRef1.opcode, getCvt.opcode);
  EXPECT_EQ(cvtRef1.type, getCvt.type);
  EXPECT_EQ(cvtRef1.packing, getCvt.packing);
  EXPECT_EQ(cvtRef1.o_operands[0], getCvt.o_operands[0]);
  EXPECT_EQ(cvtRef1.o_operands[1], getCvt.o_operands[1]);
  EXPECT_EQ(cvtRef1.o_operands[2], getCvt.o_operands[2]);
  EXPECT_EQ(cvtRef1.o_operands[3], getCvt.o_operands[3]);
  EXPECT_EQ(cvtRef1.o_operands[4], getCvt.o_operands[4]);

  pAluModRef = reinterpret_cast<unsigned int*>(&cvtRef1.aluModifier);
  pAluModGet = reinterpret_cast<unsigned int*>(&getCvt.aluModifier);

  EXPECT_EQ(*pAluModRef, *pAluModGet);

  EXPECT_EQ(cvtRef1.stype, getCvt.stype);
  EXPECT_EQ(cvtRef1.reserved, getCvt.reserved);

  context->get_code(48, &getCvt);

  EXPECT_EQ(cvtRef2.size, getCvt.size);
  EXPECT_EQ(cvtRef2.kind, getCvt.kind);
  EXPECT_EQ(cvtRef2.opcode, getCvt.opcode);
  EXPECT_EQ(cvtRef2.type, getCvt.type);
  EXPECT_EQ(cvtRef2.packing, getCvt.packing);
  EXPECT_EQ(cvtRef2.o_operands[0], getCvt.o_operands[0]);
  EXPECT_EQ(cvtRef2.o_operands[1], getCvt.o_operands[1]);
  EXPECT_EQ(cvtRef2.o_operands[2], getCvt.o_operands[2]);
  EXPECT_EQ(cvtRef2.o_operands[3], getCvt.o_operands[3]);
  EXPECT_EQ(cvtRef2.o_operands[4], getCvt.o_operands[4]);

  pAluModRef = reinterpret_cast<unsigned int*>(&cvtRef2.aluModifier);
  pAluModGet = reinterpret_cast<unsigned int*>(&getCvt.aluModifier);

  EXPECT_EQ(*pAluModRef, *pAluModGet);

  EXPECT_EQ(cvtRef2.stype, getCvt.stype);
  EXPECT_EQ(cvtRef2.reserved, getCvt.reserved);


  context->get_operand(8, &getReg);
  // BrigOperandReg
  EXPECT_EQ(12, getReg.size);
  EXPECT_EQ(BrigEOperandReg, getReg.kind);
  EXPECT_EQ(Brigb32, getReg.type);
  EXPECT_EQ(0, getReg.reserved);
  EXPECT_EQ(8, getReg.name);

  context->get_operand(20, &getReg);
  // BrigOperandReg
  EXPECT_EQ(12, getReg.size);
  EXPECT_EQ(BrigEOperandReg, getReg.kind);
  EXPECT_EQ(Brigb64, getReg.type);
  EXPECT_EQ(0, getReg.reserved);
  EXPECT_EQ(12, getReg.name);

  context->get_operand(32, &getReg);
  // BrigOperandReg
  EXPECT_EQ(12, getReg.size);
  EXPECT_EQ(BrigEOperandReg, getReg.kind);
  EXPECT_EQ(Brigb32, getReg.type);
  EXPECT_EQ(0, getReg.reserved);
  EXPECT_EQ(16, getReg.name);

  /*************************************** Case 3 ************************************/
  context->clear_context();
  input.assign("cvt_upi_u32_f32 $s1, $s2;\n");
  lexer->set_source_string(input);
  context->token_to_scan = yylex();
  EXPECT_EQ(0, Cvt(context));

  context->get_code(cStartOffset, &getCvt);
  cvtRef1.size = sizeof(cvtRef1);     
  cvtRef1.kind = BrigEInstCvt;
  cvtRef1.opcode = BrigCvt;
  cvtRef1.type = Brigu32;
  cvtRef1.packing = BrigNoPacking;
  cvtRef1.o_operands[0] = oStartOffset;
  cvtRef1.o_operands[1] = sizeof(getReg) + oStartOffset;
  cvtRef1.o_operands[2] = 0;
  cvtRef1.o_operands[3] = 0;
  cvtRef1.o_operands[4] = 0;
  cvtRef1.stype = Brigf32;
  cvtRef1.reserved = 0;
  memset(&cvtRef1.aluModifier, 0, sizeof(cvtRef1.aluModifier));
  cvtRef1.aluModifier.floatOrInt = 0;
  cvtRef1.aluModifier.rounding = 2;

  context->get_code(cStartOffset, &getCvt);

  EXPECT_EQ(cvtRef1.size, getCvt.size);
  EXPECT_EQ(cvtRef1.kind, getCvt.kind);
  EXPECT_EQ(cvtRef1.opcode, getCvt.opcode);
  EXPECT_EQ(cvtRef1.type, getCvt.type);
  EXPECT_EQ(cvtRef1.packing, getCvt.packing);
  EXPECT_EQ(cvtRef1.o_operands[0], getCvt.o_operands[0]);
  EXPECT_EQ(cvtRef1.o_operands[1], getCvt.o_operands[1]);
  EXPECT_EQ(cvtRef1.o_operands[2], getCvt.o_operands[2]);
  EXPECT_EQ(cvtRef1.o_operands[3], getCvt.o_operands[3]);
  EXPECT_EQ(cvtRef1.o_operands[4], getCvt.o_operands[4]);

  pAluModRef = reinterpret_cast<unsigned int*>(&cvtRef1.aluModifier);
  pAluModGet = reinterpret_cast<unsigned int*>(&getCvt.aluModifier);
  EXPECT_EQ(*pAluModRef, *pAluModGet);

  EXPECT_EQ(cvtRef1.stype, getCvt.stype);
  EXPECT_EQ(cvtRef1.reserved, getCvt.reserved);
  /*************************************** Case 4 ************************************/
  context->clear_context();
  input.assign("cvt_neari_f32_f32 $s1, $s2;\n");
  lexer->set_source_string(input);
  context->token_to_scan = yylex();
  EXPECT_EQ(0, Cvt(context));

  context->get_code(cStartOffset, &getCvt);
  cvtRef1.size = sizeof(cvtRef1);     
  cvtRef1.kind = BrigEInstCvt;
  cvtRef1.opcode = BrigCvt;
  cvtRef1.type = Brigf32;
  cvtRef1.packing = BrigNoPacking;
  cvtRef1.o_operands[0] = oStartOffset;
  cvtRef1.o_operands[1] = sizeof(getReg) + oStartOffset;
  cvtRef1.o_operands[2] = 0;
  cvtRef1.o_operands[3] = 0;
  cvtRef1.o_operands[4] = 0;
  cvtRef1.stype = Brigf32;
  cvtRef1.reserved = 0;
  memset(&cvtRef1.aluModifier, 0, sizeof(cvtRef1.aluModifier));
  // TODO(Chuang): the value of aluModifier is zero.
  context->get_code(cStartOffset, &getCvt);

  EXPECT_EQ(cvtRef1.size, getCvt.size);
  EXPECT_EQ(cvtRef1.kind, getCvt.kind);
  EXPECT_EQ(cvtRef1.opcode, getCvt.opcode);
  EXPECT_EQ(cvtRef1.type, getCvt.type);
  EXPECT_EQ(cvtRef1.packing, getCvt.packing);
  EXPECT_EQ(cvtRef1.o_operands[0], getCvt.o_operands[0]);
  EXPECT_EQ(cvtRef1.o_operands[1], getCvt.o_operands[1]);
  EXPECT_EQ(cvtRef1.o_operands[2], getCvt.o_operands[2]);
  EXPECT_EQ(cvtRef1.o_operands[3], getCvt.o_operands[3]);
  EXPECT_EQ(cvtRef1.o_operands[4], getCvt.o_operands[4]);

  pAluModRef = reinterpret_cast<unsigned int*>(&cvtRef1.aluModifier);
  pAluModGet = reinterpret_cast<unsigned int*>(&getCvt.aluModifier);
  EXPECT_EQ(*pAluModRef, *pAluModGet);

  EXPECT_EQ(cvtRef1.stype, getCvt.stype);
  EXPECT_EQ(cvtRef1.reserved, getCvt.reserved);

  /*************************************** Case 5 ************************************/
  context->clear_context();
  input.assign("cvt_u32_f32 $s1, $s2;\n");
  lexer->set_source_string(input);
  context->token_to_scan = yylex();
  EXPECT_EQ(0, Cvt(context));

  context->get_code(cStartOffset, &getCvt);
  cvtRef1.size = sizeof(cvtRef1);     
  cvtRef1.kind = BrigEInstCvt;
  cvtRef1.opcode = BrigCvt;
  cvtRef1.type = Brigu32;
  cvtRef1.packing = BrigNoPacking;
  cvtRef1.o_operands[0] = oStartOffset;
  cvtRef1.o_operands[1] = sizeof(getReg) + oStartOffset;
  cvtRef1.o_operands[2] = 0;
  cvtRef1.o_operands[3] = 0;
  cvtRef1.o_operands[4] = 0;
  cvtRef1.stype = Brigf32;
  cvtRef1.reserved = 0;
  memset(&cvtRef1.aluModifier, 0, sizeof(cvtRef1.aluModifier));

  context->get_code(cStartOffset, &getCvt);

  EXPECT_EQ(cvtRef1.size, getCvt.size);
  EXPECT_EQ(cvtRef1.kind, getCvt.kind);
  EXPECT_EQ(cvtRef1.opcode, getCvt.opcode);
  EXPECT_EQ(cvtRef1.type, getCvt.type);
  EXPECT_EQ(cvtRef1.packing, getCvt.packing);
  EXPECT_EQ(cvtRef1.o_operands[0], getCvt.o_operands[0]);
  EXPECT_EQ(cvtRef1.o_operands[1], getCvt.o_operands[1]);
  EXPECT_EQ(cvtRef1.o_operands[2], getCvt.o_operands[2]);
  EXPECT_EQ(cvtRef1.o_operands[3], getCvt.o_operands[3]);
  EXPECT_EQ(cvtRef1.o_operands[4], getCvt.o_operands[4]);

  pAluModRef = reinterpret_cast<unsigned int*>(&cvtRef1.aluModifier);
  pAluModGet = reinterpret_cast<unsigned int*>(&getCvt.aluModifier);
  EXPECT_EQ(*pAluModRef, *pAluModGet);

  EXPECT_EQ(cvtRef1.stype, getCvt.stype);
  EXPECT_EQ(cvtRef1.reserved, getCvt.reserved);


  /*************************************** Case 6 ************************************/
  context->clear_context();
  input.assign("cvt_f16_f32 $s1, $s2;\n");
  lexer->set_source_string(input);
  context->token_to_scan = yylex();
  EXPECT_EQ(0, Cvt(context));

  context->get_code(cStartOffset, &getCvt);
  cvtRef1.size = sizeof(cvtRef1);     
  cvtRef1.kind = BrigEInstCvt;
  cvtRef1.opcode = BrigCvt;
  cvtRef1.type = Brigf16;
  cvtRef1.packing = BrigNoPacking;
  cvtRef1.o_operands[0] = oStartOffset;
  cvtRef1.o_operands[1] = sizeof(getReg) + oStartOffset;
  cvtRef1.o_operands[2] = 0;
  cvtRef1.o_operands[3] = 0;
  cvtRef1.o_operands[4] = 0;
  cvtRef1.stype = Brigf32;
  cvtRef1.reserved = 0;
  memset(&cvtRef1.aluModifier, 0, sizeof(cvtRef1.aluModifier));

  context->get_code(cStartOffset, &getCvt);

  EXPECT_EQ(cvtRef1.size, getCvt.size);
  EXPECT_EQ(cvtRef1.kind, getCvt.kind);
  EXPECT_EQ(cvtRef1.opcode, getCvt.opcode);
  EXPECT_EQ(cvtRef1.type, getCvt.type);
  EXPECT_EQ(cvtRef1.packing, getCvt.packing);
  EXPECT_EQ(cvtRef1.o_operands[0], getCvt.o_operands[0]);
  EXPECT_EQ(cvtRef1.o_operands[1], getCvt.o_operands[1]);
  EXPECT_EQ(cvtRef1.o_operands[2], getCvt.o_operands[2]);
  EXPECT_EQ(cvtRef1.o_operands[3], getCvt.o_operands[3]);
  EXPECT_EQ(cvtRef1.o_operands[4], getCvt.o_operands[4]);

  pAluModRef = reinterpret_cast<unsigned int*>(&cvtRef1.aluModifier);
  pAluModGet = reinterpret_cast<unsigned int*>(&getCvt.aluModifier);
  EXPECT_EQ(*pAluModRef, *pAluModGet);

  EXPECT_EQ(cvtRef1.stype, getCvt.stype);
  EXPECT_EQ(cvtRef1.reserved, getCvt.reserved);

  /*************************************** Case 7 ************************************/
  context->clear_context();
  input.assign("cvt_s32_u8 $s1, $s2;\n");
  lexer->set_source_string(input);
  context->token_to_scan = yylex();
  EXPECT_EQ(0, Cvt(context));

  context->get_code(cStartOffset, &getCvt);
  cvtRef1.size = sizeof(cvtRef1);     
  cvtRef1.kind = BrigEInstCvt;
  cvtRef1.opcode = BrigCvt;
  cvtRef1.type = Brigs32;
  cvtRef1.packing = BrigNoPacking;
  cvtRef1.o_operands[0] = oStartOffset;
  cvtRef1.o_operands[1] = sizeof(getReg) + oStartOffset;
  cvtRef1.o_operands[2] = 0;
  cvtRef1.o_operands[3] = 0;
  cvtRef1.o_operands[4] = 0;
  cvtRef1.stype = Brigu8;
  cvtRef1.reserved = 0;
  memset(&cvtRef1.aluModifier, 0, sizeof(cvtRef1.aluModifier));

  context->get_code(cStartOffset, &getCvt);

  EXPECT_EQ(cvtRef1.size, getCvt.size);
  EXPECT_EQ(cvtRef1.kind, getCvt.kind);
  EXPECT_EQ(cvtRef1.opcode, getCvt.opcode);
  EXPECT_EQ(cvtRef1.type, getCvt.type);
  EXPECT_EQ(cvtRef1.packing, getCvt.packing);
  EXPECT_EQ(cvtRef1.o_operands[0], getCvt.o_operands[0]);
  EXPECT_EQ(cvtRef1.o_operands[1], getCvt.o_operands[1]);
  EXPECT_EQ(cvtRef1.o_operands[2], getCvt.o_operands[2]);
  EXPECT_EQ(cvtRef1.o_operands[3], getCvt.o_operands[3]);
  EXPECT_EQ(cvtRef1.o_operands[4], getCvt.o_operands[4]);

  pAluModRef = reinterpret_cast<unsigned int*>(&cvtRef1.aluModifier);
  pAluModGet = reinterpret_cast<unsigned int*>(&getCvt.aluModifier);
  EXPECT_EQ(*pAluModRef, *pAluModGet);

  EXPECT_EQ(cvtRef1.stype, getCvt.stype);
  EXPECT_EQ(cvtRef1.reserved, getCvt.reserved);

  /*************************************** Case 8 ************************************/
  context->clear_context();
  input.assign("cvt_f32_f16 $s1, $s2;\n");
  lexer->set_source_string(input);
  context->token_to_scan = yylex();
  EXPECT_EQ(0, Cvt(context));

  context->get_code(cStartOffset, &getCvt);
  cvtRef1.size = sizeof(cvtRef1);     
  cvtRef1.kind = BrigEInstCvt;
  cvtRef1.opcode = BrigCvt;
  cvtRef1.type = Brigf32;
  cvtRef1.packing = BrigNoPacking;
  cvtRef1.o_operands[0] = oStartOffset;
  cvtRef1.o_operands[1] = sizeof(getReg) + oStartOffset;
  cvtRef1.o_operands[2] = 0;
  cvtRef1.o_operands[3] = 0;
  cvtRef1.o_operands[4] = 0;
  cvtRef1.stype = Brigf16;
  cvtRef1.reserved = 0;
  memset(&cvtRef1.aluModifier, 0, sizeof(cvtRef1.aluModifier));

  context->get_code(cStartOffset, &getCvt);

  EXPECT_EQ(cvtRef1.size, getCvt.size);
  EXPECT_EQ(cvtRef1.kind, getCvt.kind);
  EXPECT_EQ(cvtRef1.opcode, getCvt.opcode);
  EXPECT_EQ(cvtRef1.type, getCvt.type);
  EXPECT_EQ(cvtRef1.packing, getCvt.packing);
  EXPECT_EQ(cvtRef1.o_operands[0], getCvt.o_operands[0]);
  EXPECT_EQ(cvtRef1.o_operands[1], getCvt.o_operands[1]);
  EXPECT_EQ(cvtRef1.o_operands[2], getCvt.o_operands[2]);
  EXPECT_EQ(cvtRef1.o_operands[3], getCvt.o_operands[3]);
  EXPECT_EQ(cvtRef1.o_operands[4], getCvt.o_operands[4]);

  pAluModRef = reinterpret_cast<unsigned int*>(&cvtRef1.aluModifier);
  pAluModGet = reinterpret_cast<unsigned int*>(&getCvt.aluModifier);
  EXPECT_EQ(*pAluModRef, *pAluModGet);

  EXPECT_EQ(cvtRef1.stype, getCvt.stype);
  EXPECT_EQ(cvtRef1.reserved, getCvt.reserved);

  /*************************************** Case 9 ************************************/
  context->clear_context();
  input.assign("cvt_ftz_up_f32_f32 $s1, $s2;\n");
  lexer->set_source_string(input);
  context->token_to_scan = yylex();
  EXPECT_EQ(0, Cvt(context));

  context->get_code(cStartOffset, &getCvt);
  cvtRef1.size = sizeof(cvtRef1);     
  cvtRef1.kind = BrigEInstCvt;
  cvtRef1.opcode = BrigCvt;
  cvtRef1.type = Brigf32;
  cvtRef1.packing = BrigNoPacking;
  cvtRef1.o_operands[0] = oStartOffset;
  cvtRef1.o_operands[1] = sizeof(getReg) + oStartOffset;
  cvtRef1.o_operands[2] = 0;
  cvtRef1.o_operands[3] = 0;
  cvtRef1.o_operands[4] = 0;
  cvtRef1.stype = Brigf32;
  cvtRef1.reserved = 0;
  memset(&cvtRef1.aluModifier, 0, sizeof(cvtRef1.aluModifier));
  cvtRef1.aluModifier.floatOrInt = 1;
  cvtRef1.aluModifier.rounding = 2;
  cvtRef1.aluModifier.ftz = 1;

  context->get_code(cStartOffset, &getCvt);

  EXPECT_EQ(cvtRef1.size, getCvt.size);
  EXPECT_EQ(cvtRef1.kind, getCvt.kind);
  EXPECT_EQ(cvtRef1.opcode, getCvt.opcode);
  EXPECT_EQ(cvtRef1.type, getCvt.type);
  EXPECT_EQ(cvtRef1.packing, getCvt.packing);
  EXPECT_EQ(cvtRef1.o_operands[0], getCvt.o_operands[0]);
  EXPECT_EQ(cvtRef1.o_operands[1], getCvt.o_operands[1]);
  EXPECT_EQ(cvtRef1.o_operands[2], getCvt.o_operands[2]);
  EXPECT_EQ(cvtRef1.o_operands[3], getCvt.o_operands[3]);
  EXPECT_EQ(cvtRef1.o_operands[4], getCvt.o_operands[4]);

  pAluModRef = reinterpret_cast<unsigned int*>(&cvtRef1.aluModifier);
  pAluModGet = reinterpret_cast<unsigned int*>(&getCvt.aluModifier);
  EXPECT_EQ(*pAluModRef, *pAluModGet);

  EXPECT_EQ(cvtRef1.stype, getCvt.stype);
  EXPECT_EQ(cvtRef1.reserved, getCvt.reserved);

  delete lexer;
}

TEST(CodegenTest,  Instruction4_Fma_CodeGen_SimpleTest) {
  context->set_error_reporter(main_reporter);
  context->clear_context();

  BrigInstMod fmaF32Ref = {
    sizeof(BrigInstMod),                    // size
    BrigEInstMod,         // kind
    BrigFma,               // opcode
    Brigf32,               // type
    BrigNoPacking,         // packing
    {0, 0, 0, 0, 0},      // o_operands[5]
    {1, 2, 0, 1, 0, 0 ,0}
  };

  BrigInstBase fmaF64Ref = {
    sizeof(BrigInstBase),                    // size
    BrigEInstBase,         // kind
    BrigFma,               // opcode
    Brigf64,               // type
    BrigNoPacking,         // packing
    {0, 0, 0, 0, 0}       // o_operands[5]
  };

  std::string input("fma_ftz_up_f32 $s3,1.0f,$s1,23f;\n");
  input.append("fma_f64 $d3,1.0,$d0, $d3;\n");

  Lexer* lexer = new Lexer(input);
  context->token_to_scan = lexer->get_next_token();

  EXPECT_EQ(0, Instruction4FmaPart2(context));
  EXPECT_EQ(0, Instruction4FmaPart2(context));

  BrigOperandReg getReg;
  BrigOperandImmed getImm;
  BrigInstBase  getFma;
  BrigInstMod getMod;

  BrigoOffset32_t curOpOffset = 8;
  BrigcOffset32_t curCodeOffset = 8;

  fmaF32Ref.o_operands[0] = curOpOffset;
  context->get_operand(curOpOffset, &getReg);
  curOpOffset += sizeof(BrigOperandReg);
  // BrigOperandReg
  EXPECT_EQ(sizeof(BrigOperandReg), getReg.size);
  EXPECT_EQ(BrigEOperandReg, getReg.kind);
  EXPECT_EQ(Brigb32, getReg.type);
  EXPECT_EQ(0, getReg.reserved);
  EXPECT_EQ(8, getReg.name);

  curOpOffset += curOpOffset & 0x7;
  fmaF32Ref.o_operands[1] = curOpOffset;
  context->get_operand(curOpOffset, &getImm);
  curOpOffset += sizeof(BrigOperandImmed);

  // BrigOperandImmed
  EXPECT_EQ(sizeof(BrigOperandImmed), getImm.size);
  EXPECT_EQ(BrigEOperandImmed, getImm.kind);
  EXPECT_EQ(Brigb32, getImm.type);
  EXPECT_EQ(0, getImm.reserved);
  EXPECT_EQ(1.0f, getImm.bits.f);

  fmaF32Ref.o_operands[2] = curOpOffset;
  context->get_operand(curOpOffset, &getReg);
  curOpOffset += sizeof(BrigOperandReg);

  // BrigOperandReg
  EXPECT_EQ(sizeof(BrigOperandReg), getReg.size);
  EXPECT_EQ(BrigEOperandReg, getReg.kind);
  EXPECT_EQ(Brigb32, getReg.type);
  EXPECT_EQ(0, getReg.reserved);
  EXPECT_EQ(12, getReg.name);

  curOpOffset += curOpOffset & 0x7;

  fmaF32Ref.o_operands[3] = curOpOffset;
  context->get_operand(curOpOffset, &getImm);
  curOpOffset += sizeof(BrigOperandImmed);

  // BrigOperandImmed
  EXPECT_EQ(sizeof(BrigOperandImmed), getImm.size);
  EXPECT_EQ(BrigEOperandImmed, getImm.kind);
  EXPECT_EQ(Brigb32, getImm.type);
  EXPECT_EQ(0, getImm.reserved);
  EXPECT_EQ(23.0f, getImm.bits.f);

  fmaF64Ref.o_operands[0] = curOpOffset;
  fmaF64Ref.o_operands[3] = curOpOffset;
  context->get_operand(curOpOffset, &getReg);
  curOpOffset += sizeof(BrigOperandReg);

  // BrigOperandReg
  EXPECT_EQ(sizeof(BrigOperandReg), getReg.size);
  EXPECT_EQ(BrigEOperandReg, getReg.kind);
  EXPECT_EQ(Brigb64, getReg.type);
  EXPECT_EQ(0, getReg.reserved);
  EXPECT_EQ(16, getReg.name);

  curOpOffset += curOpOffset & 0x7;
  fmaF64Ref.o_operands[1] = curOpOffset;
  context->get_operand(curOpOffset, &getImm);
  curOpOffset += sizeof(BrigOperandImmed);

  // BrigOperandImmed
  EXPECT_EQ(sizeof(BrigOperandImmed), getImm.size);
  EXPECT_EQ(BrigEOperandImmed, getImm.kind);
  EXPECT_EQ(Brigb64, getImm.type);
  EXPECT_EQ(0, getImm.reserved);
  EXPECT_EQ(1.0, getImm.bits.d);

  fmaF64Ref.o_operands[2] = curOpOffset;
  context->get_operand(curOpOffset, &getReg);
  curOpOffset += sizeof(BrigOperandReg);

  // BrigOperandReg
  EXPECT_EQ(sizeof(BrigOperandReg), getReg.size);
  EXPECT_EQ(BrigEOperandReg, getReg.kind);
  EXPECT_EQ(Brigb64, getReg.type);
  EXPECT_EQ(0, getReg.reserved);
  EXPECT_EQ(20, getReg.name);

  context->get_code(curCodeOffset, &getMod);
  curCodeOffset += sizeof(BrigInstMod);

  // BrigInstMod
  EXPECT_EQ(fmaF32Ref.size, getMod.size);
  EXPECT_EQ(fmaF32Ref.kind, getMod.kind);
  EXPECT_EQ(fmaF32Ref.opcode, getMod.opcode);
  EXPECT_EQ(fmaF32Ref.type, getMod.type);
  EXPECT_EQ(fmaF32Ref.packing, getMod.packing);
  EXPECT_EQ(fmaF32Ref.o_operands[0], getMod.o_operands[0]);
  EXPECT_EQ(fmaF32Ref.o_operands[1], getMod.o_operands[1]);
  EXPECT_EQ(fmaF32Ref.o_operands[2], getMod.o_operands[2]);
  EXPECT_EQ(fmaF32Ref.o_operands[3], getMod.o_operands[3]);
  EXPECT_EQ(fmaF32Ref.o_operands[4], getMod.o_operands[4]);
  // EXPECT_EQ(cmpNeRef.aluModifier, get.aluModifier);
  unsigned int *pAluModRef = reinterpret_cast<unsigned int*>(&fmaF32Ref.aluModifier);
  unsigned int *pAluModGet = reinterpret_cast<unsigned int*>(&getMod.aluModifier);
  EXPECT_EQ(*pAluModRef, *pAluModGet);

  context->get_code(curCodeOffset, &getFma);
  curCodeOffset += sizeof(BrigInstBase);

  // BrigInstBase
  EXPECT_EQ(fmaF64Ref.size, getFma.size);
  EXPECT_EQ(fmaF64Ref.kind, getFma.kind);
  EXPECT_EQ(fmaF64Ref.opcode, getFma.opcode);
  EXPECT_EQ(fmaF64Ref.type, getFma.type);
  EXPECT_EQ(fmaF64Ref.packing, getFma.packing);
  EXPECT_EQ(fmaF64Ref.o_operands[0], getFma.o_operands[0]);
  EXPECT_EQ(fmaF64Ref.o_operands[1], getFma.o_operands[1]);
  EXPECT_EQ(fmaF64Ref.o_operands[2], getFma.o_operands[2]);
  EXPECT_EQ(fmaF64Ref.o_operands[3], getFma.o_operands[3]);
  EXPECT_EQ(fmaF64Ref.o_operands[4], getFma.o_operands[4]);

  delete lexer;
}

TEST(CodegenTest,  Instruction4_Cmov_CodeGen_SimpleTest) {
  context->set_error_reporter(main_reporter);
  context->clear_context();
  // Note: Cmov without ftz and rounding.
  BrigInstBase cmovB32Ref = {
    sizeof(BrigInstBase),                    // size
    BrigEInstBase,         // kind
    BrigCmov,               // opcode
    Brigb32,               // type
    BrigNoPacking,         // packing
    {0, 0, 0, 0, 0}       // o_operands[5]
  };

  BrigInstBase cmovU8x4Ref = {
    sizeof(BrigInstBase),                    // size
    BrigEInstBase,         // kind
    BrigCmov,               // opcode
    Brigu8x4,               // type
    BrigNoPacking,         // packing
    {0, 0, 0, 0, 0}       // o_operands[5]
  };

  std::string input("cmov_b32 $s1, $c0, $s3, $s2;\n");
  input.append("cmov_u8x4 $s1, $s0, $s1, $s2;\n");

  Lexer* lexer = new Lexer(input);
  context->token_to_scan = lexer->get_next_token();

  EXPECT_EQ(0, Instruction4CmovPart5(context));
  EXPECT_EQ(0, Instruction4CmovPart5(context));

  BrigoOffset32_t curOpOffset = 8;
  BrigcOffset32_t curCodeOffset = 8;

  BrigOperandReg getReg;
  BrigInstBase  getCmov;

  cmovB32Ref.o_operands[0] = curOpOffset;
  cmovU8x4Ref.o_operands[0] = curOpOffset;
  cmovU8x4Ref.o_operands[2] = curOpOffset;
  context->get_operand(curOpOffset, &getReg);
  curOpOffset += sizeof(BrigOperandReg);

  // BrigOperandReg
  EXPECT_EQ(sizeof(BrigOperandReg), getReg.size);
  EXPECT_EQ(BrigEOperandReg, getReg.kind);
  EXPECT_EQ(Brigb32, getReg.type);
  EXPECT_EQ(0, getReg.reserved);
  EXPECT_EQ(8, getReg.name);

  cmovB32Ref.o_operands[1] = curOpOffset;
  context->get_operand(curOpOffset, &getReg);
  curOpOffset += sizeof(BrigOperandReg);

  // BrigOperandReg
  EXPECT_EQ(sizeof(BrigOperandReg), getReg.size);
  EXPECT_EQ(BrigEOperandReg, getReg.kind);
  EXPECT_EQ(Brigb1, getReg.type);
  EXPECT_EQ(0, getReg.reserved);
  EXPECT_EQ(12, getReg.name);

  cmovB32Ref.o_operands[2] = curOpOffset;
  context->get_operand(curOpOffset, &getReg);
  curOpOffset += sizeof(BrigOperandReg);

  // BrigOperandReg
  EXPECT_EQ(sizeof(BrigOperandReg), getReg.size);
  EXPECT_EQ(BrigEOperandReg, getReg.kind);
  EXPECT_EQ(Brigb32, getReg.type);
  EXPECT_EQ(0, getReg.reserved);
  EXPECT_EQ(16, getReg.name);

  cmovB32Ref.o_operands[3] = curOpOffset;
  cmovU8x4Ref.o_operands[3] = curOpOffset;
  context->get_operand(curOpOffset, &getReg);
  curOpOffset += sizeof(BrigOperandReg);

  // BrigOperandReg
  EXPECT_EQ(sizeof(BrigOperandReg), getReg.size);
  EXPECT_EQ(BrigEOperandReg, getReg.kind);
  EXPECT_EQ(Brigb32, getReg.type);
  EXPECT_EQ(0, getReg.reserved);
  EXPECT_EQ(20, getReg.name);

  cmovU8x4Ref.o_operands[1] = curOpOffset;
  context->get_operand(curOpOffset, &getReg);
  curOpOffset += sizeof(BrigOperandReg);

  // BrigOperandReg
  EXPECT_EQ(sizeof(BrigOperandReg), getReg.size);
  EXPECT_EQ(BrigEOperandReg, getReg.kind);
  EXPECT_EQ(Brigb32, getReg.type);
  EXPECT_EQ(0, getReg.reserved);
  EXPECT_EQ(24, getReg.name);

  context->get_code(curCodeOffset, &getCmov);
  curCodeOffset += sizeof(BrigInstBase);

  // BrigInstBase
  EXPECT_EQ(cmovB32Ref.size, getCmov.size);
  EXPECT_EQ(cmovB32Ref.kind, getCmov.kind);
  EXPECT_EQ(cmovB32Ref.opcode, getCmov.opcode);
  EXPECT_EQ(cmovB32Ref.type, getCmov.type);
  EXPECT_EQ(cmovB32Ref.packing, getCmov.packing);
  EXPECT_EQ(cmovB32Ref.o_operands[0], getCmov.o_operands[0]);
  EXPECT_EQ(cmovB32Ref.o_operands[1], getCmov.o_operands[1]);
  EXPECT_EQ(cmovB32Ref.o_operands[2], getCmov.o_operands[2]);
  EXPECT_EQ(cmovB32Ref.o_operands[3], getCmov.o_operands[3]);
  EXPECT_EQ(cmovB32Ref.o_operands[4], getCmov.o_operands[4]);

  context->get_code(curCodeOffset, &getCmov);
  curCodeOffset += sizeof(BrigInstBase);

  // BrigInstBase
  EXPECT_EQ(cmovU8x4Ref.size, getCmov.size);
  EXPECT_EQ(cmovU8x4Ref.kind, getCmov.kind);
  EXPECT_EQ(cmovU8x4Ref.opcode, getCmov.opcode);
  EXPECT_EQ(cmovU8x4Ref.type, getCmov.type);
  EXPECT_EQ(cmovU8x4Ref.packing, getCmov.packing);
  EXPECT_EQ(cmovU8x4Ref.o_operands[0], getCmov.o_operands[0]);
  EXPECT_EQ(cmovU8x4Ref.o_operands[1], getCmov.o_operands[1]);
  EXPECT_EQ(cmovU8x4Ref.o_operands[2], getCmov.o_operands[2]);
  EXPECT_EQ(cmovU8x4Ref.o_operands[3], getCmov.o_operands[3]);
  EXPECT_EQ(cmovU8x4Ref.o_operands[4], getCmov.o_operands[4]);

  delete lexer;
}


TEST(CodegenTest,  Instruction4_Shuffle_CodeGen_SimpleTest) {
  context->set_error_reporter(main_reporter);
  context->clear_context();
  // Note: Shuffle without ftz and rounding.
  BrigInstBase shuffleRef = {
    sizeof(BrigInstBase),   // size
    BrigEInstBase,          // kind
    BrigShuffle,               // opcode
    Brigu8x4,               // type
    BrigNoPacking,          // packing
    {0, 0, 0, 0, 0}         // o_operands[5]
  };

  std::string input("shuffle_u8x4 $s10, $s12, $s12, 0x55;\n");

  Lexer* lexer = new Lexer(input);
  context->token_to_scan = lexer->get_next_token();

  EXPECT_EQ(0, Instruction4ShufflePart6(context));

  BrigoOffset32_t curOpOffset = 8;
  BrigcOffset32_t curCodeOffset = 8;

  BrigOperandReg getReg;
  BrigInstBase  getShuffle;
  BrigOperandImmed getImm;

  shuffleRef.o_operands[0] = curOpOffset;
  context->get_operand(curOpOffset, &getReg);
  curOpOffset += sizeof(BrigOperandReg);

  // BrigOperandReg
  EXPECT_EQ(sizeof(BrigOperandReg), getReg.size);
  EXPECT_EQ(BrigEOperandReg, getReg.kind);
  EXPECT_EQ(Brigb32, getReg.type);
  EXPECT_EQ(0, getReg.reserved);
  EXPECT_EQ(8, getReg.name);

  shuffleRef.o_operands[1] = curOpOffset;
  shuffleRef.o_operands[2] = curOpOffset;
  context->get_operand(curOpOffset, &getReg);
  curOpOffset += sizeof(BrigOperandReg);

  // BrigOperandReg
  EXPECT_EQ(sizeof(BrigOperandReg), getReg.size);
  EXPECT_EQ(BrigEOperandReg, getReg.kind);
  EXPECT_EQ(Brigb32, getReg.type);
  EXPECT_EQ(0, getReg.reserved);
  EXPECT_EQ(13, getReg.name);
  context->get_code(curCodeOffset, &getShuffle);
  curCodeOffset += sizeof(BrigInstBase);

  curOpOffset += curOpOffset & 0x7;
  shuffleRef.o_operands[3] = curOpOffset;
  context->get_operand(curOpOffset, &getImm);
  curOpOffset += sizeof(BrigOperandImmed);

  // BrigOperandImmed
  EXPECT_EQ(sizeof(BrigOperandImmed), getImm.size);
  EXPECT_EQ(BrigEOperandImmed, getImm.kind);
  EXPECT_EQ(Brigb32, getImm.type);
  EXPECT_EQ(0, getImm.reserved);
  EXPECT_EQ(0x55, getImm.bits.u);


  context->get_code(curCodeOffset, &getShuffle);
  curCodeOffset += sizeof(BrigInstBase);

  // BrigInstBase
  EXPECT_EQ(shuffleRef.size, getShuffle.size);
  EXPECT_EQ(shuffleRef.kind, getShuffle.kind);
  EXPECT_EQ(shuffleRef.opcode, getShuffle.opcode);
  EXPECT_EQ(shuffleRef.type, getShuffle.type);
  EXPECT_EQ(shuffleRef.packing, getShuffle.packing);
  EXPECT_EQ(shuffleRef.o_operands[0], getShuffle.o_operands[0]);
  EXPECT_EQ(shuffleRef.o_operands[1], getShuffle.o_operands[1]);
  EXPECT_EQ(shuffleRef.o_operands[2], getShuffle.o_operands[2]);
  EXPECT_EQ(shuffleRef.o_operands[3], getShuffle.o_operands[3]);
  EXPECT_EQ(shuffleRef.o_operands[4], getShuffle.o_operands[4]);

  delete lexer;
}

TEST(CodegenTest,ExtensionCodegen){
  context->set_error_reporter(main_reporter);
  context->clear_context();

  std::string input("extension \"\\device\\amd.hsa\";");

  Lexer *lexer = new Lexer(input);
  context->token_to_scan = lexer->get_next_token();

  size_t str_len = strlen("\"\\device\\amd.hsa\"") + 1;
  EXPECT_EQ(0,Extension(context));

  BrigDirectiveExtension ref = {
    sizeof(BrigDirectiveExtension),
    BrigEDirectiveExtension,
    context->get_code_offset(),
    context->get_string_offset() - str_len
  };
  BrigDirectiveExtension get;
  BrigdOffset32_t d_offset = context->get_directive_offset()
           - sizeof(BrigDirectiveExtension);
  context->get_directive(d_offset,&get);

  EXPECT_EQ(ref.size,get.size);
  EXPECT_EQ(ref.kind,get.kind);
  EXPECT_EQ(ref.c_code,get.c_code);
  EXPECT_EQ(ref.s_name,get.s_name);

  delete lexer;
}

TEST(CodegenTest,PragmaCodegen){
  context->set_error_reporter(main_reporter);
  context->clear_context();

  std::string input("pragma \"once\";");

  Lexer *lexer = new Lexer(input);
  context->token_to_scan = lexer->get_next_token();

  EXPECT_EQ(0,Pragma(context));

  BrigDirectivePragma ref = {
    sizeof(BrigDirectivePragma),
    BrigEDirectivePragma,
    context->get_code_offset(),
    context->get_string_offset() - (strlen("\"once\"") + 1)
  };
  BrigDirectivePragma get;
  BrigdOffset32_t d_offset = context->get_directive_offset()
                       -sizeof(BrigDirectivePragma);
  context->get_directive(d_offset,&get);

  EXPECT_EQ(ref.size,get.size);
  EXPECT_EQ(ref.kind,get.kind);
  EXPECT_EQ(ref.c_code,get.c_code);
  EXPECT_EQ(ref.s_name,get.s_name);

  delete lexer;
}

TEST(CodegenTest,BlockCodegen){
  context->set_error_reporter(main_reporter);
  context->clear_context();

  std::string input("block \"debug\"");
  // input.append("blocknumeric_b8 255, 23, 10, 23;");
  input.append("blocknumeric_b32 1255, 0x323, 10, 23;");
  input.append("blocknumeric_b64 0x12345678, 0x323, 10, 23;");

  input.append("blockstring \"this is a string\";");
  input.append("endblock;");

  Lexer *lexer = new Lexer(input);
  context->token_to_scan = lexer->get_next_token();

  EXPECT_EQ(0,Block(context));

  // block end
  BrigBlockEnd bbe = {
    sizeof(BrigBlockEnd),
    BrigEDirectiveBlockEnd
  };
  BrigBlockEnd get_bbe;
  BrigdOffset32_t bbe_d_offset = context->get_directive_offset() - sizeof(BrigBlockEnd);
  context->get_directive(bbe_d_offset, &get_bbe);

  EXPECT_EQ(bbe.size,get_bbe.size);
  EXPECT_EQ(bbe.kind,get_bbe.kind);

  // block string
  uint32_t bbs_len = strlen("\"this is a string\"") + 1 ;
  BrigsOffset32_t bbs_s_offset = context->get_string_offset() - bbs_len;
  BrigBlockString bbs = {
    sizeof(BrigBlockString),
    BrigEDirectiveBlockString,
    bbs_s_offset
  };
  BrigBlockString get_bbs;
  BrigdOffset32_t bbs_d_offset = bbe_d_offset - sizeof(BrigBlockString);
  context->get_directive(bbs_d_offset, &get_bbs);

  EXPECT_EQ(bbs.size,get_bbs.size);
  EXPECT_EQ(bbs.kind,get_bbs.kind);
  EXPECT_EQ(bbs.s_name,get_bbs.s_name);
/*
  // blocknumeric
  size_t arraySize = sizeof(BrigBlockNumeric) + 3 * sizeof(uint64_t);
  BrigdOffset32_t bbn1_d_offset = bbs_d_offset - arraySize ;

  uint8_t *array = new uint8_t[arraySize];
  BrigBlockNumeric *bbn1 =
        reinterpret_cast<BrigBlockNumeric*>(array);
  bbn1->size = arraySize;
  bbn1->kind = BrigEDirectiveBlockNumeric;
  bbn1->type = Brigb64;
  bbn1->elementCount = 4;
  bbn1->u64[0] = 0x12345678;
  bbn1->u64[1] = 0x323;
  bbn1->u64[2] = 10;
  bbn1->u64[3] = 23;

  array = new uint8_t[arraySize];
  BrigBlockNumeric *get = reinterpret_cast<BrigBlockNumeric*>(array);
  char *get_charp = reinterpret_cast<char *>(get);
  context->get_directive_bytes(get_charp,bbn1_d_offset,arraySize);

  EXPECT_EQ(bbn1->size,get->size);
  EXPECT_EQ(bbn1->kind,get->kind);
  EXPECT_EQ(bbn1->type,get->type);
  EXPECT_EQ(bbn1->elementCount,get->elementCount);
  EXPECT_EQ(bbn1->u64[0],get->u64[0]);
  EXPECT_EQ(bbn1->u64[1],get->u64[1]);
  EXPECT_EQ(bbn1->u64[2],get->u64[2]);
  EXPECT_EQ(bbn1->u64[3],get->u64[3]);
  delete[] reinterpret_cast<char *>(bbn1);
  delete[] reinterpret_cast<char *>(get);

 // blocknumeric
  arraySize = sizeof(BrigBlockNumeric) + sizeof(uint64_t);
  BrigdOffset32_t bbn2_d_offset = bbn1_d_offset - arraySize;
  array = new uint8_t[arraySize];
  BrigBlockNumeric *bbn2 =
        reinterpret_cast<BrigBlockNumeric*>(array);
  bbn2->size = arraySize;
  bbn2->kind =  BrigEDirectiveBlockNumeric;
  bbn2->type = Brigb32;
  bbn2->elementCount = 4;
  bbn2->u32[0] = 1255;
  bbn2->u32[1] = 0x323;
  bbn2->u32[2] = 10;
  bbn2->u32[3] = 23;

  array = new uint8_t[arraySize];
  get = reinterpret_cast<BrigBlockNumeric*>(array);
  get_charp = reinterpret_cast<char *>(get);
  context->get_directive_bytes(get_charp,bbn2_d_offset,arraySize);

  EXPECT_EQ(bbn2->size,get->size);
  EXPECT_EQ(bbn2->kind,get->kind);
  EXPECT_EQ(bbn2->type,get->type);
  EXPECT_EQ(bbn2->elementCount,get->elementCount);
  EXPECT_EQ(bbn2->u32[0],get->u32[0]);
  EXPECT_EQ(bbn2->u32[1],get->u32[1]);
  EXPECT_EQ(bbn2->u32[2],get->u32[2]);
  EXPECT_EQ(bbn2->u32[3],get->u32[3]);
  delete[] reinterpret_cast<char *>(bbn2);
  delete[] reinterpret_cast<char *>(get);

  // blockstart
  uint32_t str2_len = strlen("\"debug\"") + 1;
  BrigBlockStart start = {
    sizeof(BrigBlockStart),
    BrigEDirectiveBlockStart,
    context->get_code_offset(),
    bbs_s_offset - str2_len
  };
  BrigdOffset32_t bbs2_d_offset = bbn2_d_offset - sizeof(BrigBlockStart)
             - sizeof(BrigDirectivePad);
  BrigBlockStart get_start;
  context->get_directive(bbs2_d_offset,&get_start);

  EXPECT_EQ(start.size,get_start.size);
  EXPECT_EQ(start.kind,get_start.kind);
  EXPECT_EQ(start.c_code,get_start.c_code);
  EXPECT_EQ(start.s_name,get_start.s_name);
*/
  delete lexer;
}

TEST(CodegenTest,FunctionSignatureCodegen){
  context->set_error_reporter(main_reporter);
  context->clear_context();

  std::string input("signature &test(arg_u32)(arg_f32) :fbar(2) ;");
  Lexer *lexer = new Lexer(input);
  context->token_to_scan = lexer->get_next_token();

  EXPECT_EQ(0,FunctionSignature(context));

  size_t arraySize = sizeof(BrigDirectiveSignature) +
      sizeof(BrigDirectiveSignature::BrigProtoType);
  uint8_t *array = new uint8_t[arraySize];

  BrigDirectiveSignature *ref =
        reinterpret_cast<BrigDirectiveSignature *>(array);

  ref->size = arraySize;
  ref->kind = BrigEDirectiveSignature;
  ref->c_code = context->get_code_offset();
  ref->s_name = context->get_string_offset()-(strlen("&test") + 1);
  ref->fbarCount = 2;
  ref->reserved = 0;
  ref->outCount = 1;
  ref->inCount = 1;
  ref->types[0].type = Brigu32;
  ref->types[0].align = 1;
  ref->types[0].hasDim = 0;
  ref->types[0].dim = 0;

  ref->types[1].type = Brigf32;
  ref->types[1].align = 1;
  ref->types[1].hasDim = 0;
  ref->types[1].dim = 0;

// Buffer *dbuf = context->get_directive();
  uint32_t offset = context->get_directive_offset() - arraySize;
//  BrigDirectiveSignature *get =
  //     reinterpret_cast<BrigDirectiveSignature*>(&dbuf->get()[offset]);

  array = new uint8_t[arraySize];
  BrigDirectiveSignature *get =
      reinterpret_cast<BrigDirectiveSignature*>(array);
  char *get_charp =  reinterpret_cast<char *>(get);

  context->get_directive_bytes(get_charp,offset,arraySize);
  EXPECT_EQ(ref->size,get->size);
  EXPECT_EQ(ref->kind,get->kind);
  EXPECT_EQ(ref->c_code,get->c_code);
  EXPECT_EQ(ref->s_name,get->s_name);
  EXPECT_EQ(ref->fbarCount,get->fbarCount);
  EXPECT_EQ(ref->reserved,get->reserved);
  EXPECT_EQ(ref->outCount,get->outCount);
  EXPECT_EQ(ref->inCount,get->inCount);
  EXPECT_EQ(ref->types[0].type,get->types[0].type);
  EXPECT_EQ(ref->types[0].align,get->types[0].align);
  EXPECT_EQ(ref->types[0].hasDim,get->types[0].hasDim);
  EXPECT_EQ(ref->types[0].dim,get->types[0].dim);
  EXPECT_EQ(ref->types[1].type,get->types[1].type);
  EXPECT_EQ(ref->types[1].align,get->types[1].align);
  EXPECT_EQ(ref->types[1].hasDim,get->types[1].hasDim);
  EXPECT_EQ(ref->types[1].dim,get->types[1].dim);

  delete[] reinterpret_cast<char *>(ref);
  delete[] reinterpret_cast<char *>(get);

  delete lexer;
}


TEST(CodegenTest, Kernel_CodeGen_SimpleTest) {
  context->set_error_reporter(main_reporter);
  context->clear_context();

  std::string input("kernel &_kernel( \n");
  input.append("kernarg_u32 %arg0, \n");
  input.append("kernarg_u32 %arg1):fbar(2) \n");
  input.append("{ \n");
  input.append("@begin: \n");
  input.append("  private_s32 %arg2;\n");
  input.append("  workitemaid $s0, 0; \n");
  input.append("  ld_kernarg_u32 $s2, [%arg0]; \n");
  input.append("  mad_u32 $s5, $s4, $s2, $s3; \n");
  input.append("  ret; \n");
  input.append("}; \n");

  Lexer* lexer = new Lexer(input);
  BrigdOffset32_t curDirOffset = 0;

  context->token_to_scan = lexer->get_next_token();

  EXPECT_EQ(0, Kernel(context));
  EXPECT_EQ(180, context->get_directive_offset());
  EXPECT_EQ(132, context->get_operand_offset());
  EXPECT_EQ(62, context->get_string_offset());
  EXPECT_EQ(148, context->get_code_offset());


  BrigDirectiveKernel ref = {
    sizeof(BrigDirectiveKernel),    // size
    BrigEDirectiveKernel,           // kind
    8,                              // c_code
    8,                              // s_name
    2,                              // inParamCount
    128,                             // d_firstScopedDirective
    4,                              // operationCount
    180,                             // d_nextDirective
    BrigNone,                       // attribute
    2,                              // fbar
    0,                              // outParamCount
    48,                             // d_firstInParam
  };

  BrigDirectiveKernel get;
  curDirOffset = context->current_bdf_offset;
  context->get_directive(curDirOffset, &get);
  curDirOffset += sizeof(BrigDirectiveKernel);

  EXPECT_EQ(ref.s_name, get.s_name);
  EXPECT_EQ(ref.c_code, get.c_code);
  EXPECT_EQ(ref.outParamCount, get.outParamCount);
  EXPECT_EQ(ref.inParamCount, get.inParamCount);
  EXPECT_EQ(ref.operationCount, get.operationCount);
  EXPECT_EQ(ref.d_nextDirective, get.d_nextDirective);
  EXPECT_EQ(ref.d_firstScopedDirective, get.d_firstScopedDirective);

  BrigDirectiveSymbol kernarg0 = {
    sizeof(BrigDirectiveSymbol),   // size
    BrigEDirectiveSymbol ,        // kind
    {
      0,                         // c_code
      BrigKernargSpace,          // storag class kernarg
      BrigNone ,                 // attribut
      0,                         // reserved
      0,                         // symbolModifier
      0,                         // dim
      17,                         // s_name
      Brigu32,                   // type
      1,                         // align
    },
    0,                          // d_init
    0                          // reserved
  };

  BrigDirectiveSymbol getArg;
  context->get_directive(curDirOffset, &getArg);
  curDirOffset += sizeof(BrigDirectiveSymbol);

  EXPECT_EQ(kernarg0.size, getArg.size);
  EXPECT_EQ(kernarg0.kind, getArg.kind);
  EXPECT_EQ(kernarg0.s.storageClass, getArg.s.storageClass);
  EXPECT_EQ(kernarg0.s.s_name, getArg.s.s_name);

  BrigDirectiveSymbol kernarg1 = {
    sizeof(BrigDirectiveSymbol),  // size
    BrigEDirectiveSymbol ,    // kind
    {
      8,                         // c_code
      BrigKernargSpace,         // storag class kernarg
      BrigNone ,                // attribut
      0,                        // reserved
      0,                        // symbolModifier
      0,                        // dim
      23,                        // s_name
      Brigu32,                  // type
      1,                        // align
    },
    0,                        // d_init
    0                         // reserved
  };

  context->get_directive(curDirOffset, &getArg);
  curDirOffset += sizeof(BrigDirectiveSymbol);
  EXPECT_EQ(kernarg1.size, getArg.size);
  EXPECT_EQ(kernarg1.kind, getArg.kind);
  EXPECT_EQ(kernarg1.s.storageClass, getArg.s.storageClass);
  EXPECT_EQ(kernarg1.s.s_name, getArg.s.s_name);

  BrigDirectiveLabel labRef = {
    sizeof(BrigDirectiveLabel),
    BrigEDirectiveLabel,
    8,
    29
  };
  BrigDirectiveLabel getLab;

  context->get_directive(curDirOffset, &getLab);
  curDirOffset += sizeof(BrigDirectiveLabel);
  EXPECT_EQ(labRef.size, getLab.size);
  EXPECT_EQ(labRef.kind, getLab.kind);
  EXPECT_EQ(labRef.c_code, getLab.c_code);
  EXPECT_EQ(labRef.s_name, getLab.s_name);

  BrigDirectiveSymbol arg2 = {
    sizeof(BrigDirectiveSymbol),  // size
    BrigEDirectiveSymbol ,    // kind
    {
      0,                         // c_code
      BrigPrivateSpace,         // storag class
      BrigNone ,                // attribut
      0,                        // reserved
      0,                        // symbolModifier
      0,                        // dim
      36,                       // s_name
      Brigs32,                  // type
      1,                        // align
    },
    0,                          // d_init
    0                           // reserved
  };

  context->get_directive(curDirOffset, &getArg);
  curDirOffset += sizeof(BrigDirectiveSymbol);
  EXPECT_EQ(arg2.size, getArg.size);
  EXPECT_EQ(arg2.kind, getArg.kind);
  EXPECT_EQ(arg2.s.storageClass, getArg.s.storageClass);
  EXPECT_EQ(arg2.s.s_name, getArg.s.s_name);


  delete lexer;
}

TEST(CodegenTest, Instruction0_CodeGen_SimpleTest) {
  context->set_error_reporter(main_reporter);
  context->clear_context();

  std::string input("nop;\n");

  Lexer* lexer = new Lexer(input);

  BrigInstBase ref = {
    sizeof(BrigInstBase),   // size
    BrigEInstBase,         // kind
    BrigNop,            // opcode
    Brigb32,               // type
    BrigNoPacking,         // packing
    {0, 0, 0, 0, 0}        // o_operands[5]
  };

  BrigInstBase get;

  lexer->set_source_string(input);
  context->token_to_scan = lexer->get_next_token();

  EXPECT_EQ(0, Instruction0(context));

  context->get_code(8, &get);
  // BrigInstBase Nop
  EXPECT_EQ(ref.size, get.size);
  EXPECT_EQ(ref.kind, get.kind);
  EXPECT_EQ(ref.opcode, get.opcode);
  EXPECT_EQ(ref.type, get.type);
  EXPECT_EQ(ref.packing, get.packing);

  EXPECT_EQ(ref.o_operands[0], get.o_operands[0]);
  EXPECT_EQ(ref.o_operands[1], get.o_operands[1]);
  EXPECT_EQ(ref.o_operands[2], get.o_operands[2]);
  EXPECT_EQ(ref.o_operands[3], get.o_operands[3]);
  EXPECT_EQ(ref.o_operands[4], get.o_operands[4]);

  delete lexer;
}

TEST(CodegenTest, Comment_Test){
	context->set_error_reporter(main_reporter);
	context->clear_context();

	std::string input("nop;\n /*This is a comment*/\n nop;");
	Lexer* lexer = new Lexer(input);
	lexer->set_source_string(input);
	context->token_to_scan = lexer->get_next_token();
	EXPECT_EQ(0, Instruction0(context));
	EXPECT_EQ(0, Comment(context));
	EXPECT_EQ(0, Instruction0(context));
	
	BrigDirectiveComment get;
	context->get_directive(8, &get);
	
	BrigDirectiveComment ref = {
	sizeof(BrigDirectiveComment),
	BrigEDirectiveComment,
	8 + sizeof(BrigInstBase),
	8
	};
	
	EXPECT_EQ(ref.size, get.size);
	EXPECT_EQ(ref.kind, get.kind);
	EXPECT_EQ(ref.c_code, get.c_code);
	EXPECT_EQ(ref.s_name, get.s_name);
	
	context->clear_context();
	input.assign("nop;\n //This is a comment\n nop;");
	lexer->set_source_string(input);
	context->token_to_scan = lexer->get_next_token();
	EXPECT_EQ(0, Instruction0(context));
	EXPECT_EQ(0, Comment(context));
	EXPECT_EQ(0, Instruction0(context));
	
	context->get_directive(8, &get);
	
	BrigDirectiveComment ref2 = {
	sizeof(BrigDirectiveComment),
	BrigEDirectiveComment,
	8 + sizeof(BrigInstBase),
	8
	};
	
	EXPECT_EQ(ref2.size, get.size);
	EXPECT_EQ(ref2.kind, get.kind);
	EXPECT_EQ(ref2.c_code, get.c_code);
	EXPECT_EQ(ref2.s_name, get.s_name);
	
    delete lexer;
}

TEST(CodegenTest, WAVESIZE_CodeGen_SimpleTest) {
  context->set_error_reporter(main_reporter);
  context->clear_context();

  std::string input("11\n");
  input.append("WAVESIZE\n");
  input.append("WAVESIZE\n");

  Lexer* lexer = new Lexer(input);

  BrigOperandWaveSz get;

  lexer->set_source_string(input);
  context->token_to_scan = lexer->get_next_token();
  EXPECT_EQ(0, BaseOperand(context));
  context->token_to_scan = lexer->get_next_token();
  EXPECT_EQ(0, BaseOperand(context));
  context->token_to_scan = lexer->get_next_token();
  EXPECT_EQ(0, BaseOperand(context));
  EXPECT_EQ(36, context->get_operand_offset());

  EXPECT_EQ(32, context->operand_map["WAVESIZE"]);
  context->get_operand(context->operand_map["WAVESIZE"], &get);

  EXPECT_EQ(4, get.size);
  EXPECT_EQ(BrigEOperandWaveSz, get.kind);


  delete lexer;
}

TEST(CodegenTest, Example6_CodeGen) {
  context->set_error_reporter(main_reporter);
  context->clear_context();


  std::string input("version 1:0:$small;\n");
  input.append("function &callee(arg_f32 %output)(arg_f32 %input)\n");
  input.append("{\n");
  input.append("  ld_arg_f32 $s0, [%input];\n");
  input.append("  st_arg_f32 $s0, [%output];\n");
  input.append("  ret;\n");
  input.append("};\n");
  input.append("function &caller()()\n");
  input.append("{\n");
  input.append("  {\n");
  input.append("    arg_f32 %an_input;\n");
  input.append("    st_arg_f32 $s1, [%an_input];\n");
  input.append("    arg_f32 %an_output;\n");
  input.append("    call &callee (%an_output)(%an_input);\n");
  input.append("    ld_arg_f32 $s0, [%an_output];\n");
  input.append("  }\n");
  input.append("};\n");

  Lexer* lexer = new Lexer(input);
  context->token_to_scan = lexer->get_next_token();

  BrigcOffset32_t curCodOffset = context->get_code_offset();
  BrigoOffset32_t curOpeOffset = context->get_operand_offset();
  BrigdOffset32_t curDirOffset = context->get_directive_offset();


  EXPECT_EQ(0, Program(context));

  BrigDirectiveVersion verRef = {
    sizeof(BrigDirectiveVersion),
    BrigEDirectiveVersion,
    curCodOffset,
    1,                    //  major
    0,                    //  minor
    BrigESmall,
    BrigEFull,
    BrigENosftz,
    0
  };
  BrigDirectiveVersion verGet;
  context->get_directive(curDirOffset, &verGet);
  curDirOffset += sizeof(BrigDirectiveVersion);

  EXPECT_EQ(verRef.size, verGet.size);
  EXPECT_EQ(verRef.kind, verGet.kind);
  EXPECT_EQ(verRef.c_code, verGet.c_code);
  EXPECT_EQ(verRef.major, verGet.major);
  EXPECT_EQ(verRef.minor, verGet.minor);
  EXPECT_EQ(verRef.machine, verGet.machine);
  EXPECT_EQ(verRef.profile, verGet.profile);
  EXPECT_EQ(verRef.ftz, verGet.ftz);
  EXPECT_EQ(verRef.reserved, verGet.reserved);

  BrigDirectiveFunction calleeFunRef = {
    sizeof(BrigDirectiveFunction),               // size
    BrigEDirectiveFunction,                      // kind
    8,                                           // c_code
    8,                                           // s_name
    1,                                           // inParamCount
    148,                                         // d_firstScopedDirective
    3,                                           // operationCount
    148,                                         // d_nextDirective
    BrigNone,                                    // attribute
    0,                                           // fbarCount
    1,                                           // outParamCount
    108                                          // d_firstInParam
  };

  BrigDirectiveFunction funGet;
  context->get_directive(curDirOffset, &funGet);
  curDirOffset += sizeof(BrigDirectiveFunction);

  EXPECT_EQ(calleeFunRef.size, funGet.size);
  EXPECT_EQ(calleeFunRef.kind, funGet.kind);
  EXPECT_EQ(calleeFunRef.s_name, funGet.s_name);
  EXPECT_EQ(calleeFunRef.c_code, funGet.c_code);
  EXPECT_EQ(calleeFunRef.outParamCount, funGet.outParamCount);
  EXPECT_EQ(calleeFunRef.inParamCount, funGet.inParamCount);
  EXPECT_EQ(calleeFunRef.operationCount, funGet.operationCount);
  EXPECT_EQ(calleeFunRef.d_nextDirective, funGet.d_nextDirective);
  EXPECT_EQ(calleeFunRef.d_firstScopedDirective, funGet.d_firstScopedDirective);
  EXPECT_EQ(calleeFunRef.d_firstInParam, funGet.d_firstInParam);
  EXPECT_EQ(calleeFunRef.fbarCount, funGet.fbarCount);
  EXPECT_EQ(calleeFunRef.attribute, funGet.attribute);

  BrigDirectiveSymbol outputSymbol = {
  sizeof(BrigDirectiveSymbol),   // size
  BrigEDirectiveSymbol ,         // kind
  {
    curCodOffset,                // c_code
    BrigArgSpace,                // storag class kernarg
    BrigNone ,                   // attribut
    0,                           // reserved
    0,                           // symbolModifier
    0,                           // dim
    16,                          // s_name
    Brigf32,                     // type
    1                            // align
  },
  0,                             // d_init
  0,                             // reserved
  };

  BrigDirectiveSymbol symGet;

  context->get_directive(curDirOffset, &symGet);
  curDirOffset += sizeof(BrigDirectiveSymbol);

  EXPECT_EQ(outputSymbol.size, symGet.size);
  EXPECT_EQ(outputSymbol.kind, symGet.kind);
  EXPECT_EQ(outputSymbol.s.storageClass, symGet.s.storageClass);
  EXPECT_EQ(outputSymbol.s.s_name, symGet.s.s_name);
  EXPECT_EQ(outputSymbol.s.c_code, symGet.s.c_code);
  EXPECT_EQ(outputSymbol.s.attribute, symGet.s.attribute);
  EXPECT_EQ(outputSymbol.s.dim, symGet.s.dim);
  EXPECT_EQ(outputSymbol.s.type, symGet.s.type);
  EXPECT_EQ(outputSymbol.s.reserved, symGet.s.reserved);
  EXPECT_EQ(outputSymbol.s.symbolModifier, symGet.s.symbolModifier);
  EXPECT_EQ(outputSymbol.s.align, symGet.s.align);
  EXPECT_EQ(outputSymbol.d_init, symGet.d_init);
  EXPECT_EQ(outputSymbol.reserved, symGet.reserved);
  BrigDirectiveSymbol inputSymbol = {
  sizeof(BrigDirectiveSymbol),   // size
  BrigEDirectiveSymbol ,         // kind
  {
    curCodOffset,                // c_code
    BrigArgSpace,                // storag class kernarg
    BrigNone ,                   // attribut
    0,                           // reserved
    0,                           // symbolModifier
    0,                           // dim
    24,                          // s_name
    Brigf32,                     // type
    1                            // align
  },
  0,                             // d_init
  0,                             // reserved
  };

  context->get_directive(curDirOffset, &symGet);
  curDirOffset += sizeof(BrigDirectiveSymbol);

  EXPECT_EQ(inputSymbol.size, symGet.size);
  EXPECT_EQ(inputSymbol.kind, symGet.kind);
  EXPECT_EQ(inputSymbol.s.storageClass, symGet.s.storageClass);
  EXPECT_EQ(inputSymbol.s.s_name, symGet.s.s_name);
  EXPECT_EQ(inputSymbol.s.c_code, symGet.s.c_code);
  EXPECT_EQ(inputSymbol.s.attribute, symGet.s.attribute);
  EXPECT_EQ(inputSymbol.s.dim, symGet.s.dim);
  EXPECT_EQ(inputSymbol.s.type, symGet.s.type);
  EXPECT_EQ(inputSymbol.s.reserved, symGet.s.reserved);
  EXPECT_EQ(inputSymbol.s.symbolModifier, symGet.s.symbolModifier);
  EXPECT_EQ(inputSymbol.s.align, symGet.s.align);
  EXPECT_EQ(inputSymbol.d_init, symGet.d_init);
  EXPECT_EQ(inputSymbol.reserved, symGet.reserved);

  BrigDirectiveFunction callerFunRef = {
    sizeof(BrigDirectiveFunction),               // size
    BrigEDirectiveFunction,                      // kind
    128,                                         // c_code
    35,                                          // s_name
    0,                                           // inParamCount
    188,                                         // d_firstScopedDirective
    3,                                           // operationCount
    284,                                         // d_nextDirective
    BrigNone,                                    // attribute
    0,                                           // fbarCount
    0,                                           // outParamCount
    0                                            // d_firstInParam
  }; 

  context->get_directive(curDirOffset, &funGet);
  curDirOffset += sizeof(BrigDirectiveFunction);

  EXPECT_EQ(callerFunRef.size, funGet.size);
  EXPECT_EQ(callerFunRef.kind, funGet.kind);
  EXPECT_EQ(callerFunRef.s_name, funGet.s_name);
  EXPECT_EQ(callerFunRef.c_code, funGet.c_code);
  EXPECT_EQ(callerFunRef.outParamCount, funGet.outParamCount);
  EXPECT_EQ(callerFunRef.inParamCount, funGet.inParamCount);
  EXPECT_EQ(callerFunRef.operationCount, funGet.operationCount);
  EXPECT_EQ(callerFunRef.d_nextDirective, funGet.d_nextDirective);
  EXPECT_EQ(callerFunRef.d_firstScopedDirective, funGet.d_firstScopedDirective);
  EXPECT_EQ(callerFunRef.d_firstInParam, funGet.d_firstInParam);
  EXPECT_EQ(callerFunRef.fbarCount, funGet.fbarCount);
  EXPECT_EQ(callerFunRef.attribute, funGet.attribute);

  BrigDirectiveScope argStart = {
    sizeof(BrigDirectiveScope),
    BrigEDirectiveArgStart,
    128
  };
  BrigDirectiveScope getScope;
  context->get_directive(curDirOffset, &getScope);
  curDirOffset += sizeof(BrigDirectiveScope);
  EXPECT_EQ(argStart.size, getScope.size);
  EXPECT_EQ(argStart.kind, getScope.kind);
  EXPECT_EQ(argStart.c_code, getScope.c_code);

  BrigDirectiveSymbol anInputSymbol = {
  sizeof(BrigDirectiveSymbol),   // size
  BrigEDirectiveSymbol ,         // kind
  {
    128,                         // c_code
    BrigArgSpace,                // storag class kernarg
    BrigNone ,                   // attribut
    0,                           // reserved
    0,                           // symbolModifier
    0,                           // dim
    43,                          // s_name
    Brigf32,                     // type
    1                            // align
  },
  0,                             // d_init
  0,                             // reserved
  };

  context->get_directive(curDirOffset, &symGet);
  curDirOffset += sizeof(BrigDirectiveSymbol);

  EXPECT_EQ(anInputSymbol.size, symGet.size);
  EXPECT_EQ(anInputSymbol.kind, symGet.kind);
  EXPECT_EQ(anInputSymbol.s.storageClass, symGet.s.storageClass);
  EXPECT_EQ(anInputSymbol.s.s_name, symGet.s.s_name);
  EXPECT_EQ(anInputSymbol.s.c_code, symGet.s.c_code);
  EXPECT_EQ(anInputSymbol.s.attribute, symGet.s.attribute);
  EXPECT_EQ(anInputSymbol.s.dim, symGet.s.dim);
  EXPECT_EQ(anInputSymbol.s.type, symGet.s.type);
  EXPECT_EQ(anInputSymbol.s.reserved, symGet.s.reserved);
  EXPECT_EQ(anInputSymbol.s.symbolModifier, symGet.s.symbolModifier);
  EXPECT_EQ(anInputSymbol.s.align, symGet.s.align);
  EXPECT_EQ(anInputSymbol.d_init, symGet.d_init);
  EXPECT_EQ(anInputSymbol.reserved, symGet.reserved);

  BrigDirectiveSymbol anOutputSymbol = {
    sizeof(BrigDirectiveSymbol),
    BrigEDirectiveSymbol,
    {
      172,
      BrigArgSpace,
      BrigNone,
      0,
      0,
      0,
      57,
      Brigf32, 
      1
    },
    0,
    0
  };
  context->get_directive(curDirOffset, &symGet);
  curDirOffset += sizeof(BrigDirectiveSymbol);

  EXPECT_EQ(anOutputSymbol.size, symGet.size);
  EXPECT_EQ(anOutputSymbol.kind, symGet.kind);
  EXPECT_EQ(anOutputSymbol.s.storageClass, symGet.s.storageClass);
  EXPECT_EQ(anOutputSymbol.s.s_name, symGet.s.s_name);
  EXPECT_EQ(anOutputSymbol.s.c_code, symGet.s.c_code);
  EXPECT_EQ(anOutputSymbol.s.attribute, symGet.s.attribute);
  EXPECT_EQ(anOutputSymbol.s.dim, symGet.s.dim);
  EXPECT_EQ(anOutputSymbol.s.type, symGet.s.type);
  EXPECT_EQ(anOutputSymbol.s.reserved, symGet.s.reserved);
  EXPECT_EQ(anOutputSymbol.s.symbolModifier, symGet.s.symbolModifier);
  EXPECT_EQ(anOutputSymbol.s.align, symGet.s.align);
  EXPECT_EQ(anOutputSymbol.d_init, symGet.d_init);
  EXPECT_EQ(anOutputSymbol.reserved, symGet.reserved);


  BrigDirectiveScope argEnd = {
    sizeof(BrigDirectiveScope),
    BrigEDirectiveArgEnd,
    248
  };

  context->get_directive(curDirOffset, &getScope);
  curDirOffset += sizeof(BrigDirectiveScope);
  EXPECT_EQ(argEnd.size, getScope.size);
  EXPECT_EQ(argEnd.kind, getScope.kind);
  EXPECT_EQ(argEnd.c_code, getScope.c_code);

  BrigInstLdSt instLd1 = {
    sizeof(BrigInstLdSt), // size
    BrigEInstLdSt,       // kind
    BrigLd,              // opcode
    Brigf32,             // type
    BrigNoPacking,       // packing
    {8, 32, 44, 0, 0},    // operand[5]
    BrigArgSpace,        // storageClass
    BrigRegular,         // memorySemantic
    0                    // equivClass
  };


  BrigInstLdSt ldStGet;
  context->get_code(curCodOffset, &ldStGet);
  curCodOffset += sizeof(BrigInstLdSt);

  EXPECT_EQ(instLd1.size, ldStGet.size);
  EXPECT_EQ(instLd1.kind, ldStGet.kind);
  EXPECT_EQ(instLd1.opcode, ldStGet.opcode);
  EXPECT_EQ(instLd1.type, ldStGet.type);
  EXPECT_EQ(instLd1.packing, ldStGet.packing);
  EXPECT_EQ(instLd1.o_operands[0], ldStGet.o_operands[0]);
  EXPECT_EQ(instLd1.o_operands[1], ldStGet.o_operands[1]);
  EXPECT_EQ(instLd1.o_operands[2], ldStGet.o_operands[2]);
  EXPECT_EQ(instLd1.o_operands[3], ldStGet.o_operands[3]);
  EXPECT_EQ(instLd1.o_operands[4], ldStGet.o_operands[4]);
  EXPECT_EQ(instLd1.storageClass, ldStGet.storageClass);
  EXPECT_EQ(instLd1.memorySemantic, ldStGet.memorySemantic);
  EXPECT_EQ(instLd1.equivClass, ldStGet.equivClass);

  BrigInstLdSt instSt1 = {
    sizeof(BrigInstLdSt), // size
    BrigEInstLdSt,       // kind
    BrigSt,              // opcode
    Brigf32,             // type
    BrigNoPacking,       // packing
    {32, 56, 0, 0, 0},    // operand[5]
    BrigArgSpace,        // storageClass
    BrigRegular,         // memorySemantic
    0                    // equivClass
  };


  context->get_code(curCodOffset, &ldStGet);
  curCodOffset += sizeof(BrigInstLdSt);

  EXPECT_EQ(instSt1.size, ldStGet.size);
  EXPECT_EQ(instSt1.kind, ldStGet.kind);
  EXPECT_EQ(instSt1.opcode, ldStGet.opcode);
  EXPECT_EQ(instSt1.type, ldStGet.type);
  EXPECT_EQ(instSt1.packing, ldStGet.packing);
  EXPECT_EQ(instSt1.o_operands[0], ldStGet.o_operands[0]);
  EXPECT_EQ(instSt1.o_operands[1], ldStGet.o_operands[1]);
  EXPECT_EQ(instSt1.o_operands[2], ldStGet.o_operands[2]);
  EXPECT_EQ(instSt1.o_operands[3], ldStGet.o_operands[3]);
  EXPECT_EQ(instSt1.o_operands[4], ldStGet.o_operands[4]);
  EXPECT_EQ(instSt1.storageClass, ldStGet.storageClass);
  EXPECT_EQ(instSt1.memorySemantic, ldStGet.memorySemantic);
  EXPECT_EQ(instSt1.equivClass, ldStGet.equivClass);

  BrigInstBase instRet = {
    sizeof(BrigInstBase),   // size
    BrigEInstBase,         // kind
    BrigRet,            // opcode
    Brigb32,               // type
    BrigNoPacking,         // packing
    {0, 0, 0, 0, 0}        // o_operands[5]
  };
  
  BrigInstBase baseGet;
  context->get_code(curCodOffset, &baseGet);
  curCodOffset += sizeof(BrigInstBase);

  EXPECT_EQ(instRet.size, baseGet.size);
  EXPECT_EQ(instRet.kind, baseGet.kind);
  EXPECT_EQ(instRet.opcode, baseGet.opcode);
  EXPECT_EQ(instRet.type, baseGet.type);
  EXPECT_EQ(instRet.packing, baseGet.packing);

  EXPECT_EQ(instRet.o_operands[0], baseGet.o_operands[0]);
  EXPECT_EQ(instRet.o_operands[1], baseGet.o_operands[1]);
  EXPECT_EQ(instRet.o_operands[2], baseGet.o_operands[2]);
  EXPECT_EQ(instRet.o_operands[3], baseGet.o_operands[3]);
  EXPECT_EQ(instRet.o_operands[4], baseGet.o_operands[4]);

  BrigInstLdSt instSt2 = {
    sizeof(BrigInstLdSt), // size
    BrigEInstLdSt,       // kind
    BrigSt,              // opcode
    Brigf32,             // type
    BrigNoPacking,       // packing
    {76, 88, 0, 0, 0},    // operand[5]
    BrigArgSpace,        // storageClass
    BrigRegular,         // memorySemantic
    0                    // equivClass
  };


  context->get_code(curCodOffset, &ldStGet);
  curCodOffset += sizeof(BrigInstLdSt);


  EXPECT_EQ(instSt2.size, ldStGet.size);
  EXPECT_EQ(instSt2.kind, ldStGet.kind);
  EXPECT_EQ(instSt2.opcode, ldStGet.opcode);
  EXPECT_EQ(instSt2.type, ldStGet.type);
  EXPECT_EQ(instSt2.packing, ldStGet.packing);
  EXPECT_EQ(instSt2.o_operands[0], ldStGet.o_operands[0]);
  EXPECT_EQ(instSt2.o_operands[1], ldStGet.o_operands[1]);
  EXPECT_EQ(instSt2.o_operands[2], ldStGet.o_operands[2]);
  EXPECT_EQ(instSt2.o_operands[3], ldStGet.o_operands[3]);
  EXPECT_EQ(instSt2.o_operands[4], ldStGet.o_operands[4]);
  EXPECT_EQ(instSt2.storageClass, ldStGet.storageClass);
  EXPECT_EQ(instSt2.memorySemantic, ldStGet.memorySemantic);
  EXPECT_EQ(instSt2.equivClass, ldStGet.equivClass);

  BrigInstBase instCall = {
    sizeof(BrigInstBase),   // size
    BrigEInstBase,         // kind
    BrigCall,            // opcode
    Brigb32,               // type
    BrigNoPacking,         // packing
    {112, 144, 136, 156, 0}        // o_operands[5]
  };
  
  context->get_code(curCodOffset, &baseGet);
  curCodOffset += sizeof(BrigInstBase);
  EXPECT_EQ(instCall.size, baseGet.size);
  EXPECT_EQ(instCall.kind, baseGet.kind);
  EXPECT_EQ(instCall.opcode, baseGet.opcode);
  EXPECT_EQ(instCall.type, baseGet.type);
  EXPECT_EQ(instCall.packing, baseGet.packing);

  EXPECT_EQ(instCall.o_operands[0], baseGet.o_operands[0]);
  EXPECT_EQ(instCall.o_operands[1], baseGet.o_operands[1]);
  EXPECT_EQ(instCall.o_operands[2], baseGet.o_operands[2]);
  EXPECT_EQ(instCall.o_operands[3], baseGet.o_operands[3]);
  EXPECT_EQ(instCall.o_operands[4], baseGet.o_operands[4]);

  BrigInstLdSt instLd2 = {
    sizeof(BrigInstLdSt), // size
    BrigEInstLdSt,       // kind
    BrigLd,              // opcode
    Brigf32,             // type
    BrigNoPacking,       // packing
    {168, 32, 192, 0, 0},    // operand[5]
    BrigArgSpace,        // storageClass
    BrigRegular,         // memorySemantic
    0                    // equivClass
  };


  context->get_code(curCodOffset, &ldStGet);
  curCodOffset += sizeof(BrigInstLdSt);

  EXPECT_EQ(instLd2.size, ldStGet.size);
  EXPECT_EQ(instLd2.kind, ldStGet.kind);
  EXPECT_EQ(instLd2.opcode, ldStGet.opcode);
  EXPECT_EQ(instLd2.type, ldStGet.type);
  EXPECT_EQ(instLd2.packing, ldStGet.packing);
  EXPECT_EQ(instLd2.o_operands[0], ldStGet.o_operands[0]);
  EXPECT_EQ(instLd2.o_operands[1], ldStGet.o_operands[1]);
  EXPECT_EQ(instLd2.o_operands[2], ldStGet.o_operands[2]);
  EXPECT_EQ(instLd2.o_operands[3], ldStGet.o_operands[3]);
  EXPECT_EQ(instLd2.o_operands[4], ldStGet.o_operands[4]);
  EXPECT_EQ(instLd2.storageClass, ldStGet.storageClass);
  EXPECT_EQ(instLd2.memorySemantic, ldStGet.memorySemantic);
  EXPECT_EQ(instLd2.equivClass, ldStGet.equivClass);

  BrigOperandImmed getImm;

  curOpeOffset += curOpeOffset & 0x7;
  context->get_operand(curOpeOffset, &getImm);
  curOpeOffset += sizeof(BrigOperandImmed);

  EXPECT_EQ(sizeof(BrigOperandImmed), getImm.size);
  EXPECT_EQ(BrigEOperandImmed, getImm.kind);
  EXPECT_EQ(Brigb32, getImm.type);
  EXPECT_EQ(0, getImm.reserved);
  EXPECT_EQ(0, getImm.bits.u);

  BrigOperandReg s0Reg = {
    sizeof(BrigOperandReg), // size
    BrigEOperandReg,  // kind
    Brigb32,          // type
    0,                // reserved
    31                 // name
  };
  
  BrigOperandReg regGet;
  context->get_operand(curOpeOffset, &regGet);
  curOpeOffset += sizeof(BrigOperandReg);

  EXPECT_EQ(s0Reg.size, regGet.size);
  EXPECT_EQ(s0Reg.kind, regGet.kind);
  EXPECT_EQ(s0Reg.type, regGet.type);
  EXPECT_EQ(s0Reg.reserved, regGet.reserved);
  EXPECT_EQ(s0Reg.name, regGet.name);

  BrigOperandAddress inputAddr = {
    sizeof(BrigOperandAddress),
    BrigEOperandAddress,
    Brigb32,
    0,
    108
  };
  
  BrigOperandAddress getAddr;
  context->get_operand(curOpeOffset, &getAddr);
  curOpeOffset += sizeof(BrigOperandAddress);
  // BrigOperandAddress
  EXPECT_EQ(inputAddr.size, getAddr.size);
  EXPECT_EQ(inputAddr.kind, getAddr.kind);
  EXPECT_EQ(inputAddr.type, getAddr.type);
  EXPECT_EQ(inputAddr.reserved, getAddr.reserved);
  EXPECT_EQ(inputAddr.directive, getAddr.directive);

  BrigOperandAddress outputAddr = {
    sizeof(BrigOperandAddress),
    BrigEOperandAddress,
    Brigb32,
    0,
    68
  };
  
  context->get_operand(curOpeOffset, &getAddr);
  curOpeOffset += sizeof(BrigOperandAddress);
  // BrigOperandAddress
  EXPECT_EQ(outputAddr.size, getAddr.size);
  EXPECT_EQ(outputAddr.kind, getAddr.kind);
  EXPECT_EQ(outputAddr.type, getAddr.type);
  EXPECT_EQ(outputAddr.reserved, getAddr.reserved);
  EXPECT_EQ(outputAddr.directive, getAddr.directive);

  BrigOperandArgumentRef anInput = {
    sizeof(BrigOperandArgumentRef),
    BrigEOperandArgumentRef,
    196
  };
  
  BrigOperandArgumentRef getRef;
  context->get_operand(curOpeOffset, &getRef);
  curOpeOffset += sizeof(BrigOperandArgumentRef);

  EXPECT_EQ(anInput.size, getRef.size);
  EXPECT_EQ(anInput.kind, getRef.kind);
  EXPECT_EQ(anInput.arg, getRef.arg);

  BrigOperandReg s1Reg = {
    sizeof(BrigOperandReg), // size
    BrigEOperandReg,  // kind
    Brigb32,          // type
    0,                // reserved
    53                 // name
  };
  
  context->get_operand(curOpeOffset, &regGet);
  curOpeOffset += sizeof(BrigOperandReg);

  EXPECT_EQ(s1Reg.size, regGet.size);
  EXPECT_EQ(s1Reg.kind, regGet.kind);
  EXPECT_EQ(s1Reg.type, regGet.type);
  EXPECT_EQ(s1Reg.reserved, regGet.reserved);
  EXPECT_EQ(s1Reg.name, regGet.name);

  BrigOperandAddress anInputAddr = {
    sizeof(BrigOperandAddress),
    BrigEOperandAddress,
    Brigb32,
    0,
    196
  };
  
  context->get_operand(curOpeOffset, &getAddr);
  curOpeOffset += sizeof(BrigOperandAddress);
  // BrigOperandAddress
  EXPECT_EQ(anInputAddr.size, getAddr.size);
  EXPECT_EQ(anInputAddr.kind, getAddr.kind);
  EXPECT_EQ(anInputAddr.type, getAddr.type);
  EXPECT_EQ(anInputAddr.reserved, getAddr.reserved);
  EXPECT_EQ(anInputAddr.directive, getAddr.directive);

  BrigOperandArgumentRef anOutput = {
    sizeof(BrigOperandArgumentRef),
    BrigEOperandArgumentRef,
    236
  };
  
  context->get_operand(curOpeOffset, &getRef);
  curOpeOffset += sizeof(BrigOperandArgumentRef);

  EXPECT_EQ(anOutput.size, getRef.size);
  EXPECT_EQ(anOutput.kind, getRef.kind);
  EXPECT_EQ(anOutput.arg, getRef.arg);

  curOpeOffset += curOpeOffset & 0x7;
  context->get_operand(curOpeOffset, &getImm);
  curOpeOffset += sizeof(BrigOperandImmed);

  EXPECT_EQ(sizeof(BrigOperandImmed), getImm.size);
  EXPECT_EQ(BrigEOperandImmed, getImm.kind);
  EXPECT_EQ(Brigb32, getImm.type);
  EXPECT_EQ(0, getImm.reserved);
  EXPECT_EQ(0, getImm.bits.u);

  BrigOperandFunctionRef calleeOpFunRef = {
    sizeof(BrigOperandFunctionRef),
    BrigEOperandFunctionRef,
    28
  };
  
  BrigOperandFunctionRef getFunRef;
  context->get_operand(curOpeOffset, &getFunRef);
  curOpeOffset += sizeof(BrigOperandFunctionRef);

  EXPECT_EQ(calleeOpFunRef.size, getFunRef.size);
  EXPECT_EQ(calleeOpFunRef.kind, getFunRef.kind);
  EXPECT_EQ(calleeOpFunRef.fn, getFunRef.fn);

  BrigOperandArgumentList outputList = {
    sizeof(BrigOperandArgumentList),
    BrigEOperandArgumentList,
    1,
    { 100 }
  };
  
  BrigOperandArgumentList getArgList;
  context->get_operand(curOpeOffset, &getArgList); 
  curOpeOffset += sizeof(BrigOperandArgumentList);

  EXPECT_EQ(outputList.size, getArgList.size);
  EXPECT_EQ(outputList.kind, getArgList.kind);
  EXPECT_EQ(outputList.elementCount, getArgList.elementCount);
  EXPECT_EQ(outputList.o_args[0], getArgList.o_args[0]);

  BrigOperandArgumentList inputList = {
    sizeof(BrigOperandArgumentList),
    BrigEOperandArgumentList,
    1,
    { 68 }
  };
  
  context->get_operand(curOpeOffset, &getArgList); 
  curOpeOffset += sizeof(BrigOperandArgumentList);

  EXPECT_EQ(inputList.size, getArgList.size);
  EXPECT_EQ(inputList.kind, getArgList.kind);
  EXPECT_EQ(inputList.elementCount, getArgList.elementCount);
  EXPECT_EQ(inputList.o_args[0], getArgList.o_args[0]);

  curOpeOffset += curOpeOffset & 0x7;
  context->get_operand(curOpeOffset, &getImm);
  curOpeOffset += sizeof(BrigOperandImmed);

  EXPECT_EQ(sizeof(BrigOperandImmed), getImm.size);
  EXPECT_EQ(BrigEOperandImmed, getImm.kind);
  EXPECT_EQ(Brigb32, getImm.type);
  EXPECT_EQ(0, getImm.reserved);
  EXPECT_EQ(0, getImm.bits.u);

  BrigOperandAddress anOutputAddr = {
    sizeof(BrigOperandAddress),
    BrigEOperandAddress,
    Brigb32,
    0,
    236
  };
  
  context->get_operand(curOpeOffset, &getAddr);
  curOpeOffset += sizeof(BrigOperandAddress);
  // BrigOperandAddress
  EXPECT_EQ(anOutputAddr.size, getAddr.size);
  EXPECT_EQ(anOutputAddr.kind, getAddr.kind);
  EXPECT_EQ(anOutputAddr.type, getAddr.type);
  EXPECT_EQ(anOutputAddr.reserved, getAddr.reserved);
  EXPECT_EQ(anOutputAddr.directive, getAddr.directive);

  BrigdOffset32_t dsize = context->get_directive_offset();
  EXPECT_EQ(284, dsize);
  BrigdOffset32_t csize = context->get_code_offset();
  EXPECT_EQ(248, csize);
  BrigsOffset32_t ssize = context->get_string_offset();
  EXPECT_EQ(68, ssize);
  BrigoOffset32_t osize = context->get_operand_offset();
  EXPECT_EQ(204, osize);

  delete lexer;
}

}  // namespace brig
}  // namespace hsa<|MERGE_RESOLUTION|>--- conflicted
+++ resolved
@@ -23,12 +23,9 @@
 #include "Cmp_test.h"
 #include "Atom_test.h"
 #include "Call_test.h"
-<<<<<<< HEAD
 #include "Mul_test.h"
+#include "Mov_test.h"
 #include "AtomicImage_test.h"
-=======
-#include "Mov_test.h"
->>>>>>> 3d8422ab
 
 namespace hsa {
 namespace brig {
