// Copyright 2012 MulticoreWare Inc.

#include <iostream>
#include "gtest/gtest.h"
#include "tokens.h"
#include "lexer.h"
#include "parser.h"
#include "brig.h"
#include "error_reporter.h"
#include "context.h"
#include "parser_wrapper.h"
#include "Instruction3_test.h"
#include "Instruction2_test.h"
#include "Ld_test.h"
//#include "St_test.h"
//#include "GlobalDecl_test.h"

namespace hsa {
namespace brig {

extern ErrorReporter* main_reporter;
extern Context* context;

TEST(CodegenTest, ExampleWithKernel) {
  context->set_error_reporter(main_reporter);
  context->clear_context();

  std::string input("version 1:0:$large; \n");
  input.append("kernel &demo(kernarg_f32 %x) { \n");
  input.append("private_u32 %z; \n");
  input.append("ret; \n");
  input.append("};\n");

  Lexer* lexer = new Lexer(input);
  context->token_to_scan = lexer->get_next_token();

  EXPECT_EQ(0, Version(context));
  EXPECT_EQ(0, Kernel(context));

  // test the size of each section
  BrigdOffset32_t dsize = context->get_directive_offset();
  EXPECT_EQ(148U, dsize);
  BrigdOffset32_t csize = context->get_code_offset();
  EXPECT_EQ(40U, csize);

  BrigDirectiveKernel ref = {
    40,                       // size
    BrigEDirectiveKernel,   // kind
    8,                       // c_code
    8,                       // s_name
    1,                        // inParamCount
    108,                      // d_firstScopedDirective
    1,                        // operationCount
    148,                      // d_nextDirective
    BrigNone,                  // attribute
    0,                         // fbar
    0,                        // outParamCount
    60,                        // d_firstInParam
  };

  // test BrigDirectiveFunction, the caller function
  BrigDirectiveKernel get;
  context->get_directive(context->current_bdf_offset, &get);
  EXPECT_EQ(ref.s_name, get.s_name);
  EXPECT_EQ(ref.c_code, get.c_code);
  EXPECT_EQ(ref.outParamCount, get.outParamCount);
  EXPECT_EQ(ref.inParamCount, get.inParamCount);
  EXPECT_EQ(ref.operationCount, get.operationCount);
  EXPECT_EQ(ref.d_nextDirective, get.d_nextDirective);
  EXPECT_EQ(ref.d_firstScopedDirective, get.d_firstScopedDirective);

  BrigDirectiveSymbol kernarg = {
  40,                       // size
  BrigEDirectiveSymbol ,    // kind
  {
    0,                         // c_code
    BrigKernargSpace,         // storag class kernarg
    BrigNone ,                // attribut
    0,                        // reserved
    0,                        // symbolModifier
    0,                        // dim
    14,                       // s_name
    Brigf32,                  // type
    1,                        // align
  },
  0,                        // d_init
  0,                         // reserved
  };

  BrigDirectiveSymbol get_sym;
  context->get_directive(68, &get_sym);
  EXPECT_EQ(kernarg.size, get_sym.size);
  EXPECT_EQ(kernarg.kind, get_sym.kind);
  EXPECT_EQ(kernarg.s.storageClass, get_sym.s.storageClass);
  EXPECT_EQ(kernarg.s.s_name, get_sym.s.s_name);

  BrigDirectiveSymbol private_var = {
  40,                       // size
  BrigEDirectiveSymbol ,    // kind
  {
    0,                         // c_code
    BrigPrivateSpace,         // storag class kernarg
    BrigNone ,                // attribut
    0,                        // reserved
    0,                        // symbolModifier
    0,                        // dim
    17,                        // s_name
    Brigu32,                  // type
    1,                        // align
  },
  0,                        // d_init
  0,                         // reserved
  };

  context->get_directive(108, &get_sym);
  EXPECT_EQ(private_var.size, get_sym.size);
  EXPECT_EQ(private_var.kind, get_sym.kind);
  EXPECT_EQ(private_var.s.storageClass, get_sym.s.storageClass);
  EXPECT_EQ(private_var.s.s_name, get_sym.s.s_name);

  delete lexer;
}

TEST(CodegenTest, CallwMultiArgs) {
  context->set_error_reporter(main_reporter);
  context->clear_context();

  std::string input("version 1:0:$small; \n");
  input.append("function &callee(arg_f32 %output) ");
  input.append("(arg_f32 %input1, arg_f32 %input2) { \n");
  input.append("ret; \n");
  input.append("};\n");
  input.append("function &caller()(){ \n");
  input.append(" { arg_f32 %an_input; \n");
  input.append("   arg_f32 %an_output; \n");
  input.append("   call &callee(%an_output)(%an_input, %an_input);\n");
  input.append(" } \n");
  input.append("}; \n");

  Lexer* lexer = new Lexer(input);
  context->token_to_scan = lexer->get_next_token();

  EXPECT_EQ(0, Version(context));
  EXPECT_EQ(0, Function(context));
  EXPECT_EQ(0, Function(context));

  // test the size of each section
  BrigdOffset32_t dsize = context->get_directive_offset();
  EXPECT_EQ(324U, dsize);
  BrigdOffset32_t csize = context->get_code_offset();
  EXPECT_EQ(72U, csize);
  BrigdOffset32_t osize = context->get_operand_offset();
  EXPECT_EQ(84, osize);
  BrigdOffset32_t ssize = context->get_string_offset();
  EXPECT_EQ(69U, ssize);

  BrigDirectiveFunction ref = {
    40,                       // size
    BrigEDirectiveFunction,   // kind
    40,                       // c_code
    40,                       // s_name
    0,                        // inParamCount
    228,                      // d_firstScopedDirective
    1,                        // operationCount
    324,                      // d_nextDirective
    BrigNone,
    0,
    0,                        // outParamCount
    0,
  };

  // test BrigDirectiveFunction, the caller function
  BrigDirectiveFunction get;
  context->get_directive(context->current_bdf_offset, &get);
  EXPECT_EQ(ref.s_name, get.s_name);
  EXPECT_EQ(ref.c_code, get.c_code);
  EXPECT_EQ(ref.outParamCount, get.outParamCount);
  EXPECT_EQ(ref.inParamCount, get.inParamCount);
  EXPECT_EQ(ref.operationCount, get.operationCount);
  EXPECT_EQ(ref.d_nextDirective, get.d_nextDirective);
  EXPECT_EQ(ref.d_firstScopedDirective, get.d_firstScopedDirective);

  // test BrigDirectiveScope
  BrigDirectiveScope arg_scope;
  context->get_directive(228, &arg_scope);
  EXPECT_EQ(8, arg_scope.size);
  EXPECT_EQ(BrigEDirectiveArgStart, arg_scope.kind);
  EXPECT_EQ(40U, arg_scope.c_code);

  context->get_directive(316, &arg_scope);
  EXPECT_EQ(BrigEDirectiveArgEnd, arg_scope.kind);
  EXPECT_EQ(72U, arg_scope.c_code);

  // test BrigCall
  BrigInstBase cbr_op;
  context->get_code(40, &cbr_op);
  EXPECT_EQ(32, cbr_op.size);
  EXPECT_EQ(BrigCall, cbr_op.opcode);
  EXPECT_EQ(24, cbr_op.o_operands[0]);
  EXPECT_EQ(56, cbr_op.o_operands[1]);
  EXPECT_EQ(48, cbr_op.o_operands[2]);
  EXPECT_EQ(68, cbr_op.o_operands[3]);
  EXPECT_EQ(0U, cbr_op.o_operands[4]);

  // test BrigOperandFunctionRef
  BrigOperandFunctionRef func_o;
  context->get_operand(48, &func_o);
  EXPECT_EQ(8U, func_o.size);
  EXPECT_EQ(BrigEOperandFunctionRef, func_o.kind);
  EXPECT_EQ(28U, func_o.fn);

  // test BrigOperandArgumentRef
  BrigOperandArgumentRef arg_o;
  context->get_operand(8, &arg_o);
  EXPECT_EQ(8U, arg_o.size);
  EXPECT_EQ(BrigEOperandArgumentRef, arg_o.kind);
  EXPECT_EQ(196U+40U, arg_o.arg);

  context->get_operand(16, &arg_o);
  EXPECT_EQ(8, arg_o.size);
  EXPECT_EQ(BrigEOperandArgumentRef, arg_o.kind);
  EXPECT_EQ(236U+40U, arg_o.arg);

  // test BrigOperandArgumentList
  BrigOperandArgumentList arg_l;
  context->get_operand(56, &arg_l);
  EXPECT_EQ(12U, arg_l.size);
  EXPECT_EQ(BrigEOperandArgumentList, arg_l.kind);
  EXPECT_EQ(16U, arg_l.o_args[0]);

  context->get_operand(68, &arg_l);
  EXPECT_EQ(16U, arg_l.size);
  EXPECT_EQ(BrigEOperandArgumentList, arg_l.kind);
  EXPECT_EQ(8U, arg_l.o_args[0]);

  BrigoOffset32_t arg_test = 0;
  context->get_operand(80, &arg_test);
  EXPECT_EQ(8U, arg_test);

  delete lexer;
}

TEST(CodegenTest, Example6_CallwArgs) {
  context->set_error_reporter(main_reporter);
  context->clear_context();

  std::string input("version 1:0:$small; \n");
  input.append("function &callee(arg_f32 %output)(arg_f32 %input) { \n");
  input.append(" ret; \n");
  input.append("}; \n");

  input.append("function &caller()(){ \n");
  input.append(" { arg_f32 %an_input; \n");
  input.append("   arg_f32 %an_output; \n");
  input.append("  call &callee(%an_output)(%an_input); \n");
  input.append(" } \n");
  input.append("}; \n");

  // test the rule
  Lexer* lexer = new Lexer(input);
  context->token_to_scan = lexer->get_next_token();

  EXPECT_EQ(0, Version(context));
  EXPECT_EQ(0, Function(context));
  EXPECT_EQ(0, Function(context));

  // test the sizes of each section
  BrigdOffset32_t dsize = context->get_directive_offset();
  EXPECT_EQ(284, dsize);
  BrigdOffset32_t csize = context->get_code_offset();
  EXPECT_EQ(72, csize);
  BrigdOffset32_t osize = context->get_operand_offset();
  EXPECT_EQ(80, osize);
  BrigdOffset32_t ssize = context->get_string_offset();
  EXPECT_EQ(60, ssize);

  BrigDirectiveFunction ref = {
    40,                       // size
    BrigEDirectiveFunction,   // kind
    40,                       // c_code
    31,                       // s_name
    0,                        // inParamCount
    188,                      // d_firstScopedDirective
    1,                        // operationCount
    284,                      // d_nextDirective
    BrigNone,
    0,
    0,                        // outParamCount
    0,
  };

  // test BrigDirectiveFunction, the caller function
  BrigDirectiveFunction get;
  context->get_directive(context->current_bdf_offset, &get);
  EXPECT_EQ(ref.s_name, get.s_name);
  EXPECT_EQ(ref.c_code, get.c_code);
  EXPECT_EQ(ref.outParamCount, get.outParamCount);
  EXPECT_EQ(ref.inParamCount, get.inParamCount);
  EXPECT_EQ(ref.operationCount, get.operationCount);
  EXPECT_EQ(ref.d_nextDirective, get.d_nextDirective);
  EXPECT_EQ(ref.d_firstScopedDirective, get.d_firstScopedDirective);

  // test BrigDirectiveScope
  BrigDirectiveScope arg_scope;
  context->get_directive(188, &arg_scope);
  EXPECT_EQ(8U, arg_scope.size);
  EXPECT_EQ(BrigEDirectiveArgStart, arg_scope.kind);
  EXPECT_EQ(40U, arg_scope.c_code);

  context->get_directive(276, &arg_scope);
  EXPECT_EQ(BrigEDirectiveArgEnd, arg_scope.kind);
  EXPECT_EQ(72U, arg_scope.c_code);

  // test BrigCall
  BrigInstBase cbr_op;
  context->get_code(40, &cbr_op);
  EXPECT_EQ(32U, cbr_op.size);
  EXPECT_EQ(BrigCall, cbr_op.opcode);
  EXPECT_EQ(24, cbr_op.o_operands[0]);
  EXPECT_EQ(56, cbr_op.o_operands[1]);
  EXPECT_EQ(48, cbr_op.o_operands[2]);
  EXPECT_EQ(68, cbr_op.o_operands[3]);
  EXPECT_EQ(0U, cbr_op.o_operands[4]);

  // test BrigOperandFunctionRef
  BrigOperandFunctionRef func_o;
  context->get_operand(48, &func_o);
  EXPECT_EQ(8U, func_o.size);
  EXPECT_EQ(BrigEOperandFunctionRef, func_o.kind);
  EXPECT_EQ(28U, func_o.fn);

  // test BrigOperandArgumentRef
  BrigOperandArgumentRef arg_o;
  context->get_operand(8, &arg_o);
  EXPECT_EQ(8U, arg_o.size);
  EXPECT_EQ(BrigEOperandArgumentRef, arg_o.kind);
  EXPECT_EQ(196U, arg_o.arg);

  context->get_operand(16, &arg_o);
  EXPECT_EQ(8U, arg_o.size);
  EXPECT_EQ(BrigEOperandArgumentRef, arg_o.kind);
  EXPECT_EQ(236U, arg_o.arg);

  // test BrigOperandArgumentList
  BrigOperandArgumentList arg_l;
  context->get_operand(56, &arg_l);
  EXPECT_EQ(12U, arg_l.size);
  EXPECT_EQ(BrigEOperandArgumentList, arg_l.kind);
  EXPECT_EQ(16U, arg_l.o_args[0]);

  context->get_operand(68, &arg_l);
  EXPECT_EQ(12U, arg_l.size);
  EXPECT_EQ(BrigEOperandArgumentList, arg_l.kind);
  EXPECT_EQ(8U, arg_l.o_args[0]);

  delete lexer;
}

TEST(CodegenTest, Example5_SimpleCall) {
  context->set_error_reporter(main_reporter);
  context->clear_context();

  std::string input("version 1:0:$small; \n");
  input.append("function &callee()(){ \n");
  input.append(" ret; \n");
  input.append("}; \n");
  input.append(" function &caller()(){ \n");
  input.append(" { \n");
  input.append("   call &callee; \n");
  input.append(" } \n");
  input.append("}; \n");

  Lexer* lexer = new Lexer(input);
  context->token_to_scan = lexer->get_next_token();

  EXPECT_EQ(0, Version(context));
  EXPECT_EQ(0, Function(context));
  EXPECT_EQ(0, Function(context));

  // test the sizes of each section
  BrigdOffset32_t dsize = context->get_directive_offset();
  EXPECT_EQ(124U, dsize);
  BrigdOffset32_t csize = context->get_code_offset();
  EXPECT_EQ(72U, csize);
  BrigdOffset32_t osize = context->get_operand_offset();
  EXPECT_EQ(52, osize);
  BrigdOffset32_t ssize = context->get_string_offset();
  EXPECT_EQ(24U, ssize);

  // test BrigDirectiveFunction, the caller function
  BrigDirectiveFunction ref = {
    40,                       // size
    BrigEDirectiveFunction,   // kind
    40,                       // c_code
    16,                        // s_name
    0,                        // inParamCount
    108,                      // d_firstScopedDirective
    1,                        // operationCount
    124,                      // d_nextDirective
    BrigNone,
    0,
    0,                        // outParamCount
    0,
  };

  BrigDirectiveFunction get;
  context->get_directive(context->current_bdf_offset, &get);
  EXPECT_EQ(ref.s_name, get.s_name);
  EXPECT_EQ(ref.c_code, get.c_code);
  EXPECT_EQ(ref.outParamCount, get.outParamCount);
  EXPECT_EQ(ref.inParamCount, get.inParamCount);
  EXPECT_EQ(ref.operationCount, get.operationCount);
  EXPECT_EQ(ref.d_nextDirective, get.d_nextDirective);
  EXPECT_EQ(ref.d_firstScopedDirective, get.d_firstScopedDirective);

  // test BrigDirectiveScope
  BrigDirectiveScope arg_scope;
  context->get_directive(108, &arg_scope);
  EXPECT_EQ(8U, arg_scope.size);
  EXPECT_EQ(BrigEDirectiveArgStart, arg_scope.kind);
  EXPECT_EQ(40U, arg_scope.c_code);

  context->get_directive(116, &arg_scope);
  EXPECT_EQ(BrigEDirectiveArgEnd, arg_scope.kind);
  EXPECT_EQ(72U, arg_scope.c_code);

  // test BrigCall
  BrigInstBase cbr_op;
  context->get_code(40, &cbr_op);
  EXPECT_EQ(32, cbr_op.size);
  EXPECT_EQ(BrigCall, cbr_op.opcode);
  EXPECT_EQ(8, cbr_op.o_operands[0]);
  EXPECT_EQ(40, cbr_op.o_operands[1]);
  EXPECT_EQ(32, cbr_op.o_operands[2]);
  EXPECT_EQ(40, cbr_op.o_operands[3]);
  EXPECT_EQ(0, cbr_op.o_operands[4]);

  // test BrigOperandFunctionRef
  BrigOperandFunctionRef func_o;
  context->get_operand(32, &func_o);
  EXPECT_EQ(8U, func_o.size);
  EXPECT_EQ(BrigEOperandFunctionRef, func_o.kind);
  EXPECT_EQ(28U, func_o.fn);

  delete lexer;
}

TEST(CodegenTest, Example4_Branch) {
  context->set_error_reporter(main_reporter);
  context->clear_context();

  std::string input("version 1:0:$small;\n");
  input.append("function &branch_ops (arg_u8x4 %x)() { \n");
  input.append("  cbr $c1, @then; \n");
  input.append("  abs_p_s8x4 $s1, $s2; \n");
  input.append("  brn @outof_IF; \n");
  input.append("  @then: \n");
  input.append("  add_pp_sat_u16x2 $s1, $s0, $s3; \n");
  input.append("  @outof_IF: \n");
  input.append("  ret; \n");
  input.append("}; \n");

  // test the rule
  Lexer* lexer = new Lexer(input);
  context->token_to_scan = lexer->get_next_token();
  EXPECT_EQ(0, Version(context));
  EXPECT_EQ(0, Function(context));

  // test the sizes of each section
  BrigdOffset32_t dsize = context->get_directive_offset();
  EXPECT_EQ(132U, dsize);
  BrigdOffset32_t csize = context->get_code_offset();
  EXPECT_EQ(172U, csize);
  BrigdOffset32_t osize = context->get_operand_offset();
  EXPECT_EQ(136, osize);
  BrigdOffset32_t ssize = context->get_string_offset();
  EXPECT_EQ(59U, ssize);

  BrigDirectiveFunction ref = {
      40,                       // size
      BrigEDirectiveFunction,   // kind
      8,                        // c_code
      8,                        // s_name
      0,                        // inParamCount
      108,                      // d_firstScopedDirective
      5,                        // operationCount
      132,                      // d_nextDirective
      BrigNone,
      0,
      1,                        // outParamCount
      0,
    };

  BrigDirectiveFunction get;
  context->get_directive(context->current_bdf_offset, &get);
  EXPECT_EQ(ref.s_name, get.s_name);
  EXPECT_EQ(ref.c_code, get.c_code);
  EXPECT_EQ(ref.outParamCount, get.outParamCount);
  EXPECT_EQ(ref.inParamCount, get.inParamCount);
  EXPECT_EQ(ref.operationCount, get.operationCount);
  EXPECT_EQ(ref.d_nextDirective, get.d_nextDirective);
  EXPECT_EQ(ref.d_firstScopedDirective, get.d_firstScopedDirective);

  // test BrigDirectiveLabel
  BrigDirectiveLabel label1;
  context->get_directive(108, &label1);
  EXPECT_EQ(12U, label1.size);
  EXPECT_EQ(108U, label1.c_code);
  EXPECT_EQ(35U, label1.s_name);

  context->get_directive(120, &label1);
  EXPECT_EQ(140U, label1.c_code);
  EXPECT_EQ(49U, label1.s_name);

  // test BrigCbr
  BrigInstBase cbr_op;
  context->get_code(8, &cbr_op);
  EXPECT_EQ(32, cbr_op.size);
  EXPECT_EQ(BrigCbr, cbr_op.opcode);
  EXPECT_EQ(Brigb1, cbr_op.type);
  EXPECT_EQ(8, cbr_op.o_operands[0]);
  EXPECT_EQ(32, cbr_op.o_operands[1]);
  EXPECT_EQ(44, cbr_op.o_operands[2]);
  EXPECT_EQ(0, cbr_op.o_operands[3]);
  EXPECT_EQ(0, cbr_op.o_operands[4]);

  // test BrigBrn
  BrigInstBar br_op;
  context->get_code(72, &br_op);
  EXPECT_EQ(36U, br_op.size);
  EXPECT_EQ(BrigBrn, br_op.opcode);
  EXPECT_EQ(80, br_op.o_operands[0]);
  EXPECT_EQ(104, br_op.o_operands[1]);
  EXPECT_EQ(0, br_op.o_operands[2]);
  EXPECT_EQ(0, br_op.o_operands[3]);
  EXPECT_EQ(0, br_op.o_operands[4]);

  delete lexer;
}

TEST(CodegenTest, Example3_CodeGen) {
  context->set_error_reporter(main_reporter);
  context->clear_context();

  std::string input("version 1:0:$small; \n");
  input.append("static function &packed_ops (extern arg_u8x4 %x)() {");
  input.append("  abs_p_s8x4 $s1, $s2; \n");
  input.append("  add_pp_sat_u16x2 $s1, $s0, $s3; \n");
  input.append("}; \n");

  Lexer* lexer = new Lexer(input);
  context->token_to_scan = lexer->get_next_token();

  EXPECT_EQ(0, Version(context));
  EXPECT_EQ(0, Function(context));

  // test the .directive section size
  BrigdOffset32_t dsize = context->get_directive_offset();
  EXPECT_EQ(108U, dsize);

  // test the .directive section
  BrigDirectiveFunction ref = {
    40,                       // size
    BrigEDirectiveFunction,   // kind
    8,                        // c_code
    8,                        // s_name
    0,                        // inParamCount
    104+4,                       // d_firstScopedDirective
    2,                        // operationCount
    104+4,                       // d_nextDirective
    BrigStatic,
    0,
    1,                        // outParamCount
    0,
  };

  BrigDirectiveFunction get;
  context->get_directive(context->current_bdf_offset, &get);
  EXPECT_EQ(ref.s_name, get.s_name);
  EXPECT_EQ(ref.c_code, get.c_code);
  EXPECT_EQ(ref.outParamCount, get.outParamCount);
  EXPECT_EQ(ref.inParamCount, get.inParamCount);
  EXPECT_EQ(ref.operationCount, get.operationCount);
  EXPECT_EQ(ref.d_nextDirective, get.d_nextDirective);
  EXPECT_EQ(ref.d_firstScopedDirective, get.d_firstScopedDirective);
  EXPECT_EQ(ref.attribute, get.attribute);

  // test the .string size
  BrigsOffset32_t size = context->get_string_offset();
  EXPECT_EQ(39U, size);

  // test .code section.
  BrigcOffset32_t csize = context->get_code_offset();
  EXPECT_EQ(72U, csize);

  BrigInstBase get_c;
  context->get_code(40, &get_c);
  EXPECT_EQ(BrigAdd, get_c.opcode);
  EXPECT_EQ(BrigPackPPsat, get_c.packing);
  EXPECT_EQ(Brigu16x2, get_c.type);
  EXPECT_EQ(8U, get_c.o_operands[0]);
  EXPECT_EQ(32U, get_c.o_operands[1]);
  EXPECT_EQ(44U, get_c.o_operands[2]);

  delete lexer;
}

TEST(CodegenTest, Instrustion2Op_CodeGen) {
  context->set_error_reporter(main_reporter);
  context->clear_context();

  std::string input("abs_p_s8x4 $s1, $s2; \n");

  Lexer* lexer = new Lexer(input);
  context->token_to_scan = lexer->get_next_token();

  EXPECT_EQ(0, Instruction2(context));

  BrigInstBase ref = {
    32,
    BrigEInstBase,
    BrigAbs,
    Brigs8x4,
    BrigPackP,
    {8, 20, 0, 0, 0}
  };

  BrigInstBase get;
  context->get_code(8, &get);
  EXPECT_EQ(ref.opcode, get.opcode);
  EXPECT_EQ(ref.packing, get.packing);
  EXPECT_EQ(ref.type, get.type);
  EXPECT_EQ(ref.o_operands[0], get.o_operands[0]);
  EXPECT_EQ(ref.o_operands[1], get.o_operands[1]);

  delete lexer;
}

TEST(CodegenTest, Instrustion2Op_FTZ_CodeGen) {
  context->set_error_reporter(main_reporter);
  context->clear_context();

  std::string input("sqrt_s8x4 $s1, $s2; \n");
  Lexer* lexer = new Lexer(input);
  context->token_to_scan = lexer->get_next_token();
  EXPECT_EQ(0, Instruction2(context));

  BrigInstBase ref = {
    32,
    BrigEInstBase,
    BrigSqrt,
    Brigs8x4,
    BrigNoPacking,
    {8, 20, 0, 0, 0}
  };

  BrigInstBase get;
  context->get_code(8, &get);
  EXPECT_EQ(ref.opcode, get.opcode);
  EXPECT_EQ(ref.packing, get.packing);
  EXPECT_EQ(ref.type, get.type);
  EXPECT_EQ(ref.o_operands[0], get.o_operands[0]);
  EXPECT_EQ(ref.o_operands[1], get.o_operands[1]);

  delete lexer;
}

TEST(CodegenTest, Instrustion2Op_FTZ_With_Modifier_CodeGen) {
  context->set_error_reporter(main_reporter);
  context->clear_context();

  std::string input("sqrt_ftz_s8x4 $s1, $s2; \n");

  Lexer* lexer = new Lexer(input);
  context->token_to_scan = lexer->get_next_token();
  EXPECT_EQ(0, Instruction2(context));

  BrigAluModifier bam;
  bam.ftz = 1;

  BrigInstMod ref = {
    sizeof(ref),       // size
    BrigEInstMod,      // kind
    BrigSqrt,          // opcode
    Brigs8x4,          // type
    BrigNoPacking,     // packing
    {8, 20, 0, 0, 0},  // operand
    bam
  };

  BrigInstMod get;
  context->get_code(8, &get);
  EXPECT_EQ(ref.opcode, get.opcode);
  EXPECT_EQ(ref.packing, get.packing);
  EXPECT_EQ(ref.type, get.type);
  EXPECT_EQ(ref.o_operands[0], get.o_operands[0]);
  EXPECT_EQ(ref.o_operands[1], get.o_operands[1]);
  EXPECT_EQ(ref.aluModifier.ftz, get.aluModifier.ftz);

  delete lexer;
}

TEST(CodegenTest, Instrustion2Op_with_Modifier_CodeGen) {
  context->set_error_reporter(main_reporter);
  context->clear_context();

  std::string input("abs_ftz_p_s8x4 $s1, $s2; \n");

  Lexer* lexer = new Lexer(input);
  context->token_to_scan = lexer->get_next_token();

  EXPECT_EQ(0, Instruction2(context));

  BrigAluModifier bam;
  bam.ftz = 1;

  BrigInstMod ref = {
    sizeof(ref),       // size
    BrigEInstMod,      // kind
    BrigAbs,           // opcode
    Brigs8x4,          // type
    BrigPackP,         // packing
    {8, 20, 0, 0, 0},  // operand
    bam
  };

  BrigInstMod get;
  context->get_code(8, &get);
  EXPECT_EQ(ref.opcode, get.opcode);
  EXPECT_EQ(ref.packing, get.packing);
  EXPECT_EQ(ref.type, get.type);
  EXPECT_EQ(ref.o_operands[0], get.o_operands[0]);
  EXPECT_EQ(ref.o_operands[1], get.o_operands[1]);
  EXPECT_EQ(ref.aluModifier.ftz, get.aluModifier.ftz);

  delete lexer;
}

TEST(CodegenTest, SimplestFunction_CodeGen) {
  context->set_error_reporter(main_reporter);
  context->clear_context();

  std::string input("version 1:0:$small; \n");
  input.append("function &return_true(arg_f32 %ret_val)(){ \n");
  input.append(" ret; \n");
  input.append("};");

  // test the rule
  Lexer* lexer = new Lexer(input);
  context->token_to_scan = lexer->get_next_token();
  EXPECT_EQ(0, Version(context));
  EXPECT_EQ(0, Function(context));

  // test the .directive section size
  BrigdOffset32_t dsize = context->get_directive_offset();
  EXPECT_EQ(108U, dsize);

  // test the offset to the .string section
  BrigDirectiveFunction ref = {
    40,                       // size
    BrigEDirectiveFunction,   // kind
    8,                        // c_code
    8,                        // s_name
    0,                        // inParamCount
    96+4+8,                       // d_firstScopedDirective
    1,                        // operationCount
    96+4+8,                       // d_nextDirective
    BrigNone,
    0,
    1,                        // outParamCount
    0,
  };

  BrigDirectiveFunction get;
  context->get_directive(context->current_bdf_offset, &get);
  EXPECT_EQ(ref.s_name, get.s_name);
  EXPECT_EQ(ref.c_code, get.c_code);
  EXPECT_EQ(ref.outParamCount, get.outParamCount);
  EXPECT_EQ(ref.inParamCount, get.inParamCount);
  EXPECT_EQ(ref.operationCount, get.operationCount);
  EXPECT_EQ(ref.d_nextDirective, get.d_nextDirective);
  EXPECT_EQ(ref.d_firstScopedDirective, get.d_firstScopedDirective);

  // test the .string size
  BrigsOffset32_t size = context->get_string_offset();
  EXPECT_EQ(30U, size);

  // find the string.
  std::string func_name("&return_true");
  int str_offset = context->lookup_symbol(func_name);
  EXPECT_EQ(8, str_offset);

  BrigcOffset32_t csize = context->get_code_offset();
  EXPECT_EQ(40U, csize);

  delete lexer;
}

TEST(CodegenTest, AlignmentCheck) {
  // Try the situation in PRM 20.2 (pg. 226)

  // use a new context object to ensure the problem happen
  // since if at beginning the offset is a multiple of 4 but not a multiple of 8
  // then appending a 4-byte aligned item will lead to a multiple-of-8 offset
  context->clear_context();

  // First append a 4-byte aligned item BrigBlockStart
  uint32_t curr_offset = context->get_directive_offset();

  BrigBlockStart bbs = {
    12,                        // size
    BrigEDirectiveBlockStart,  // kind
    0,                         // c_code
    0                          // s_name;
  };

  context->append_directive(&bbs);    // append_directiveirective
  curr_offset = context->get_directive_offset();

  EXPECT_EQ(0U, curr_offset%4);
  EXPECT_EQ(BrigEAlignment_4, Context::alignment_check(bbs));

  // Next append a 8-byte aligned item  such as BrigBlockNumeric
  BrigBlockNumeric bbn = {
    16,                          // size
    BrigEDirectiveBlockNumeric,  // kind
    Brigb64,                     // type
    1,                           // elementCount
    { { 0 } },                   // u64
  };
  bbn.u64[0] = 1;

  context->append_directive(&bbn);
  curr_offset = context->get_directive_offset();

  EXPECT_EQ(BrigEAlignment_8, Context::alignment_check(bbn));
  // this is a 8-byte aligned item and has a size of multiple of 8.
  // so the offset after appending this item should be a multiple of 8.
  EXPECT_EQ(0U, curr_offset%8);
}

TEST(CodegenTest, VersionCodeGen) {
  context->set_error_reporter(main_reporter);
  context->clear_context();
  std::string input("\n version 1:0; \n");

  Lexer* lexer = new Lexer(input);
  context->token_to_scan = lexer->get_next_token();
  EXPECT_EQ(0, Version(context));

  uint32_t curr_d_offset = context->get_directive_offset();

  BrigDirectiveVersion ref = {
    sizeof(ref),
    BrigEDirectiveVersion,
    0,            // unknown c_code
    1,            // major
    0,            // minor
    BrigELarge,   // machine
    BrigEFull,    // profile
    BrigENosftz,  // ftz
    0             // reserved
  };


  // get structure back
  BrigDirectiveVersion get;
  context->get_directive(curr_d_offset-sizeof(get), &get);

  // compare two structs
  EXPECT_EQ(ref.kind, get.kind);
  EXPECT_EQ(ref.major, get.major);
  EXPECT_EQ(ref.minor, get.minor);
  EXPECT_EQ(ref.machine, get.machine);
  EXPECT_EQ(ref.profile, get.profile);
  EXPECT_EQ(ref.ftz, get.ftz);

  /* ---------- TEST 2 ---------*/
  context->clear_context();

  input.assign("version 2:0:$large;");

  lexer->set_source_string(input);
  context->token_to_scan = lexer->get_next_token();
  EXPECT_EQ(0, Version(context));

  // reference struct
  ref.major = 2;
  ref.machine = BrigELarge;

  // get structure back
  curr_d_offset = context->get_directive_offset();
  context->get_directive(curr_d_offset-sizeof(get), &get);

  // compare two structs
  EXPECT_EQ(ref.kind, get.kind);
  EXPECT_EQ(ref.major, get.major);
  EXPECT_EQ(ref.minor, get.minor);
  EXPECT_EQ(ref.machine, get.machine);
  EXPECT_EQ(ref.profile, get.profile);
  EXPECT_EQ(ref.ftz, get.ftz);

        /* TEST 3, Multi Target */
  context->clear_context();
  input.assign("version 2:0:$large, $reduced, $sftz;");

  lexer->set_source_string(input);
  context->token_to_scan = lexer->get_next_token();
  EXPECT_EQ(0, Version(context));

  // reference struct
  ref.major = 2;
  ref.machine = BrigELarge;
  ref.profile = BrigEReduced;
  ref.ftz = BrigESftz;

  // get structure back
  curr_d_offset = context->get_directive_offset();
  context->get_directive(curr_d_offset-sizeof(get), &get);

  // compare two structs
  EXPECT_EQ(ref.kind, get.kind);
  EXPECT_EQ(ref.major, get.major);
  EXPECT_EQ(ref.minor, get.minor);
  EXPECT_EQ(ref.machine, get.machine);
  EXPECT_EQ(ref.profile, get.profile);
  EXPECT_EQ(ref.ftz, get.ftz);
  context->clear_context();

  delete lexer;
}

TEST(CodegenTest, RegisterOperandCodeGen) {
  std::string name;
  std::string input("$d7");  // register

  Lexer* lexer = new Lexer();
  Parser* parser = new Parser(context);
  parser->set_source_string(input);
  parser->clear_context();
  // scan symbols
  parser->scan_symbols();

  // rescan
  lexer->set_source_string(input);
  context->token_to_scan = lexer->get_next_token();

  EXPECT_EQ(0, Operand(context));

  // reference struct
  BrigOperandReg ref = {
    sizeof(ref),      // size
    BrigEOperandReg,  // kind
    Brigb64,          // type
    0,                // reserved
    0                 // name
  };

  name.assign("$d7");
  ref.name = context->lookup_symbol(name);
  EXPECT_EQ(8U, ref.name);

  // get structure from context and compare
  BrigOperandReg get;
  uint32_t curr_o_offset = context->get_operand_offset();
  context->get_operand(curr_o_offset-sizeof(get), &get);

  EXPECT_EQ(ref.size, get.size);
  EXPECT_EQ(ref.kind, get.kind);
  EXPECT_EQ(ref.type, get.type);
  EXPECT_EQ(ref.name, get.name);

  // second register
  input.assign("$q7");
  parser->set_source_string(input);
  // scan symbols
  parser->scan_symbols();

  // rescan
  lexer->set_source_string(input);
  context->token_to_scan = lexer->get_next_token();
  EXPECT_EQ(0, Operand(context));

  name.assign("$q7");
  ref.name = context->lookup_symbol(name);
  ref.type = Brigb128;
  curr_o_offset = context->get_operand_offset();
  context->get_operand(curr_o_offset-sizeof(get), &get);

  EXPECT_EQ(ref.size, get.size);
  EXPECT_EQ(ref.kind, get.kind);
  EXPECT_EQ(ref.type, get.type);
  EXPECT_EQ(ref.name, get.name);

  delete lexer;
  delete parser;
}

TEST(CodegenTest, NumericValueOperandCodeGen) {
  /* Integer */
  std::string input("5");
  Lexer* lexer = new Lexer(input);
  context->token_to_scan = lexer->get_next_token();
  EXPECT_EQ(0, Operand(context));

  // reference struct
  BrigOperandImmed ref = {
    sizeof(ref),        // size
    BrigEOperandImmed,  // kind
    Brigb32,            // type
    0,                  // reserved
    { 0 }
  };

  ref.bits.u = 5;
  // get structure from context and compare
  BrigOperandImmed get;
  uint32_t curr_o_offset = context->get_operand_offset();
  // to overcome padding
  context->get_operand<BrigOperandImmed>(curr_o_offset-sizeof(get), &get);

  EXPECT_EQ(ref.size, get.size);
  EXPECT_EQ(ref.kind, get.kind);
  EXPECT_EQ(ref.type, get.type);
  EXPECT_EQ(ref.bits.u, get.bits.u);

    /* Negative Integer */
  input.assign("-5");
  lexer->set_source_string(input);
  context->token_to_scan = lexer->get_next_token();
  EXPECT_EQ(0, Operand(context));

  // reference struct
  ref.type = Brigb32;
  ref.bits.u = (unsigned int) (-5);
  // get structure from context and compare
  curr_o_offset = context->get_operand_offset();
  context->get_operand(curr_o_offset-sizeof(get), &get);

  EXPECT_EQ(ref.size, get.size);
  EXPECT_EQ(ref.kind, get.kind);
  EXPECT_EQ(ref.type, get.type);
  EXPECT_EQ(ref.bits.u, get.bits.u);

  /* float single */
  input.assign("5.0f");
  lexer->set_source_string(input);
  context->token_to_scan = lexer->get_next_token();
  EXPECT_EQ(0, Operand(context));

  // reference struct
  ref.type = Brigb32;
  ref.bits.f = 5;
  // get structure from context and compare
  curr_o_offset = context->get_operand_offset();
  context->get_operand(curr_o_offset-sizeof(get), &get);

  EXPECT_EQ(ref.size, get.size);
  EXPECT_EQ(ref.kind, get.kind);
  EXPECT_EQ(ref.type, get.type);
  EXPECT_EQ(ref.bits.f, get.bits.f);

  /* double */
  input.assign("5.0l");
  lexer->set_source_string(input);
  context->token_to_scan = lexer->get_next_token();
  EXPECT_EQ(0, Operand(context));

  // reference struct
  ref.bits.d = 5;
  ref.type = Brigb64;
  // get structure from context and compare
  curr_o_offset = context->get_operand_offset();
  context->get_operand(curr_o_offset-sizeof(get), &get);

  EXPECT_EQ(ref.size, get.size);
  EXPECT_EQ(ref.kind, get.kind);
  EXPECT_EQ(ref.type, get.type);
  EXPECT_EQ(ref.bits.d, get.bits.d);

  /* Integer List */
  input.assign("_b32(5,6,8)");
  lexer->set_source_string(input);
  context->token_to_scan = lexer->get_next_token();
  EXPECT_EQ(0, Operand(context));

  // reference struct
  ref.type = Brigb32;
  ref.bits.u = 8;
  // get last structure from context and compare
  curr_o_offset = context->get_operand_offset();
  context->get_operand(curr_o_offset-sizeof(get), &get);

  EXPECT_EQ(ref.size, get.size);
  EXPECT_EQ(ref.kind, get.kind);
  EXPECT_EQ(ref.type, get.type);
  EXPECT_EQ(ref.bits.u, get.bits.u);

  delete lexer;
}

TEST(CodegenTest, LookupStringTest) {
  std::string input("&test_string1");

  StringBuffer* strBuf = new StringBuffer();

  strBuf->append(input);

  uint32_t offset = strBuf->size();
  input.assign("&test_string2");
  strBuf->append(input);

  // lookup first string
  input.assign("&test_string1");
  uint32_t loc = strBuf->lookup(input);
  EXPECT_EQ(0U, loc);

  input.assign("&test_string2");
  loc = strBuf->lookup(input);
  EXPECT_EQ(offset, loc);

  delete strBuf;
}

TEST(CodegenTest, AddSymbolTest) {
  std::string symbol("&symbol1");
  uint32_t offset = context->get_string_offset();

  // add symbol
  uint32_t sym1_offset = context->add_symbol(symbol);
  EXPECT_EQ(offset, sym1_offset);

  offset = context->get_string_offset();
  symbol.assign("%symbol2");
  uint32_t sym2_offset = context->add_symbol(symbol);
  EXPECT_EQ(offset, sym2_offset);

  // try to add symbol 1 again
  symbol.assign("&symbol1");
  uint32_t sym1b_offset = context->add_symbol(symbol);
  EXPECT_EQ(sym1_offset, sym1b_offset);

  // lookup
  symbol.assign("%symbol2");
  uint32_t lookup_sym2 = context->lookup_symbol(symbol);

  EXPECT_EQ(sym2_offset, lookup_sym2);
}

TEST(CodegenTest, LookupStringBugTest) {
  std::string input("&previous_test_string1");

  StringBuffer* strBuf = new StringBuffer();

  strBuf->append(input);

  uint32_t offset = strBuf->size();
  input.assign("test_string1");
  strBuf->append(input);


  // lookup second string
  input.assign("test_string1");
  uint32_t loc = strBuf->lookup(input);
  EXPECT_EQ(offset, loc);

  delete strBuf;
}

TEST(CodegenTest, BrigOperandAddressGeneration) {
  std::string name;
  std::string input("[&test]");  // [name]

  Lexer* lexer = new Lexer();
  Parser* parser = new Parser(context);
  parser->set_source_string(input);
  // scan symbols
  parser->scan_symbols();

  // rescan

  lexer->set_source_string(input);
  // get 2 tokens pass '['
  context->token_to_scan = lexer->get_next_token();
  context->token_to_scan = lexer->get_next_token();
  BrigoOffset32_t opOffset;
  EXPECT_EQ(0, AddressableOperandPart2(context, &opOffset, false));

  name.assign(input.c_str());
  BrigOperandAddress ref = {
    sizeof(ref),          // size
    BrigEOperandAddress,  // kind
    Brigb32,              // Data Type
    0,                    // reserved
    context->symbol_map[name]                    // directive
  };

  if (context->get_machine() == BrigELarge)
    ref.type = Brigb64;

    // get structure from context and compare
  BrigOperandAddress get;
  uint32_t curr_o_offset = context->get_operand_offset();
  context->get_operand(curr_o_offset-sizeof(get), &get);

  EXPECT_EQ(ref.size, get.size);
  EXPECT_EQ(ref.kind, get.kind);
  EXPECT_EQ(ref.type, get.type);
  EXPECT_EQ(ref.directive, get.directive);

  delete lexer;
  delete parser;
}


TEST(CodegenTest, Instruction2Op_CodeGen_abs_s32) {
  context->set_error_reporter(main_reporter);
  context->clear_context();

  BrigInstBase ref = {
    32,
    BrigEInstBase,
    BrigAbs,
    Brigs32,
    BrigNoPacking,
    {8, 20, 0, 0, 0}
  };

  std::string input("abs_s32 $s1, $s2;");
  Lexer* lexer = new Lexer(input);

  context->token_to_scan = lexer->get_next_token();
  EXPECT_EQ(0, Instruction2(context));

  BrigInstBase get;
  context->get_code(8, &get);

  EXPECT_EQ(ref.size, get.size);
  EXPECT_EQ(ref.kind, get.kind);
  EXPECT_EQ(ref.opcode, get.opcode);
  EXPECT_EQ(ref.packing, get.packing);
  EXPECT_EQ(ref.type, get.type);
  EXPECT_EQ(ref.o_operands[0], get.o_operands[0]);
  EXPECT_EQ(ref.o_operands[1], get.o_operands[1]);

  delete lexer;
}

TEST(CodegenTest, Instruction2Op_CodeGen_abs_s64) {
  context->set_error_reporter(main_reporter);
  context->clear_context();

  BrigInstBase ref = {
    32,
    BrigEInstBase,
    BrigAbs,
    Brigs64,
    BrigNoPacking,
    {8, 20, 0, 0, 0}
  };

  std::string input("abs_s64 $d1, $d2;");
  Lexer* lexer = new Lexer(input);

  context->token_to_scan = lexer->get_next_token();
  EXPECT_EQ(0, Instruction2(context));

  BrigInstBase get;
  context->get_code(8, &get);

  EXPECT_EQ(ref.size, get.size);
  EXPECT_EQ(ref.kind, get.kind);
  EXPECT_EQ(ref.opcode, get.opcode);
  EXPECT_EQ(ref.packing, get.packing);
  EXPECT_EQ(ref.type, get.type);
  EXPECT_EQ(ref.o_operands[0], get.o_operands[0]);
  EXPECT_EQ(ref.o_operands[1], get.o_operands[1]);

  delete lexer;
}

TEST(CodegenTest, Instruction2Op_CodeGen_abs_p_s8x4) {
  context->set_error_reporter(main_reporter);
  context->clear_context();

  BrigInstBase ref = {
    32,
    BrigEInstBase,
    BrigAbs,
    Brigs8x4,
    BrigPackP,
    {8, 20, 0, 0, 0}
  };

  std::string input("abs_p_s8x4 $s1, $s2;");
  Lexer* lexer = new Lexer(input);

  context->token_to_scan = lexer->get_next_token();
  EXPECT_EQ(0, Instruction2(context));

  BrigInstBase get;
  context->get_code(8, &get);

  EXPECT_EQ(ref.size, get.size);
  EXPECT_EQ(ref.kind, get.kind);
  EXPECT_EQ(ref.opcode, get.opcode);
  EXPECT_EQ(ref.packing, get.packing);
  EXPECT_EQ(ref.type, get.type);
  EXPECT_EQ(ref.o_operands[0], get.o_operands[0]);
  EXPECT_EQ(ref.o_operands[1], get.o_operands[1]);

  delete lexer;
}


TEST(CodegenTest, Instruction2Op_CodeGen_abs_p_s16x2) {
  context->set_error_reporter(main_reporter);
  context->clear_context();

  BrigInstBase ref = {
    32,
    BrigEInstBase,
    BrigAbs,
    Brigs16x2,
    BrigPackP,
    {8, 20, 0, 0, 0}
  };

  std::string input("abs_p_s16x2 $s1, $s2;");
  Lexer* lexer = new Lexer(input);

  context->token_to_scan = lexer->get_next_token();
  EXPECT_EQ(0, Instruction2(context));

  BrigInstBase get;
  context->get_code(8, &get);

  EXPECT_EQ(ref.size, get.size);
  EXPECT_EQ(ref.kind, get.kind);
  EXPECT_EQ(ref.opcode, get.opcode);
  EXPECT_EQ(ref.packing, get.packing);
  EXPECT_EQ(ref.type, get.type);
  EXPECT_EQ(ref.o_operands[0], get.o_operands[0]);
  EXPECT_EQ(ref.o_operands[1], get.o_operands[1]);

  delete lexer;
}

TEST(CodegenTest, Instruction2Op_CodeGen_abs_p_s8x8) {
  Lexer* lexer = new Lexer();

  context->set_error_reporter(main_reporter);
  context->clear_context();

  BrigInstBase ref = {
    32,
    BrigEInstBase,
    BrigAbs,
    Brigs8x8,
    BrigPackP,
    {8, 20, 0, 0, 0}
  };

  std::string input("abs_p_s8x8 $d1, $d2;");
  lexer->set_source_string(input);

  context->token_to_scan = lexer->get_next_token();
  EXPECT_EQ(0, Instruction2(context));

  BrigInstBase get;
  context->get_code(8, &get);

  EXPECT_EQ(ref.size, get.size);
  EXPECT_EQ(ref.kind, get.kind);
  EXPECT_EQ(ref.opcode, get.opcode);
  EXPECT_EQ(ref.packing, get.packing);
  EXPECT_EQ(ref.type, get.type);
  EXPECT_EQ(ref.o_operands[0], get.o_operands[0]);
  EXPECT_EQ(ref.o_operands[1], get.o_operands[1]);

  delete lexer;
}

TEST(CodegenTest, Instruction2Op_CodeGen_abs_p_s16x4) {
  Lexer* lexer = new Lexer();
  context->set_error_reporter(main_reporter);
  context->clear_context();

  BrigInstBase ref = {
    32,
    BrigEInstBase,
    BrigAbs,
    Brigs16x4,
    BrigPackP,
    {8, 20, 0, 0, 0}
  };

  std::string input("abs_p_s16x4 $d1, $d2;");
  lexer->set_source_string(input);

  context->token_to_scan = lexer->get_next_token();
  EXPECT_EQ(0, Instruction2(context));

  BrigInstBase get;
  context->get_code(8, &get);

  EXPECT_EQ(ref.size, get.size);
  EXPECT_EQ(ref.kind, get.kind);
  EXPECT_EQ(ref.opcode, get.opcode);
  EXPECT_EQ(ref.packing, get.packing);
  EXPECT_EQ(ref.type, get.type);
  EXPECT_EQ(ref.o_operands[0], get.o_operands[0]);
  EXPECT_EQ(ref.o_operands[1], get.o_operands[1]);

  delete lexer;
}

TEST(CodegenTest, Instruction2Op_CodeGen_abs_s_s8x4) {
  Lexer* lexer = new Lexer();
  context->set_error_reporter(main_reporter);
  context->clear_context();

  BrigInstBase ref = {
    32,
    BrigEInstBase,
    BrigAbs,
    Brigs8x4,
    BrigPackS,
    {8, 20, 0, 0, 0}
  };

  std::string input("abs_s_s8x4 $s1, $s2;");
  lexer->set_source_string(input);

  context->token_to_scan = lexer->get_next_token();

  EXPECT_EQ(0, Instruction2(context));

  BrigInstBase get;
  context->get_code(8, &get);

  EXPECT_EQ(ref.size, get.size);
  EXPECT_EQ(ref.kind, get.kind);
  EXPECT_EQ(ref.opcode, get.opcode);
  EXPECT_EQ(ref.packing, get.packing);
  EXPECT_EQ(ref.type, get.type);
  EXPECT_EQ(ref.o_operands[0], get.o_operands[0]);
  EXPECT_EQ(ref.o_operands[1], get.o_operands[1]);

  delete lexer;
}

TEST(CodegenTest, Instruction2Op_CodeGen_abs_s_s16x2) {
  context->set_error_reporter(main_reporter);
  context->clear_context();

  BrigInstBase ref = {
    32,
    BrigEInstBase,
    BrigAbs,
    Brigs16x2,
    BrigPackS,
    {8, 20, 0, 0, 0}
  };

  std::string input("abs_s_s16x2 $s1, $s2;");
  Lexer* lexer = new Lexer(input);

  context->token_to_scan = lexer->get_next_token();
  EXPECT_EQ(0, Instruction2(context));

  BrigInstBase get;
  context->get_code(8, &get);

  EXPECT_EQ(ref.size, get.size);
  EXPECT_EQ(ref.kind, get.kind);
  EXPECT_EQ(ref.opcode, get.opcode);
  EXPECT_EQ(ref.packing, get.packing);
  EXPECT_EQ(ref.type, get.type);
  EXPECT_EQ(ref.o_operands[0], get.o_operands[0]);
  EXPECT_EQ(ref.o_operands[1], get.o_operands[1]);

  delete lexer;
}

TEST(CodegenTest, Instruction2Op_CodeGen_abs_s_s8x8) {
  context->set_error_reporter(main_reporter);
  context->clear_context();

  BrigInstBase ref = {
    32,
    BrigEInstBase,
    BrigAbs,
    Brigs8x8,
    BrigPackS,
    {8, 20, 0, 0, 0}
  };

  std::string input("abs_s_s8x8 $d1, $d2;");
  Lexer* lexer = new Lexer(input);

  context->token_to_scan = lexer->get_next_token();
  EXPECT_EQ(0, Instruction2(context));

  BrigInstBase get;
  context->get_code(8, &get);

  EXPECT_EQ(ref.size, get.size);
  EXPECT_EQ(ref.kind, get.kind);
  EXPECT_EQ(ref.opcode, get.opcode);
  EXPECT_EQ(ref.packing, get.packing);
  EXPECT_EQ(ref.type, get.type);
  EXPECT_EQ(ref.o_operands[0], get.o_operands[0]);
  EXPECT_EQ(ref.o_operands[1], get.o_operands[1]);

  delete lexer;
}

TEST(CodegenTest, Instruction2Op_CodeGen_abs_s_s16x4) {
  context->set_error_reporter(main_reporter);
  context->clear_context();

  BrigInstBase ref = {
    32,
    BrigEInstBase,
    BrigAbs,
    Brigs16x4,
    BrigPackS,
    {8, 20, 0, 0, 0}
  };

  std::string input("abs_s_s16x4 $d1, $d2;");
  Lexer* lexer = new Lexer(input);

  context->token_to_scan = lexer->get_next_token();
  EXPECT_EQ(0, Instruction2(context));

  BrigInstBase get;
  context->get_code(8, &get);

  EXPECT_EQ(ref.size, get.size);
  EXPECT_EQ(ref.kind, get.kind);
  EXPECT_EQ(ref.opcode, get.opcode);
  EXPECT_EQ(ref.packing, get.packing);
  EXPECT_EQ(ref.type, get.type);
  EXPECT_EQ(ref.o_operands[0], get.o_operands[0]);
  EXPECT_EQ(ref.o_operands[1], get.o_operands[1]);

  delete lexer;
}

TEST(CodegenTest, Instruction2Op_CodeGen_neg_s32) {
  context->set_error_reporter(main_reporter);
  context->clear_context();

  BrigInstBase ref = {
    32,
    BrigEInstBase,
    BrigNeg,
    Brigs32,
    BrigNoPacking,
    {8, 20, 0, 0, 0}
  };

  std::string input("neg_s32 $s1, $s2;");
  Lexer* lexer = new Lexer(input);

  context->token_to_scan = lexer->get_next_token();
  EXPECT_EQ(0, Instruction2(context));

  BrigInstBase get;
  context->get_code(8, &get);

  EXPECT_EQ(ref.size, get.size);
  EXPECT_EQ(ref.kind, get.kind);
  EXPECT_EQ(ref.opcode, get.opcode);
  EXPECT_EQ(ref.packing, get.packing);
  EXPECT_EQ(ref.type, get.type);
  EXPECT_EQ(ref.o_operands[0], get.o_operands[0]);
  EXPECT_EQ(ref.o_operands[1], get.o_operands[1]);

  delete lexer;
}

TEST(CodegenTest, Instruction2Op_CodeGen_neg_s64) {
  context->set_error_reporter(main_reporter);
  context->clear_context();

  BrigInstBase ref = {
    32,
    BrigEInstBase,
    BrigNeg,
    Brigs64,
    BrigNoPacking,
    {8, 20, 0, 0, 0}
  };

  std::string input("neg_s64 $d1, $d2;");
  Lexer* lexer = new Lexer(input);

  context->token_to_scan = lexer->get_next_token();
  EXPECT_EQ(0, Instruction2(context));

  BrigInstBase get;
  context->get_code(8, &get);

  EXPECT_EQ(ref.size, get.size);
  EXPECT_EQ(ref.kind, get.kind);
  EXPECT_EQ(ref.opcode, get.opcode);
  EXPECT_EQ(ref.packing, get.packing);
  EXPECT_EQ(ref.type, get.type);
  EXPECT_EQ(ref.o_operands[0], get.o_operands[0]);
  EXPECT_EQ(ref.o_operands[1], get.o_operands[1]);

  delete lexer;
}

TEST(CodegenTest, Instruction2Op_CodeGen_neg_p_s8x4) {
  context->set_error_reporter(main_reporter);
  context->clear_context();

  BrigInstBase ref = {
    32,
    BrigEInstBase,
    BrigNeg,
    Brigs8x4,
    BrigPackP,
    {8, 20, 0, 0, 0}
  };

  std::string input("neg_p_s8x4 $s1, $s2;");
  Lexer* lexer = new Lexer(input);

  context->token_to_scan = lexer->get_next_token();
  EXPECT_EQ(0, Instruction2(context));

  BrigInstBase get;
  context->get_code(8, &get);

  EXPECT_EQ(ref.size, get.size);
  EXPECT_EQ(ref.kind, get.kind);
  EXPECT_EQ(ref.opcode, get.opcode);
  EXPECT_EQ(ref.packing, get.packing);
  EXPECT_EQ(ref.type, get.type);
  EXPECT_EQ(ref.o_operands[0], get.o_operands[0]);
  EXPECT_EQ(ref.o_operands[1], get.o_operands[1]);

  delete lexer;
}


TEST(CodegenTest, Instruction2Op_CodeGen_neg_p_s16x2) {
  context->set_error_reporter(main_reporter);
  context->clear_context();

  BrigInstBase ref = {
    32,
    BrigEInstBase,
    BrigNeg,
    Brigs16x2,
    BrigPackP,
    {8, 20, 0, 0, 0}
  };

  std::string input("neg_p_s16x2 $s1, $s2;");
  Lexer* lexer = new Lexer(input);

  context->token_to_scan = lexer->get_next_token();
  EXPECT_EQ(0, Instruction2(context));

  BrigInstBase get;
  context->get_code(8, &get);

  EXPECT_EQ(ref.size, get.size);
  EXPECT_EQ(ref.kind, get.kind);
  EXPECT_EQ(ref.opcode, get.opcode);
  EXPECT_EQ(ref.packing, get.packing);
  EXPECT_EQ(ref.type, get.type);
  EXPECT_EQ(ref.o_operands[0], get.o_operands[0]);
  EXPECT_EQ(ref.o_operands[1], get.o_operands[1]);

  delete lexer;
}

TEST(CodegenTest, Instruction2Op_CodeGen_neg_p_s8x8) {
  context->set_error_reporter(main_reporter);
  context->clear_context();

  BrigInstBase ref = {
    32,
    BrigEInstBase,
    BrigNeg,
    Brigs8x8,
    BrigPackP,
    {8, 20, 0, 0, 0}
  };

  std::string input("neg_p_s8x8 $d1, $d2;");
  Lexer* lexer = new Lexer(input);

  context->token_to_scan = lexer->get_next_token();
  EXPECT_EQ(0, Instruction2(context));

  BrigInstBase get;
  context->get_code(8, &get);

  EXPECT_EQ(ref.size, get.size);
  EXPECT_EQ(ref.kind, get.kind);
  EXPECT_EQ(ref.opcode, get.opcode);
  EXPECT_EQ(ref.packing, get.packing);
  EXPECT_EQ(ref.type, get.type);
  EXPECT_EQ(ref.o_operands[0], get.o_operands[0]);
  EXPECT_EQ(ref.o_operands[1], get.o_operands[1]);

  delete lexer;
}

TEST(CodegenTest, Instruction2Op_CodeGen_neg_p_s16x4) {
  context->set_error_reporter(main_reporter);
  context->clear_context();

  BrigInstBase ref = {
    32,
    BrigEInstBase,
    BrigNeg,
    Brigs16x4,
    BrigPackP,
    {8, 20, 0, 0, 0}
  };

  std::string input("neg_p_s16x4 $d1, $d2;");
  Lexer* lexer = new Lexer(input);

  context->token_to_scan = lexer->get_next_token();
  EXPECT_EQ(0, Instruction2(context));

  BrigInstBase get;
  context->get_code(8, &get);

  EXPECT_EQ(ref.size, get.size);
  EXPECT_EQ(ref.kind, get.kind);
  EXPECT_EQ(ref.opcode, get.opcode);
  EXPECT_EQ(ref.packing, get.packing);
  EXPECT_EQ(ref.type, get.type);
  EXPECT_EQ(ref.o_operands[0], get.o_operands[0]);
  EXPECT_EQ(ref.o_operands[1], get.o_operands[1]);

  delete lexer;
}

TEST(CodegenTest, Instruction2Op_CodeGen_neg_s_s8x4) {
  context->set_error_reporter(main_reporter);
  context->clear_context();

  BrigInstBase ref = {
    32,
    BrigEInstBase,
    BrigNeg,
    Brigs8x4,
    BrigPackS,
    {8, 20, 0, 0, 0}
  };

  std::string input("neg_s_s8x4 $s1, $s2;");
  Lexer* lexer = new Lexer(input);

  context->token_to_scan = lexer->get_next_token();
  EXPECT_EQ(0, Instruction2(context));

  BrigInstBase get;
  context->get_code(8, &get);

  EXPECT_EQ(ref.size, get.size);
  EXPECT_EQ(ref.kind, get.kind);
  EXPECT_EQ(ref.opcode, get.opcode);
  EXPECT_EQ(ref.packing, get.packing);
  EXPECT_EQ(ref.type, get.type);
  EXPECT_EQ(ref.o_operands[0], get.o_operands[0]);
  EXPECT_EQ(ref.o_operands[1], get.o_operands[1]);

  delete lexer;
}

TEST(CodegenTest, Instruction2Op_CodeGen_neg_s_s16x2) {
  context->set_error_reporter(main_reporter);
  context->clear_context();

  BrigInstBase ref = {
    32,
    BrigEInstBase,
    BrigNeg,
    Brigs16x2,
    BrigPackS,
    {8, 20, 0, 0, 0}
  };

  std::string input("neg_s_s16x2 $s1, $s2;");
  Lexer* lexer = new Lexer(input);

  context->token_to_scan = lexer->get_next_token();
  EXPECT_EQ(0, Instruction2(context));

  BrigInstBase get;
  context->get_code(8, &get);
  EXPECT_EQ(ref.size, get.size);
  EXPECT_EQ(ref.kind, get.kind);
  EXPECT_EQ(ref.opcode, get.opcode);
  EXPECT_EQ(ref.packing, get.packing);
  EXPECT_EQ(ref.type, get.type);
  EXPECT_EQ(ref.o_operands[0], get.o_operands[0]);
  EXPECT_EQ(ref.o_operands[1], get.o_operands[1]);

  delete lexer;
}

TEST(CodegenTest, Instruction2Op_CodeGen_neg_s_s8x8) {
  context->set_error_reporter(main_reporter);
  context->clear_context();

  BrigInstBase ref = {
    32,
    BrigEInstBase,
    BrigNeg,
    Brigs8x8,
    BrigPackS,
    {8, 20, 0, 0, 0}
  };

  std::string input("neg_s_s8x8 $d1, $d2;");
  Lexer* lexer = new Lexer(input);

  context->token_to_scan = lexer->get_next_token();
  EXPECT_EQ(0, Instruction2(context));

  BrigInstBase get;
  context->get_code(8, &get);

  EXPECT_EQ(ref.size, get.size);
  EXPECT_EQ(ref.kind, get.kind);
  EXPECT_EQ(ref.opcode, get.opcode);
  EXPECT_EQ(ref.packing, get.packing);
  EXPECT_EQ(ref.type, get.type);
  EXPECT_EQ(ref.o_operands[0], get.o_operands[0]);
  EXPECT_EQ(ref.o_operands[1], get.o_operands[1]);

  delete lexer;
}

TEST(CodegenTest, Instruction2Op_CodeGen_neg_s_s16x4) {
  context->set_error_reporter(main_reporter);
  context->clear_context();

  BrigInstBase ref = {
    32,
    BrigEInstBase,
    BrigNeg,
    Brigs16x4,
    BrigPackS,
    {8, 20, 0, 0, 0}
  };

  std::string input("neg_s_s16x4 $d1, $d2;");
  Lexer* lexer = new Lexer(input);

  context->token_to_scan = lexer->get_next_token();
  EXPECT_EQ(0, Instruction2(context));

  BrigInstBase get;
  context->get_code(8, &get);

  EXPECT_EQ(ref.size, get.size);
  EXPECT_EQ(ref.kind, get.kind);
  EXPECT_EQ(ref.opcode, get.opcode);
  EXPECT_EQ(ref.packing, get.packing);
  EXPECT_EQ(ref.type, get.type);
  EXPECT_EQ(ref.o_operands[0], get.o_operands[0]);
  EXPECT_EQ(ref.o_operands[1], get.o_operands[1]);

  delete lexer;
}

TEST(CodegenTest, Instruction2Op_CodeGen_not_b1) {
  context->set_error_reporter(main_reporter);
  context->clear_context();

  BrigInstBase ref = {
    32,
    BrigEInstBase,
    BrigNot,
    Brigb1,
    BrigNoPacking,
    {8, 20, 0, 0, 0}
  };

  std::string input("not_b1 $c1, $c2;");
  Lexer* lexer = new Lexer(input);

  context->token_to_scan = lexer->get_next_token();
  EXPECT_EQ(0, Instruction2(context));

  BrigInstBase get;
  context->get_code(8, &get);

  EXPECT_EQ(ref.size, get.size);
  EXPECT_EQ(ref.kind, get.kind);
  EXPECT_EQ(ref.opcode, get.opcode);
  EXPECT_EQ(ref.packing, get.packing);
  EXPECT_EQ(ref.type, get.type);
  EXPECT_EQ(ref.o_operands[0], get.o_operands[0]);
  EXPECT_EQ(ref.o_operands[1], get.o_operands[1]);

  delete lexer;
}

TEST(CodegenTest, Instruction2Op_CodeGen_not_b32) {
  context->set_error_reporter(main_reporter);
  context->clear_context();

  BrigInstBase ref = {
    32,
    BrigEInstBase,
    BrigNot,
    Brigb32,
    BrigNoPacking,
    {8, 20, 0, 0, 0}
  };

  std::string input("not_b32 $s1, $s2;");
  Lexer* lexer = new Lexer(input);

  context->token_to_scan = lexer->get_next_token();
  EXPECT_EQ(0, Instruction2(context));

  BrigInstBase get;
  context->get_code(8, &get);

  EXPECT_EQ(ref.size, get.size);
  EXPECT_EQ(ref.kind, get.kind);
  EXPECT_EQ(ref.opcode, get.opcode);
  EXPECT_EQ(ref.packing, get.packing);
  EXPECT_EQ(ref.type, get.type);
  EXPECT_EQ(ref.o_operands[0], get.o_operands[0]);
  EXPECT_EQ(ref.o_operands[1], get.o_operands[1]);

  delete lexer;
}

TEST(CodegenTest, Instruction2Op_CodeGen_not_b64) {
  context->set_error_reporter(main_reporter);
  context->clear_context();

  BrigInstBase ref = {
    32,
    BrigEInstBase,
    BrigNot,
    Brigb64,
    BrigNoPacking,
    {8, 20, 0, 0, 0}
  };

  std::string input("not_b64 $d1, $d2;");
  Lexer* lexer = new Lexer(input);

  context->token_to_scan = lexer->get_next_token();
  EXPECT_EQ(0, Instruction2(context));

  BrigInstBase get;
  context->get_code(8, &get);

  EXPECT_EQ(ref.size, get.size);
  EXPECT_EQ(ref.kind, get.kind);
  EXPECT_EQ(ref.opcode, get.opcode);
  EXPECT_EQ(ref.packing, get.packing);
  EXPECT_EQ(ref.type, get.type);
  EXPECT_EQ(ref.o_operands[0], get.o_operands[0]);
  EXPECT_EQ(ref.o_operands[1], get.o_operands[1]);

  delete lexer;
}


TEST(CodegenTest, Instruction2Op_CodeGen_popcount_b32) {
  context->set_error_reporter(main_reporter);
  context->clear_context();

  BrigInstBase ref = {
    32,
    BrigEInstBase,
    BrigPopcount,
    Brigb32,
    BrigNoPacking,
    {8, 20, 0, 0, 0}
  };

  std::string input("popcount_b32 $s1, $s2;");
  Lexer* lexer = new Lexer(input);

  context->token_to_scan = lexer->get_next_token();
  EXPECT_EQ(0, Instruction2(context));

  BrigInstBase get;
  context->get_code(8, &get);

  EXPECT_EQ(ref.size, get.size);
  EXPECT_EQ(ref.kind, get.kind);
  EXPECT_EQ(ref.opcode, get.opcode);
  EXPECT_EQ(ref.packing, get.packing);
  EXPECT_EQ(ref.type, get.type);
  EXPECT_EQ(ref.o_operands[0], get.o_operands[0]);
  EXPECT_EQ(ref.o_operands[1], get.o_operands[1]);

  delete lexer;
}

TEST(CodegenTest, Instruction2Op_CodeGen_popcount_b64) {
  context->set_error_reporter(main_reporter);
  context->clear_context();

  BrigInstBase ref = {
    32,
    BrigEInstBase,
    BrigPopcount,
    Brigb64,
    BrigNoPacking,
    {8, 20, 0, 0, 0}
  };

  std::string input("popcount_b64 $s1, $d2;");
  Lexer* lexer = new Lexer(input);

  context->token_to_scan = lexer->get_next_token();
  EXPECT_EQ(0, Instruction2(context));

  BrigInstBase get;
  context->get_code(8, &get);

  EXPECT_EQ(ref.size, get.size);
  EXPECT_EQ(ref.kind, get.kind);
  EXPECT_EQ(ref.opcode, get.opcode);
  EXPECT_EQ(ref.packing, get.packing);
  EXPECT_EQ(ref.type, get.type);
  EXPECT_EQ(ref.o_operands[0], get.o_operands[0]);
  EXPECT_EQ(ref.o_operands[1], get.o_operands[1]);

  delete lexer;
}

TEST(CodegenTest, Instruction2Op_CodeGen_bitrev_s32) {
  context->set_error_reporter(main_reporter);
  context->clear_context();

  BrigInstBase ref = {
    32,
    BrigEInstBase,
    BrigBitRev,
    Brigs32,
    BrigNoPacking,
    {8, 20, 0, 0, 0}
  };

  std::string input("bitrev_s32 $s1, $s2;");
  Lexer* lexer = new Lexer(input);

  context->token_to_scan = lexer->get_next_token();
  EXPECT_EQ(0, Instruction2(context));

  BrigInstBase get;
  context->get_code(8, &get);

  EXPECT_EQ(ref.size, get.size);
  EXPECT_EQ(ref.kind, get.kind);
  EXPECT_EQ(ref.opcode, get.opcode);
  EXPECT_EQ(ref.packing, get.packing);
  EXPECT_EQ(ref.type, get.type);
  EXPECT_EQ(ref.o_operands[0], get.o_operands[0]);
  EXPECT_EQ(ref.o_operands[1], get.o_operands[1]);

  delete lexer;
}

TEST(CodegenTest, Instruction2Op_CodeGen_bitrev_s64) {
  context->set_error_reporter(main_reporter);
  context->clear_context();

  BrigInstBase ref = {
    32,
    BrigEInstBase,
    BrigBitRev,
    Brigs64,
    BrigNoPacking,
    {8, 20, 0, 0, 0}
  };

  std::string input("bitrev_s64 $d1, $d2;");
  Lexer* lexer = new Lexer(input);

  context->token_to_scan = lexer->get_next_token();
  EXPECT_EQ(0, Instruction2(context));

  BrigInstBase get;
  context->get_code(8, &get);

  EXPECT_EQ(ref.size, get.size);
  EXPECT_EQ(ref.kind, get.kind);
  EXPECT_EQ(ref.opcode, get.opcode);
  EXPECT_EQ(ref.packing, get.packing);
  EXPECT_EQ(ref.type, get.type);
  EXPECT_EQ(ref.o_operands[0], get.o_operands[0]);
  EXPECT_EQ(ref.o_operands[1], get.o_operands[1]);

  delete lexer;
}

TEST(CodegenTest, Instruction2Op_CodeGen_bitrev_u32) {
  context->set_error_reporter(main_reporter);
  context->clear_context();

  BrigInstBase ref = {
    32,
    BrigEInstBase,
    BrigBitRev,
    Brigu32,
    BrigNoPacking,
    {8, 20, 0, 0, 0}
  };

  std::string input("bitrev_u32 $s1, $s2;");
  Lexer* lexer = new Lexer(input);

  context->token_to_scan = lexer->get_next_token();
  EXPECT_EQ(0, Instruction2(context));

  BrigInstBase get;
  context->get_code(8, &get);

  EXPECT_EQ(ref.size, get.size);
  EXPECT_EQ(ref.kind, get.kind);
  EXPECT_EQ(ref.opcode, get.opcode);
  EXPECT_EQ(ref.packing, get.packing);
  EXPECT_EQ(ref.type, get.type);
  EXPECT_EQ(ref.o_operands[0], get.o_operands[0]);
  EXPECT_EQ(ref.o_operands[1], get.o_operands[1]);

  delete lexer;
}

TEST(CodegenTest, Instruction2Op_CodeGen_bitrev_u64) {
  context->set_error_reporter(main_reporter);
  context->clear_context();

  BrigInstBase ref = {
    32,
    BrigEInstBase,
    BrigBitRev,
    Brigu64,
    BrigNoPacking,
    {8, 20, 0, 0, 0}
  };

  std::string input("bitrev_u64 $d1, $d2;");
  Lexer* lexer = new Lexer(input);

  context->token_to_scan = lexer->get_next_token();
  EXPECT_EQ(0, Instruction2(context));

  BrigInstBase get;
  context->get_code(8, &get);

  EXPECT_EQ(ref.size, get.size);
  EXPECT_EQ(ref.kind, get.kind);
  EXPECT_EQ(ref.opcode, get.opcode);
  EXPECT_EQ(ref.packing, get.packing);
  EXPECT_EQ(ref.type, get.type);
  EXPECT_EQ(ref.o_operands[0], get.o_operands[0]);
  EXPECT_EQ(ref.o_operands[1], get.o_operands[1]);

  delete lexer;
}

TEST(CodegenTest, Instruction2Op_CodeGen_mask_b64) {
  context->set_error_reporter(main_reporter);
  context->clear_context();

  BrigInstBase ref = {
    32,
    BrigEInstBase,
    BrigMask,
    Brigb64,
    BrigNoPacking,
    {8, 20, 0, 0, 0}
  };

  std::string input("mask_b64 $d1, $d2;");
  Lexer* lexer = new Lexer(input);

  context->token_to_scan = lexer->get_next_token();
  EXPECT_EQ(0, Instruction2(context));

  BrigInstBase get;
  context->get_code(8, &get);

  EXPECT_EQ(ref.size, get.size);
  EXPECT_EQ(ref.kind, get.kind);
  EXPECT_EQ(ref.opcode, get.opcode);
  EXPECT_EQ(ref.packing, get.packing);
  EXPECT_EQ(ref.type, get.type);
  EXPECT_EQ(ref.o_operands[0], get.o_operands[0]);
  EXPECT_EQ(ref.o_operands[1], get.o_operands[1]);

  delete lexer;
}

TEST(CodegenTest, Instruction2Op_CodeGen_firstbit_s32) {
  context->set_error_reporter(main_reporter);
  context->clear_context();

  BrigInstBase ref = {
    32,
    BrigEInstBase,
    BrigFirstbit,
    Brigs32,
    BrigNoPacking,
    {8, 20, 0, 0, 0}
  };

  std::string input("firstbit_s32 $s1, $s2;");
  Lexer* lexer = new Lexer(input);

  context->token_to_scan = lexer->get_next_token();
  EXPECT_EQ(0, Instruction2(context));

  BrigInstBase get;
  context->get_code(8, &get);

  EXPECT_EQ(ref.size, get.size);
  EXPECT_EQ(ref.kind, get.kind);
  EXPECT_EQ(ref.opcode, get.opcode);
  EXPECT_EQ(ref.packing, get.packing);
  EXPECT_EQ(ref.type, get.type);
  EXPECT_EQ(ref.o_operands[0], get.o_operands[0]);
  EXPECT_EQ(ref.o_operands[1], get.o_operands[1]);

  delete lexer;
}

TEST(CodegenTest, Instruction2Op_CodeGen_firstbit_s64) {
  context->set_error_reporter(main_reporter);
  context->clear_context();

  BrigInstBase ref = {
    32,
    BrigEInstBase,
    BrigFirstbit,
    Brigs64,
    BrigNoPacking,
    {8, 20, 0, 0, 0}
  };

  std::string input("firstbit_s64 $s1, $d2;");
  Lexer* lexer = new Lexer(input);

  context->token_to_scan = lexer->get_next_token();
  EXPECT_EQ(0, Instruction2(context));

  BrigInstBase get;
  context->get_code(8, &get);

  EXPECT_EQ(ref.size, get.size);
  EXPECT_EQ(ref.kind, get.kind);
  EXPECT_EQ(ref.opcode, get.opcode);
  EXPECT_EQ(ref.packing, get.packing);
  EXPECT_EQ(ref.type, get.type);
  EXPECT_EQ(ref.o_operands[0], get.o_operands[0]);
  EXPECT_EQ(ref.o_operands[1], get.o_operands[1]);

  delete lexer;
}

TEST(CodegenTest, Instruction2Op_CodeGen_firstbit_u32) {
  context->set_error_reporter(main_reporter);
  context->clear_context();

  BrigInstBase ref = {
    32,
    BrigEInstBase,
    BrigFirstbit,
    Brigu32,
    BrigNoPacking,
    {8, 20, 0, 0, 0}
  };

  std::string input("firstbit_u32 $s1, $s2;");
  Lexer* lexer = new Lexer(input);

  context->token_to_scan = lexer->get_next_token();
  EXPECT_EQ(0, Instruction2(context));

  BrigInstBase get;
  context->get_code(8, &get);

  EXPECT_EQ(ref.size, get.size);
  EXPECT_EQ(ref.kind, get.kind);
  EXPECT_EQ(ref.opcode, get.opcode);
  EXPECT_EQ(ref.packing, get.packing);
  EXPECT_EQ(ref.type, get.type);
  EXPECT_EQ(ref.o_operands[0], get.o_operands[0]);
  EXPECT_EQ(ref.o_operands[1], get.o_operands[1]);

  delete lexer;
}

TEST(CodegenTest, Instruction2Op_CodeGen_firstbit_u64) {
  context->set_error_reporter(main_reporter);
  context->clear_context();

  BrigInstBase ref = {
    32,
    BrigEInstBase,
    BrigFirstbit,
    Brigu64,
    BrigNoPacking,
    {8, 20, 0, 0, 0}
  };

  std::string input("firstbit_u64 $s1, $d2;");
  Lexer* lexer = new Lexer(input);

  context->token_to_scan = lexer->get_next_token();
  EXPECT_EQ(0, Instruction2(context));

  BrigInstBase get;
  context->get_code(8, &get);

  EXPECT_EQ(ref.size, get.size);
  EXPECT_EQ(ref.kind, get.kind);
  EXPECT_EQ(ref.opcode, get.opcode);
  EXPECT_EQ(ref.packing, get.packing);
  EXPECT_EQ(ref.type, get.type);
  EXPECT_EQ(ref.o_operands[0], get.o_operands[0]);
  EXPECT_EQ(ref.o_operands[1], get.o_operands[1]);

  delete lexer;
}

TEST(CodegenTest, Instruction2Op_CodeGen_lastbit_s32) {
  context->set_error_reporter(main_reporter);
  context->clear_context();

  BrigInstBase ref = {
    32,
    BrigEInstBase,
    BrigLastbit,
    Brigs32,
    BrigNoPacking,
    {8, 20, 0, 0, 0}
  };

  std::string input("lastbit_s32 $s1, $s2;");
  Lexer* lexer = new Lexer(input);

  context->token_to_scan = lexer->get_next_token();
  EXPECT_EQ(0, Instruction2(context));

  BrigInstBase get;
  context->get_code(8, &get);

  EXPECT_EQ(ref.size, get.size);
  EXPECT_EQ(ref.kind, get.kind);
  EXPECT_EQ(ref.opcode, get.opcode);
  EXPECT_EQ(ref.packing, get.packing);
  EXPECT_EQ(ref.type, get.type);
  EXPECT_EQ(ref.o_operands[0], get.o_operands[0]);
  EXPECT_EQ(ref.o_operands[1], get.o_operands[1]);

  delete lexer;
}

TEST(CodegenTest, Instruction2Op_CodeGen_lastbit_s64) {
  context->set_error_reporter(main_reporter);
  context->clear_context();

  BrigInstBase ref = {
    32,
    BrigEInstBase,
    BrigLastbit,
    Brigs64,
    BrigNoPacking,
    {8, 20, 0, 0, 0}
  };

  std::string input("lastbit_s64 $s1, $d2;");
  Lexer* lexer = new Lexer(input);

  context->token_to_scan = lexer->get_next_token();
  EXPECT_EQ(0, Instruction2(context));

  BrigInstBase get;
  context->get_code(8, &get);

  EXPECT_EQ(ref.size, get.size);
  EXPECT_EQ(ref.kind, get.kind);
  EXPECT_EQ(ref.opcode, get.opcode);
  EXPECT_EQ(ref.packing, get.packing);
  EXPECT_EQ(ref.type, get.type);
  EXPECT_EQ(ref.o_operands[0], get.o_operands[0]);
  EXPECT_EQ(ref.o_operands[1], get.o_operands[1]);

  delete lexer;
}

TEST(CodegenTest, Instruction2Op_CodeGen_lastbit_u32) {
  context->set_error_reporter(main_reporter);
  context->clear_context();

  BrigInstBase ref = {
    32,
    BrigEInstBase,
    BrigLastbit,
    Brigu32,
    BrigNoPacking,
    {8, 20, 0, 0, 0}
  };

  std::string input("lastbit_u32 $s1, $s2;");
  Lexer* lexer = new Lexer(input);

  context->token_to_scan = lexer->get_next_token();
  EXPECT_EQ(0, Instruction2(context));

  BrigInstBase get;
  context->get_code(8, &get);

  EXPECT_EQ(ref.size, get.size);
  EXPECT_EQ(ref.kind, get.kind);
  EXPECT_EQ(ref.opcode, get.opcode);
  EXPECT_EQ(ref.packing, get.packing);
  EXPECT_EQ(ref.type, get.type);
  EXPECT_EQ(ref.o_operands[0], get.o_operands[0]);
  EXPECT_EQ(ref.o_operands[1], get.o_operands[1]);

  delete lexer;
}

TEST(CodegenTest, Instruction2Op_CodeGen_lastbit_u64) {
  context->set_error_reporter(main_reporter);
  context->clear_context();

  BrigInstBase ref = {
    32,
    BrigEInstBase,
    BrigLastbit,
    Brigu64,
    BrigNoPacking,
    {8, 20, 0, 0, 0}
  };

  std::string input("lastbit_u64 $s1, $d2;");
  Lexer* lexer = new Lexer(input);

  context->token_to_scan = lexer->get_next_token();
  EXPECT_EQ(0, Instruction2(context));

  BrigInstBase get;
  context->get_code(8, &get);

  EXPECT_EQ(ref.size, get.size);
  EXPECT_EQ(ref.kind, get.kind);
  EXPECT_EQ(ref.opcode, get.opcode);
  EXPECT_EQ(ref.packing, get.packing);
  EXPECT_EQ(ref.type, get.type);
  EXPECT_EQ(ref.o_operands[0], get.o_operands[0]);
  EXPECT_EQ(ref.o_operands[1], get.o_operands[1]);

  delete lexer;
}

TEST(CodegenTest, Instruction2Op_CodeGen_count_u32) {
  context->set_error_reporter(main_reporter);

  context->clear_context();

  BrigInstBase ref = {
    32,
    BrigEInstBase,
    BrigCount,
    Brigu32,
    BrigNoPacking,
    {8, 20, 0, 0, 0}
  };

  std::string input("count_u32 $s1, $s2;");
  Lexer* lexer = new Lexer(input);

  context->token_to_scan = lexer->get_next_token();
  EXPECT_EQ(0, Instruction2(context));

  BrigInstBase get;
  context->get_code(8, &get);

  EXPECT_EQ(ref.size, get.size);
  EXPECT_EQ(ref.kind, get.kind);
  EXPECT_EQ(ref.opcode, get.opcode);
  EXPECT_EQ(ref.packing, get.packing);
  EXPECT_EQ(ref.type, get.type);
  EXPECT_EQ(ref.o_operands[0], get.o_operands[0]);
  EXPECT_EQ(ref.o_operands[1], get.o_operands[1]);

  delete lexer;
}

TEST(CodegenTest, Instruction2Op_CodeGen_movs_lo_b32) {
  context->set_error_reporter(main_reporter);
  context->clear_context();

  BrigInstBase ref = {
    32,
    BrigEInstBase,
    BrigMovsLo,
    Brigb32,
    BrigNoPacking,
    {8, 20, 0, 0, 0}
  };

  std::string input("movs_lo_b32 $s1, $d2;");
  Lexer* lexer = new Lexer(input);

  context->token_to_scan = lexer->get_next_token();
  EXPECT_EQ(0, Instruction2(context));

  BrigInstBase get;
  context->get_code(8, &get);

  EXPECT_EQ(ref.size, get.size);
  EXPECT_EQ(ref.kind, get.kind);
  EXPECT_EQ(ref.opcode, get.opcode);
  EXPECT_EQ(ref.packing, get.packing);
  EXPECT_EQ(ref.type, get.type);
  EXPECT_EQ(ref.o_operands[0], get.o_operands[0]);
  EXPECT_EQ(ref.o_operands[1], get.o_operands[1]);

  delete lexer;
}

TEST(CodegenTest, Instruction2Op_CodeGen_movs_hi_b32) {
  context->set_error_reporter(main_reporter);
  context->clear_context();

  BrigInstBase ref = {
    32,
    BrigEInstBase,
    BrigMovsHi,
    Brigb32,
    BrigNoPacking,
    {8, 20, 0, 0, 0}
  };

  std::string input("movs_hi_b32 $s1, $d2;");
  Lexer* lexer = new Lexer(input);

  context->token_to_scan = lexer->get_next_token();
  EXPECT_EQ(0, Instruction2(context));

  BrigInstBase get;
  context->get_code(8, &get);

  EXPECT_EQ(ref.size, get.size);
  EXPECT_EQ(ref.kind, get.kind);
  EXPECT_EQ(ref.opcode, get.opcode);
  EXPECT_EQ(ref.packing, get.packing);
  EXPECT_EQ(ref.type, get.type);
  EXPECT_EQ(ref.o_operands[0], get.o_operands[0]);
  EXPECT_EQ(ref.o_operands[1], get.o_operands[1]);

  delete lexer;
}
TEST(CodegenTest, Instrustion2Op_NODT_CodeGen_unpack3) {
  context->set_error_reporter(main_reporter);
  context->clear_context();

  BrigInstBase ref = {
    32,
    BrigEInstBase,
    BrigUnpack3,
    Brigb32,
    BrigNoPacking,
    {8, 20, 0, 0, 0}
  };

  std::string input("unpack3 $s1,$s2;");
  Lexer* lexer = new Lexer(input);

  context->token_to_scan = lexer->get_next_token();
  EXPECT_EQ(0, Instruction2(context));

  BrigInstBase get;
  context->get_code(8, &get);

  EXPECT_EQ(ref.size,get.size);
  EXPECT_EQ(ref.kind,get.kind);
  EXPECT_EQ(ref.opcode, get.opcode);
  EXPECT_EQ(ref.packing, get.packing);
  EXPECT_EQ(ref.type, get.type);
  EXPECT_EQ(ref.o_operands[0], get.o_operands[0]);
  EXPECT_EQ(ref.o_operands[1], get.o_operands[1]);
  EXPECT_EQ(ref.o_operands[2], get.o_operands[2]);
  EXPECT_EQ(ref.o_operands[3], get.o_operands[3]);
  EXPECT_EQ(ref.o_operands[4], get.o_operands[4]);

  delete lexer;
}

TEST(CodegenTest, Instrustion2Op_NODT_CodeGen_unpack2) {
  context->set_error_reporter(main_reporter);
  context->clear_context();

  BrigInstBase ref = {
     32,
    BrigEInstBase,
    BrigUnpack2,
    Brigb32,
    BrigNoPacking,
    {8, 20, 0, 0, 0}
  };

  std::string input("unpack2 $s1,$s2;");
  Lexer* lexer = new Lexer(input);

  context->token_to_scan = lexer->get_next_token();
  EXPECT_EQ(0, Instruction2(context));

  BrigInstBase get;
  context->get_code(8, &get);

  EXPECT_EQ(ref.size,get.size);
  EXPECT_EQ(ref.kind,get.kind);
  EXPECT_EQ(ref.opcode, get.opcode);
  EXPECT_EQ(ref.packing, get.packing);
  EXPECT_EQ(ref.type, get.type);
  EXPECT_EQ(ref.o_operands[0], get.o_operands[0]);
  EXPECT_EQ(ref.o_operands[1], get.o_operands[1]);
  EXPECT_EQ(ref.o_operands[2], get.o_operands[2]);
  EXPECT_EQ(ref.o_operands[3], get.o_operands[3]);
  EXPECT_EQ(ref.o_operands[4], get.o_operands[4]);

  delete lexer;
}
TEST(CodegenTest, Instrustion2Op_NODT_CodeGen_unpack1) {
  context->set_error_reporter(main_reporter);
  context->clear_context();

  BrigInstBase ref = {
     32,
    BrigEInstBase,
    BrigUnpack1,
    Brigb32,
    BrigNoPacking,
    {8, 20, 0, 0, 0}
  };

  std::string input("unpack1 $s1,$s2;");
  Lexer* lexer = new Lexer(input);

  context->token_to_scan = lexer->get_next_token();
  EXPECT_EQ(0, Instruction2(context));

  BrigInstBase get;
  context->get_code(8, &get);

  EXPECT_EQ(ref.size,get.size);
  EXPECT_EQ(ref.kind,get.kind);
  EXPECT_EQ(ref.opcode, get.opcode);
  EXPECT_EQ(ref.packing, get.packing);
  EXPECT_EQ(ref.type, get.type);
  EXPECT_EQ(ref.o_operands[0], get.o_operands[0]);
  EXPECT_EQ(ref.o_operands[1], get.o_operands[1]);
  EXPECT_EQ(ref.o_operands[2], get.o_operands[2]);
  EXPECT_EQ(ref.o_operands[3], get.o_operands[3]);
  EXPECT_EQ(ref.o_operands[4], get.o_operands[4]);

  delete lexer;
}
TEST(CodegenTest, Instrustion2Op_NODT_CodeGen_unpack0) {
  context->set_error_reporter(main_reporter);
  context->clear_context();

  BrigInstBase ref = {
     32,
    BrigEInstBase,
    BrigUnpack0,
    Brigb32,
    BrigNoPacking,
    {8, 20, 0, 0, 0}
  };

  std::string input("unpack0 $s1,$s2;");
  Lexer* lexer = new Lexer(input);

  context->token_to_scan = lexer->get_next_token();
  EXPECT_EQ(0, Instruction2(context));

  BrigInstBase get;
  context->get_code(8, &get);

  EXPECT_EQ(ref.size,get.size);
  EXPECT_EQ(ref.kind,get.kind);
  EXPECT_EQ(ref.opcode, get.opcode);
  EXPECT_EQ(ref.packing, get.packing);
  EXPECT_EQ(ref.type, get.type);
  EXPECT_EQ(ref.o_operands[0], get.o_operands[0]);
  EXPECT_EQ(ref.o_operands[1], get.o_operands[1]);
  EXPECT_EQ(ref.o_operands[2], get.o_operands[2]);
  EXPECT_EQ(ref.o_operands[3], get.o_operands[3]);
  EXPECT_EQ(ref.o_operands[4], get.o_operands[4]);

  delete lexer;
}

TEST(CodegenTest, Instrustion2Op_NODT_CodeGen_alloca) {
  context->set_error_reporter(main_reporter);
  context->clear_context();

  BrigInstBase ref = {
     32,
    BrigEInstBase,
    BrigAlloca,
    Brigb32,
    BrigNoPacking,
    {8, 20, 0, 0, 0}
  };

  std::string input("alloca $s1,$s2;");
  Lexer* lexer = new Lexer(input);

  context->token_to_scan = lexer->get_next_token();
  EXPECT_EQ(0, Instruction2(context));

  BrigInstBase get;
  context->get_code(8, &get);

  EXPECT_EQ(ref.size,get.size);
  EXPECT_EQ(ref.kind,get.kind);
  EXPECT_EQ(ref.opcode, get.opcode);
  EXPECT_EQ(ref.packing, get.packing);
  EXPECT_EQ(ref.type, get.type);
  EXPECT_EQ(ref.o_operands[0], get.o_operands[0]);
  EXPECT_EQ(ref.o_operands[1], get.o_operands[1]);
  EXPECT_EQ(ref.o_operands[2], get.o_operands[2]);
  EXPECT_EQ(ref.o_operands[3], get.o_operands[3]);
  EXPECT_EQ(ref.o_operands[4], get.o_operands[4]);

  delete lexer;
}

TEST(CodegenTest, Instrustion2Op_NODT_CodeGen_workitemid) {
  context->set_error_reporter(main_reporter);
  context->clear_context();

  BrigInstBase ref = {
    32,
    BrigEInstBase,
    BrigWorkItemId,
    Brigb32,
    BrigNoPacking,
    {8, 20, 0, 0, 0}
  };

  std::string input("workitemid $s1,$s2;");
  Lexer* lexer = new Lexer(input);

  context->token_to_scan = lexer->get_next_token();
  EXPECT_EQ(0, Instruction2(context));

  BrigInstBase get;
  context->get_code(8, &get);

  EXPECT_EQ(ref.size,get.size);
  EXPECT_EQ(ref.kind,get.kind);
  EXPECT_EQ(ref.opcode, get.opcode);
  EXPECT_EQ(ref.packing, get.packing);
  EXPECT_EQ(ref.type, get.type);
  EXPECT_EQ(ref.o_operands[0], get.o_operands[0]);
  EXPECT_EQ(ref.o_operands[1], get.o_operands[1]);
  EXPECT_EQ(ref.o_operands[2], get.o_operands[2]);
  EXPECT_EQ(ref.o_operands[3], get.o_operands[3]);
  EXPECT_EQ(ref.o_operands[4], get.o_operands[4]);

  delete lexer;
}

TEST(CodegenTest, Instrustion2Op_NODT_CodeGen_workitemaid) {
  context->set_error_reporter(main_reporter);
  context->clear_context();

  BrigInstBase ref = {
    32,
    BrigEInstBase,
    BrigWorkItemAId,
    Brigb32,
    BrigNoPacking,
    {8, 20, 0, 0, 0}
  };

  std::string input("workitemaid $s1,$s2;");
  Lexer* lexer = new Lexer(input);

  context->token_to_scan = lexer->get_next_token();
  EXPECT_EQ(0, Instruction2(context));

  BrigInstBase get;
  context->get_code(8, &get);

  EXPECT_EQ(ref.size,get.size);
  EXPECT_EQ(ref.kind,get.kind);
  EXPECT_EQ(ref.opcode, get.opcode);
  EXPECT_EQ(ref.packing, get.packing);
  EXPECT_EQ(ref.type, get.type);
  EXPECT_EQ(ref.o_operands[0], get.o_operands[0]);
  EXPECT_EQ(ref.o_operands[1], get.o_operands[1]);
  EXPECT_EQ(ref.o_operands[2], get.o_operands[2]);
  EXPECT_EQ(ref.o_operands[3], get.o_operands[3]);
  EXPECT_EQ(ref.o_operands[4], get.o_operands[4]);

  delete lexer;
}

TEST(CodegenTest, Instrustion2Op_NODT_CodeGen_workgroupid) {
  context->set_error_reporter(main_reporter);
  context->clear_context();

  BrigInstBase ref = {
    32,
    BrigEInstBase,
    BrigWorkGroupId,
    Brigb32,
    BrigNoPacking,
    {8, 20, 0, 0, 0}
  };

  std::string input("workgroupid $s1,$s2;");
  Lexer* lexer = new Lexer(input);

  context->token_to_scan = lexer->get_next_token();
  EXPECT_EQ(0, Instruction2(context));

  BrigInstBase get;
  context->get_code(8, &get);

  EXPECT_EQ(ref.size,get.size);
  EXPECT_EQ(ref.kind,get.kind);
  EXPECT_EQ(ref.opcode, get.opcode);
  EXPECT_EQ(ref.packing, get.packing);
  EXPECT_EQ(ref.type, get.type);
  EXPECT_EQ(ref.o_operands[0], get.o_operands[0]);
  EXPECT_EQ(ref.o_operands[1], get.o_operands[1]);
  EXPECT_EQ(ref.o_operands[2], get.o_operands[2]);
  EXPECT_EQ(ref.o_operands[3], get.o_operands[3]);
  EXPECT_EQ(ref.o_operands[4], get.o_operands[4]);

  delete lexer;
}

TEST(CodegenTest, Instrustion2Op_NODT_CodeGen_workgroupsize) {
  context->set_error_reporter(main_reporter);
  context->clear_context();

  BrigInstBase ref = {
    32,
    BrigEInstBase,
    BrigWorkGroupSize,
    Brigb32,
    BrigNoPacking,
    {8, 20, 0, 0, 0}
  };

  std::string input("workgroupsize $s1,$s2;");
  Lexer* lexer = new Lexer(input);

  context->token_to_scan = lexer->get_next_token();
  EXPECT_EQ(0, Instruction2(context));

  BrigInstBase get;
  context->get_code(8, &get);

  EXPECT_EQ(ref.size,get.size);
  EXPECT_EQ(ref.kind,get.kind);
  EXPECT_EQ(ref.opcode, get.opcode);
  EXPECT_EQ(ref.packing, get.packing);
  EXPECT_EQ(ref.type, get.type);
  EXPECT_EQ(ref.o_operands[0], get.o_operands[0]);
  EXPECT_EQ(ref.o_operands[1], get.o_operands[1]);
  EXPECT_EQ(ref.o_operands[2], get.o_operands[2]);
  EXPECT_EQ(ref.o_operands[3], get.o_operands[3]);
  EXPECT_EQ(ref.o_operands[4], get.o_operands[4]);

  delete lexer;
}

TEST(CodegenTest, Instrustion2Op_NODT_CodeGen_NDRangesize) {
  context->set_error_reporter(main_reporter);
  context->clear_context();

  BrigInstBase ref = {
    32,
    BrigEInstBase,
    BrigNDRangeSize,
    Brigb32,
    BrigNoPacking,
    {8, 20, 0, 0, 0}
  };

  std::string input("NDRangesize $s1,$s2;");
  Lexer* lexer = new Lexer(input);

  context->token_to_scan = lexer->get_next_token();
  EXPECT_EQ(0, Instruction2(context));

  BrigInstBase get;
  context->get_code(8, &get);

  EXPECT_EQ(ref.size,get.size);
  EXPECT_EQ(ref.kind,get.kind);
  EXPECT_EQ(ref.opcode, get.opcode);
  EXPECT_EQ(ref.packing, get.packing);
  EXPECT_EQ(ref.type, get.type);
  EXPECT_EQ(ref.o_operands[0], get.o_operands[0]);
  EXPECT_EQ(ref.o_operands[1], get.o_operands[1]);
  EXPECT_EQ(ref.o_operands[2], get.o_operands[2]);
  EXPECT_EQ(ref.o_operands[3], get.o_operands[3]);
  EXPECT_EQ(ref.o_operands[4], get.o_operands[4]);

  delete lexer;
}

TEST(CodegenTest, Instrustion2Op_NODT_CodeGen_NDRangegroups) {
  context->set_error_reporter(main_reporter);
  context->clear_context();

  BrigInstBase ref = {
    32,
    BrigEInstBase,
    BrigNDRangeGroups,
    Brigb32,
    BrigNoPacking,
    {8, 20, 0, 0, 0}
  };

  std::string input("NDRangegroups $s1,$s2;");
  Lexer* lexer = new Lexer(input);

  context->token_to_scan = lexer->get_next_token();
  EXPECT_EQ(0, Instruction2(context));

  BrigInstBase get;
  context->get_code(8, &get);

  EXPECT_EQ(ref.size,get.size);
  EXPECT_EQ(ref.kind,get.kind);
  EXPECT_EQ(ref.opcode, get.opcode);
  EXPECT_EQ(ref.packing, get.packing);
  EXPECT_EQ(ref.type, get.type);
  EXPECT_EQ(ref.o_operands[0], get.o_operands[0]);
  EXPECT_EQ(ref.o_operands[1], get.o_operands[1]);
  EXPECT_EQ(ref.o_operands[2], get.o_operands[2]);
  EXPECT_EQ(ref.o_operands[3], get.o_operands[3]);
  EXPECT_EQ(ref.o_operands[4], get.o_operands[4]);

  delete lexer;
}

TEST(CodegenTest, RetCodeGen) {
  context->set_error_reporter(main_reporter);
  context->clear_context();

  BrigInstBase ref = {
    32,
    BrigEInstBase,
    BrigRet,
    Brigb32,
    BrigNoPacking,
    {0, 0, 0, 0, 0}
  };

  std::string input("ret ;");
  Lexer* lexer = new Lexer(input);

  context->token_to_scan = lexer->get_next_token();
  EXPECT_EQ(0, Ret(context));

  BrigInstBase get;
  context->get_code(8, &get);

  EXPECT_EQ(ref.size,get.size);
  EXPECT_EQ(ref.kind,get.kind);
  EXPECT_EQ(ref.opcode, get.opcode);
  EXPECT_EQ(ref.packing, get.packing);
  EXPECT_EQ(ref.type, get.type);
  EXPECT_EQ(ref.o_operands[0], get.o_operands[0]);
  EXPECT_EQ(ref.o_operands[1], get.o_operands[1]);
  EXPECT_EQ(ref.o_operands[2], get.o_operands[2]);
  EXPECT_EQ(ref.o_operands[3], get.o_operands[3]);
  EXPECT_EQ(ref.o_operands[4], get.o_operands[4]);

  delete lexer;
}

TEST(CodegenTest, SyncCodeGen) {
  context->set_error_reporter(main_reporter);
  context->clear_context();

  BrigInstBar ref = {
    36,
    BrigEInstBar,
    BrigSync,
    Brigb32,
    BrigNoPacking,
    {0, 0, 0, 0, 0},
    BrigGlobalLevel
  };

  std::string input("sync_global ;");
  Lexer* lexer = new Lexer(input);

  context->token_to_scan = lexer->get_next_token();
  EXPECT_EQ(0, Sync(context));

  BrigInstBar get;
  context->get_code(8, &get);

  EXPECT_EQ(ref.size,get.size);
  EXPECT_EQ(ref.kind,get.kind);
  EXPECT_EQ(ref.opcode, get.opcode);
  EXPECT_EQ(ref.packing, get.packing);
  EXPECT_EQ(ref.type, get.type);
  EXPECT_EQ(ref.o_operands[0], get.o_operands[0]);
  EXPECT_EQ(ref.o_operands[1], get.o_operands[1]);
  EXPECT_EQ(ref.o_operands[2], get.o_operands[2]);
  EXPECT_EQ(ref.o_operands[3], get.o_operands[3]);
  EXPECT_EQ(ref.o_operands[4], get.o_operands[4]);
  EXPECT_EQ(ref.syncFlags, get.syncFlags);

  delete lexer;
}

TEST(CodegenTest, BarCodeGen) {
  context->set_error_reporter(main_reporter);
  context->clear_context();

  BrigInstBar ref = {
    36,
    BrigEInstBar,
    BrigBarrier,
    Brigb32,
    BrigNoPacking,
    {8, 0, 0, 0, 0},
    BrigGroupLevel
  };

  std::string input("barrier_group ;");
  Lexer* lexer = new Lexer(input);

  context->token_to_scan = lexer->get_next_token();
  EXPECT_EQ(0, Bar(context));

  BrigInstBar get;
  context->get_code(8, &get);

  EXPECT_EQ(ref.size,get.size);
  EXPECT_EQ(ref.kind,get.kind);
  EXPECT_EQ(ref.opcode, get.opcode);
  EXPECT_EQ(ref.packing, get.packing);
  EXPECT_EQ(ref.type, get.type);
  EXPECT_EQ(ref.o_operands[0], get.o_operands[0]);
  EXPECT_EQ(ref.o_operands[1], get.o_operands[1]);
  EXPECT_EQ(ref.o_operands[2], get.o_operands[2]);
  EXPECT_EQ(ref.o_operands[3], get.o_operands[3]);
  EXPECT_EQ(ref.o_operands[4], get.o_operands[4]);
  EXPECT_EQ(ref.syncFlags, get.syncFlags);

  //case 2
  context->clear_context();
  input.assign("barrier_width(all)_group ;");

  lexer->set_source_string(input);
  context->token_to_scan = lexer->get_next_token();
  EXPECT_EQ(0, Bar(context));

  ref.o_operands[0] = 0 ;//update

  BrigInstBar get_bib;
  context->get_code(8, &get_bib);

  EXPECT_EQ(ref.size,get_bib.size);
  EXPECT_EQ(ref.kind,get_bib.kind);
  EXPECT_EQ(ref.opcode, get_bib.opcode);
  EXPECT_EQ(ref.packing, get_bib.packing);
  EXPECT_EQ(ref.type, get_bib.type);
  EXPECT_EQ(ref.o_operands[0], get_bib.o_operands[0]);
  EXPECT_EQ(ref.o_operands[1], get_bib.o_operands[1]);
  EXPECT_EQ(ref.o_operands[2], get_bib.o_operands[2]);
  EXPECT_EQ(ref.o_operands[3], get_bib.o_operands[3]);
  EXPECT_EQ(ref.o_operands[4], get_bib.o_operands[4]);
  EXPECT_EQ(ref.syncFlags, get_bib.syncFlags);

  delete lexer;
}

TEST(CodegenTest, OptionalWidthCodeGen) {
  context->set_error_reporter(main_reporter);
  context->clear_context();

  BrigOperandImmed ref = {
    24,
    BrigEOperandImmed,
    Brigb32,
    0,
    { 2 }
  };

  std::string input("_width(2);");
  Lexer* lexer = new Lexer(input);

  context->token_to_scan = lexer->get_next_token();
  EXPECT_EQ(0, OptionalWidth(context));

  BrigOperandImmed get;
  context->get_operand(8, &get);

  EXPECT_EQ(ref.size,get.size);
  EXPECT_EQ(ref.kind,get.kind);
  EXPECT_EQ(ref.type, get.type);
  EXPECT_EQ(ref.reserved, get.reserved);
  EXPECT_EQ(ref.bits.u, get.bits.u);

  delete lexer;
}

TEST(CodegenTest, MemoryOperand_CodeGen_SimpleTest) {
  context->set_error_reporter(main_reporter);
  context->clear_context();

  BrigOperandIndirect ref = {
    16,                    // size
    BrigEOperandIndirect,  // kind
    8,                     // reg
    Brigb64,               // type
    0,                     // reserved
    8                      // offset
  };
  BrigOperandIndirect get;
  BrigOperandReg getReg;
  BrigOperandAddress getAddr;
  std::string input("[$s1+8]\n");

  Lexer* lexer = new Lexer(input);

  context->token_to_scan = lexer->get_next_token();
  EXPECT_EQ(0, MemoryOperand(context));
  context->get_operand(8, &getReg);
  // BrigOperandReg
  EXPECT_EQ(12, getReg.size);
  EXPECT_EQ(BrigEOperandReg, getReg.kind);
  EXPECT_EQ(Brigb32, getReg.type);
  EXPECT_EQ(0, getReg.reserved);
  EXPECT_EQ(8, getReg.name);

  context->get_operand(20, &get);
  // BrigOperandIndirect
  EXPECT_EQ(ref.size, get.size);
  EXPECT_EQ(ref.kind, get.kind);
  EXPECT_EQ(ref.reg, get.reg);
  EXPECT_EQ(ref.type, get.type);
  EXPECT_EQ(ref.reserved, get.reserved);
  EXPECT_EQ(ref.offset, get.offset);

  context->clear_context();
  input.assign("[0x7f]\n");
  lexer->set_source_string(input);
  context->token_to_scan = lexer->get_next_token();
  EXPECT_EQ(0, MemoryOperand(context));
  context->get_operand(8, &get);

  ref.reg = 0;
  ref.offset = 0x7f;

  EXPECT_EQ(ref.size, get.size);
  EXPECT_EQ(ref.kind, get.kind);
  EXPECT_EQ(ref.reg, get.reg);
  EXPECT_EQ(ref.type, get.type);
  EXPECT_EQ(ref.reserved, get.reserved);
  EXPECT_EQ(ref.offset, get.offset);

  BrigOperandCompound ref2 = {
    20,                    // size
    BrigEOperandCompound,  // kind
    Brigb64,               // type
    0,                     // reserved
    8,                     // name
    20,                    // reg
    -16                    // offset
  };

  BrigOperandCompound get2;
  memset(&getAddr, 0, sizeof(getAddr));
  memset(&getReg, 0, sizeof(getReg));

  context->clear_context();
  input.assign("[&array][$s1-16]\n");
  lexer->set_source_string(input);
  context->token_to_scan = lexer->get_next_token();
  context->add_symbol("&array");
  EXPECT_EQ(0, MemoryOperand(context));

  context->get_operand(8, &getAddr);
  context->get_operand(20, &getReg);
  context->get_operand(32, &get2);

  // BrigOperandAddress
  EXPECT_EQ(12, getAddr.size);
  EXPECT_EQ(BrigEOperandAddress, getAddr.kind);
  EXPECT_EQ(Brigb64, getAddr.type);
  EXPECT_EQ(0, getAddr.reserved);
  EXPECT_EQ(0, getAddr.directive);
  //EXPECT_EQ(0, getAddr.offset);
  // BrigOperandReg
  EXPECT_EQ(12, getReg.size);
  EXPECT_EQ(BrigEOperandReg, getReg.kind);
  EXPECT_EQ(Brigb32, getReg.type);
  EXPECT_EQ(0, getReg.reserved);
  EXPECT_EQ(15, getReg.name);
  // BrigOperandCompoud
  EXPECT_EQ(ref2.size, get2.size);
  EXPECT_EQ(ref2.kind, get2.kind);
  EXPECT_EQ(ref2.type, get2.type);
  EXPECT_EQ(ref2.reserved, get2.reserved);
  EXPECT_EQ(ref2.name, get2.name);
  EXPECT_EQ(ref2.reg, get2.reg);
  EXPECT_EQ(ref2.offset, get2.offset);

  BrigOperandCompound ref3 = {
    20,                    // size
    BrigEOperandCompound,  // kind
    Brigb64,               // type
    0,                     // reserved
    20,                    // name
    32,                    // reg
    0                      // offset
  };
  BrigOperandCompound get3;

  context->clear_context();
  input.assign("[%loc],\n");
  input.append("[&array][$s1]\n");
  input.append("[$d3-5]");
  lexer->set_source_string(input);

  context->token_to_scan = lexer->get_next_token();

  context->add_symbol("&array");
  context->add_symbol("%loc");

  EXPECT_EQ(0, MemoryOperand(context));
  EXPECT_EQ(',', context->token_to_scan);
  context->token_to_scan = lexer->get_next_token();
  EXPECT_EQ(0, MemoryOperand(context));
  EXPECT_EQ(0, MemoryOperand(context));

  context->get_operand(8, &getAddr);
  // BrigOperandAddress
  EXPECT_EQ(12, getAddr.size);
  EXPECT_EQ(BrigEOperandAddress, getAddr.kind);
  EXPECT_EQ(Brigb64, getAddr.type);
  EXPECT_EQ(0, getAddr.reserved);
  EXPECT_EQ(0, getAddr.directive);
//  EXPECT_EQ(0, getAddr.offset);

  context->get_operand(20, &getAddr);
  // BrigOperandAddress
  EXPECT_EQ(12, getAddr.size);
  EXPECT_EQ(BrigEOperandAddress, getAddr.kind);
  EXPECT_EQ(Brigb64, getAddr.type);
  EXPECT_EQ(0, getAddr.reserved);
  EXPECT_EQ(0, getAddr.directive);
//  EXPECT_EQ(0, getAddr.offset);


  context->get_operand(32, &getReg);
  // BrigOperandReg
  EXPECT_EQ(12, getReg.size);
  EXPECT_EQ(BrigEOperandReg, getReg.kind);
  EXPECT_EQ(Brigb32, getReg.type);
  EXPECT_EQ(0, getReg.reserved);
  EXPECT_EQ(20, getReg.name);

  context->get_operand(44, &get3);
  // BrigOperandCompoud
  EXPECT_EQ(ref3.size, get3.size);
  EXPECT_EQ(ref3.kind, get3.kind);
  EXPECT_EQ(ref3.type, get3.type);
  EXPECT_EQ(ref3.reserved, get3.reserved);
  EXPECT_EQ(ref3.name, get3.name);
  EXPECT_EQ(ref3.reg, get3.reg);
  EXPECT_EQ(ref3.offset, get3.offset);

  BrigOperandIndirect refInd = {
    16,                    // size
    BrigEOperandIndirect,  // kind
    64,                    // reg
    Brigb64,               // type
    0,                     // reserved
    -5                     // offset
  };
  BrigOperandIndirect getInd;

  context->get_operand(76, &getInd);
  // BrigOperandIndirect
  EXPECT_EQ(refInd.size, getInd.size);
  EXPECT_EQ(refInd.kind, getInd.kind);
  EXPECT_EQ(refInd.reg, getInd.reg);
  EXPECT_EQ(refInd.type, getInd.type);
  EXPECT_EQ(refInd.reserved, getInd.reserved);
  EXPECT_EQ(refInd.offset, getInd.offset);


  delete lexer;
}

TEST(CodegenTest, ArrayOperandList_CodeGen_SimpleTest) {
  context->set_error_reporter(main_reporter);
  context->clear_context();

  BrigOperandRegV4 refV4 = {
    24,                    // size
    BrigEOperandRegV4,     // kind
    Brigb32,               // type
    0,                     // reserved
    {8, 20, 32, 8}         // regs
  };

  BrigOperandRegV4 getRegV4;
  BrigOperandRegV2 getRegV2;
  BrigOperandReg getReg;

  std::string input("( $s1,$s2, $s3 , $s1)\n");
  Lexer* lexer = new Lexer(input);

  context->token_to_scan = lexer->get_next_token();
  EXPECT_EQ(0, ArrayOperandList(context));
  context->get_operand(44, &getRegV4);
  // BrigOperandRegV4
  EXPECT_EQ(refV4.size, getRegV4.size);
  EXPECT_EQ(refV4.kind, getRegV4.kind);
  EXPECT_EQ(refV4.type, getRegV4.type);
  EXPECT_EQ(refV4.reserved, getRegV4.reserved);
  EXPECT_EQ(refV4.regs[0], getRegV4.regs[0]);
  EXPECT_EQ(refV4.regs[1], getRegV4.regs[1]);
  EXPECT_EQ(refV4.regs[2], getRegV4.regs[2]);
  EXPECT_EQ(refV4.regs[3], getRegV4.regs[3]);

  BrigOperandRegV2 refV2 = {
    16,                    // size
    BrigEOperandRegV2,     // kind
    Brigb1,                // type
    0,                     // reserved
    {68, 68}               // regs
  };

  input.assign("($c2, $c2)\n");
  lexer->set_source_string(input);
  context->token_to_scan = lexer->get_next_token();
  EXPECT_EQ(0, ArrayOperandList(context));
  context->get_operand(80, &getRegV2);
  // BrigOperandRegV2
  EXPECT_EQ(refV2.size, getRegV2.size);
  EXPECT_EQ(refV2.kind, getRegV2.kind);
  EXPECT_EQ(refV2.type, getRegV2.type);
  EXPECT_EQ(refV2.reserved, getRegV2.reserved);
  EXPECT_EQ(refV2.regs[0], getRegV2.regs[0]);
  EXPECT_EQ(refV2.regs[1], getRegV2.regs[1]);

  input.assign("($d1)\n");
  lexer->set_source_string(input);
  context->token_to_scan = lexer->get_next_token();
  EXPECT_EQ(0, ArrayOperandList(context));
  context->get_operand(96, &getReg);

  BrigOperandReg ref = {
    12,                    // size
    BrigEOperandReg,       // kind
    Brigb64,               // type
    0,                     // reserved
    24                     // name
  };

  EXPECT_EQ(ref.size, getReg.size);
  EXPECT_EQ(ref.kind, getReg.kind);
  EXPECT_EQ(ref.type, getReg.type);
  EXPECT_EQ(ref.reserved, getReg.reserved);
  EXPECT_EQ(ref.name, getReg.name);

  delete lexer;
}

TEST(CodegenTest, PairAddressableOperand_CodeGen_SimpleTest) {
  context->set_error_reporter(main_reporter);
  context->clear_context();

  std::string input("[&array][$s1-16]\n");

  Lexer* lexer = new Lexer(input);

  BrigOperandCompound ref = {
    20,                    // size
    BrigEOperandCompound,  // kind
    Brigb64,               // type
    0,                     // reserved
    8,                     // name
    20,                    // reg
    -16                    // offset
  };

  BrigOperandReg getReg;
  BrigOperandAddress getAddr;
  BrigOperandCompound getComp;

  context->add_symbol("&array");

  context->token_to_scan = lexer->get_next_token();

  EXPECT_EQ(0, PairAddressableOperand(context));

  context->get_operand(8, &getAddr);
  context->get_operand(20, &getReg);
  context->get_operand(32, &getComp);

  // BrigOperandAddress
  EXPECT_EQ(12, getAddr.size);
  EXPECT_EQ(BrigEOperandAddress, getAddr.kind);
  EXPECT_EQ(Brigb64, getAddr.type);
  EXPECT_EQ(0, getAddr.reserved);
  EXPECT_EQ(0, getAddr.directive);
 // EXPECT_EQ(0, getAddr.offset);
  // BrigOperandReg
  EXPECT_EQ(12, getReg.size);
  EXPECT_EQ(BrigEOperandReg, getReg.kind);
  EXPECT_EQ(Brigb32, getReg.type);
  EXPECT_EQ(0, getReg.reserved);
  EXPECT_EQ(15, getReg.name);
  // BrigOperandCompoud
  EXPECT_EQ(ref.size, getComp.size);
  EXPECT_EQ(ref.kind, getComp.kind);
  EXPECT_EQ(ref.type, getComp.type);
  EXPECT_EQ(ref.reserved, getComp.reserved);
  EXPECT_EQ(ref.name, getComp.name);
  EXPECT_EQ(ref.reg, getComp.reg);
  EXPECT_EQ(ref.offset, getComp.offset);

  delete lexer;
}

TEST(CodegenTest, Lda_CodeGen_SimpleTest) {
  context->set_error_reporter(main_reporter);
  context->clear_context();

  std::string input("lda_group_u32 $s1, [%loc];\n");

  Lexer* lexer = new Lexer(input);

  BrigInstMem ref = {
    sizeof(BrigInstMem),   // size
    BrigEInstMem,          // kind
    BrigLda,               // opcode
    Brigu32,               // type
    BrigNoPacking,         // packing
    {8, 20, 0, 0, 0},      // o_operands[5]
    BrigGroupSpace         // storageClass
  };
  BrigInstMem getMem;
  BrigOperandReg getReg;
  BrigOperandAddress getAddr;

  lexer->set_source_string(input);
  context->token_to_scan = lexer->get_next_token();
  context->add_symbol("%loc");

  EXPECT_EQ(0, Lda(context));

  context->get_operand(8, &getReg);
  context->get_operand(20, &getAddr);
  context->get_code(8, &getMem);

  // BrigOperandReg
  EXPECT_EQ(12, getReg.size);
  EXPECT_EQ(BrigEOperandReg, getReg.kind);
  EXPECT_EQ(Brigb32, getReg.type);
  EXPECT_EQ(0, getReg.reserved);
  EXPECT_EQ(13, getReg.name);
  // BrigOperandAddress
  EXPECT_EQ(12, getAddr.size);
  EXPECT_EQ(BrigEOperandAddress, getAddr.kind);
  EXPECT_EQ(Brigb64, getAddr.type);
  EXPECT_EQ(0, getAddr.reserved);
  EXPECT_EQ(0, getAddr.directive);

  // BrigInstMem
  EXPECT_EQ(ref.size, getMem.size);
  EXPECT_EQ(ref.kind, getMem.kind);
  EXPECT_EQ(ref.opcode, getMem.opcode);
  EXPECT_EQ(ref.type, getMem.type);
  EXPECT_EQ(ref.packing, getMem.packing);

  EXPECT_EQ(ref.o_operands[0], getMem.o_operands[0]);
  EXPECT_EQ(ref.o_operands[1], getMem.o_operands[1]);
  EXPECT_EQ(ref.o_operands[2], getMem.o_operands[2]);
  EXPECT_EQ(ref.o_operands[3], getMem.o_operands[3]);
  EXPECT_EQ(ref.o_operands[4], getMem.o_operands[4]);
  EXPECT_EQ(ref.storageClass, getMem.storageClass);

  delete lexer;
}


TEST(CodegenTest, Segp_CodeGen_SimpleTest) {
  context->set_error_reporter(main_reporter);
  context->clear_context();

  std::string input("stof_private_u64 $d2, $d1;\n");
  input.append("segmentp_group_b1 $c1, $d0;\n");

  Lexer* lexer = new Lexer(input);

  BrigInstMem ref1 = {
    36,                    // size
    BrigEInstMem,          // kind
    BrigStoF,              // opcode
    Brigu64,               // type
    BrigNoPacking,         // packing
    {8, 20, 0, 0, 0},      // o_operands[5]
    BrigPrivateSpace       // storageClass
  };

  BrigInstMem ref2 = {
    36,                    // size
    BrigEInstMem,          // kind
    BrigSegmentp,          // opcode
    Brigb1,                // type
    BrigNoPacking,         // packing
    {32, 44, 0, 0, 0},     // o_operands[5]
    BrigGroupSpace         // storageClass
  };

  BrigInstMem getMem;
  BrigOperandReg getReg1, getReg2;

  lexer->set_source_string(input);
  context->token_to_scan = lexer->get_next_token();

  EXPECT_EQ(0, Segp(context));
  EXPECT_EQ(0, Segp(context));

  context->get_operand(8, &getReg1);
  context->get_operand(20, &getReg2);
  context->get_code(8, &getMem);

  // BrigOperandReg
  EXPECT_EQ(12, getReg1.size);
  EXPECT_EQ(BrigEOperandReg, getReg1.kind);
  EXPECT_EQ(Brigb64, getReg1.type);
  EXPECT_EQ(0, getReg1.reserved);
  EXPECT_EQ(8, getReg1.name);
  // BrigOperandReg
  EXPECT_EQ(12, getReg2.size);
  EXPECT_EQ(BrigEOperandReg, getReg2.kind);
  EXPECT_EQ(Brigb64, getReg2.type);
  EXPECT_EQ(0, getReg2.reserved);
  EXPECT_EQ(12, getReg2.name);

  // BrigInstMem
  EXPECT_EQ(ref1.size, getMem.size);
  EXPECT_EQ(ref1.kind, getMem.kind);
  EXPECT_EQ(ref1.opcode, getMem.opcode);
  EXPECT_EQ(ref1.type, getMem.type);
  EXPECT_EQ(ref1.packing, getMem.packing);

  EXPECT_EQ(ref1.o_operands[0], getMem.o_operands[0]);
  EXPECT_EQ(ref1.o_operands[1], getMem.o_operands[1]);
  EXPECT_EQ(ref1.o_operands[2], getMem.o_operands[2]);
  EXPECT_EQ(ref1.o_operands[3], getMem.o_operands[3]);
  EXPECT_EQ(ref1.o_operands[4], getMem.o_operands[4]);
  EXPECT_EQ(ref1.storageClass, getMem.storageClass);


  context->get_operand(32, &getReg1);
  context->get_operand(44, &getReg2);
  context->get_code(44, &getMem);

  // BrigOperandReg
  EXPECT_EQ(12, getReg1.size);
  EXPECT_EQ(BrigEOperandReg, getReg1.kind);
  EXPECT_EQ(Brigb1, getReg1.type);
  EXPECT_EQ(0, getReg1.reserved);
  EXPECT_EQ(16, getReg1.name);
  // BrigOperandReg
  EXPECT_EQ(12, getReg2.size);
  EXPECT_EQ(BrigEOperandReg, getReg2.kind);
  EXPECT_EQ(Brigb64, getReg2.type);
  EXPECT_EQ(0, getReg2.reserved);
  EXPECT_EQ(20, getReg2.name);

  // BrigInstMem
  EXPECT_EQ(ref2.size, getMem.size);
  EXPECT_EQ(ref2.kind, getMem.kind);
  EXPECT_EQ(ref2.opcode, getMem.opcode);
  EXPECT_EQ(ref2.type, getMem.type);
  EXPECT_EQ(ref2.packing, getMem.packing);

  EXPECT_EQ(ref2.o_operands[0], getMem.o_operands[0]);
  EXPECT_EQ(ref2.o_operands[1], getMem.o_operands[1]);
  EXPECT_EQ(ref2.o_operands[2], getMem.o_operands[2]);
  EXPECT_EQ(ref2.o_operands[3], getMem.o_operands[3]);
  EXPECT_EQ(ref2.o_operands[4], getMem.o_operands[4]);
  EXPECT_EQ(ref2.storageClass, getMem.storageClass);

  delete lexer;
}

TEST(CodegenTest, Instruction1_CodeGen_SimpleTest) {
  context->set_error_reporter(main_reporter);
  context->clear_context();

  std::string input("laneid $s1;\n");
  input.append("clock $d6;\n");
  input.append("fbar_wait_b64 $d1;\n");

  Lexer* lexer = new Lexer(input);

  BrigInstBase ref1 = {
    32,                    // size
    BrigEInstBase,         // kind
    BrigLaneId,            // opcode
    Brigb32,               // type
    BrigNoPacking,         // packing
    {8, 0, 0, 0, 0}        // o_operands[5]
  };

  BrigInstBase ref2 = {
    32,                    // size
    BrigEInstBase,         // kind
    BrigClock,             // opcode
    Brigb64,               // type
    BrigNoPacking,         // packing
    {20, 0, 0, 0, 0},      // o_operands[5]
  };

  BrigInstBase ref3 = {
    32,                    // size
    BrigEInstBase,         // kind
    BrigFbarWait,          // opcode
    Brigb64,               // type
    BrigNoPacking,         // packing
    {32, 0, 0, 0, 0},      // o_operands[5]
  };

  BrigInstBase getMem;
  BrigOperandReg getReg;

  lexer->set_source_string(input);
  context->token_to_scan = lexer->get_next_token();

  EXPECT_EQ(0, Instruction1(context));
  EXPECT_EQ(0, Instruction1(context));
  EXPECT_EQ(0, Instruction1(context));

  context->get_operand(8, &getReg);
  context->get_code(8, &getMem);

  // BrigOperandReg
  EXPECT_EQ(12, getReg.size);
  EXPECT_EQ(BrigEOperandReg, getReg.kind);
  EXPECT_EQ(Brigb32, getReg.type);
  EXPECT_EQ(0, getReg.reserved);
  EXPECT_EQ(8, getReg.name);

  // BrigInstMem
  EXPECT_EQ(ref1.size, getMem.size);
  EXPECT_EQ(ref1.kind, getMem.kind);
  EXPECT_EQ(ref1.opcode, getMem.opcode);
  EXPECT_EQ(ref1.type, getMem.type);
  EXPECT_EQ(ref1.packing, getMem.packing);

  EXPECT_EQ(ref1.o_operands[0], getMem.o_operands[0]);
  EXPECT_EQ(ref1.o_operands[1], getMem.o_operands[1]);
  EXPECT_EQ(ref1.o_operands[2], getMem.o_operands[2]);
  EXPECT_EQ(ref1.o_operands[3], getMem.o_operands[3]);
  EXPECT_EQ(ref1.o_operands[4], getMem.o_operands[4]);

  context->get_operand(20, &getReg);
  context->get_code(40, &getMem);

  // BrigOperandReg
  EXPECT_EQ(12, getReg.size);
  EXPECT_EQ(BrigEOperandReg, getReg.kind);
  EXPECT_EQ(Brigb64, getReg.type);
  EXPECT_EQ(0, getReg.reserved);
  EXPECT_EQ(12, getReg.name);

  // BrigInstMem
  EXPECT_EQ(ref2.size, getMem.size);
  EXPECT_EQ(ref2.kind, getMem.kind);
  EXPECT_EQ(ref2.opcode, getMem.opcode);
  EXPECT_EQ(ref2.type, getMem.type);
  EXPECT_EQ(ref2.packing, getMem.packing);

  EXPECT_EQ(ref2.o_operands[0], getMem.o_operands[0]);
  EXPECT_EQ(ref2.o_operands[1], getMem.o_operands[1]);
  EXPECT_EQ(ref2.o_operands[2], getMem.o_operands[2]);
  EXPECT_EQ(ref2.o_operands[3], getMem.o_operands[3]);
  EXPECT_EQ(ref2.o_operands[4], getMem.o_operands[4]);

  context->get_operand(32, &getReg);
  context->get_code(72, &getMem);

  // BrigOperandReg
  EXPECT_EQ(12, getReg.size);
  EXPECT_EQ(BrigEOperandReg, getReg.kind);
  EXPECT_EQ(Brigb64, getReg.type);
  EXPECT_EQ(0, getReg.reserved);
  EXPECT_EQ(16, getReg.name);

  // BrigInstMem
  EXPECT_EQ(ref3.size, getMem.size);
  EXPECT_EQ(ref3.kind, getMem.kind);
  EXPECT_EQ(ref3.opcode, getMem.opcode);
  EXPECT_EQ(ref3.type, getMem.type);
  EXPECT_EQ(ref3.packing, getMem.packing);

  EXPECT_EQ(ref3.o_operands[0], getMem.o_operands[0]);
  EXPECT_EQ(ref3.o_operands[1], getMem.o_operands[1]);
  EXPECT_EQ(ref3.o_operands[2], getMem.o_operands[2]);
  EXPECT_EQ(ref3.o_operands[3], getMem.o_operands[3]);
  EXPECT_EQ(ref3.o_operands[4], getMem.o_operands[4]);

  delete lexer;
}

TEST(CodegenTest, Ldc_CodeGen_SimpleTest) {
  context->set_error_reporter(main_reporter);
  context->clear_context();

  std::string input("ldc_b64 $s1, &foo;\n");
  input.append("ldc_b32 $s2, @lab;\n");

  Lexer* lexer = new Lexer(input);

  BrigInstBase ref1 = {
    32,                    // size
    BrigEInstBase,         // kind
    BrigLdc,               // opcode
    Brigb64,               // type
    BrigNoPacking,         // packing
    {8, 20, 0, 0, 0}       // o_operands[5]
  };
  BrigInstBase ref2 = {
    32,                    // size
    BrigEInstBase,         // kind
    BrigLdc,               // opcode
    Brigb32,               // type
    BrigNoPacking,         // packing
    {28, 40, 0, 0, 0}       // o_operands[5]
  };

  BrigInstBase getBase;
  BrigOperandReg getReg;

  lexer->set_source_string(input);
  context->token_to_scan = lexer->get_next_token();

  context->add_symbol("&foo");
  context->add_symbol("@lab");

  EXPECT_EQ(0, Ldc(context));
  EXPECT_EQ(0, Ldc(context));

  context->get_operand(8, &getReg);
  // BrigOperandReg
  EXPECT_EQ(12, getReg.size);
  EXPECT_EQ(BrigEOperandReg, getReg.kind);
  EXPECT_EQ(Brigb32, getReg.type);
  EXPECT_EQ(0, getReg.reserved);
  EXPECT_EQ(18, getReg.name);

  context->get_operand(28, &getReg);
  // BrigOperandReg
  EXPECT_EQ(12, getReg.size);
  EXPECT_EQ(BrigEOperandReg, getReg.kind);
  EXPECT_EQ(Brigb32, getReg.type);
  EXPECT_EQ(0, getReg.reserved);
  EXPECT_EQ(22, getReg.name);

  context->get_code(8, &getBase);
  // BrigInstBase
  EXPECT_EQ(ref1.size, getBase.size);
  EXPECT_EQ(ref1.kind, getBase.kind);
  EXPECT_EQ(ref1.opcode, getBase.opcode);
  EXPECT_EQ(ref1.type, getBase.type);
  EXPECT_EQ(ref1.packing, getBase.packing);

  EXPECT_EQ(ref1.o_operands[0], getBase.o_operands[0]);
  EXPECT_EQ(ref1.o_operands[1], getBase.o_operands[1]);
  EXPECT_EQ(ref1.o_operands[2], getBase.o_operands[2]);
  EXPECT_EQ(ref1.o_operands[3], getBase.o_operands[3]);
  EXPECT_EQ(ref1.o_operands[4], getBase.o_operands[4]);

  context->get_code(40, &getBase);
  // BrigInstBase
  EXPECT_EQ(ref2.size, getBase.size);
  EXPECT_EQ(ref2.kind, getBase.kind);
  EXPECT_EQ(ref2.opcode, getBase.opcode);
  EXPECT_EQ(ref2.type, getBase.type);
  EXPECT_EQ(ref2.packing, getBase.packing);
  EXPECT_EQ(ref2.o_operands[0], getBase.o_operands[0]);
  EXPECT_EQ(ref2.o_operands[1], getBase.o_operands[1]);
  EXPECT_EQ(ref2.o_operands[2], getBase.o_operands[2]);
  EXPECT_EQ(ref2.o_operands[3], getBase.o_operands[3]);
  EXPECT_EQ(ref2.o_operands[4], getBase.o_operands[4]);

  delete lexer;
}
TEST(CodegenTest, Atom_CodeGen_SimpleTest) {
  context->set_error_reporter(main_reporter);
  context->clear_context();

  std::string input("atomic_cas_global_ar_b64 $d1, [&x1], 23, 12;\n");
  input.append("atomic_and_global_ar_u32 $s1, [&x2], 24;\n");

  Lexer* lexer = new Lexer(input);

  BrigInstAtomic ref1 = {
    44,                    // size
    BrigEInstAtomic,       // kind
    BrigAtomic,            // opcode
    Brigb64,               // type
    BrigNoPacking,         // packing
    {8, 20, 32, 56, 0},    // o_operands[5]
    BrigAtomicCas,         // atomicOperation;
    BrigGlobalSpace,       // storageClass;
    BrigAcquireRelease     // memorySemantic;
  };

  BrigInstAtomic ref2 = {
    44,                    // size
    BrigEInstAtomic,       // kind
    BrigAtomic,            // opcode
    Brigu32,               // type
    BrigNoPacking,         // packing
    {80, 92, 104, 0, 0},   // o_operands[5]
    BrigAtomicAnd,         // atomicOperation;
    BrigGlobalSpace,       // storageClass;
    BrigAcquireRelease     // memorySemantic;
  };

  BrigInstAtomic getAtom;
  BrigOperandReg getReg;
  BrigOperandAddress getAddr;
  BrigOperandImmed getImm;

  lexer->set_source_string(input);
  context->token_to_scan = lexer->get_next_token();

  context->add_symbol("&x1");
  context->add_symbol("&x2");

  EXPECT_EQ(0, Atom(context));
  EXPECT_EQ(0, Atom(context));

  context->get_operand(8, &getReg);
  // BrigOperandReg
  EXPECT_EQ(12, getReg.size);
  EXPECT_EQ(BrigEOperandReg, getReg.kind);
  EXPECT_EQ(Brigb64, getReg.type);
  EXPECT_EQ(0, getReg.reserved);
  EXPECT_EQ(16, getReg.name);

  context->get_operand(20, &getAddr);
  // BrigOperandAddress
  EXPECT_EQ(12, getAddr.size);
  EXPECT_EQ(BrigEOperandAddress, getAddr.kind);
  EXPECT_EQ(Brigb64, getAddr.type);
  EXPECT_EQ(0, getAddr.reserved);
  EXPECT_EQ(0, getAddr.directive);
 // EXPECT_EQ(0, getAddr.offset);

  context->get_operand(32, &getImm);
  // BrigOperandImmed
  EXPECT_EQ(24, getImm.size);
  EXPECT_EQ(BrigEOperandImmed, getImm.kind);
  EXPECT_EQ(Brigb32, getImm.type);
  EXPECT_EQ(23, getImm.bits.u);

  context->get_operand(56, &getImm);
  // BrigOperandImmed
  EXPECT_EQ(24, getImm.size);
  EXPECT_EQ(BrigEOperandImmed, getImm.kind);
  EXPECT_EQ(Brigb32, getImm.type);
  EXPECT_EQ(12, getImm.bits.u);

  context->get_code(8, &getAtom);
  // BrigInstAtomic
  EXPECT_EQ(ref1.size, getAtom.size);
  EXPECT_EQ(ref1.kind, getAtom.kind);
  EXPECT_EQ(ref1.opcode, getAtom.opcode);
  EXPECT_EQ(ref1.type, getAtom.type);
  EXPECT_EQ(ref1.packing, getAtom.packing);

  EXPECT_EQ(ref1.o_operands[0], getAtom.o_operands[0]);
  EXPECT_EQ(ref1.o_operands[1], getAtom.o_operands[1]);
  EXPECT_EQ(ref1.o_operands[2], getAtom.o_operands[2]);
  EXPECT_EQ(ref1.o_operands[3], getAtom.o_operands[3]);
  EXPECT_EQ(ref1.o_operands[4], getAtom.o_operands[4]);
  EXPECT_EQ(ref1.atomicOperation, getAtom.atomicOperation);
  EXPECT_EQ(ref1.storageClass, getAtom.storageClass);
  EXPECT_EQ(ref1.memorySemantic, getAtom.memorySemantic);

  context->get_operand(80, &getReg);
  // BrigOperandReg
  EXPECT_EQ(12, getReg.size);
  EXPECT_EQ(BrigEOperandReg, getReg.kind);
  EXPECT_EQ(Brigb32, getReg.type);
  EXPECT_EQ(0, getReg.reserved);
  EXPECT_EQ(20, getReg.name);

  context->get_operand(92, &getAddr);
  // BrigOperandAddress
  EXPECT_EQ(12, getAddr.size);
  EXPECT_EQ(BrigEOperandAddress, getAddr.kind);
  EXPECT_EQ(Brigb64, getAddr.type);
  EXPECT_EQ(0, getAddr.reserved);
  EXPECT_EQ(0, getAddr.directive);
 // EXPECT_EQ(0, getAddr.offset);

  context->get_operand(104, &getImm);
  // BrigOperandImmed
  EXPECT_EQ(24, getImm.size);
  EXPECT_EQ(BrigEOperandImmed, getImm.kind);
  EXPECT_EQ(Brigb32, getImm.type);
  EXPECT_EQ(24, getImm.bits.u);

  context->get_code(52, &getAtom);
  // BrigInstAtomic
  EXPECT_EQ(ref2.size, getAtom.size);
  EXPECT_EQ(ref2.kind, getAtom.kind);
  EXPECT_EQ(ref2.opcode, getAtom.opcode);
  EXPECT_EQ(ref2.type, getAtom.type);
  EXPECT_EQ(ref2.packing, getAtom.packing);

  EXPECT_EQ(ref2.o_operands[0], getAtom.o_operands[0]);
  EXPECT_EQ(ref2.o_operands[1], getAtom.o_operands[1]);
  EXPECT_EQ(ref2.o_operands[2], getAtom.o_operands[2]);
  EXPECT_EQ(ref2.o_operands[3], getAtom.o_operands[3]);
  EXPECT_EQ(ref2.o_operands[4], getAtom.o_operands[4]);
  EXPECT_EQ(ref2.atomicOperation, getAtom.atomicOperation);
  EXPECT_EQ(ref2.storageClass, getAtom.storageClass);
  EXPECT_EQ(ref2.memorySemantic, getAtom.memorySemantic);

  delete lexer;
}

TEST(CodegenTest,GlobalReadOnlyImageDeclCodegen){
  context->set_error_reporter(main_reporter);
  context->clear_context();

  std::string input("global_ROImg &demo={format = signed_int32 ,order = r,width = 4,height = 5,depth = 6 } ;");

  Lexer *lexer = new Lexer(input);
  lexer->set_source_string(input);
  context->token_to_scan = lexer->get_next_token();

  BrigDirectiveImage ref = {
    56,                     //size
    BrigEDirectiveImage,    //kind
    {
      8,                        // c_code
      BrigGlobalSpace,          // storag class
      BrigNone ,                // attribut
      0,                        // reserved
      0,                        // symbolModifier
      0,                        // dim
      8,                        // s_name
      BrigROImg,                // type
      1,                        // align
    },
    4,                      //width
    5,                      //height
    6,                      //depth
    1,                      //array
    BrigImageOrderUnknown,  //order
    BrigImageFormatUnknown  //format
  };
  EXPECT_EQ(0,GlobalReadOnlyImageDecl(context));

  BrigDirectiveImage get ;
  context->get_directive(8,&get);

  EXPECT_EQ(ref.size,get.size);
  EXPECT_EQ(ref.kind,get.kind);
  EXPECT_EQ(ref.width, get.width);
  EXPECT_EQ(ref.height, get.height);
  EXPECT_EQ(ref.depth, get.depth);
  EXPECT_EQ(ref.s.storageClass, get.s.storageClass);
  EXPECT_EQ(ref.s.s_name, get.s.s_name);
  EXPECT_EQ(ref.s.type, get.s.type);

  delete lexer ;
}

TEST(CodegenTest,GlobalImageDeclCodegen){
  context->set_error_reporter(main_reporter);
  context->clear_context();

  std::string input("global_RWImg &demo[9]={format = signed_int32 ,order = r,width = 2,height = 3,depth = 4 } ;");

  Lexer *lexer = new Lexer(input);
  lexer->set_source_string(input);
  context->token_to_scan = lexer->get_next_token();

  BrigDirectiveImage ref = {
    sizeof(BrigDirectiveImage),                     //size
    BrigEDirectiveImage,    //kind
    {
      8,                         // c_code
      BrigGlobalSpace,          // storag class
      BrigNone ,                // attribut
      0,                        // reserved
      0,                        // symbolModifier
      0,                        // dim
      8,                        // s_name
      BrigRWImg,                  // type
      1,                        // align
    },
    2,                      //width
    3,                      //height
    4,                      //depth
    9,                      //array
    BrigImageOrderUnknown,  //order
    BrigImageFormatUnknown  //format
  };
  EXPECT_EQ(0,GlobalImageDecl(context));

  BrigDirectiveImage get ;
  context->get_directive(8,&get);

  EXPECT_EQ(ref.size,get.size);
  EXPECT_EQ(ref.kind,get.kind);
  EXPECT_EQ(ref.width, get.width);
  EXPECT_EQ(ref.height, get.height);
  EXPECT_EQ(ref.depth, get.depth);
  EXPECT_EQ(ref.array, get.array);
  EXPECT_EQ(ref.s.storageClass, get.s.storageClass);
  EXPECT_EQ(ref.s.s_name, get.s.s_name);
  EXPECT_EQ(ref.s.type, get.s.type);

  delete lexer ;
}

TEST(CodegenTest,GlobalSamplerDeclCodegen){
  context->set_error_reporter(main_reporter);
  context->clear_context();

  std::string input("global_Samp &demo={coord = normalized, filter = linear, ");
  input.append("boundaryU = clamp, boundaryV = wrap, boundaryW = mirror } ;");

  Lexer *lexer = new Lexer(input);
  lexer->set_source_string(input);
  context->token_to_scan = lexer->get_next_token();

  BrigDirectiveSampler ref = {
    sizeof(BrigDirectiveSampler),//size
    BrigEDirectiveSampler,       //kind
    {
      8,                        // c_code
      BrigGlobalSpace,          // storag class
      BrigNone ,                // attribut
      0,                        // reserved
      0,                        // symbolModifier
      0,                        // dim
      8,                        // s_name
      BrigSamp,                 // type
      1,                        // align
    },
    1,                      //valid
    1,                      //normalized
    BrigSamplerFilterLinear,//filter
    BrigSamplerClamp,       //boundaryU
    BrigSamplerWrap,        //boundaryV
    BrigSamplerMirror,      //boundaryW
    0                       //reserved1
  };
  EXPECT_EQ(0,GlobalSamplerDecl(context));

  BrigDirectiveSampler get ;
  context->get_directive(8,&get);

  EXPECT_EQ(ref.size,get.size);
  EXPECT_EQ(ref.kind,get.kind);
  EXPECT_EQ(ref.s.c_code, get.s.c_code);
  EXPECT_EQ(ref.s.storageClass, get.s.storageClass);
  EXPECT_EQ(ref.s.attribute, get.s.attribute);
  EXPECT_EQ(ref.s.reserved, get.s.reserved);
  EXPECT_EQ(ref.s.symbolModifier, get.s.symbolModifier);
  EXPECT_EQ(ref.s.dim, get.s.dim);
  EXPECT_EQ(ref.s.s_name, get.s.s_name);
  EXPECT_EQ(ref.s.type, get.s.type);
  EXPECT_EQ(ref.s.align, get.s.align);
  EXPECT_EQ(ref.valid, get.valid);
  EXPECT_EQ(ref.normalized, get.normalized);
  EXPECT_EQ(ref.filter, get.filter);
  EXPECT_EQ(ref.boundaryU, get.boundaryU);
  EXPECT_EQ(ref.boundaryV, get.boundaryV);
  EXPECT_EQ(ref.boundaryW, get.boundaryW);
  EXPECT_EQ(ref.reserved1, get.reserved1);


  context->set_error_reporter(main_reporter);
  context->clear_context();
  input.assign("global_Samp &demo={coord = unnormalized, filter = nearest, ");
  input.append("boundaryU = mirroronce, boundaryV = border, boundaryW = clamp } ;");

  lexer->set_source_string(input);
  context->token_to_scan = lexer->get_next_token();

  EXPECT_EQ(0,GlobalSamplerDecl(context));

  context->get_directive(8,&get);
  ref.normalized=0;
  ref.filter=BrigSamplerFilterNearest;
  ref.boundaryU=BrigSamplerMirrorOnce;
  ref.boundaryV=BrigSamplerBorder;
  ref.boundaryW=BrigSamplerClamp;

  EXPECT_EQ(ref.size,get.size);
  EXPECT_EQ(ref.kind,get.kind);
  EXPECT_EQ(ref.s.storageClass, get.s.storageClass);
  EXPECT_EQ(ref.s.attribute, get.s.attribute);
  EXPECT_EQ(ref.s.s_name, get.s.s_name);
  EXPECT_EQ(ref.valid, get.valid);
  EXPECT_EQ(ref.normalized, get.normalized);
  EXPECT_EQ(ref.filter, get.filter);
  EXPECT_EQ(ref.boundaryU, get.boundaryU);
  EXPECT_EQ(ref.boundaryV, get.boundaryV);
  EXPECT_EQ(ref.boundaryW, get.boundaryW);

  context->set_error_reporter(main_reporter);
  context->clear_context();
  input.assign("global_Samp &demo={coord = unnormalized, filter = nearest, ");
  input.append("boundaryU = wrap, boundaryV = clamp, boundaryW = wrap } ;");

  lexer->set_source_string(input);
  context->token_to_scan = lexer->get_next_token();

  EXPECT_EQ(0,GlobalSamplerDecl(context));

  context->get_directive(8,&get);
  ref.normalized=0;
  ref.filter=BrigSamplerFilterNearest;
  ref.boundaryU=BrigSamplerWrap;
  ref.boundaryV=BrigSamplerClamp;
  ref.boundaryW=BrigSamplerWrap;

  EXPECT_EQ(ref.size,get.size);
  EXPECT_EQ(ref.kind,get.kind);
  EXPECT_EQ(ref.s.storageClass, get.s.storageClass);
  EXPECT_EQ(ref.s.attribute, get.s.attribute);
  EXPECT_EQ(ref.s.s_name, get.s.s_name);
  EXPECT_EQ(ref.valid, get.valid);
  EXPECT_EQ(ref.normalized, get.normalized);
  EXPECT_EQ(ref.filter, get.filter);
  EXPECT_EQ(ref.boundaryU, get.boundaryU);
  EXPECT_EQ(ref.boundaryV, get.boundaryV);
  EXPECT_EQ(ref.boundaryW, get.boundaryW);

  context->set_error_reporter(main_reporter);
  context->clear_context();
  input.assign("global_Samp &demo={coord = unnormalized, filter = nearest, ");
  input.append("boundaryU = mirror, boundaryV = mirror, boundaryW = border } ;");

  lexer->set_source_string(input);
  context->token_to_scan = lexer->get_next_token();

  EXPECT_EQ(0,GlobalSamplerDecl(context));

  context->get_directive(8,&get);
  ref.normalized=0;
  ref.filter=BrigSamplerFilterNearest;
  ref.boundaryU=BrigSamplerMirror;
  ref.boundaryV=BrigSamplerMirror;
  ref.boundaryW=BrigSamplerBorder;

  EXPECT_EQ(ref.size,get.size);
  EXPECT_EQ(ref.kind,get.kind);
  EXPECT_EQ(ref.s.storageClass, get.s.storageClass);
  EXPECT_EQ(ref.s.s_name, get.s.s_name);
  EXPECT_EQ(ref.valid, get.valid);
  EXPECT_EQ(ref.normalized, get.normalized);
  EXPECT_EQ(ref.filter, get.filter);
  EXPECT_EQ(ref.boundaryU, get.boundaryU);
  EXPECT_EQ(ref.boundaryV, get.boundaryV);
  EXPECT_EQ(ref.boundaryW, get.boundaryW);

  context->set_error_reporter(main_reporter);
  context->clear_context();
  input.assign("global_Samp &demo={coord = unnormalized, filter = nearest, ");
  input.append("boundaryU = border, boundaryV = mirroronce, boundaryW = mirroronce } ;");

  lexer->set_source_string(input);
  context->token_to_scan = lexer->get_next_token();

  EXPECT_EQ(0,GlobalSamplerDecl(context));

  context->get_directive(8,&get);
  ref.normalized=0;
  ref.filter=BrigSamplerFilterNearest;
  ref.boundaryU=BrigSamplerBorder;
  ref.boundaryV=BrigSamplerMirrorOnce;
  ref.boundaryW=BrigSamplerMirrorOnce;

  EXPECT_EQ(ref.size,get.size);
  EXPECT_EQ(ref.kind,get.kind);
  EXPECT_EQ(ref.s.storageClass, get.s.storageClass);
  EXPECT_EQ(ref.s.s_name, get.s.s_name);
  EXPECT_EQ(ref.valid, get.valid);
  EXPECT_EQ(ref.normalized, get.normalized);
  EXPECT_EQ(ref.filter, get.filter);
  EXPECT_EQ(ref.boundaryU, get.boundaryU);
  EXPECT_EQ(ref.boundaryV, get.boundaryV);
  EXPECT_EQ(ref.boundaryW, get.boundaryW);


  delete lexer ;
}



TEST(CodegenTest, OffsetAddressableOperand_CodeGen_Test) {
  context->set_error_reporter(main_reporter);
  context->clear_context();

  BrigOperandIndirect ref1 = {
    16,                     // size
    BrigEOperandIndirect,   // kind
    8,                      // reg
    Brigb64,               // type
    0,                      // reserved
    11                      // offset
  };
  BrigOperandIndirect ref2 = {
    16,                     // size
    BrigEOperandIndirect,   // kind
    36,                     // reg
    Brigb64,                // type
    0,                      // reserved
    -5                      // offset
  };
  BrigOperandIndirect ref3 = {
    16,                     // size
    BrigEOperandIndirect,   // kind
    0,                      // reg
    Brigb64,                // type
    0,                      // reserved
    77                      // offset
  };
  BrigOperandIndirect ref4 = {
    16,                     // size
    BrigEOperandIndirect,   // kind
    80,                     // reg
    Brigb64,                // type
    0,                      // reserved
    0                       // offset
  };

  BrigOperandIndirect get1, get2, get3, get4;
  // The register must be an s or d register (c registers are not allowed).
  std::string input("[$s2+11]\n");
  input.append("[$d2-5]\n");
  input.append("[77]\n");
  input.append("[$d5]\n");

  Lexer* lexer = new Lexer(input);

  context->token_to_scan = lexer->get_next_token();
  // pass the first '['
  if (context->token_to_scan == '[') {
    context->token_to_scan = lexer->get_next_token();
  }

  EXPECT_EQ(0, OffsetAddressableOperand(context));
  if (context->token_to_scan == '[') {
    context->token_to_scan = lexer->get_next_token();
    EXPECT_EQ(0, OffsetAddressableOperand(context));
  }

  if (context->token_to_scan == '[') {
    context->token_to_scan = lexer->get_next_token();
    EXPECT_EQ(0, OffsetAddressableOperand(context));
  }

  if (context->token_to_scan == '[') {
    context->token_to_scan = lexer->get_next_token();
    context->set_machine(BrigELarge);
    EXPECT_EQ(0, OffsetAddressableOperand(context));
  }

  context->get_operand(20, &get1);

  // BrigOperandIndirect
  EXPECT_EQ(ref1.size, get1.size);
  EXPECT_EQ(ref1.kind, get1.kind);
  EXPECT_EQ(ref1.reg, get1.reg);
  EXPECT_EQ(ref1.type, get1.type);
  EXPECT_EQ(ref1.reserved, get1.reserved);
  EXPECT_EQ(ref1.offset, get1.offset);

  context->get_operand(48, &get2);

  // BrigOperandIndirect
  EXPECT_EQ(ref2.size, get2.size);
  EXPECT_EQ(ref2.kind, get2.kind);
  EXPECT_EQ(ref2.reg, get2.reg);
  EXPECT_EQ(ref2.type, get2.type);
  EXPECT_EQ(ref2.reserved, get2.reserved);
  EXPECT_EQ(ref2.offset, get2.offset);

  context->get_operand(64, &get3);

  // BrigOperandIndirect
  EXPECT_EQ(ref3.size, get3.size);
  EXPECT_EQ(ref3.kind, get3.kind);
  EXPECT_EQ(ref3.reg, get3.reg);
  EXPECT_EQ(ref3.type, get3.type);
  EXPECT_EQ(ref3.reserved, get3.reserved);
  EXPECT_EQ(ref3.offset, get3.offset);

  context->get_operand(92, &get4);

  // BrigOperandIndirect
  EXPECT_EQ(ref4.size, get4.size);
  EXPECT_EQ(ref4.kind, get4.kind);
  EXPECT_EQ(ref4.reg, get4.reg);
  EXPECT_EQ(ref4.type, get4.type);
  EXPECT_EQ(ref4.reserved, get4.reserved);
  EXPECT_EQ(ref4.offset, get4.offset);

  delete lexer;
}

TEST(CodegenTest, GlobalPrivateDeclCodeGen) {
  context->set_error_reporter(main_reporter);
  context->clear_context();

  std::string input("private_f32  &demo; ");

  Lexer* lexer = new Lexer(input);
  context->token_to_scan = lexer->get_next_token();

  BrigDirectiveSymbol ref = {
  40,                       // size
  BrigEDirectiveSymbol ,    // kind
  {
    8,                         // c_code
    BrigPrivateSpace,         // storag class
    BrigNone ,                // attribut
    0,                        // reserved
    0,                        // symbolModifier
    0,                        // dim
    8,                        // s_name
    Brigf32,                  // type
    1,                        // align
  },
  0,                        // d_init
  0,                         // reserved
  };
  EXPECT_EQ(0,GlobalPrivateDecl(context));
  BrigDirectiveSymbol get ;

  context->get_directive(8, &get);
  EXPECT_EQ(ref.size, get.size);
  EXPECT_EQ(ref.kind, get.kind);
  EXPECT_EQ(ref.s.storageClass, get.s.storageClass);
  EXPECT_EQ(ref.s.s_name, get.s.s_name);
  EXPECT_EQ(ref.s.type, get.s.type);
  EXPECT_EQ(ref.d_init, get.d_init);

  delete lexer;
}

TEST(CodegenTest, GlobalGroupDeclCodeGen) {
  context->set_error_reporter(main_reporter);
  context->clear_context();

  std::string input("group_f32  &demo; ");

  Lexer* lexer = new Lexer(input);
  context->token_to_scan = lexer->get_next_token();

  BrigDirectiveSymbol ref = {
  40,                       // size
  BrigEDirectiveSymbol ,    // kind
  {
    8,                         // c_code
    BrigGroupSpace,         // storag class
    BrigNone ,                // attribut
    0,                        // reserved
    0,                        // symbolModifier
    0,                        // dim
    8,                        // s_name
    Brigf32,                  // type
    1,                        // align
  },
  0,                        // d_init
  0,                         // reserved
  };
  EXPECT_EQ(0,GlobalGroupDecl(context));
  BrigDirectiveSymbol get ;

  context->get_directive(8, &get);
  EXPECT_EQ(ref.size, get.size);
  EXPECT_EQ(ref.kind, get.kind);
  EXPECT_EQ(ref.s.storageClass, get.s.storageClass);
  EXPECT_EQ(ref.s.s_name, get.s.s_name);
  EXPECT_EQ(ref.s.type, get.s.type);
  EXPECT_EQ(ref.d_init, get.d_init);

  delete lexer;
}

TEST(CodegenTest, Label_CodeGen_Test) {
  context->set_error_reporter(main_reporter);
  context->clear_context();

  BrigInstBase refCbrLab3 = {
    32,                    // size
    BrigEInstBase,         // kind
    BrigCbr,               // opcode
    Brigb1,               // type
    BrigNoPacking,         // packing
    {40, 64, 76, 0, 0}        // o_operands[5]
  };

  BrigInstBar refBrnLab1 = {
    36,                  // size
    BrigEInstBar,        // kind
    BrigBrn,             // opcode
    Brigb32,             // type
    BrigNoPacking,       // packing
    {8, 32, 0, 0, 0},     // o_operands[5]
    0                    // syncFlags
  };
  BrigInstBase refCbrLab1 = {
    32,                    // size
    BrigEInstBase,         // kind
    BrigCbr,               // opcode
    Brigb1,               // type
    BrigNoPacking,         // packing
    {120, 64, 32, 0, 0}        // o_operands[5]
  };
  BrigInstBar refBrnLab2 = {
    36,                  // size
    BrigEInstBar,        // kind
    BrigBrn,             // opcode
    Brigb32,             // type
    BrigNoPacking,       // packing
    {88, 112, 0, 0, 0},     // o_operands[5]
    0                    // syncFlags
  };

  BrigDirectiveLabel ref1 = {
    12,                     // size
    BrigEDirectiveLabel,    // kind
    44,                     // c_code
    8                       // s_name
  };
  BrigDirectiveLabel ref2 = {
    12,                     // size
    BrigEDirectiveLabel,    // kind
    76,                     // c_code
    18                      // s_name
  };
  BrigDirectiveLabel ref3 = {
    12,                     // size
    BrigEDirectiveLabel,    // kind
    76,                     // c_code
    24                      // s_name
  };
  BrigDirectiveLabel ref4 = {
    12,                     // size
    BrigEDirectiveLabel,    // kind
    112,                    // c_code
    30                      // s_name
  };

  BrigDirectiveLabel get1, get2, get3, get4;
  BrigOperandLabelRef getLabRef;
  BrigInstBase getCbrCode;
  BrigInstBar getBrnCode;

  std::string input("brn @lab1;\n");  // brn lab1
  input.append("@lab1:\n");
  input.append("cbr $c1, @lab3;\n");  // cbr lab3
  input.append("@lab2:");
  input.append("@lab3:");
  input.append("brn @lab2;\n");       // brn lab2
  input.append("@lab4:\n");
  input.append("cbr $c1, @lab1;\n");  // cbr lab1

  Lexer* lexer = new Lexer(input);

  context->token_to_scan = lexer->get_next_token();
  // brn lab1
  EXPECT_EQ(0, Branch(context));
  context->get_code(8, &getBrnCode);


  EXPECT_EQ(refBrnLab1.size, getBrnCode.size);
  EXPECT_EQ(refBrnLab1.kind, getBrnCode.kind);
  EXPECT_EQ(refBrnLab1.opcode, getBrnCode.opcode);
  EXPECT_EQ(refBrnLab1.type, getBrnCode.type);
  EXPECT_EQ(refBrnLab1.packing, getBrnCode.packing);
  EXPECT_EQ(refBrnLab1.o_operands[0], getBrnCode.o_operands[0]);
  EXPECT_EQ(refBrnLab1.o_operands[1], getBrnCode.o_operands[1]);
  EXPECT_EQ(refBrnLab1.o_operands[2], getBrnCode.o_operands[2]);
  EXPECT_EQ(refBrnLab1.o_operands[3], getBrnCode.o_operands[3]);
  EXPECT_EQ(refBrnLab1.o_operands[4], getBrnCode.o_operands[4]);
  // TODO(Chuang) set the value of .syncFlags
  // EXPECT_EQ(refBrn.syncFlags, getBrnCode.syncFlags);

  BrigoOffset32_t curOpOffset = 8;

  BrigOperandImmed getImm;
  
  curOpOffset += curOpOffset & 0x7;
  context->get_operand(curOpOffset, &getImm);
  curOpOffset += sizeof(BrigOperandImmed);

  EXPECT_EQ(24, getImm.size);
  EXPECT_EQ(BrigEOperandImmed, getImm.kind);
  EXPECT_EQ(Brigb32, getImm.type);
  EXPECT_EQ(0, getImm.reserved);
  EXPECT_EQ(0, getImm.bits.u);

  context->get_operand(curOpOffset, &getLabRef);

  EXPECT_EQ(sizeof(BrigOperandLabelRef), getLabRef.size);
  EXPECT_EQ(BrigEOperandLabelRef, getLabRef.kind);
  // When the label isn't declared.
  // the value of labeldirective is 0 now.
  EXPECT_EQ(0, getLabRef.labeldirective);

  // lab1
  EXPECT_EQ(0, Label(context));
  context->get_operand(curOpOffset, &getLabRef);
  EXPECT_EQ(8, getLabRef.labeldirective);
  curOpOffset += sizeof(BrigOperandLabelRef);

  // cbr lab3
  EXPECT_EQ(0, Branch(context));

  context->get_code(44, &getCbrCode);

  EXPECT_EQ(refCbrLab3.size, getCbrCode.size);
  EXPECT_EQ(refCbrLab3.kind, getCbrCode.kind);
  EXPECT_EQ(refCbrLab3.opcode, getCbrCode.opcode);
  EXPECT_EQ(refCbrLab3.type, getCbrCode.type);
  EXPECT_EQ(refCbrLab3.packing, getCbrCode.packing);
  EXPECT_EQ(refCbrLab3.o_operands[0], getCbrCode.o_operands[0]);
  EXPECT_EQ(refCbrLab3.o_operands[1], getCbrCode.o_operands[1]);
  EXPECT_EQ(refCbrLab3.o_operands[2], getCbrCode.o_operands[2]);
  EXPECT_EQ(refCbrLab3.o_operands[3], getCbrCode.o_operands[3]);
  EXPECT_EQ(refCbrLab3.o_operands[4], getCbrCode.o_operands[4]);

  curOpOffset += curOpOffset & 0x7;
  context->get_operand(curOpOffset, &getImm);
  curOpOffset += sizeof(BrigOperandImmed);

  EXPECT_EQ(sizeof(BrigOperandImmed), getImm.size);
  EXPECT_EQ(BrigEOperandImmed, getImm.kind);
  EXPECT_EQ(Brigb32, getImm.type);
  EXPECT_EQ(0, getImm.reserved);
  EXPECT_EQ(0, getImm.bits.u);

  BrigOperandReg getReg;
  context->get_operand(curOpOffset, &getReg);
  curOpOffset += sizeof(BrigOperandReg);

  EXPECT_EQ(12, getReg.size);
  EXPECT_EQ(BrigEOperandReg, getReg.kind);
  EXPECT_EQ(Brigb1, getReg.type);
  EXPECT_EQ(0, getReg.reserved);
  EXPECT_EQ(14, getReg.name);

  context->get_operand(curOpOffset, &getLabRef);
  EXPECT_EQ(sizeof(BrigOperandLabelRef), getLabRef.size);
  EXPECT_EQ(BrigEOperandLabelRef, getLabRef.kind);
  // When the label isn't declared.
  // the value of labeldirective is 0 now.
  EXPECT_EQ(0, getLabRef.labeldirective);

  // lab2
  EXPECT_EQ(0, Label(context));

  // lab3
  EXPECT_EQ(0, Label(context));
  context->get_operand(curOpOffset, &getLabRef);
  EXPECT_EQ(32, getLabRef.labeldirective);
  curOpOffset += sizeof(BrigOperandLabelRef);

  // brn lab2
  EXPECT_EQ(0, Branch(context));

  context->get_code(76, &getBrnCode);

  EXPECT_EQ(refBrnLab2.size, getBrnCode.size);
  EXPECT_EQ(refBrnLab2.kind, getBrnCode.kind);
  EXPECT_EQ(refBrnLab2.opcode, getBrnCode.opcode);
  EXPECT_EQ(refBrnLab2.type, getBrnCode.type);
  EXPECT_EQ(refBrnLab2.packing, getBrnCode.packing);
  EXPECT_EQ(refBrnLab2.o_operands[0], getBrnCode.o_operands[0]);
  EXPECT_EQ(refBrnLab2.o_operands[1], getBrnCode.o_operands[1]);
  EXPECT_EQ(refBrnLab2.o_operands[2], getBrnCode.o_operands[2]);
  EXPECT_EQ(refBrnLab2.o_operands[3], getBrnCode.o_operands[3]);
  EXPECT_EQ(refBrnLab2.o_operands[4], getBrnCode.o_operands[4]);
  // TODO(Chuang) set the value of .syncFlags
  // EXPECT_EQ(refBrn.syncFlags, getBrnCode.syncFlags);

  curOpOffset += curOpOffset & 0x7;
  context->get_operand(curOpOffset, &getImm);
  curOpOffset += sizeof(BrigOperandImmed);

  EXPECT_EQ(sizeof(BrigOperandImmed), getImm.size);
  EXPECT_EQ(BrigEOperandImmed, getImm.kind);
  EXPECT_EQ(Brigb32, getImm.type);
  EXPECT_EQ(0, getImm.reserved);
  EXPECT_EQ(0, getImm.bits.u);

  context->get_operand(curOpOffset, &getLabRef);
  curOpOffset += sizeof(BrigOperandLabelRef);

  EXPECT_EQ(sizeof(BrigOperandLabelRef), getLabRef.size);
  EXPECT_EQ(BrigEOperandLabelRef, getLabRef.kind);
  EXPECT_EQ(20, getLabRef.labeldirective);

  // lab4
  EXPECT_EQ(0, Label(context));

  // cbr lab1
  EXPECT_EQ(0, Branch(context));

  context->get_code(112, &getCbrCode);

  EXPECT_EQ(refCbrLab1.size, getCbrCode.size);
  EXPECT_EQ(refCbrLab1.kind, getCbrCode.kind);
  EXPECT_EQ(refCbrLab1.opcode, getCbrCode.opcode);
  EXPECT_EQ(refCbrLab1.type, getCbrCode.type);
  EXPECT_EQ(refCbrLab1.packing, getCbrCode.packing);
  EXPECT_EQ(refCbrLab1.o_operands[0], getCbrCode.o_operands[0]);
  EXPECT_EQ(refCbrLab1.o_operands[1], getCbrCode.o_operands[1]);
  EXPECT_EQ(refCbrLab1.o_operands[2], getCbrCode.o_operands[2]);
  EXPECT_EQ(refCbrLab1.o_operands[3], getCbrCode.o_operands[3]);
  EXPECT_EQ(refCbrLab1.o_operands[4], getCbrCode.o_operands[4]);

  curOpOffset += curOpOffset & 0x7;
  context->get_operand(curOpOffset, &getImm);
  curOpOffset += sizeof(BrigOperandImmed);

  EXPECT_EQ(sizeof(BrigOperandImmed), getImm.size);
  EXPECT_EQ(BrigEOperandImmed, getImm.kind);
  EXPECT_EQ(Brigb32, getImm.type);
  EXPECT_EQ(0, getImm.reserved);
  EXPECT_EQ(0, getImm.bits.u);


  EXPECT_EQ(curOpOffset, context->get_operand_offset());

  context->get_directive(8, &get1);

  // lab1
  EXPECT_EQ(ref1.size, get1.size);
  EXPECT_EQ(ref1.kind, get1.kind);
  EXPECT_EQ(ref1.c_code, get1.c_code);
  EXPECT_EQ(ref1.s_name, get1.s_name);

  context->get_directive(20, &get2);

  // lab2
  EXPECT_EQ(ref2.size, get2.size);
  EXPECT_EQ(ref2.kind, get2.kind);
  EXPECT_EQ(ref2.c_code, get2.c_code);
  EXPECT_EQ(ref2.s_name, get2.s_name);

  context->get_directive(32, &get3);

  // lab3
  EXPECT_EQ(ref3.size, get3.size);
  EXPECT_EQ(ref3.kind, get3.kind);
  EXPECT_EQ(ref3.c_code, get3.c_code);
  EXPECT_EQ(ref3.s_name, get3.s_name);

  context->get_directive(44, &get4);

  // lab4
  EXPECT_EQ(ref4.size, get4.size);
  EXPECT_EQ(ref4.kind, get4.kind);
  EXPECT_EQ(ref4.c_code, get4.c_code);
  EXPECT_EQ(ref4.s_name, get4.s_name);

  delete lexer;
}

TEST(CodegenTest, ImageRet_CodeGen_Test) {
  context->set_error_reporter(main_reporter);
  context->clear_context();

  BrigInstAtomicImage ref1 = {
    48,                     // size
    BrigEInstAtomicImage,   // kind
    BrigAtomicImage,        // opcode
    Brigb32,                    // type
    BrigNoPacking,          // packing
    {8, 20, 36, 48, 0},         // o_operands[5]
    BrigAtomicXor,          // atomicOperation
    BrigGlobalSpace,        // storageClass
    BrigRegular,            // memorySemantic
    Briggeom_1d             // geom

  };

  BrigInstAtomicImage ref2 = {
    48,                     // size
    BrigEInstAtomicImage,   // kind
    BrigAtomicImage,        // opcode
    Brigb32,                    // type
    BrigNoPacking,          // packing
    {60, 72, 36, 48, 88},         // o_operands[5]
    BrigAtomicCas,          // atomicOperation
    BrigGlobalSpace,        // storageClass
    BrigRegular,            // memorySemantic
    Briggeom_1d             // geom
  };

  BrigInstAtomicImage get1, get2;
  BrigOperandReg getReg;
  BrigOperandOpaque getImg;

  // The register must be an s or d register (c registers are not allowed).
  std::string input("atomic_image_xor_1d_b32 $s0, [&namedRWImg1], $s1, $s3;\n");
  input.append("atomic_image_cas_1d_b32 $s10, [&namedRWImg2], $s1, $s3, $s4;\n");

  Lexer* lexer = new Lexer(input);

  context->token_to_scan = lexer->get_next_token();

  EXPECT_EQ(0, ImageRet(context));
  EXPECT_EQ(0, ImageRet(context));

  context->get_code(8, &get1);

  EXPECT_EQ(ref1.size, get1.size);
  EXPECT_EQ(ref1.kind, get1.kind);
  EXPECT_EQ(ref1.opcode, get1.opcode);
  EXPECT_EQ(ref1.type, get1.type);
  EXPECT_EQ(ref1.packing, get1.packing);
  EXPECT_EQ(ref1.o_operands[0], get1.o_operands[0]);
  EXPECT_EQ(ref1.o_operands[1], get1.o_operands[1]);
  EXPECT_EQ(ref1.o_operands[2], get1.o_operands[2]);
  EXPECT_EQ(ref1.o_operands[3], get1.o_operands[3]);
  EXPECT_EQ(ref1.o_operands[4], get1.o_operands[4]);

  EXPECT_EQ(ref1.atomicOperation, get1.atomicOperation);
  EXPECT_EQ(ref1.storageClass, get1.storageClass);
  EXPECT_EQ(ref1.memorySemantic, get1.memorySemantic);
  EXPECT_EQ(ref1.geom, get1.geom);

  context->get_code(56, &get2);

  EXPECT_EQ(ref2.size, get2.size);
  EXPECT_EQ(ref2.kind, get2.kind);
  EXPECT_EQ(ref2.opcode, get2.opcode);
  EXPECT_EQ(ref2.type, get2.type);
  EXPECT_EQ(ref2.packing, get2.packing);
  EXPECT_EQ(ref2.o_operands[0], get2.o_operands[0]);
  EXPECT_EQ(ref2.o_operands[1], get2.o_operands[1]);
  EXPECT_EQ(ref2.o_operands[2], get2.o_operands[2]);
  EXPECT_EQ(ref2.o_operands[3], get2.o_operands[3]);
  EXPECT_EQ(ref2.o_operands[4], get2.o_operands[4]);

  EXPECT_EQ(ref2.atomicOperation, get2.atomicOperation);
  EXPECT_EQ(ref2.storageClass, get2.storageClass);
  EXPECT_EQ(ref2.memorySemantic, get2.memorySemantic);
  EXPECT_EQ(ref2.geom, get2.geom);

  context->get_operand(8, &getReg);
  // BrigOperandReg
  EXPECT_EQ(12, getReg.size);
  EXPECT_EQ(BrigEOperandReg, getReg.kind);
  EXPECT_EQ(Brigb32, getReg.type);
  EXPECT_EQ(0, getReg.reserved);
  EXPECT_EQ(8, getReg.name);

  context->get_operand(36, &getReg);
  // BrigOperandReg
  EXPECT_EQ(12, getReg.size);
  EXPECT_EQ(BrigEOperandReg, getReg.kind);
  EXPECT_EQ(Brigb32, getReg.type);
  EXPECT_EQ(0, getReg.reserved);
  EXPECT_EQ(12, getReg.name);
  context->get_operand(48, &getReg);
  // BrigOperandReg
  EXPECT_EQ(12, getReg.size);
  EXPECT_EQ(BrigEOperandReg, getReg.kind);
  EXPECT_EQ(Brigb32, getReg.type);
  EXPECT_EQ(0, getReg.reserved);
  EXPECT_EQ(16, getReg.name);
  context->get_operand(60, &getReg);
  // BrigOperandReg
  EXPECT_EQ(12, getReg.size);
  EXPECT_EQ(BrigEOperandReg, getReg.kind);
  EXPECT_EQ(Brigb32, getReg.type);
  EXPECT_EQ(0, getReg.reserved);
  EXPECT_EQ(20, getReg.name);
  context->get_operand(88, &getReg);
  // BrigOperandReg
  EXPECT_EQ(12, getReg.size);
  EXPECT_EQ(BrigEOperandReg, getReg.kind);
  EXPECT_EQ(Brigb32, getReg.type);
  EXPECT_EQ(0, getReg.reserved);
  EXPECT_EQ(25, getReg.name);


  context->get_operand(20, &getImg);
  // BrigOperandOpaque
  EXPECT_EQ(16, getImg.size);
  EXPECT_EQ(BrigEOperandOpaque, getImg.kind);
  EXPECT_EQ(0, getImg.name);
  EXPECT_EQ(0, getImg.reg);
  EXPECT_EQ(0, getImg.offset);

  context->get_operand(72, &getImg);
  // BrigOperandOpaque
  EXPECT_EQ(16, getImg.size);
  EXPECT_EQ(BrigEOperandOpaque, getImg.kind);
  EXPECT_EQ(0, getImg.name);
  EXPECT_EQ(0, getImg.reg);
  EXPECT_EQ(0, getImg.offset);

  delete lexer;
}

TEST(CodegenTest, ArrayOperand_CodeGen_Test) {
  context->set_error_reporter(main_reporter);
  context->clear_context();

  BrigOperandRegV4 refV4 = {
    24,                    // size
    BrigEOperandRegV4,     // kind
    Brigb32,               // type
    0,                     // reserved
    {8, 20, 32, 8}         // regs
  };

  BrigOperandRegV4 getRegV4;
  BrigOperandRegV2 getRegV2;
  BrigOperandReg getReg;

  std::string input("( $s1,$s2, $s3 , $s1)\n");
  Lexer* lexer = new Lexer(input);
  BrigoOffset32_t getoOffset;
  context->token_to_scan = lexer->get_next_token();
  EXPECT_EQ(0, ArrayOperandPart2(context, &getoOffset));
  context->get_operand(getoOffset, &getRegV4);
  // BrigOperandRegV4
  EXPECT_EQ(refV4.size, getRegV4.size);
  EXPECT_EQ(refV4.kind, getRegV4.kind);
  EXPECT_EQ(refV4.type, getRegV4.type);
  EXPECT_EQ(refV4.reserved, getRegV4.reserved);
  EXPECT_EQ(refV4.regs[0], getRegV4.regs[0]);
  EXPECT_EQ(refV4.regs[1], getRegV4.regs[1]);
  EXPECT_EQ(refV4.regs[2], getRegV4.regs[2]);
  EXPECT_EQ(refV4.regs[3], getRegV4.regs[3]);

  BrigOperandRegV2 refV2 = {
    16,                    // size
    BrigEOperandRegV2,     // kind
    Brigb1,                // type
    0,                     // reserved
    {68, 68}               // regs
  };

  input.assign("($c2, $c2)\n");
  lexer->set_source_string(input);
  context->token_to_scan = lexer->get_next_token();
  EXPECT_EQ(0, ArrayOperandPart2(context, &getoOffset));
  context->get_operand(getoOffset, &getRegV2);
  // BrigOperandRegV2
  EXPECT_EQ(refV2.size, getRegV2.size);
  EXPECT_EQ(refV2.kind, getRegV2.kind);
  EXPECT_EQ(refV2.type, getRegV2.type);
  EXPECT_EQ(refV2.reserved, getRegV2.reserved);
  EXPECT_EQ(refV2.regs[0], getRegV2.regs[0]);
  EXPECT_EQ(refV2.regs[1], getRegV2.regs[1]);

  input.assign("($d1)\n");
  lexer->set_source_string(input);
  context->token_to_scan = lexer->get_next_token();
  EXPECT_EQ(0, ArrayOperandPart2(context, &getoOffset));
  context->get_operand(getoOffset, &getReg);

  BrigOperandReg refRegD1 = {
    12,                    // size
    BrigEOperandReg,       // kind
    Brigb64,               // type
    0,                     // reserved
    24                     // name
  };

  EXPECT_EQ(refRegD1.size, getReg.size);
  EXPECT_EQ(refRegD1.kind, getReg.kind);
  EXPECT_EQ(refRegD1.type, getReg.type);
  EXPECT_EQ(refRegD1.reserved, getReg.reserved);
  EXPECT_EQ(refRegD1.name, getReg.name);

  EXPECT_EQ(108, context->get_operand_offset());

  input.assign("($s3)\n");
  lexer->set_source_string(input);
  context->token_to_scan = lexer->get_next_token();
  EXPECT_EQ(0, ArrayOperandPart2(context, &getoOffset));
  context->get_operand(getoOffset, &getReg);

  BrigOperandReg refRegS3 = {
    12,                    // size
    BrigEOperandReg,       // kind
    Brigb32,               // type
    0,                     // reserved
    16                      // name
  };

  EXPECT_EQ(refRegS3.size, getReg.size);
  EXPECT_EQ(refRegS3.kind, getReg.kind);
  EXPECT_EQ(refRegS3.type, getReg.type);
  EXPECT_EQ(refRegS3.reserved, getReg.reserved);
  EXPECT_EQ(refRegS3.name, getReg.name);

  input.assign("$s2\n");
  lexer->set_source_string(input);
  context->token_to_scan = lexer->get_next_token();
  EXPECT_EQ(0, ArrayOperandPart2(context, &getoOffset));
  context->get_operand(getoOffset, &getReg);

  BrigOperandReg refRegS2 = {
    12,                    // size
    BrigEOperandReg,       // kind
    Brigb32,               // type
    0,                     // reserved
    12                      // name
  };

  EXPECT_EQ(refRegS2.size, getReg.size);
  EXPECT_EQ(refRegS2.kind, getReg.kind);
  EXPECT_EQ(refRegS2.type, getReg.type);
  EXPECT_EQ(refRegS2.reserved, getReg.reserved);
  EXPECT_EQ(refRegS2.name, getReg.name);

  EXPECT_EQ(108, context->get_operand_offset());

  delete lexer;
}

TEST(CodegenTest, ImageNoRet_CodeGen_Test) {
  context->set_error_reporter(main_reporter);
  context->clear_context();

  BrigInstAtomicImage ref1 = {
    48,                     // size
    BrigEInstAtomicImage,   // kind
    BrigAtomicNoRetImage,   // opcode
    Brigb32,                // type
    BrigNoPacking,          // packing
    {8, 24, 36, 48, 0},     // o_operands[5]
    BrigAtomicCas,          // atomicOperation
    BrigGlobalSpace,        // storageClass
    BrigRegular,            // memorySemantic
    Briggeom_1d             // geom
  };

  BrigInstAtomicImage ref2 = {
    48,                     // size
    BrigEInstAtomicImage,   // kind
    BrigAtomicNoRetImage,   // opcode
    Brigs32,                // type
    BrigNoPacking,          // packing
    {60, 88, 104, 0, 0},    // o_operands[5]
    BrigAtomicAnd,          // atomicOperation
    BrigGlobalSpace,        // storageClass
    BrigAcquireRelease,     // memorySemantic
    Briggeom_2d             // geom
  };

  BrigInstAtomicImage get1, get2;
  BrigOperandReg getReg;
  BrigOperandOpaque getImg;

  // The register must be an s or d register (c registers are not allowed).
  std::string input("atomicNoRet_image_cas_1d_b32 [&namedRWImg], $s1, $s3, $s4;\n");
  input.append("atomicNoRet_image_and_ar_2d_s32 [&namedRWImg], ($s0,$s3), $s2;\n");

  Lexer* lexer = new Lexer(input);

  context->token_to_scan = lexer->get_next_token();

  EXPECT_EQ(0, ImageNoRet(context));
  EXPECT_EQ(0, ImageNoRet(context));

  context->get_code(8, &get1);

  EXPECT_EQ(ref1.size, get1.size);
  EXPECT_EQ(ref1.kind, get1.kind);
  EXPECT_EQ(ref1.opcode, get1.opcode);
  EXPECT_EQ(ref1.type, get1.type);
  EXPECT_EQ(ref1.packing, get1.packing);
  EXPECT_EQ(ref1.o_operands[0], get1.o_operands[0]);
  EXPECT_EQ(ref1.o_operands[1], get1.o_operands[1]);
  EXPECT_EQ(ref1.o_operands[2], get1.o_operands[2]);
  EXPECT_EQ(ref1.o_operands[3], get1.o_operands[3]);
  EXPECT_EQ(ref1.o_operands[4], get1.o_operands[4]);

  EXPECT_EQ(ref1.atomicOperation, get1.atomicOperation);
  EXPECT_EQ(ref1.storageClass, get1.storageClass);
  EXPECT_EQ(ref1.memorySemantic, get1.memorySemantic);
  EXPECT_EQ(ref1.geom, get1.geom);

  context->get_code(56, &get2);

  EXPECT_EQ(ref2.size, get2.size);
  EXPECT_EQ(ref2.kind, get2.kind);
  EXPECT_EQ(ref2.opcode, get2.opcode);
  EXPECT_EQ(ref2.type, get2.type);
  EXPECT_EQ(ref2.packing, get2.packing);
  EXPECT_EQ(ref2.o_operands[0], get2.o_operands[0]);
  EXPECT_EQ(ref2.o_operands[1], get2.o_operands[1]);
  EXPECT_EQ(ref2.o_operands[2], get2.o_operands[2]);
  EXPECT_EQ(ref2.o_operands[3], get2.o_operands[3]);
  EXPECT_EQ(ref2.o_operands[4], get2.o_operands[4]);

  EXPECT_EQ(ref2.atomicOperation, get2.atomicOperation);
  EXPECT_EQ(ref2.storageClass, get2.storageClass);
  EXPECT_EQ(ref2.memorySemantic, get2.memorySemantic);
  EXPECT_EQ(ref2.geom, get2.geom);

  context->get_operand(24, &getReg);
  // BrigOperandReg
  EXPECT_EQ(12, getReg.size);
  EXPECT_EQ(BrigEOperandReg, getReg.kind);
  EXPECT_EQ(Brigb32, getReg.type);
  EXPECT_EQ(0, getReg.reserved);
  EXPECT_EQ(8, getReg.name);

  context->get_operand(36, &getReg);
  // BrigOperandReg
  EXPECT_EQ(12, getReg.size);
  EXPECT_EQ(BrigEOperandReg, getReg.kind);
  EXPECT_EQ(Brigb32, getReg.type);
  EXPECT_EQ(0, getReg.reserved);
  EXPECT_EQ(12, getReg.name);
  context->get_operand(48, &getReg);
  // BrigOperandReg
  EXPECT_EQ(12, getReg.size);
  EXPECT_EQ(BrigEOperandReg, getReg.kind);
  EXPECT_EQ(Brigb32, getReg.type);
  EXPECT_EQ(0, getReg.reserved);
  EXPECT_EQ(16, getReg.name);
  context->get_operand(76, &getReg);
  // BrigOperandReg
  EXPECT_EQ(12, getReg.size);
  EXPECT_EQ(BrigEOperandReg, getReg.kind);
  EXPECT_EQ(Brigb32, getReg.type);
  EXPECT_EQ(0, getReg.reserved);
  EXPECT_EQ(20, getReg.name);
  BrigOperandRegV2 getRegV2;
  context->get_operand(88, &getRegV2);
  // BrigOperandRegV2
  EXPECT_EQ(16, getRegV2.size);
  EXPECT_EQ(BrigEOperandRegV2, getRegV2.kind);
  EXPECT_EQ(Brigb32, getRegV2.type);
  EXPECT_EQ(0, getRegV2.reserved);
  EXPECT_EQ(76, getRegV2.regs[0]);
  EXPECT_EQ(36, getRegV2.regs[1]);


  context->get_operand(8, &getImg);
  // BrigOperandOpaque
  EXPECT_EQ(16, getImg.size);
  EXPECT_EQ(BrigEOperandOpaque, getImg.kind);
  EXPECT_EQ(0, getImg.name);
  EXPECT_EQ(0, getImg.reg);
  EXPECT_EQ(0, getImg.offset);

  context->get_operand(60, &getImg);
  // BrigOperandOpaque
  EXPECT_EQ(16, getImg.size);
  EXPECT_EQ(BrigEOperandOpaque, getImg.kind);
  EXPECT_EQ(0, getImg.name);
  EXPECT_EQ(0, getImg.reg);
  EXPECT_EQ(0, getImg.offset);

  delete lexer;
}


TEST(CodegenTest, Query_CodeGen_Test) {
  context->set_error_reporter(main_reporter);
  context->clear_context();

  BrigInstBase refOrder = {
    32,                    // size
    BrigEInstBase,         // kind
    BrigQueryOrder,        // opcode
    Brigb32,               // type
    BrigNoPacking,         // packing
    {8, 20, 0, 0, 0}       // o_operands[5]
  };

  BrigInstBase refData = {
    32,                    // size
    BrigEInstBase,         // kind
    BrigQueryData,         // opcode
    Brigb32,               // type
    BrigNoPacking,         // packing
    {36, 60, 0, 0, 0}      // o_operands[5]
  };

  BrigInstBase refWidth = {
    32,                    // size
    BrigEInstBase,         // kind
    BrigQueryWidth,        // opcode
    Brigu32,               // type
    BrigNoPacking,         // packing
    {8, 76, 0, 0, 0}       // o_operands[5]
  };

  BrigInstBase get;
  BrigOperandReg getReg;
  BrigOperandOpaque getImage;

  std::string input("query_order_b32 $s0, [&namedRWImg1];\n");
  input.append("query_data_b32 $s1, [&namedRWImg1<$s2 - 4>];\n");
  input.append("query_width_u32 $s0, [&namedSamp<10>];\n");

  Lexer* lexer = new Lexer(input);

  context->token_to_scan = lexer->get_next_token();

  context->symbol_map["&namedRWImg1"] = 30;
  context->symbol_map["&namedSamp"] = 0;

  EXPECT_EQ(0, Query(context));
  EXPECT_EQ(0, Query(context));
  EXPECT_EQ(0, Query(context));

  context->get_code(8, &get);

  EXPECT_EQ(refOrder.size, get.size);
  EXPECT_EQ(refOrder.kind, get.kind);
  EXPECT_EQ(refOrder.opcode, get.opcode);
  EXPECT_EQ(refOrder.type, get.type);
  EXPECT_EQ(refOrder.packing, get.packing);
  EXPECT_EQ(refOrder.o_operands[0], get.o_operands[0]);
  EXPECT_EQ(refOrder.o_operands[1], get.o_operands[1]);
  EXPECT_EQ(refOrder.o_operands[2], get.o_operands[2]);
  EXPECT_EQ(refOrder.o_operands[3], get.o_operands[3]);
  EXPECT_EQ(refOrder.o_operands[4], get.o_operands[4]);

  context->get_code(40, &get);

  EXPECT_EQ(refData.size, get.size);
  EXPECT_EQ(refData.kind, get.kind);
  EXPECT_EQ(refData.opcode, get.opcode);
  EXPECT_EQ(refData.type, get.type);
  EXPECT_EQ(refData.packing, get.packing);
  EXPECT_EQ(refData.o_operands[0], get.o_operands[0]);
  EXPECT_EQ(refData.o_operands[1], get.o_operands[1]);
  EXPECT_EQ(refData.o_operands[2], get.o_operands[2]);
  EXPECT_EQ(refData.o_operands[3], get.o_operands[3]);
  EXPECT_EQ(refData.o_operands[4], get.o_operands[4]);

  context->get_code(72, &get);

  EXPECT_EQ(refWidth.size, get.size);
  EXPECT_EQ(refWidth.kind, get.kind);
  EXPECT_EQ(refWidth.opcode, get.opcode);
  EXPECT_EQ(refWidth.type, get.type);
  EXPECT_EQ(refWidth.packing, get.packing);
  EXPECT_EQ(refWidth.o_operands[0], get.o_operands[0]);
  EXPECT_EQ(refWidth.o_operands[1], get.o_operands[1]);
  EXPECT_EQ(refWidth.o_operands[2], get.o_operands[2]);
  EXPECT_EQ(refWidth.o_operands[3], get.o_operands[3]);
  EXPECT_EQ(refWidth.o_operands[4], get.o_operands[4]);


  context->get_operand(8, &getReg);
  // BrigOperandReg
  EXPECT_EQ(12, getReg.size);
  EXPECT_EQ(BrigEOperandReg, getReg.kind);
  EXPECT_EQ(Brigb32, getReg.type);
  EXPECT_EQ(0, getReg.reserved);
  EXPECT_EQ(8, getReg.name);

  context->get_operand(36, &getReg);
  // BrigOperandReg
  EXPECT_EQ(12, getReg.size);
  EXPECT_EQ(BrigEOperandReg, getReg.kind);
  EXPECT_EQ(Brigb32, getReg.type);
  EXPECT_EQ(0, getReg.reserved);
  EXPECT_EQ(12, getReg.name);
  context->get_operand(48, &getReg);

  // BrigOperandReg
  EXPECT_EQ(12, getReg.size);
  EXPECT_EQ(BrigEOperandReg, getReg.kind);
  EXPECT_EQ(Brigb32, getReg.type);
  EXPECT_EQ(0, getReg.reserved);
  EXPECT_EQ(16, getReg.name);

  context->get_operand(20, &getImage);
  // BrigOperandOpaque
  EXPECT_EQ(16, getImage.size);
  EXPECT_EQ(BrigEOperandOpaque, getImage.kind);
  EXPECT_EQ(30, getImage.name);
  EXPECT_EQ(0, getImage.reg);
  EXPECT_EQ(0, getImage.offset);

  context->get_operand(60, &getImage);
  // BrigOperandOpaque
  EXPECT_EQ(16, getImage.size);
  EXPECT_EQ(BrigEOperandOpaque, getImage.kind);
  EXPECT_EQ(30, getImage.name);
  EXPECT_EQ(48, getImage.reg);
  EXPECT_EQ(-4, getImage.offset);

  context->get_operand(76, &getImage);
  // BrigOperandOpaque
  EXPECT_EQ(16, getImage.size);
  EXPECT_EQ(BrigEOperandOpaque, getImage.kind);
  EXPECT_EQ(0, getImage.name);
  EXPECT_EQ(0, getImage.reg);
  EXPECT_EQ(10, getImage.offset);

  delete lexer;
}

TEST(CodegenTest, Instruction1Op_CodeGen_fbar_Wait_b64) {

  context->set_error_reporter(main_reporter);
  context->clear_context();

  BrigInstBase ref = {
    32,
    BrigEInstBase,
    BrigFbarWait,
    Brigb64,
    BrigNoPacking,
    {8, 0, 0, 0, 0}
  };

  std::string input("fbar_wait_b64 $d0;");
  Lexer* lexer = new Lexer(input);

  context->token_to_scan = lexer->get_next_token();
  EXPECT_EQ(0, Instruction1(context));

  BrigInstBase getBase;
  BrigOperandReg getReg;
  context->get_operand(8, &getReg);
  context->get_code(8, &getBase);

  // BrigOperandReg
  EXPECT_EQ(12, getReg.size);
  EXPECT_EQ(BrigEOperandReg, getReg.kind);
  EXPECT_EQ(Brigb64, getReg.type);
  EXPECT_EQ(0, getReg.reserved);
  EXPECT_EQ(8, getReg.name);

  // BrigInstBase
  EXPECT_EQ(ref.size, getBase.size);
  EXPECT_EQ(ref.kind, getBase.kind);
  EXPECT_EQ(ref.opcode, getBase.opcode);
  EXPECT_EQ(ref.type, getBase.type);
  EXPECT_EQ(ref.packing, getBase.packing);

  EXPECT_EQ(ref.o_operands[0], getBase.o_operands[0]);
  EXPECT_EQ(ref.o_operands[1], getBase.o_operands[1]);
  EXPECT_EQ(ref.o_operands[2], getBase.o_operands[2]);
  EXPECT_EQ(ref.o_operands[3], getBase.o_operands[3]);
  EXPECT_EQ(ref.o_operands[4], getBase.o_operands[4]);

  delete lexer;
}

TEST(CodegenTest, Instruction1Op_CodeGen_fbar_Arrive_b64) {
  context->set_error_reporter(main_reporter);
  context->clear_context();

  BrigInstBase ref = {
    32,
    BrigEInstBase,
    BrigFbarArrive,
    Brigb64,
    BrigNoPacking,
    {8, 0, 0, 0, 0}
  };

  std::string input("fbar_arrive_b64 $d0;");
  Lexer* lexer = new Lexer(input);

  context->token_to_scan = lexer->get_next_token();
  EXPECT_EQ(0, Instruction1(context));

  BrigInstBase getBase;
  BrigOperandReg getReg;
  context->get_operand(8, &getReg);
  context->get_code(8, &getBase);

  // BrigOperandReg
  EXPECT_EQ(12, getReg.size);
  EXPECT_EQ(BrigEOperandReg, getReg.kind);
  EXPECT_EQ(Brigb64, getReg.type);
  EXPECT_EQ(0, getReg.reserved);
  EXPECT_EQ(8, getReg.name);

  // BrigInstBase
  EXPECT_EQ(ref.size, getBase.size);
  EXPECT_EQ(ref.kind, getBase.kind);
  EXPECT_EQ(ref.opcode, getBase.opcode);
  EXPECT_EQ(ref.type, getBase.type);
  EXPECT_EQ(ref.packing, getBase.packing);

  EXPECT_EQ(ref.o_operands[0], getBase.o_operands[0]);
  EXPECT_EQ(ref.o_operands[1], getBase.o_operands[1]);
  EXPECT_EQ(ref.o_operands[2], getBase.o_operands[2]);
  EXPECT_EQ(ref.o_operands[3], getBase.o_operands[3]);
  EXPECT_EQ(ref.o_operands[4], getBase.o_operands[4]);

  delete lexer;
}

TEST(CodegenTest, Instruction1Op_CodeGen_fbar_skip_b64) {
  context->set_error_reporter(main_reporter);
  context->clear_context();

  BrigInstBase ref = {
    32,
    BrigEInstBase,
    BrigFbarSkip,
    Brigb64,
    BrigNoPacking,
    {8, 0, 0, 0, 0}
  };

  std::string input("fbar_skip_b64 $d0;");
  Lexer* lexer = new Lexer(input);

  context->token_to_scan = lexer->get_next_token();
  EXPECT_EQ(0, Instruction1(context));

  BrigInstBase getBase;
  BrigOperandReg getReg;
  context->get_operand(8, &getReg);
  context->get_code(8, &getBase);

  // BrigOperandReg
  EXPECT_EQ(12, getReg.size);
  EXPECT_EQ(BrigEOperandReg, getReg.kind);
  EXPECT_EQ(Brigb64, getReg.type);
  EXPECT_EQ(0, getReg.reserved);
  EXPECT_EQ(8, getReg.name);

  // BrigInstBase
  EXPECT_EQ(ref.size, getBase.size);
  EXPECT_EQ(ref.kind, getBase.kind);
  EXPECT_EQ(ref.opcode, getBase.opcode);
  EXPECT_EQ(ref.type, getBase.type);
  EXPECT_EQ(ref.packing, getBase.packing);

  EXPECT_EQ(ref.o_operands[0], getBase.o_operands[0]);
  EXPECT_EQ(ref.o_operands[1], getBase.o_operands[1]);
  EXPECT_EQ(ref.o_operands[2], getBase.o_operands[2]);
  EXPECT_EQ(ref.o_operands[3], getBase.o_operands[3]);
  EXPECT_EQ(ref.o_operands[4], getBase.o_operands[4]);

  delete lexer;
}

TEST(CodegenTest, Instruction1Op_CodeGen_Countup_u32) {
  context->set_error_reporter(main_reporter);
  context->clear_context();

  BrigInstBase ref = {
    32,
    BrigEInstBase,
    BrigCountup,
    Brigu32,
    BrigNoPacking,
    {8, 0, 0, 0, 0}
  };

  std::string input("countup_u32 $s1;");
  Lexer* lexer = new Lexer(input);

  context->token_to_scan = lexer->get_next_token();
  EXPECT_EQ(0, Instruction1(context));

  BrigInstBase getBase;
  BrigOperandReg getReg;
  context->get_operand(8, &getReg);
  context->get_code(8, &getBase);

  // BrigOperandReg
  EXPECT_EQ(12, getReg.size);
  EXPECT_EQ(BrigEOperandReg, getReg.kind);
  EXPECT_EQ(Brigb32, getReg.type);
  EXPECT_EQ(0, getReg.reserved);
  EXPECT_EQ(8, getReg.name);

  // BrigInstBase
  EXPECT_EQ(ref.size, getBase.size);
  EXPECT_EQ(ref.kind, getBase.kind);
  EXPECT_EQ(ref.opcode, getBase.opcode);
  EXPECT_EQ(ref.type, getBase.type);
  EXPECT_EQ(ref.packing, getBase.packing);

  EXPECT_EQ(ref.o_operands[0], getBase.o_operands[0]);
  EXPECT_EQ(ref.o_operands[1], getBase.o_operands[1]);
  EXPECT_EQ(ref.o_operands[2], getBase.o_operands[2]);
  EXPECT_EQ(ref.o_operands[3], getBase.o_operands[3]);
  EXPECT_EQ(ref.o_operands[4], getBase.o_operands[4]);

  delete lexer;
}

TEST(CodegenTest, Instruction1op_CodeGen_fbar_Release) {
  context->set_error_reporter(main_reporter);
  context->clear_context();

  std::string input("fbar_release_b64 $d0;");
  input.append("fbar_release_b64 $d0,$d1;");

  Lexer* lexer = new Lexer(input);

  BrigInstBase ref1={
    32,
    BrigEInstBase,
    BrigFbarRelease,
    Brigb64,
    BrigNoPacking,
    {8, 0, 0, 0, 0}
  };
  BrigInstBase ref2={
    32,
    BrigEInstBase,
    BrigFbarRelease,
    Brigb64,
    BrigNoPacking,
    {8, 20, 0, 0, 0}
  };

  BrigInstBase getBase;
  BrigOperandReg getReg1,getReg2;

  lexer->set_source_string(input);
  context->token_to_scan = lexer->get_next_token();

  EXPECT_EQ(0, Instruction1(context));
  EXPECT_EQ(0, Instruction1(context));

  context->get_code(8, &getBase);
  context->get_operand(8, &getReg1);

  // BrigOperandReg
  EXPECT_EQ(12, getReg1.size);
  EXPECT_EQ(BrigEOperandReg, getReg1.kind);
  EXPECT_EQ(Brigb64, getReg1.type);
  EXPECT_EQ(0, getReg1.reserved);
  EXPECT_EQ(8, getReg1.name);

  // BrigInstBase
  EXPECT_EQ(ref1.size, getBase.size);
  EXPECT_EQ(ref1.kind, getBase.kind);
  EXPECT_EQ(ref1.opcode, getBase.opcode);
  EXPECT_EQ(ref1.type, getBase.type);
  EXPECT_EQ(ref1.packing, getBase.packing);

  EXPECT_EQ(ref1.o_operands[0], getBase.o_operands[0]);
  EXPECT_EQ(ref1.o_operands[1], getBase.o_operands[1]);
  EXPECT_EQ(ref1.o_operands[2], getBase.o_operands[2]);
  EXPECT_EQ(ref1.o_operands[3], getBase.o_operands[3]);
  EXPECT_EQ(ref1.o_operands[4], getBase.o_operands[4]);

  context->get_operand(8, &getReg1);
  context->get_operand(20, &getReg2);
  context->get_code(40, &getBase);

  // BrigOperandReg1
  EXPECT_EQ(12, getReg1.size);
  EXPECT_EQ(BrigEOperandReg, getReg1.kind);
  EXPECT_EQ(Brigb64, getReg1.type);
  EXPECT_EQ(0, getReg1.reserved);
  EXPECT_EQ(8, getReg1.name);

 // BrigOperandReg2
  EXPECT_EQ(12, getReg2.size);
  EXPECT_EQ(BrigEOperandReg, getReg2.kind);
  EXPECT_EQ(Brigb64, getReg2.type);
  EXPECT_EQ(0, getReg2.reserved);
  EXPECT_EQ(12, getReg2.name);

  // BrigInstBase
  EXPECT_EQ(ref2.size, getBase.size);
  EXPECT_EQ(ref2.kind, getBase.kind);
  EXPECT_EQ(ref2.opcode, getBase.opcode);
  EXPECT_EQ(ref2.type, getBase.type);
  EXPECT_EQ(ref2.packing, getBase.packing);

  EXPECT_EQ(ref2.o_operands[0], getBase.o_operands[0]);
  EXPECT_EQ(ref2.o_operands[1], getBase.o_operands[1]);
  EXPECT_EQ(ref2.o_operands[2], getBase.o_operands[2]);
  EXPECT_EQ(ref2.o_operands[3], getBase.o_operands[3]);
  EXPECT_EQ(ref2.o_operands[4], getBase.o_operands[4]);

  delete lexer;
}


TEST(CodegenTest, InitializableDeclCodeGen) {
  context->set_error_reporter(main_reporter);
  context->clear_context();

  // case for decimal
  std::string input("global_b8 &x[9] = { 1,2,3,4,5,6,7,8,9 }; ");

  Lexer* lexer = new Lexer(input);
  context->token_to_scan = lexer->get_next_token();

  BrigDirectiveSymbol ref = {
  40,                       // size
  BrigEDirectiveSymbol ,    // kind
  {
    0,                         // c_code
    BrigGlobalSpace,         // storag class
    BrigNone ,                // attribut
    0,                        // reserved
    0,                        // symbolModifier
    9,                        // dim
    8,                        // s_name
    Brigb8,                  // type
    1,                        // align
  },
  48,                        // d_init
  0,                         // reserved
  };

  size_t arraySize = sizeof(BrigDirectiveInit) + sizeof(uint64_t);
  uint8_t *array = new uint8_t[arraySize];

  BrigDirectiveInit *bdi = reinterpret_cast<BrigDirectiveInit *>(array);

  bdi->size = arraySize;           //size
  bdi->kind = BrigEDirectiveInit;  //kind
  bdi->c_code = 0;                 //c_code
  bdi->elementCount = 9;           //elementCount
  bdi->type = Brigb8;              //type
  bdi->reserved = 0;               //reserved
  bdi->initializationData.u8[0] = 1;    //initializationData
  bdi->initializationData.u8[1] = 2;
  bdi->initializationData.u8[2] = 3;
  bdi->initializationData.u8[3] = 4;
  bdi->initializationData.u8[4] = 5;
  bdi->initializationData.u8[5] = 6;
  bdi->initializationData.u8[6] = 7;
  bdi->initializationData.u8[7] = 8;

  bdi->initializationData.u8[8] = 9;    //initializationData
  bdi->initializationData.u8[9] = 0;
  bdi->initializationData.u8[10] = 0;
  bdi->initializationData.u8[11] = 0;
  bdi->initializationData.u8[12] = 0;
  bdi->initializationData.u8[13] = 0;
  bdi->initializationData.u8[14] = 0;
  bdi->initializationData.u8[15] = 0;

  EXPECT_EQ(0,InitializableDecl(context));

  BrigDirectiveSymbol get ;
  context->get_directive(8, &get);
  EXPECT_EQ(ref.size, get.size);
  EXPECT_EQ(ref.kind, get.kind);
  EXPECT_EQ(ref.s.storageClass, get.s.storageClass);
  EXPECT_EQ(ref.s.dim, get.s.dim);
  EXPECT_EQ(ref.s.s_name, get.s.s_name);
  EXPECT_EQ(ref.s.type, get.s.type);
  EXPECT_EQ(ref.d_init, get.d_init);


  Buffer *dbuf = context->get_directive();

  BrigDirectiveInit *get1 =
    reinterpret_cast<BrigDirectiveInit*>(&dbuf->get()[48]);


  EXPECT_EQ(bdi->size, get1->size);
  EXPECT_EQ(bdi->kind, get1->kind);
  EXPECT_EQ(bdi->c_code, get1->c_code);
  EXPECT_EQ(bdi->elementCount, get1->elementCount);
  EXPECT_EQ(bdi->type, get1->type);
  EXPECT_EQ(bdi->reserved, get1->reserved);
  EXPECT_EQ(bdi->initializationData.u8[0],get1->initializationData.u8[0]);
  EXPECT_EQ(bdi->initializationData.u8[1],get1->initializationData.u8[1]);
  EXPECT_EQ(bdi->initializationData.u8[2],get1->initializationData.u8[2]);
  EXPECT_EQ(bdi->initializationData.u8[3],get1->initializationData.u8[3]);
  EXPECT_EQ(bdi->initializationData.u8[4],get1->initializationData.u8[4]);
  EXPECT_EQ(bdi->initializationData.u8[5],get1->initializationData.u8[5]);
  EXPECT_EQ(bdi->initializationData.u8[6],get1->initializationData.u8[6]);
  EXPECT_EQ(bdi->initializationData.u8[7],get1->initializationData.u8[7]);
  EXPECT_EQ(bdi->initializationData.u8[8],get1->initializationData.u8[8]);
  EXPECT_EQ(bdi->initializationData.u8[9],get1->initializationData.u8[9]);
  EXPECT_EQ(bdi->initializationData.u8[10],get1->initializationData.u8[10]);
  EXPECT_EQ(bdi->initializationData.u8[11],get1->initializationData.u8[11]);
  EXPECT_EQ(bdi->initializationData.u8[12],get1->initializationData.u8[12]);
  EXPECT_EQ(bdi->initializationData.u8[13],get1->initializationData.u8[13]);
  EXPECT_EQ(bdi->initializationData.u8[14],get1->initializationData.u8[14]);
  EXPECT_EQ(bdi->initializationData.u8[15],get1->initializationData.u8[15]);
  delete[] reinterpret_cast<char *>(bdi);

  // case for single
  context->clear_context();
  input.assign("global_f32 &x[9] = { 1.1f,2.2f,3.3f,4.4f,5.5f,6.6f,7.7f,8.8f,9.9f }; ");

  lexer->set_source_string(input);
  context->token_to_scan = lexer->get_next_token();

  BrigDirectiveSymbol ref1 = {
  40,                       // size
  BrigEDirectiveSymbol ,    // kind
  {
    0,                         // c_code
    BrigGlobalSpace,         // storag class
    BrigNone ,                // attribut
    0,                        // reserved
    0,                        // symbolModifier
    9,                        // dim
    8,                        // s_name
    Brigf32,                  // type
    1,                        // align
  },
  48,                        // d_init
  0,                         // reserved
  };

  arraySize = sizeof(BrigDirectiveInit) + 4 * sizeof(uint64_t);
  array = new uint8_t[arraySize];

  bdi = reinterpret_cast<BrigDirectiveInit *>(array);

  bdi->size = arraySize;           //size
  bdi->kind = BrigEDirectiveInit;  //kind
  bdi->c_code = 0;                 //c_code
  bdi->elementCount = 9;           //elementCount
  bdi->type = Brigb32;              //type
  bdi->reserved = 0;               //reserved

  float fvalue = 1.1;
  memmove(&bdi->initializationData.u32[0], &fvalue, sizeof(uint32_t));    //initializationData
  fvalue = 2.2;
  memmove(&bdi->initializationData.u32[1], &fvalue, sizeof(uint32_t));
  fvalue = 3.3;
  memmove(&bdi->initializationData.u32[2], &fvalue, sizeof(uint32_t));
  fvalue = 4.4;
  memmove(&bdi->initializationData.u32[3], &fvalue, sizeof(uint32_t));
  fvalue = 5.5;
  memmove(&bdi->initializationData.u32[4], &fvalue, sizeof(uint32_t));
  fvalue = 6.6;
  memmove(&bdi->initializationData.u32[5], &fvalue, sizeof(uint32_t));
  fvalue = 7.7;
  memmove(&bdi->initializationData.u32[6], &fvalue, sizeof(uint32_t));
  fvalue = 8.8;
  memmove(&bdi->initializationData.u32[7], &fvalue, sizeof(uint32_t));
  fvalue = 9.9;
  memmove(&bdi->initializationData.u32[8], &fvalue, sizeof(uint32_t));
  fvalue = 0.0;
  memmove(&bdi->initializationData.u32[9], &fvalue, sizeof(uint32_t));

  EXPECT_EQ(0,InitializableDecl(context));

  context->get_directive(8, &get);
  EXPECT_EQ(ref1.size, get.size);
  EXPECT_EQ(ref1.kind, get.kind);
  EXPECT_EQ(ref1.s.storageClass, get.s.storageClass);
  EXPECT_EQ(ref1.s.dim, get.s.dim);
  EXPECT_EQ(ref1.s.s_name, get.s.s_name);
  EXPECT_EQ(ref1.s.type, get.s.type);
  EXPECT_EQ(ref1.d_init, get.d_init);

  get1 =
    reinterpret_cast<BrigDirectiveInit*>(&dbuf->get()[48]);


  EXPECT_EQ(bdi->size, get1->size);
  EXPECT_EQ(bdi->kind, get1->kind);
  EXPECT_EQ(bdi->c_code, get1->c_code);
  EXPECT_EQ(bdi->elementCount, get1->elementCount);
  EXPECT_EQ(bdi->type, get1->type);
  EXPECT_EQ(bdi->reserved, get1->reserved);
  EXPECT_EQ(bdi->initializationData.u32[0],get1->initializationData.u32[0]);
  EXPECT_EQ(bdi->initializationData.u32[1],get1->initializationData.u32[1]);
  EXPECT_EQ(bdi->initializationData.u32[2],get1->initializationData.u32[2]);
  EXPECT_EQ(bdi->initializationData.u32[3],get1->initializationData.u32[3]);
  EXPECT_EQ(bdi->initializationData.u32[4],get1->initializationData.u32[4]);
  EXPECT_EQ(bdi->initializationData.u32[5],get1->initializationData.u32[5]);
  EXPECT_EQ(bdi->initializationData.u32[6],get1->initializationData.u32[6]);
  EXPECT_EQ(bdi->initializationData.u32[7],get1->initializationData.u32[7]);
  EXPECT_EQ(bdi->initializationData.u32[8],get1->initializationData.u32[8]);
  EXPECT_EQ(bdi->initializationData.u32[9],get1->initializationData.u32[9]);
  delete[] reinterpret_cast<char *>(bdi);


  // case for float
  context->clear_context();
  input.assign("global_f64 &x[9] = { 1.1l,2.2l,3.3l,4.4l,5.5l,6.6l,7.7l,8.8l,9.9l }; ");

  lexer->set_source_string(input);
  context->token_to_scan = lexer->get_next_token();

  BrigDirectiveSymbol ref2 = {
  40,                       // size
  BrigEDirectiveSymbol ,    // kind
  {
    0,                         // c_code
    BrigGlobalSpace,         // storag class
    BrigNone ,                // attribut
    0,                        // reserved
    0,                        // symbolModifier
    9,                        // dim
    8,                        // s_name
    Brigf64,                  // type
    1,                        // align
  },
  48,                        // d_init
  0,                         // reserved
  };

  arraySize = sizeof(BrigDirectiveInit) + 8 * sizeof(uint64_t);
  array = new uint8_t[arraySize];

  bdi = reinterpret_cast<BrigDirectiveInit *>(array);

  bdi->size = arraySize;           //size
  bdi->kind = BrigEDirectiveInit;  //kind
  bdi->c_code = 0;                 //c_code
  bdi->elementCount = 9;           //elementCount
  bdi->type = Brigb64;              //type
  bdi->reserved = 0;               //reserved

  double dvalue = 1.1 ;
  memmove(&bdi->initializationData.u64[0], &dvalue, sizeof(uint64_t));    //initializationData
  dvalue = 2.2;
  memmove(&bdi->initializationData.u64[1], &dvalue, sizeof(uint64_t));
  dvalue = 3.3;
  memmove(&bdi->initializationData.u64[2], &dvalue, sizeof(uint64_t));
  dvalue = 4.4;
  memmove(&bdi->initializationData.u64[3], &dvalue, sizeof(uint64_t));
  dvalue = 5.5;
  memmove(&bdi->initializationData.u64[4], &dvalue, sizeof(uint64_t));
  dvalue = 6.6;
  memmove(&bdi->initializationData.u64[5], &dvalue, sizeof(uint64_t));
  dvalue = 7.7;
  memmove(&bdi->initializationData.u64[6], &dvalue, sizeof(uint64_t));
  dvalue = 8.8;
  memmove(&bdi->initializationData.u64[7], &dvalue, sizeof(uint64_t));
  dvalue = 9.9;
  memmove(&bdi->initializationData.u64[8], &dvalue, sizeof(uint64_t));

  EXPECT_EQ(0,InitializableDecl(context));

  context->get_directive(8, &get);
  EXPECT_EQ(ref2.size, get.size);
  EXPECT_EQ(ref2.kind, get.kind);
  EXPECT_EQ(ref2.s.storageClass, get.s.storageClass);
  EXPECT_EQ(ref2.s.dim, get.s.dim);
  EXPECT_EQ(ref2.s.s_name, get.s.s_name);
  EXPECT_EQ(ref2.s.type, get.s.type);
  EXPECT_EQ(ref2.d_init, get.d_init);

  get1 =
    reinterpret_cast<BrigDirectiveInit*>(&dbuf->get()[48]);


  EXPECT_EQ(bdi->size, get1->size);
  EXPECT_EQ(bdi->kind, get1->kind);
  EXPECT_EQ(bdi->c_code, get1->c_code);
  EXPECT_EQ(bdi->elementCount, get1->elementCount);
  EXPECT_EQ(bdi->type, get1->type);
  EXPECT_EQ(bdi->reserved, get1->reserved);
  EXPECT_EQ(bdi->initializationData.u64[0],get1->initializationData.u64[0]);
  EXPECT_EQ(bdi->initializationData.u64[1],get1->initializationData.u64[1]);
  EXPECT_EQ(bdi->initializationData.u64[2],get1->initializationData.u64[2]);
  EXPECT_EQ(bdi->initializationData.u64[3],get1->initializationData.u64[3]);
  EXPECT_EQ(bdi->initializationData.u64[4],get1->initializationData.u64[4]);
  EXPECT_EQ(bdi->initializationData.u64[5],get1->initializationData.u64[5]);
  EXPECT_EQ(bdi->initializationData.u64[6],get1->initializationData.u64[6]);
  EXPECT_EQ(bdi->initializationData.u64[7],get1->initializationData.u64[7]);
  EXPECT_EQ(bdi->initializationData.u64[8],get1->initializationData.u64[8]);
  delete[] reinterpret_cast<char *>(bdi);

// case for label
  context->clear_context();
  input.assign("global_f64 &x[3] = {@a, @b, @c}; ");

  lexer->set_source_string(input);
  context->token_to_scan = lexer->get_next_token();

  BrigDirectiveSymbol ref3 = {
  40,                       // size
  BrigEDirectiveSymbol ,    // kind
  {
    0,                        // c_code
    BrigGlobalSpace,          // storag class
    BrigNone ,                // attribut
    0,                        // reserved
    0,                        // symbolModifier
    3,                        // dim
    8,                        // s_name
    Brigf64,                  // type
    1,                        // align
  },
  48,                        // d_init
  0,                         // reserved
  };

  arraySize = sizeof(BrigDirectiveLabelInit) + 2 * sizeof(BrigdOffset32_t);
  array = new uint8_t[arraySize];

  BrigDirectiveLabelInit *bdli = reinterpret_cast<BrigDirectiveLabelInit *>(array);

  bdli->size = arraySize;                //size
  bdli->kind = BrigEDirectiveLabelInit;  //kind
  bdli->c_code = 0;                      //c_code
  bdli->elementCount = 3;                //elementCount
  bdli->d_labels[0] = 72;                //d_labels
  bdli->d_labels[1] = 84;
  bdli->d_labels[2] = 96;

  EXPECT_EQ(0,InitializableDecl(context));

  context->get_directive(8, &get);
  EXPECT_EQ(ref3.size, get.size);
  EXPECT_EQ(ref3.kind, get.kind);
  EXPECT_EQ(ref3.s.storageClass, get.s.storageClass);
  EXPECT_EQ(ref3.s.dim, get.s.dim);
  EXPECT_EQ(ref3.s.s_name, get.s.s_name);
  EXPECT_EQ(ref3.s.type, get.s.type);
  EXPECT_EQ(ref3.d_init, get.d_init);

  BrigDirectiveLabelInit* get2 =
    reinterpret_cast<BrigDirectiveLabelInit*>(&dbuf->get()[48]);


  EXPECT_EQ(bdli->size, get2->size);
  EXPECT_EQ(bdli->kind, get2->kind);
  EXPECT_EQ(bdli->c_code, get2->c_code);
  EXPECT_EQ(bdli->elementCount, get2->elementCount);

  EXPECT_EQ(bdli->d_labels[0],get2->d_labels[0]);
  EXPECT_EQ(bdli->d_labels[1],get2->d_labels[1]);
  EXPECT_EQ(bdli->d_labels[2],get2->d_labels[2]);
  delete[] reinterpret_cast<char *>(bdli);

  delete lexer;
}


TEST(CodegenTest, ArrayDimensionSetCodeGen) {
  context->set_error_reporter(main_reporter);
  context->clear_context();

  // case for decimal
  std::string input("[9][9] ");

  Lexer* lexer = new Lexer(input);
  context->token_to_scan = lexer->get_next_token();

  EXPECT_EQ(0,ArrayDimensionSet(context));

  EXPECT_EQ(81, context->get_dim());
  EXPECT_EQ(BrigArray, context->get_symbol_modifier());


  input.assign("global_u16 &x[] ;");
  lexer->set_source_string(input);
  context->token_to_scan = lexer->get_next_token();

  EXPECT_EQ(0,InitializableDecl(context));
  EXPECT_EQ(BrigFlex,context->get_symbol_modifier());
  EXPECT_EQ(0, context->get_dim());

  input.assign("global_u8 &y[] = {1,2,3,4,5,6,7,8,9};");
  lexer->set_source_string(input);
  context->token_to_scan = lexer->get_next_token();

  EXPECT_EQ(0,InitializableDecl(context));
  EXPECT_EQ(BrigFlex | BrigArray,context->get_symbol_modifier());
  EXPECT_EQ(9, context->get_dim());

  delete lexer;
}

TEST(CodegenTest, ArgumentDeclCodegen){
  context->set_error_reporter(main_reporter);
  context->clear_context();

  std::string input("align 8 arg_u8 %last[] ;\n");
  Lexer* lexer = new Lexer(input);
  context->token_to_scan = lexer->get_next_token();
  EXPECT_EQ(0, ArgumentDecl(context));
  
  BrigDirectiveSymbol ref = {
        sizeof(BrigDirectiveSymbol),                 // size
        BrigEDirectiveSymbol,             // kind
        {
          8,       // c_code
          BrigArgSpace,                    // storageClass
          BrigNone,         // attribute
          0,                                // reserved
          BrigFlex,   // symbol modifier
          0,               // dim
          8,                  // s_name
          Brigu8,              // data type
          8,         // alignment
        },
        0,                                // d_init = 0 for arg
        0                                 // reserved
        };

	BrigDirectiveSymbol get;
	context->get_directive(8, &get);
	EXPECT_EQ(ref.size, get.size);
	EXPECT_EQ(ref.kind, get.kind);
	EXPECT_EQ(ref.s.c_code, get.s.c_code);
	EXPECT_EQ(ref.s.storageClass, get.s.storageClass);
	EXPECT_EQ(ref.s.attribute, get.s.attribute);
	EXPECT_EQ(ref.s.reserved, get.s.reserved);
	EXPECT_EQ(ref.s.symbolModifier, get.s.symbolModifier);
	EXPECT_EQ(ref.s.dim, get.s.dim);
	EXPECT_EQ(ref.s.s_name, get.s.s_name);
	EXPECT_EQ(ref.s.type, get.s.type);
	EXPECT_EQ(ref.s.align, get.s.align);
	EXPECT_EQ(ref.d_init, get.d_init);
	EXPECT_EQ(ref.reserved, get.reserved);
	
	delete lexer;
}

TEST(CodegenTest,FileDeclCodegen){
  context->set_error_reporter(main_reporter);
  context->clear_context();

  std::string input("file 1 \"math.c\" ;");

  BrigDirectiveFile ref = {
    16,                   //size
    BrigEDirectiveFile,   //kind
    8,                    //c_code
    1,                    //fileid
    8                     //s_filename
  };

  Lexer *lexer = new Lexer(input);
  context->token_to_scan = lexer->get_next_token();
  EXPECT_EQ(0,FileDecl(context));

  BrigDirectiveFile get;
  context->get_directive(8,&get);

  EXPECT_EQ(ref.size,get.size);
  EXPECT_EQ(ref.kind,get.kind);
  EXPECT_EQ(ref.c_code,get.c_code);
  EXPECT_EQ(ref.fileid,get.fileid);
  EXPECT_EQ(ref.s_filename,get.s_filename);
  delete lexer;
}

TEST(CodegenTest,LocationCodegen){
  context->set_error_reporter(main_reporter);
  context->clear_context();

  std::string input("loc 1 10 5 ;");

  BrigDirectiveLoc ref = {
    20,                   //size
    BrigEDirectiveLoc,    //kind
    8,                    //c_code
    1,                    //sourceFile
    10,                   //sourceLine
    5                     //sourceColumn
  };

  Lexer *lexer = new Lexer(input);
  context->token_to_scan = lexer->get_next_token();
  EXPECT_EQ(0,Location(context));

  BrigDirectiveLoc get;
  context->get_directive(8,&get);

  EXPECT_EQ(ref.size,get.size);
  EXPECT_EQ(ref.kind,get.kind);
  EXPECT_EQ(ref.c_code,get.c_code);
  EXPECT_EQ(ref.sourceFile,get.sourceFile);
  EXPECT_EQ(ref.sourceLine,get.sourceLine);
  EXPECT_EQ(ref.sourceColumn,get.sourceColumn);

  delete lexer;
}

TEST(CodegenTest, ImageStore_CodeGen_Test) {
  context->set_error_reporter(main_reporter);
  context->clear_context();

  BrigInstImage ref2da = {
    40,                    // size
    BrigEInstImage,        // kind
    BrigStImage,           // opcode
    {56, 80, 108, 0, 0},   // o_operands[5]
    Briggeom_2da,          // geom
    Brigf32,               // type
    Brigu32,               // stype
    BrigNoPacking,         // packing
    0                      // reserved
  };

  BrigInstImage ref1da = {
    40,                    // size
    BrigEInstImage,        // kind
    BrigStImage,           // opcode
    {132, 156, 172, 0, 0},   // o_operands[5]
    Briggeom_1da,          // geom
    Brigf32,               // type
    Brigu32,               // stype
    BrigNoPacking,         // packing
    0                      // reserved
  };

  BrigInstImage ref1db = {
    40,                    // size
    BrigEInstImage,        // kind
    BrigStImage,           // opcode
    {188, 212, 44, 0, 0},   // o_operands[5]
    Briggeom_1db,          // geom
    Brigf32,               // type
    Brigu32,               // stype
    BrigNoPacking,         // packing
    0                      // reserved
  };

  BrigInstImage get;
  BrigOperandReg getReg;
  BrigOperandRegV2 getRegV2;
  BrigOperandRegV4 getRegV4;
  BrigOperandOpaque getImage;

  std::string input("st_image_v4_2da_f32_u32 ($s1,$s2,$s3,$s4), [%RWImg3], ($s2,$s3,$s4,$s5);\n");
  input.append("st_image_v4_1da_f32_u32 ($s1,$s2,$s3,$s4), [%RWImg3], ($s4,$s5);\n");
  input.append("st_image_v4_1db_f32_u32 ($s1,$s2,$s3,$s4), [%RWImg3], ($s4);\n");

  Lexer* lexer = new Lexer(input);

  context->token_to_scan = lexer->get_next_token();

  context->symbol_map["%RWImg3"] = 30;

  EXPECT_EQ(0, ImageStore(context));
  EXPECT_EQ(0, ImageStore(context));
  EXPECT_EQ(0, ImageStore(context));

  context->get_code(8, &get);

  EXPECT_EQ(ref2da.size, get.size);
  EXPECT_EQ(ref2da.kind, get.kind);
  EXPECT_EQ(ref2da.opcode, get.opcode);
  EXPECT_EQ(ref2da.o_operands[0], get.o_operands[0]);
  EXPECT_EQ(ref2da.o_operands[1], get.o_operands[1]);
  EXPECT_EQ(ref2da.o_operands[2], get.o_operands[2]);
  EXPECT_EQ(ref2da.o_operands[3], get.o_operands[3]);
  EXPECT_EQ(ref2da.o_operands[4], get.o_operands[4]);
  EXPECT_EQ(ref2da.geom, get.geom);
  EXPECT_EQ(ref2da.type, get.type);
  EXPECT_EQ(ref2da.stype, get.stype);
  EXPECT_EQ(ref2da.packing, get.packing);
  EXPECT_EQ(ref2da.reserved, get.reserved);

  context->get_code(48, &get);

  EXPECT_EQ(ref1da.size, get.size);
  EXPECT_EQ(ref1da.kind, get.kind);
  EXPECT_EQ(ref1da.opcode, get.opcode);
  EXPECT_EQ(ref1da.o_operands[0], get.o_operands[0]);
  EXPECT_EQ(ref1da.o_operands[1], get.o_operands[1]);
  EXPECT_EQ(ref1da.o_operands[2], get.o_operands[2]);
  EXPECT_EQ(ref1da.o_operands[3], get.o_operands[3]);
  EXPECT_EQ(ref1da.o_operands[4], get.o_operands[4]);
  EXPECT_EQ(ref1da.geom, get.geom);
  EXPECT_EQ(ref1da.type, get.type);
  EXPECT_EQ(ref1da.stype, get.stype);
  EXPECT_EQ(ref1da.packing, get.packing);
  EXPECT_EQ(ref1da.reserved, get.reserved);

  context->get_code(88, &get);

  EXPECT_EQ(ref1db.size, get.size);
  EXPECT_EQ(ref1db.kind, get.kind);
  EXPECT_EQ(ref1db.opcode, get.opcode);
  EXPECT_EQ(ref1db.o_operands[0], get.o_operands[0]);
  EXPECT_EQ(ref1db.o_operands[1], get.o_operands[1]);
  EXPECT_EQ(ref1db.o_operands[2], get.o_operands[2]);
  EXPECT_EQ(ref1db.o_operands[3], get.o_operands[3]);
  EXPECT_EQ(ref1db.o_operands[4], get.o_operands[4]);
  EXPECT_EQ(ref1db.geom, get.geom);
  EXPECT_EQ(ref1db.type, get.type);
  EXPECT_EQ(ref1db.stype, get.stype);
  EXPECT_EQ(ref1db.packing, get.packing);
  EXPECT_EQ(ref1db.reserved, get.reserved);


  context->get_operand(8, &getReg);
  // BrigOperandReg
  EXPECT_EQ(12, getReg.size);
  EXPECT_EQ(BrigEOperandReg, getReg.kind);
  EXPECT_EQ(Brigb32, getReg.type);
  EXPECT_EQ(0, getReg.reserved);
  EXPECT_EQ(8, getReg.name);

  context->get_operand(20, &getReg);
  // BrigOperandReg
  EXPECT_EQ(12, getReg.size);
  EXPECT_EQ(BrigEOperandReg, getReg.kind);
  EXPECT_EQ(Brigb32, getReg.type);
  EXPECT_EQ(0, getReg.reserved);
  EXPECT_EQ(12, getReg.name);

  context->get_operand(32, &getReg);
  // BrigOperandReg
  EXPECT_EQ(12, getReg.size);
  EXPECT_EQ(BrigEOperandReg, getReg.kind);
  EXPECT_EQ(Brigb32, getReg.type);
  EXPECT_EQ(0, getReg.reserved);
  EXPECT_EQ(16, getReg.name);

  context->get_operand(44, &getReg);
  // BrigOperandReg
  EXPECT_EQ(12, getReg.size);
  EXPECT_EQ(BrigEOperandReg, getReg.kind);
  EXPECT_EQ(Brigb32, getReg.type);
  EXPECT_EQ(0, getReg.reserved);
  EXPECT_EQ(20, getReg.name);

  context->get_operand(96, &getReg);
  // BrigOperandReg
  EXPECT_EQ(12, getReg.size);
  EXPECT_EQ(BrigEOperandReg, getReg.kind);
  EXPECT_EQ(Brigb32, getReg.type);
  EXPECT_EQ(0, getReg.reserved);
  EXPECT_EQ(24, getReg.name);

  context->get_operand(80, &getImage);
  // BrigOperandOpaque
  EXPECT_EQ(16, getImage.size);
  EXPECT_EQ(BrigEOperandOpaque, getImage.kind);
  EXPECT_EQ(30, getImage.name);
  EXPECT_EQ(0, getImage.reg);
  EXPECT_EQ(0, getImage.offset);

  context->get_operand(156, &getImage);
  // BrigOperandOpaque
  EXPECT_EQ(16, getImage.size);
  EXPECT_EQ(BrigEOperandOpaque, getImage.kind);
  EXPECT_EQ(30, getImage.name);
  EXPECT_EQ(0, getImage.reg);
  EXPECT_EQ(0, getImage.offset);

  context->get_operand(212, &getImage);
  // BrigOperandOpaque
  EXPECT_EQ(16, getImage.size);
  EXPECT_EQ(BrigEOperandOpaque, getImage.kind);
  EXPECT_EQ(30, getImage.name);
  EXPECT_EQ(0, getImage.reg);
  EXPECT_EQ(0, getImage.offset);


  context->get_operand(172, &getRegV2);
  // BrigOperandRegV2
  EXPECT_EQ(16, getRegV2.size);
  EXPECT_EQ(BrigEOperandRegV2, getRegV2.kind);
  EXPECT_EQ(Brigb32, getRegV2.type);
  EXPECT_EQ(0, getRegV2.reserved);
  EXPECT_EQ(44, getRegV2.regs[0]);
  EXPECT_EQ(96, getRegV2.regs[1]);

  context->get_operand(56, &getRegV4);
  // BrigOperandRegV4
  EXPECT_EQ(24, getRegV4.size);
  EXPECT_EQ(BrigEOperandRegV4, getRegV4.kind);
  EXPECT_EQ(Brigb32, getRegV4.type);
  EXPECT_EQ(0, getRegV4.reserved);
  EXPECT_EQ(8, getRegV4.regs[0]);
  EXPECT_EQ(20, getRegV4.regs[1]);
  EXPECT_EQ(32, getRegV4.regs[2]);
  EXPECT_EQ(44, getRegV4.regs[3]);

  context->get_operand(108, &getRegV4);
  // BrigOperandRegV4
  EXPECT_EQ(24, getRegV4.size);
  EXPECT_EQ(BrigEOperandRegV4, getRegV4.kind);
  EXPECT_EQ(Brigb32, getRegV4.type);
  EXPECT_EQ(0, getRegV4.reserved);
  EXPECT_EQ(20, getRegV4.regs[0]);
  EXPECT_EQ(32, getRegV4.regs[1]);
  EXPECT_EQ(44, getRegV4.regs[2]);
  EXPECT_EQ(96, getRegV4.regs[3]);

  context->get_operand(132, &getRegV4);
  // BrigOperandRegV4
  EXPECT_EQ(24, getRegV4.size);
  EXPECT_EQ(BrigEOperandRegV4, getRegV4.kind);
  EXPECT_EQ(Brigb32, getRegV4.type);
  EXPECT_EQ(0, getRegV4.reserved);
  EXPECT_EQ(8, getRegV4.regs[0]);
  EXPECT_EQ(20, getRegV4.regs[1]);
  EXPECT_EQ(32, getRegV4.regs[2]);
  EXPECT_EQ(44, getRegV4.regs[3]);

  context->get_operand(188, &getRegV4);
  // BrigOperandRegV4
  EXPECT_EQ(24, getRegV4.size);
  EXPECT_EQ(BrigEOperandRegV4, getRegV4.kind);
  EXPECT_EQ(Brigb32, getRegV4.type);
  EXPECT_EQ(0, getRegV4.reserved);
  EXPECT_EQ(8, getRegV4.regs[0]);
  EXPECT_EQ(20, getRegV4.regs[1]);
  EXPECT_EQ(32, getRegV4.regs[2]);
  EXPECT_EQ(44, getRegV4.regs[3]);


  delete lexer;
}


TEST(CodegenTest, ImageLoad_CodeGen_Test) {
  context->set_error_reporter(main_reporter);
  context->clear_context();

  BrigInstImage ref2da = {
    40,                    // size
    BrigEInstImage,        // kind
    BrigLdImage,           // opcode
    {56, 80, 108, 0, 0},   // o_operands[5]
    Briggeom_2da,          // geom
    Brigf32,               // type
    Brigu32,               // stype
    BrigNoPacking,         // packing
    0                      // reserved
  };

  BrigInstImage ref1da = {
    40,                    // size
    BrigEInstImage,        // kind
    BrigLdImage,           // opcode
    {132, 156, 172, 0, 0},   // o_operands[5]
    Briggeom_1da,          // geom
    Brigf32,               // type
    Brigu32,               // stype
    BrigNoPacking,         // packing
    0                      // reserved
  };

  BrigInstImage ref1db = {
    40,                    // size
    BrigEInstImage,        // kind
    BrigLdImage,           // opcode
    {188, 212, 44, 0, 0},   // o_operands[5]
    Briggeom_1db,          // geom
    Brigf32,               // type
    Brigu32,               // stype
    BrigNoPacking,         // packing
    0                      // reserved
  };

  BrigInstImage get;
  BrigOperandReg getReg;
  BrigOperandRegV2 getRegV2;
  BrigOperandRegV4 getRegV4;
  BrigOperandOpaque getImage;

  std::string input("ld_image_v4_2da_f32_u32 ($s1,$s2,$s3,$s4), [%RWImg3], ($s4,$s5,$s2,$s3);\n");
  input.append("ld_image_v4_1da_f32_u32 ($s1,$s2,$s3,$s4), [%RWImg3], ($s4,$s5);\n");
  input.append("ld_image_v4_1db_f32_u32 ($s1,$s2,$s3,$s4), [%RWImg3], ($s4);\n");

  Lexer* lexer = new Lexer(input);

  context->token_to_scan = lexer->get_next_token();

  context->symbol_map["%RWImg3"] = 30;

  EXPECT_EQ(0, ImageLoad(context));
  EXPECT_EQ(0, ImageLoad(context));
  EXPECT_EQ(0, ImageLoad(context));

  context->get_code(8, &get);

  EXPECT_EQ(ref2da.size, get.size);
  EXPECT_EQ(ref2da.kind, get.kind);
  EXPECT_EQ(ref2da.opcode, get.opcode);
  EXPECT_EQ(ref2da.o_operands[0], get.o_operands[0]);
  EXPECT_EQ(ref2da.o_operands[1], get.o_operands[1]);
  EXPECT_EQ(ref2da.o_operands[2], get.o_operands[2]);
  EXPECT_EQ(ref2da.o_operands[3], get.o_operands[3]);
  EXPECT_EQ(ref2da.o_operands[4], get.o_operands[4]);
  EXPECT_EQ(ref2da.geom, get.geom);
  EXPECT_EQ(ref2da.type, get.type);
  EXPECT_EQ(ref2da.stype, get.stype);
  EXPECT_EQ(ref2da.packing, get.packing);
  EXPECT_EQ(ref2da.reserved, get.reserved);

  context->get_code(48, &get);

  EXPECT_EQ(ref1da.size, get.size);
  EXPECT_EQ(ref1da.kind, get.kind);
  EXPECT_EQ(ref1da.opcode, get.opcode);
  EXPECT_EQ(ref1da.o_operands[0], get.o_operands[0]);
  EXPECT_EQ(ref1da.o_operands[1], get.o_operands[1]);
  EXPECT_EQ(ref1da.o_operands[2], get.o_operands[2]);
  EXPECT_EQ(ref1da.o_operands[3], get.o_operands[3]);
  EXPECT_EQ(ref1da.o_operands[4], get.o_operands[4]);
  EXPECT_EQ(ref1da.geom, get.geom);
  EXPECT_EQ(ref1da.type, get.type);
  EXPECT_EQ(ref1da.stype, get.stype);
  EXPECT_EQ(ref1da.packing, get.packing);
  EXPECT_EQ(ref1da.reserved, get.reserved);

  context->get_code(88, &get);

  EXPECT_EQ(ref1db.size, get.size);
  EXPECT_EQ(ref1db.kind, get.kind);
  EXPECT_EQ(ref1db.opcode, get.opcode);
  EXPECT_EQ(ref1db.o_operands[0], get.o_operands[0]);
  EXPECT_EQ(ref1db.o_operands[1], get.o_operands[1]);
  EXPECT_EQ(ref1db.o_operands[2], get.o_operands[2]);
  EXPECT_EQ(ref1db.o_operands[3], get.o_operands[3]);
  EXPECT_EQ(ref1db.o_operands[4], get.o_operands[4]);
  EXPECT_EQ(ref1db.geom, get.geom);
  EXPECT_EQ(ref1db.type, get.type);
  EXPECT_EQ(ref1db.stype, get.stype);
  EXPECT_EQ(ref1db.packing, get.packing);
  EXPECT_EQ(ref1db.reserved, get.reserved);


  context->get_operand(8, &getReg);
  // BrigOperandReg
  EXPECT_EQ(12, getReg.size);
  EXPECT_EQ(BrigEOperandReg, getReg.kind);
  EXPECT_EQ(Brigb32, getReg.type);
  EXPECT_EQ(0, getReg.reserved);
  EXPECT_EQ(8, getReg.name);

  context->get_operand(20, &getReg);
  // BrigOperandReg
  EXPECT_EQ(12, getReg.size);
  EXPECT_EQ(BrigEOperandReg, getReg.kind);
  EXPECT_EQ(Brigb32, getReg.type);
  EXPECT_EQ(0, getReg.reserved);
  EXPECT_EQ(12, getReg.name);

  context->get_operand(32, &getReg);
  // BrigOperandReg
  EXPECT_EQ(12, getReg.size);
  EXPECT_EQ(BrigEOperandReg, getReg.kind);
  EXPECT_EQ(Brigb32, getReg.type);
  EXPECT_EQ(0, getReg.reserved);
  EXPECT_EQ(16, getReg.name);

  context->get_operand(44, &getReg);
  // BrigOperandReg
  EXPECT_EQ(12, getReg.size);
  EXPECT_EQ(BrigEOperandReg, getReg.kind);
  EXPECT_EQ(Brigb32, getReg.type);
  EXPECT_EQ(0, getReg.reserved);
  EXPECT_EQ(20, getReg.name);

  context->get_operand(96, &getReg);
  // BrigOperandReg
  EXPECT_EQ(12, getReg.size);
  EXPECT_EQ(BrigEOperandReg, getReg.kind);
  EXPECT_EQ(Brigb32, getReg.type);
  EXPECT_EQ(0, getReg.reserved);
  EXPECT_EQ(24, getReg.name);

  context->get_operand(80, &getImage);
  // BrigOperandOpaque
  EXPECT_EQ(16, getImage.size);
  EXPECT_EQ(BrigEOperandOpaque, getImage.kind);
  EXPECT_EQ(30, getImage.name);
  EXPECT_EQ(0, getImage.reg);
  EXPECT_EQ(0, getImage.offset);

  context->get_operand(156, &getImage);
  // BrigOperandOpaque
  EXPECT_EQ(16, getImage.size);
  EXPECT_EQ(BrigEOperandOpaque, getImage.kind);
  EXPECT_EQ(30, getImage.name);
  EXPECT_EQ(0, getImage.reg);
  EXPECT_EQ(0, getImage.offset);

  context->get_operand(212, &getImage);
  // BrigOperandOpaque
  EXPECT_EQ(16, getImage.size);
  EXPECT_EQ(BrigEOperandOpaque, getImage.kind);
  EXPECT_EQ(30, getImage.name);
  EXPECT_EQ(0, getImage.reg);
  EXPECT_EQ(0, getImage.offset);


  context->get_operand(172, &getRegV2);
  // BrigOperandRegV2
  EXPECT_EQ(16, getRegV2.size);
  EXPECT_EQ(BrigEOperandRegV2, getRegV2.kind);
  EXPECT_EQ(Brigb32, getRegV2.type);
  EXPECT_EQ(0, getRegV2.reserved);
  EXPECT_EQ(44, getRegV2.regs[0]);
  EXPECT_EQ(96, getRegV2.regs[1]);

  context->get_operand(56, &getRegV4);
  // BrigOperandRegV4
  EXPECT_EQ(24, getRegV4.size);
  EXPECT_EQ(BrigEOperandRegV4, getRegV4.kind);
  EXPECT_EQ(Brigb32, getRegV4.type);
  EXPECT_EQ(0, getRegV4.reserved);
  EXPECT_EQ(8, getRegV4.regs[0]);
  EXPECT_EQ(20, getRegV4.regs[1]);
  EXPECT_EQ(32, getRegV4.regs[2]);
  EXPECT_EQ(44, getRegV4.regs[3]);

  context->get_operand(108, &getRegV4);
  // BrigOperandRegV4
  EXPECT_EQ(24, getRegV4.size);
  EXPECT_EQ(BrigEOperandRegV4, getRegV4.kind);
  EXPECT_EQ(Brigb32, getRegV4.type);
  EXPECT_EQ(0, getRegV4.reserved);
  EXPECT_EQ(44, getRegV4.regs[0]);
  EXPECT_EQ(96, getRegV4.regs[1]);
  EXPECT_EQ(20, getRegV4.regs[2]);
  EXPECT_EQ(32, getRegV4.regs[3]);

  context->get_operand(132, &getRegV4);
  // BrigOperandRegV4
  EXPECT_EQ(24, getRegV4.size);
  EXPECT_EQ(BrigEOperandRegV4, getRegV4.kind);
  EXPECT_EQ(Brigb32, getRegV4.type);
  EXPECT_EQ(0, getRegV4.reserved);
  EXPECT_EQ(8, getRegV4.regs[0]);
  EXPECT_EQ(20, getRegV4.regs[1]);
  EXPECT_EQ(32, getRegV4.regs[2]);
  EXPECT_EQ(44, getRegV4.regs[3]);

  context->get_operand(188, &getRegV4);
  // BrigOperandRegV4
  EXPECT_EQ(24, getRegV4.size);
  EXPECT_EQ(BrigEOperandRegV4, getRegV4.kind);
  EXPECT_EQ(Brigb32, getRegV4.type);
  EXPECT_EQ(0, getRegV4.reserved);
  EXPECT_EQ(8, getRegV4.regs[0]);
  EXPECT_EQ(20, getRegV4.regs[1]);
  EXPECT_EQ(32, getRegV4.regs[2]);
  EXPECT_EQ(44, getRegV4.regs[3]);


  delete lexer;
}

TEST(CodegenTest, ImageRead_CodeGen_Test) {
  context->set_error_reporter(main_reporter);
  context->clear_context();

  BrigInstRead ref1d = {
    40,                    // size
    BrigEInstRead,        // kind
    BrigRdImage,           // opcode
    {56, 80, 96, 112, 0},   // o_operands[5]
    Briggeom_1d,           // geom
    Brigf32,               // stype
    Brigs32,               // type
    BrigNoPacking,         // packing
    0                      // reserved
  };

  BrigInstRead ref1da = {
    40,                    // size
    BrigEInstRead,        // kind
    BrigRdImage,           // opcode
    {136, 160, 176, 192, 0}, // o_operands[5]
    Briggeom_1da,          // geom
    Brigf32,               // stype
    Brigs32,               // type
    BrigNoPacking,         // packing
    0                      // reserved
  };

  BrigInstRead ref2da = {
    40,                    // size
    BrigEInstRead,        // kind
    BrigRdImage,           // opcode
    {220, 244, 260, 276, 0},  // o_operands[5]
    Briggeom_2da,          // geom
    Brigf32,               // stype
    Brigs32,               // type
    BrigNoPacking,         // packing
    0                      // reserved
  };

  BrigInstRead get;
  BrigOperandReg getReg;
  BrigOperandRegV2 getRegV2;
  BrigOperandRegV4 getRegV4;
  BrigOperandOpaque getImage;

  std::string input("rd_image_v4_1d_s32_f32 ($s0,$s1,$s5,$s3), ");
  input.append("[%RWImg3], [%Samp3], ($s6);\n");
  input.append("rd_image_v4_1da_s32_f32 ($s0,$s1,$s2,$s3), [%RWImg3],");
  input.append("[%Samp3],($s6, $s5);\n");
  input.append("rd_image_v4_2da_s32_f32 ($s0,$s1,$s3,$s4), [%RWImg3],");
  input.append("[%Samp3],($s5, $s6, $s4, $s3);\n");

  Lexer* lexer = new Lexer(input);

  context->token_to_scan = lexer->get_next_token();

  context->symbol_map["%RWImg3"] = 0xf7;
  context->symbol_map["%Samp3"] = 0xf1;

  EXPECT_EQ(0, ImageRead(context));
  EXPECT_EQ(0, ImageRead(context));
  EXPECT_EQ(0, ImageRead(context));

  context->get_code(8, &get);

  EXPECT_EQ(ref1d.size, get.size);
  EXPECT_EQ(ref1d.kind, get.kind);
  EXPECT_EQ(ref1d.opcode, get.opcode);
  EXPECT_EQ(ref1d.o_operands[0], get.o_operands[0]);
  EXPECT_EQ(ref1d.o_operands[1], get.o_operands[1]);
  EXPECT_EQ(ref1d.o_operands[2], get.o_operands[2]);
  EXPECT_EQ(ref1d.o_operands[3], get.o_operands[3]);
  EXPECT_EQ(ref1d.o_operands[4], get.o_operands[4]);
  EXPECT_EQ(ref1d.geom, get.geom);
  EXPECT_EQ(ref1d.type, get.type);
  EXPECT_EQ(ref1d.stype, get.stype);
  EXPECT_EQ(ref1d.packing, get.packing);
  EXPECT_EQ(ref1d.reserved, get.reserved);
  context->get_code(48, &get);

  EXPECT_EQ(ref1da.size, get.size);
  EXPECT_EQ(ref1da.kind, get.kind);
  EXPECT_EQ(ref1da.opcode, get.opcode);
  EXPECT_EQ(ref1da.o_operands[0], get.o_operands[0]);
  EXPECT_EQ(ref1da.o_operands[1], get.o_operands[1]);
  EXPECT_EQ(ref1da.o_operands[2], get.o_operands[2]);
  EXPECT_EQ(ref1da.o_operands[3], get.o_operands[3]);
  EXPECT_EQ(ref1da.o_operands[4], get.o_operands[4]);
  EXPECT_EQ(ref1da.geom, get.geom);
  EXPECT_EQ(ref1da.type, get.type);
  EXPECT_EQ(ref1da.stype, get.stype);
  EXPECT_EQ(ref1da.packing, get.packing);
  EXPECT_EQ(ref1da.reserved, get.reserved);

  context->get_code(88, &get);

  EXPECT_EQ(ref2da.size, get.size);
  EXPECT_EQ(ref2da.kind, get.kind);
  EXPECT_EQ(ref2da.opcode, get.opcode);
  EXPECT_EQ(ref2da.o_operands[0], get.o_operands[0]);
  EXPECT_EQ(ref2da.o_operands[1], get.o_operands[1]);
  EXPECT_EQ(ref2da.o_operands[2], get.o_operands[2]);
  EXPECT_EQ(ref2da.o_operands[3], get.o_operands[3]);
  EXPECT_EQ(ref2da.o_operands[4], get.o_operands[4]);
  EXPECT_EQ(ref2da.geom, get.geom);
  EXPECT_EQ(ref2da.type, get.type);
  EXPECT_EQ(ref2da.stype, get.stype);
  EXPECT_EQ(ref2da.packing, get.packing);
  EXPECT_EQ(ref2da.reserved, get.reserved);


  context->get_operand(8, &getReg);
  // BrigOperandReg
  EXPECT_EQ(12, getReg.size);
  EXPECT_EQ(BrigEOperandReg, getReg.kind);
  EXPECT_EQ(Brigb32, getReg.type);
  EXPECT_EQ(0, getReg.reserved);
  EXPECT_EQ(8, getReg.name);

  context->get_operand(20, &getReg);
  // BrigOperandReg
  EXPECT_EQ(12, getReg.size);
  EXPECT_EQ(BrigEOperandReg, getReg.kind);
  EXPECT_EQ(Brigb32, getReg.type);
  EXPECT_EQ(0, getReg.reserved);
  EXPECT_EQ(12, getReg.name);

  context->get_operand(32, &getReg);
  // BrigOperandReg
  EXPECT_EQ(12, getReg.size);
  EXPECT_EQ(BrigEOperandReg, getReg.kind);
  EXPECT_EQ(Brigb32, getReg.type);
  EXPECT_EQ(0, getReg.reserved);
  EXPECT_EQ(16, getReg.name);

  context->get_operand(44, &getReg);
  // BrigOperandReg
  EXPECT_EQ(12, getReg.size);
  EXPECT_EQ(BrigEOperandReg, getReg.kind);
  EXPECT_EQ(Brigb32, getReg.type);
  EXPECT_EQ(0, getReg.reserved);
  EXPECT_EQ(20, getReg.name);

  context->get_operand(112, &getReg);
  // BrigOperandReg
  EXPECT_EQ(12, getReg.size);
  EXPECT_EQ(BrigEOperandReg, getReg.kind);
  EXPECT_EQ(Brigb32, getReg.type);
  EXPECT_EQ(0, getReg.reserved);
  EXPECT_EQ(24, getReg.name);

  context->get_operand(124, &getReg);
  // BrigOperandReg
  EXPECT_EQ(12, getReg.size);
  EXPECT_EQ(BrigEOperandReg, getReg.kind);
  EXPECT_EQ(Brigb32, getReg.type);
  EXPECT_EQ(0, getReg.reserved);
  EXPECT_EQ(28, getReg.name);

  context->get_operand(208, &getReg);
  // BrigOperandReg
  EXPECT_EQ(12, getReg.size);
  EXPECT_EQ(BrigEOperandReg, getReg.kind);
  EXPECT_EQ(Brigb32, getReg.type);
  EXPECT_EQ(0, getReg.reserved);
  EXPECT_EQ(32, getReg.name);

  context->get_operand(80, &getImage);
  // BrigOperandOpaque
  EXPECT_EQ(16, getImage.size);
  EXPECT_EQ(BrigEOperandOpaque, getImage.kind);
  EXPECT_EQ(0xf7, getImage.name);
  EXPECT_EQ(0, getImage.reg);
  EXPECT_EQ(0, getImage.offset);

  context->get_operand(96, &getImage);
  // BrigOperandOpaque
  EXPECT_EQ(16, getImage.size);
  EXPECT_EQ(BrigEOperandOpaque, getImage.kind);
  EXPECT_EQ(0xf1, getImage.name);
  EXPECT_EQ(0, getImage.reg);
  EXPECT_EQ(0, getImage.offset);

  context->get_operand(160, &getImage);
  // BrigOperandOpaque
  EXPECT_EQ(16, getImage.size);
  EXPECT_EQ(BrigEOperandOpaque, getImage.kind);
  EXPECT_EQ(0xf7, getImage.name);
  EXPECT_EQ(0, getImage.reg);
  EXPECT_EQ(0, getImage.offset);

  context->get_operand(176, &getImage);
  // BrigOperandOpaque
  EXPECT_EQ(16, getImage.size);
  EXPECT_EQ(BrigEOperandOpaque, getImage.kind);
  EXPECT_EQ(0xf1, getImage.name);
  EXPECT_EQ(0, getImage.reg);
  EXPECT_EQ(0, getImage.offset);

  context->get_operand(244, &getImage);
  // BrigOperandOpaque
  EXPECT_EQ(16, getImage.size);
  EXPECT_EQ(BrigEOperandOpaque, getImage.kind);
  EXPECT_EQ(0xf7, getImage.name);
  EXPECT_EQ(0, getImage.reg);
  EXPECT_EQ(0, getImage.offset);

  context->get_operand(260, &getImage);
  // BrigOperandOpaque
  EXPECT_EQ(16, getImage.size);
  EXPECT_EQ(BrigEOperandOpaque, getImage.kind);
  EXPECT_EQ(0xf1, getImage.name);
  EXPECT_EQ(0, getImage.reg);
  EXPECT_EQ(0, getImage.offset);

  context->get_operand(192, &getRegV2);
  // BrigOperandRegV2
  EXPECT_EQ(16, getRegV2.size);
  EXPECT_EQ(BrigEOperandRegV2, getRegV2.kind);
  EXPECT_EQ(Brigb32, getRegV2.type);
  EXPECT_EQ(0, getRegV2.reserved);
  EXPECT_EQ(112, getRegV2.regs[0]);
  EXPECT_EQ(32, getRegV2.regs[1]);

  context->get_operand(56, &getRegV4);
  // BrigOperandRegV4
  EXPECT_EQ(24, getRegV4.size);
  EXPECT_EQ(BrigEOperandRegV4, getRegV4.kind);
  EXPECT_EQ(Brigb32, getRegV4.type);
  EXPECT_EQ(0, getRegV4.reserved);
  EXPECT_EQ(8, getRegV4.regs[0]);
  EXPECT_EQ(20, getRegV4.regs[1]);
  EXPECT_EQ(32, getRegV4.regs[2]);
  EXPECT_EQ(44, getRegV4.regs[3]);

  context->get_operand(136, &getRegV4);
  // BrigOperandRegV4
  EXPECT_EQ(24, getRegV4.size);
  EXPECT_EQ(BrigEOperandRegV4, getRegV4.kind);
  EXPECT_EQ(Brigb32, getRegV4.type);
  EXPECT_EQ(0, getRegV4.reserved);
  EXPECT_EQ(8, getRegV4.regs[0]);
  EXPECT_EQ(20, getRegV4.regs[1]);
  EXPECT_EQ(124, getRegV4.regs[2]);
  EXPECT_EQ(44, getRegV4.regs[3]);

  context->get_operand(220, &getRegV4);
  // BrigOperandRegV4
  EXPECT_EQ(24, getRegV4.size);
  EXPECT_EQ(BrigEOperandRegV4, getRegV4.kind);
  EXPECT_EQ(Brigb32, getRegV4.type);
  EXPECT_EQ(0, getRegV4.reserved);
  EXPECT_EQ(8, getRegV4.regs[0]);
  EXPECT_EQ(20, getRegV4.regs[1]);
  EXPECT_EQ(44, getRegV4.regs[2]);
  EXPECT_EQ(208, getRegV4.regs[3]);

  context->get_operand(276, &getRegV4);
  // BrigOperandRegV4
  EXPECT_EQ(24, getRegV4.size);
  EXPECT_EQ(BrigEOperandRegV4, getRegV4.kind);
  EXPECT_EQ(Brigb32, getRegV4.type);
  EXPECT_EQ(0, getRegV4.reserved);
  EXPECT_EQ(32, getRegV4.regs[0]);
  EXPECT_EQ(112, getRegV4.regs[1]);
  EXPECT_EQ(208, getRegV4.regs[2]);
  EXPECT_EQ(44, getRegV4.regs[3]);


  delete lexer;
}

TEST(CodegenTest, Cmp_CodeGen_Test) {
  context->set_error_reporter(main_reporter);
  context->clear_context();


  // TODO(Chuang): set a correct value to aluModifier.
  BrigInstCmp cmpNeRef = {
    44,                 // size
    BrigEInstCmp,       // kind
    BrigCmp,            // opcode
    Brigf32,            // type
    BrigNoPacking,      // packing
    {8, 20, 32, 0, 0},  // o_operands[5]
    {0, 0, 0, 0, 0, 0, 0},                  // aluModifier
    BrigNe,             // comparisonOperator
    Brigb1,             // sourceType
    0                   // reserved
  };

  BrigInstCmp cmpGtRef = {
    44,                 // size
    BrigEInstCmp,       // kind
    BrigCmp,            // opcode
    Brigf32,            // type
    BrigNoPacking,      // packing
    {8, 56, 72, 0, 0},  // o_operands[5]
    {0, 0, 0, 0, 0, 0, 0},                  // aluModifier
    BrigGt,             // comparisonOperator
    Brigb32,             // sourceType
    0                   // reserved
  };

  BrigInstCmp cmpEquRef = {
    44,                 // size
    BrigEInstCmp,       // kind
    BrigCmp,            // opcode
    Brigb1,             // type
    BrigNoPacking,      // packing
    {96, 56, 112, 0, 0},  // o_operands[5]
    {0, 0, 0, 0, 0, 0, 0},                  // aluModifier
    BrigEqu,            // comparisonOperator
    Brigf32,            // sourceType
    0                   // reserved
  };

  BrigInstCmp cmpSltuRef = {
    44,                 // size
    BrigEInstCmp,       // kind
    BrigCmp,            // opcode
    Brigb1,             // type
    BrigNoPacking,      // packing
    {96, 136, 148, 0, 0},  // o_operands[5]
    {0, 0, 0, 0, 0, 0, 0},                  // aluModifier
    BrigSltu,           // comparisonOperator
    Brigf64,            // sourceType
    0                   // reserved
  };

  // TODO(Chuang): set a correct value to sourceType.
  BrigInstCmp packedCmpLtRef = {
    44,                 // size
    BrigEInstCmp,       // kind
    BrigPackedCmp,      // opcode
    Brigf32x2,          // type
    BrigNoPacking,      // packing
    {136, 148, 160, 0, 0},  // o_operands[5]
    {0, 0, 0, 0, 0, 0, 0},                  // aluModifier
    BrigLt,             // comparisonOperator
    0,                  // sourceType
    0                   // reserved
  };

  BrigInstCmp get;
  BrigOperandReg getReg;
  BrigOperandImmed getImm;

  std::string input("cmp_ne_f32_b1 $s1, $c2, 0.0f;\n");
  input.append("cmp_gt_f32_b32 $s1, $s2, 0.0f;\n");
  input.append("cmp_equ_b1_f32 $c1, $s2, 0;\n");
  input.append("cmp_sltu_b1_f64 $c1, $d1, $d2;\n");
  input.append("packedcmp_lt_f32x2 $d1, $d2, $d3;\n");

  Lexer* lexer = new Lexer(input);

  context->token_to_scan = lexer->get_next_token();

  EXPECT_EQ(0, Cmp(context));
  EXPECT_EQ(0, Cmp(context));
  EXPECT_EQ(0, Cmp(context));
  EXPECT_EQ(0, Cmp(context));
  EXPECT_EQ(0, Cmp(context));

  context->get_code(8, &get);

  EXPECT_EQ(cmpNeRef.size, get.size);
  EXPECT_EQ(cmpNeRef.kind, get.kind);
  EXPECT_EQ(cmpNeRef.opcode, get.opcode);
  EXPECT_EQ(cmpNeRef.type, get.type);
  EXPECT_EQ(cmpNeRef.packing, get.packing);
  EXPECT_EQ(cmpNeRef.o_operands[0], get.o_operands[0]);
  EXPECT_EQ(cmpNeRef.o_operands[1], get.o_operands[1]);
  EXPECT_EQ(cmpNeRef.o_operands[2], get.o_operands[2]);
  EXPECT_EQ(cmpNeRef.o_operands[3], get.o_operands[3]);
  EXPECT_EQ(cmpNeRef.o_operands[4], get.o_operands[4]);

  // EXPECT_EQ(cmpNeRef.aluModifier, get.aluModifier);
  unsigned int *pAluModRef = reinterpret_cast<unsigned int*>(&cmpNeRef.aluModifier);
  unsigned int *pAluModGet = reinterpret_cast<unsigned int*>(&get.aluModifier);

  EXPECT_EQ(*pAluModRef, *pAluModGet);

  EXPECT_EQ(cmpNeRef.comparisonOperator, get.comparisonOperator);
  EXPECT_EQ(cmpNeRef.sourceType, get.sourceType);
  EXPECT_EQ(cmpNeRef.reserved, get.reserved);

  context->get_code(52, &get);

  EXPECT_EQ(cmpGtRef.size, get.size);
  EXPECT_EQ(cmpGtRef.kind, get.kind);
  EXPECT_EQ(cmpGtRef.opcode, get.opcode);
  EXPECT_EQ(cmpGtRef.type, get.type);
  EXPECT_EQ(cmpGtRef.packing, get.packing);
  EXPECT_EQ(cmpGtRef.o_operands[0], get.o_operands[0]);
  EXPECT_EQ(cmpGtRef.o_operands[1], get.o_operands[1]);
  EXPECT_EQ(cmpGtRef.o_operands[2], get.o_operands[2]);
  EXPECT_EQ(cmpGtRef.o_operands[3], get.o_operands[3]);
  EXPECT_EQ(cmpGtRef.o_operands[4], get.o_operands[4]);

  // EXPECT_EQ(cmpGtRef.aluModifier, get.aluModifier);
  pAluModRef = reinterpret_cast<unsigned int*>(&cmpGtRef.aluModifier);
  pAluModGet = reinterpret_cast<unsigned int*>(&get.aluModifier);

  EXPECT_EQ(*pAluModRef, *pAluModGet);

  EXPECT_EQ(cmpGtRef.comparisonOperator, get.comparisonOperator);
  EXPECT_EQ(cmpGtRef.sourceType, get.sourceType);
  EXPECT_EQ(cmpGtRef.reserved, get.reserved);

  context->get_code(96, &get);

  EXPECT_EQ(cmpEquRef.size, get.size);
  EXPECT_EQ(cmpEquRef.kind, get.kind);
  EXPECT_EQ(cmpEquRef.opcode, get.opcode);
  EXPECT_EQ(cmpEquRef.type, get.type);
  EXPECT_EQ(cmpEquRef.packing, get.packing);
  EXPECT_EQ(cmpEquRef.o_operands[0], get.o_operands[0]);
  EXPECT_EQ(cmpEquRef.o_operands[1], get.o_operands[1]);
  EXPECT_EQ(cmpEquRef.o_operands[2], get.o_operands[2]);
  EXPECT_EQ(cmpEquRef.o_operands[3], get.o_operands[3]);
  EXPECT_EQ(cmpEquRef.o_operands[4], get.o_operands[4]);

  //  EXPECT_EQ(cmpEquRef.aluModifier, get.aluModifier);
  pAluModRef = reinterpret_cast<unsigned int*>(&cmpEquRef.aluModifier);
  pAluModGet = reinterpret_cast<unsigned int*>(&get.aluModifier);

  EXPECT_EQ(*pAluModRef, *pAluModGet);

  EXPECT_EQ(cmpEquRef.comparisonOperator, get.comparisonOperator);
  EXPECT_EQ(cmpEquRef.sourceType, get.sourceType);
  EXPECT_EQ(cmpEquRef.reserved, get.reserved);

  context->get_code(140, &get);

  EXPECT_EQ(cmpSltuRef.size, get.size);
  EXPECT_EQ(cmpSltuRef.kind, get.kind);
  EXPECT_EQ(cmpSltuRef.opcode, get.opcode);
  EXPECT_EQ(cmpSltuRef.type, get.type);
  EXPECT_EQ(cmpSltuRef.packing, get.packing);
  EXPECT_EQ(cmpSltuRef.o_operands[0], get.o_operands[0]);
  EXPECT_EQ(cmpSltuRef.o_operands[1], get.o_operands[1]);
  EXPECT_EQ(cmpSltuRef.o_operands[2], get.o_operands[2]);
  EXPECT_EQ(cmpSltuRef.o_operands[3], get.o_operands[3]);
  EXPECT_EQ(cmpSltuRef.o_operands[4], get.o_operands[4]);

  //  EXPECT_EQ(cmpSltuRef.aluModifier, get.aluModifier);
  pAluModRef = reinterpret_cast<unsigned int*>(&cmpSltuRef.aluModifier);
  pAluModGet = reinterpret_cast<unsigned int*>(&get.aluModifier);

  EXPECT_EQ(*pAluModRef, *pAluModGet);

  EXPECT_EQ(cmpSltuRef.comparisonOperator, get.comparisonOperator);
  EXPECT_EQ(cmpSltuRef.sourceType, get.sourceType);
  EXPECT_EQ(cmpSltuRef.reserved, get.reserved);

  context->get_code(184, &get);

  EXPECT_EQ(packedCmpLtRef.size, get.size);
  EXPECT_EQ(packedCmpLtRef.kind, get.kind);
  EXPECT_EQ(packedCmpLtRef.opcode, get.opcode);
  EXPECT_EQ(packedCmpLtRef.type, get.type);
  EXPECT_EQ(packedCmpLtRef.packing, get.packing);
  EXPECT_EQ(packedCmpLtRef.o_operands[0], get.o_operands[0]);
  EXPECT_EQ(packedCmpLtRef.o_operands[1], get.o_operands[1]);
  EXPECT_EQ(packedCmpLtRef.o_operands[2], get.o_operands[2]);
  EXPECT_EQ(packedCmpLtRef.o_operands[3], get.o_operands[3]);
  EXPECT_EQ(packedCmpLtRef.o_operands[4], get.o_operands[4]);

  //  EXPECT_EQ(packedCmpLtRef.aluModifier, get.aluModifier);
  pAluModRef = reinterpret_cast<unsigned int*>(&packedCmpLtRef.aluModifier);
  pAluModGet = reinterpret_cast<unsigned int*>(&get.aluModifier);

  EXPECT_EQ(*pAluModRef, *pAluModGet);

  EXPECT_EQ(packedCmpLtRef.comparisonOperator, get.comparisonOperator);
  EXPECT_EQ(packedCmpLtRef.sourceType, get.sourceType);
  EXPECT_EQ(packedCmpLtRef.reserved, get.reserved);

  context->get_operand(8, &getReg);
  // BrigOperandReg
  EXPECT_EQ(12, getReg.size);
  EXPECT_EQ(BrigEOperandReg, getReg.kind);
  EXPECT_EQ(Brigb32, getReg.type);
  EXPECT_EQ(0, getReg.reserved);
  EXPECT_EQ(8, getReg.name);

  context->get_operand(20, &getReg);
  // BrigOperandReg
  EXPECT_EQ(12, getReg.size);
  EXPECT_EQ(BrigEOperandReg, getReg.kind);
  EXPECT_EQ(Brigb1, getReg.type);
  EXPECT_EQ(0, getReg.reserved);
  EXPECT_EQ(12, getReg.name);

  context->get_operand(56, &getReg);
  // BrigOperandReg
  EXPECT_EQ(12, getReg.size);
  EXPECT_EQ(BrigEOperandReg, getReg.kind);
  EXPECT_EQ(Brigb32, getReg.type);
  EXPECT_EQ(0, getReg.reserved);
  EXPECT_EQ(16, getReg.name);

  context->get_operand(96, &getReg);
  // BrigOperandReg
  EXPECT_EQ(12, getReg.size);
  EXPECT_EQ(BrigEOperandReg, getReg.kind);
  EXPECT_EQ(Brigb1, getReg.type);
  EXPECT_EQ(0, getReg.reserved);
  EXPECT_EQ(20, getReg.name);

  context->get_operand(136, &getReg);
  // BrigOperandReg
  EXPECT_EQ(12, getReg.size);
  EXPECT_EQ(BrigEOperandReg, getReg.kind);
  EXPECT_EQ(Brigb64, getReg.type);
  EXPECT_EQ(0, getReg.reserved);
  EXPECT_EQ(24, getReg.name);

  context->get_operand(148, &getReg);
  // BrigOperandReg
  EXPECT_EQ(12, getReg.size);
  EXPECT_EQ(BrigEOperandReg, getReg.kind);
  EXPECT_EQ(Brigb64, getReg.type);
  EXPECT_EQ(0, getReg.reserved);
  EXPECT_EQ(28, getReg.name);

  context->get_operand(160, &getReg);
  // BrigOperandReg
  EXPECT_EQ(12, getReg.size);
  EXPECT_EQ(BrigEOperandReg, getReg.kind);
  EXPECT_EQ(Brigb64, getReg.type);
  EXPECT_EQ(0, getReg.reserved);
  EXPECT_EQ(32, getReg.name);

  context->get_operand(32, &getImm);
  // BrigOperandImmed
  EXPECT_EQ(24, getImm.size);
  EXPECT_EQ(BrigEOperandImmed, getImm.kind);
  EXPECT_EQ(Brigb32, getImm.type);
  // TODO(Chuang): confirm the type of Immediate number.
  // EXPECT_EQ(Brigb1, getImm.type);
  EXPECT_EQ(0, getImm.reserved);
  EXPECT_EQ(0, getImm.bits.c);

  context->get_operand(72, &getImm);
  // BrigOperandImmed
  EXPECT_EQ(24, getImm.size);
  EXPECT_EQ(BrigEOperandImmed, getImm.kind);
  EXPECT_EQ(Brigb32, getImm.type);
  EXPECT_EQ(0, getImm.reserved);
  EXPECT_EQ(0, getImm.bits.u);

  context->get_operand(112, &getImm);
  // BrigOperandImmed
  EXPECT_EQ(24, getImm.size);
  EXPECT_EQ(BrigEOperandImmed, getImm.kind);
  EXPECT_EQ(Brigb32, getImm.type);
  EXPECT_EQ(0, getImm.reserved);
  EXPECT_EQ(0.0f, getImm.bits.f);

  delete lexer;
}

TEST(CodegenTest,ControlCodegen){
  context->set_error_reporter(main_reporter);
  context->clear_context();

  std::string input("memopt_on;");

  Lexer *lexer = new Lexer(input);
  context->token_to_scan = lexer->get_next_token();

  EXPECT_EQ(0,Control(context));

  BrigDirectiveControl ref = {
    24,
    BrigEDirectiveControl,
    8,
    BrigEMemOpt,
    {1,0,0}
  };
  BrigDirectiveControl get;
  context->get_directive(8,&get);

  EXPECT_EQ(ref.size,get.size);
  EXPECT_EQ(ref.kind,get.kind);
  EXPECT_EQ(ref.c_code,get.c_code);
  EXPECT_EQ(ref.controlType,get.controlType);
  EXPECT_EQ(ref.values[0],get.values[0]);
  EXPECT_EQ(ref.values[1],get.values[1]);
  EXPECT_EQ(ref.values[2],get.values[2]);

  input.assign("workgroupspercu 6;");
  context->clear_context();
  lexer->set_source_string(input);
  context->token_to_scan = lexer->get_next_token();

  EXPECT_EQ(0,Control(context));

  BrigDirectiveControl ref1 = {
    24,
    BrigEDirectiveControl,
    8,
    BrigEMaxGperC,
    {6,0,0}
  };
  context->get_directive(8,&get);

  EXPECT_EQ(ref1.size,get.size);
  EXPECT_EQ(ref1.kind,get.kind);
  EXPECT_EQ(ref1.c_code,get.c_code);
  EXPECT_EQ(ref1.controlType,get.controlType);
  EXPECT_EQ(ref1.values[0],get.values[0]);
  EXPECT_EQ(ref1.values[1],get.values[1]);
  EXPECT_EQ(ref1.values[2],get.values[2]);

  input.assign("itemsperworkgroup 2,3,4;");
  context->clear_context();
  lexer->set_source_string(input);
  context->token_to_scan = lexer->get_next_token();

  EXPECT_EQ(0,Control(context));

  BrigDirectiveControl ref2 = {
    24,
    BrigEDirectiveControl,
    8,
    BrigEMaxTid,
    {2,3,4}
  };
  context->get_directive(8,&get);

  EXPECT_EQ(ref2.size,get.size);
  EXPECT_EQ(ref2.kind,get.kind);
  EXPECT_EQ(ref2.c_code,get.c_code);
  EXPECT_EQ(ref2.controlType,get.controlType);
  EXPECT_EQ(ref2.values[0],get.values[0]);
  EXPECT_EQ(ref2.values[1],get.values[1]);
  EXPECT_EQ(ref2.values[2],get.values[2]);

  delete lexer;
}

TEST(CodegenTest, Mov_CodeGen_SimpleTest) {
  context->set_error_reporter(main_reporter);
  context->clear_context();

  std::string input("mov_b1 $c1, 0;\n");
  input.append("mov_b32 $s1, 0.0f;\n");
  input.append("mov_b64 $d1, 0.0;\n");
  input.append("mov_b64 $d1, ($s4,$s9);\n");
  input.append("mov_b128 ($s9,$s8,$s4,$s1), $q1;\n");

  Lexer* lexer = new Lexer(input);

  BrigInstBase movB1Ref = {
    32,                    // size
    BrigEInstBase,         // kind
    BrigMov,               // opcode
    Brigb1,               // type
    BrigNoPacking,         // packing
    {8, 24, 0, 0, 0}       // o_operands[5]
  };

  BrigInstBase movB32Ref = {
    32,                    // size
    BrigEInstBase,         // kind
    BrigMov,               // opcode
    Brigb32,               // type
    BrigNoPacking,         // packing
    {48, 64, 0, 0, 0}       // o_operands[5]
  };

  BrigInstBase movB64Ref1 = {
    32,                    // size
    BrigEInstBase,         // kind
    BrigMov,               // opcode
    Brigb64,               // type
    BrigNoPacking,         // packing
    {88, 104, 0, 0, 0}       // o_operands[5]
  };

  BrigInstBase movB64Ref2 = {
    32,                    // size
    BrigEInstBase,         // kind
    BrigMov,               // opcode
    Brigb64,               // type
    BrigNoPacking,         // packing
    {88, 152, 0, 0, 0}       // o_operands[5]
  };

  BrigInstBase movB128Ref = {
    32,                    // size
    BrigEInstBase,         // kind
    BrigMov,               // opcode
    Brigb128,               // type
    BrigNoPacking,         // packing
    {180, 204, 0, 0, 0}       // o_operands[5]
  };


  BrigInstBase getBase;
  BrigOperandReg getReg;
  BrigOperandImmed getImm;

  lexer->set_source_string(input);
  context->token_to_scan = lexer->get_next_token();

  EXPECT_EQ(0, Mov(context));
  EXPECT_EQ(0, Mov(context));
  EXPECT_EQ(0, Mov(context));
  EXPECT_EQ(0, Mov(context));
  EXPECT_EQ(0, Mov(context));

  context->get_code(8, &getBase);
  // BrigInstBase
  EXPECT_EQ(movB1Ref.size, getBase.size);
  EXPECT_EQ(movB1Ref.kind, getBase.kind);
  EXPECT_EQ(movB1Ref.opcode, getBase.opcode);
  EXPECT_EQ(movB1Ref.type, getBase.type);
  EXPECT_EQ(movB1Ref.packing, getBase.packing);

  EXPECT_EQ(movB1Ref.o_operands[0], getBase.o_operands[0]);
  EXPECT_EQ(movB1Ref.o_operands[1], getBase.o_operands[1]);
  EXPECT_EQ(movB1Ref.o_operands[2], getBase.o_operands[2]);
  EXPECT_EQ(movB1Ref.o_operands[3], getBase.o_operands[3]);
  EXPECT_EQ(movB1Ref.o_operands[4], getBase.o_operands[4]);

  context->get_code(40, &getBase);
  // BrigInstBase
  EXPECT_EQ(movB32Ref.size, getBase.size);
  EXPECT_EQ(movB32Ref.kind, getBase.kind);
  EXPECT_EQ(movB32Ref.opcode, getBase.opcode);
  EXPECT_EQ(movB32Ref.type, getBase.type);
  EXPECT_EQ(movB32Ref.packing, getBase.packing);
  EXPECT_EQ(movB32Ref.o_operands[0], getBase.o_operands[0]);
  EXPECT_EQ(movB32Ref.o_operands[1], getBase.o_operands[1]);
  EXPECT_EQ(movB32Ref.o_operands[2], getBase.o_operands[2]);
  EXPECT_EQ(movB32Ref.o_operands[3], getBase.o_operands[3]);
  EXPECT_EQ(movB32Ref.o_operands[4], getBase.o_operands[4]);

  context->get_code(72, &getBase);
  // BrigInstBase
  EXPECT_EQ(movB64Ref1.size, getBase.size);
  EXPECT_EQ(movB64Ref1.kind, getBase.kind);
  EXPECT_EQ(movB64Ref1.opcode, getBase.opcode);
  EXPECT_EQ(movB64Ref1.type, getBase.type);
  EXPECT_EQ(movB64Ref1.packing, getBase.packing);
  EXPECT_EQ(movB64Ref1.o_operands[0], getBase.o_operands[0]);
  EXPECT_EQ(movB64Ref1.o_operands[1], getBase.o_operands[1]);
  EXPECT_EQ(movB64Ref1.o_operands[2], getBase.o_operands[2]);
  EXPECT_EQ(movB64Ref1.o_operands[3], getBase.o_operands[3]);
  EXPECT_EQ(movB64Ref1.o_operands[4], getBase.o_operands[4]);

  context->get_code(104, &getBase);
  // BrigInstBase
  EXPECT_EQ(movB64Ref2.size, getBase.size);
  EXPECT_EQ(movB64Ref2.kind, getBase.kind);
  EXPECT_EQ(movB64Ref2.opcode, getBase.opcode);
  EXPECT_EQ(movB64Ref2.type, getBase.type);
  EXPECT_EQ(movB64Ref2.packing, getBase.packing);
  EXPECT_EQ(movB64Ref2.o_operands[0], getBase.o_operands[0]);
  EXPECT_EQ(movB64Ref2.o_operands[1], getBase.o_operands[1]);
  EXPECT_EQ(movB64Ref2.o_operands[2], getBase.o_operands[2]);
  EXPECT_EQ(movB64Ref2.o_operands[3], getBase.o_operands[3]);
  EXPECT_EQ(movB64Ref2.o_operands[4], getBase.o_operands[4]);

  context->get_code(136, &getBase);
  // BrigInstBase
  EXPECT_EQ(movB128Ref.size, getBase.size);
  EXPECT_EQ(movB128Ref.kind, getBase.kind);
  EXPECT_EQ(movB128Ref.opcode, getBase.opcode);
  EXPECT_EQ(movB128Ref.type, getBase.type);
  EXPECT_EQ(movB128Ref.packing, getBase.packing);
  EXPECT_EQ(movB128Ref.o_operands[0], getBase.o_operands[0]);
  EXPECT_EQ(movB128Ref.o_operands[1], getBase.o_operands[1]);
  EXPECT_EQ(movB128Ref.o_operands[2], getBase.o_operands[2]);
  EXPECT_EQ(movB128Ref.o_operands[3], getBase.o_operands[3]);
  EXPECT_EQ(movB128Ref.o_operands[4], getBase.o_operands[4]);

  context->get_operand(8, &getReg);
  // BrigOperandReg
  EXPECT_EQ(12, getReg.size);
  EXPECT_EQ(BrigEOperandReg, getReg.kind);
  EXPECT_EQ(Brigb1, getReg.type);
  EXPECT_EQ(0, getReg.reserved);
  EXPECT_EQ(8, getReg.name);

  context->get_operand(48, &getReg);
  // BrigOperandReg
  EXPECT_EQ(12, getReg.size);
  EXPECT_EQ(BrigEOperandReg, getReg.kind);
  EXPECT_EQ(Brigb32, getReg.type);
  EXPECT_EQ(0, getReg.reserved);
  EXPECT_EQ(12, getReg.name);

  context->get_operand(88, &getReg);
  // BrigOperandReg
  EXPECT_EQ(12, getReg.size);
  EXPECT_EQ(BrigEOperandReg, getReg.kind);
  EXPECT_EQ(Brigb64, getReg.type);
  EXPECT_EQ(0, getReg.reserved);
  EXPECT_EQ(16, getReg.name);

  context->get_operand(128, &getReg);
  // BrigOperandReg
  EXPECT_EQ(12, getReg.size);
  EXPECT_EQ(BrigEOperandReg, getReg.kind);
  EXPECT_EQ(Brigb32, getReg.type);
  EXPECT_EQ(0, getReg.reserved);
  EXPECT_EQ(20, getReg.name);

  context->get_operand(140, &getReg);
  // BrigOperandReg
  EXPECT_EQ(12, getReg.size);
  EXPECT_EQ(BrigEOperandReg, getReg.kind);
  EXPECT_EQ(Brigb32, getReg.type);
  EXPECT_EQ(0, getReg.reserved);
  EXPECT_EQ(24, getReg.name);

  context->get_operand(168, &getReg);
  // BrigOperandReg
  EXPECT_EQ(12, getReg.size);
  EXPECT_EQ(BrigEOperandReg, getReg.kind);
  EXPECT_EQ(Brigb32, getReg.type);
  EXPECT_EQ(0, getReg.reserved);
  EXPECT_EQ(28, getReg.name);

  context->get_operand(204, &getReg);
  // BrigOperandReg
  EXPECT_EQ(12, getReg.size);
  EXPECT_EQ(BrigEOperandReg, getReg.kind);
  EXPECT_EQ(Brigb128, getReg.type);
  EXPECT_EQ(0, getReg.reserved);
  EXPECT_EQ(32, getReg.name);

  context->get_operand(24, &getImm);
  // BrigOperandImmed
  EXPECT_EQ(24, getImm.size);
  EXPECT_EQ(BrigEOperandImmed, getImm.kind);
  EXPECT_EQ(Brigb32, getImm.type);
  EXPECT_EQ(0, getImm.reserved);
  EXPECT_EQ(0, getImm.bits.u);

  context->get_operand(64, &getImm);
  // BrigOperandImmed
  EXPECT_EQ(24, getImm.size);
  EXPECT_EQ(BrigEOperandImmed, getImm.kind);
  EXPECT_EQ(Brigb32, getImm.type);
  EXPECT_EQ(0, getImm.reserved);
  EXPECT_EQ(0.0f, getImm.bits.f);

  context->get_operand(104, &getImm);
  // BrigOperandImmed
  EXPECT_EQ(24, getImm.size);
  EXPECT_EQ(BrigEOperandImmed, getImm.kind);
  EXPECT_EQ(Brigb64, getImm.type);
  EXPECT_EQ(0, getImm.reserved);
  EXPECT_EQ(0.0, getImm.bits.d);

  delete lexer;
}


TEST(CodegenTest, AtomicNoRet_CodeGen_Test) {
  context->set_error_reporter(main_reporter);
  context->clear_context();

  BrigInstAtomic refCas = {
    44,                    // size
    BrigEInstAtomic,       // kind
    BrigAtomicNoRet,       // opcode
    Brigb64,               // type
    BrigNoPacking,         // packing
    {8, 24, 48, 0, 0},     // o_operands[5]
    BrigAtomicCas,         // atomicOperation
    BrigGlobalSpace,       // storageClass
    BrigAcquireRelease     // memorySemantic
  };

  BrigInstAtomic refMax = {
    44,                    // size
    BrigEInstAtomic,       // kind
    BrigAtomicNoRet,       // opcode
    Brigf64,               // type
    BrigNoPacking,         // packing
    {72, 88, 0, 0, 0},     // o_operands[5]
    BrigAtomicMax,         // atomicOperation
    BrigGlobalSpace,       // storageClass
    BrigAcquireRelease     // memorySemantic
  };

  BrigInstAtomic getAtom;
  BrigOperandAddress getAddr;
  BrigOperandImmed getImm;


  std::string input("atomicNoRet_cas_global_ar_b64 [&x], 23, 12;\n");
  input.append("atomicNoRet_max_global_ar_f64 [&x], 23.0;\n");

  Lexer* lexer = new Lexer(input);

  context->token_to_scan = lexer->get_next_token();

  EXPECT_EQ(0, AtomicNoRet(context));
  EXPECT_EQ(0, AtomicNoRet(context));

  context->get_code(8, &getAtom);
  // BrigInstAtomic
  EXPECT_EQ(refCas.size, getAtom.size);
  EXPECT_EQ(refCas.kind, getAtom.kind);
  EXPECT_EQ(refCas.opcode, getAtom.opcode);
  EXPECT_EQ(refCas.type, getAtom.type);
  EXPECT_EQ(refCas.packing, getAtom.packing);

  EXPECT_EQ(refCas.o_operands[0], getAtom.o_operands[0]);
  EXPECT_EQ(refCas.o_operands[1], getAtom.o_operands[1]);
  EXPECT_EQ(refCas.o_operands[2], getAtom.o_operands[2]);
  EXPECT_EQ(refCas.o_operands[3], getAtom.o_operands[3]);
  EXPECT_EQ(refCas.o_operands[4], getAtom.o_operands[4]);
  EXPECT_EQ(refCas.atomicOperation, getAtom.atomicOperation);
  EXPECT_EQ(refCas.storageClass, getAtom.storageClass);
  EXPECT_EQ(refCas.memorySemantic, getAtom.memorySemantic);

  context->get_code(52, &getAtom);
  // BrigInstAtomic
  EXPECT_EQ(refMax.size, getAtom.size);
  EXPECT_EQ(refMax.kind, getAtom.kind);
  EXPECT_EQ(refMax.opcode, getAtom.opcode);
  EXPECT_EQ(refMax.type, getAtom.type);
  EXPECT_EQ(refMax.packing, getAtom.packing);

  EXPECT_EQ(refMax.o_operands[0], getAtom.o_operands[0]);
  EXPECT_EQ(refMax.o_operands[1], getAtom.o_operands[1]);
  EXPECT_EQ(refMax.o_operands[2], getAtom.o_operands[2]);
  EXPECT_EQ(refMax.o_operands[3], getAtom.o_operands[3]);
  EXPECT_EQ(refMax.o_operands[4], getAtom.o_operands[4]);
  EXPECT_EQ(refMax.atomicOperation, getAtom.atomicOperation);
  EXPECT_EQ(refMax.storageClass, getAtom.storageClass);
  EXPECT_EQ(refMax.memorySemantic, getAtom.memorySemantic);

  context->get_operand(24, &getImm);
  // BrigOperandImmed
  EXPECT_EQ(24, getImm.size);
  EXPECT_EQ(BrigEOperandImmed, getImm.kind);
  // TODO(Chuang): set Brigb64 to getImm.type.
  EXPECT_EQ(Brigb32, getImm.type);
  EXPECT_EQ(23, getImm.bits.u);

  context->get_operand(48, &getImm);
  // BrigOperandImmed
  EXPECT_EQ(24, getImm.size);
  EXPECT_EQ(BrigEOperandImmed, getImm.kind);
  // TODO(Chuang): set Brigb64 to getImm.type.
  EXPECT_EQ(Brigb32, getImm.type);
  EXPECT_EQ(12, getImm.bits.u);

  context->get_operand(88, &getImm);
  // BrigOperandImmed
  EXPECT_EQ(24, getImm.size);
  EXPECT_EQ(BrigEOperandImmed, getImm.kind);
  EXPECT_EQ(Brigb64, getImm.type);
  EXPECT_EQ(23.0, getImm.bits.d);


  context->get_operand(8, &getAddr);
  // BrigOperandAddress
  EXPECT_EQ(12, getAddr.size);
  EXPECT_EQ(BrigEOperandAddress, getAddr.kind);
  EXPECT_EQ(Brigb64, getAddr.type);
  EXPECT_EQ(0, getAddr.reserved);
  EXPECT_EQ(0, getAddr.directive);


  context->get_operand(72, &getAddr);
  // BrigOperandAddress
  EXPECT_EQ(12, getAddr.size);
  EXPECT_EQ(BrigEOperandAddress, getAddr.kind);
  EXPECT_EQ(Brigb64, getAddr.type);
  EXPECT_EQ(0, getAddr.reserved);
  EXPECT_EQ(0, getAddr.directive);


  delete lexer;
}

TEST(CodegenTest, Cvt_CodeGen_SimpleTest) {
  context->set_error_reporter(main_reporter);
  context->clear_context();

  std::string input("cvt_f32_f64 $s1, $d1;\n");
  input.append("cvt_down_f32_f32 $s1,$s2;\n");

  Lexer* lexer = new Lexer(input);

  BrigInstCvt cvtRef1 = {
    40,                    // size
    BrigEInstCvt,         // kind
    BrigCvt,               // opcode
    Brigf32,               // type
    BrigNoPacking,         // packing
    {8, 20, 0, 0, 0},     // o_operands[5]
    {0, 0, 0, 0, 0, 0, 0},  // aluModifier
    Brigf64,                   // stype
    0                    // reserved
  };

  BrigInstCvt cvtRef2 = {
    40,                    // size
    BrigEInstCvt,         // kind
    BrigCvt,               // opcode
    Brigf32,               // type
    BrigNoPacking,         // packing
    {8, 32, 0, 0, 0},     // o_operands[5]
    {1, 3, 0, 0, 0, 0, 0},     // aluModifier
    Brigf32,                   // stype
    0                    // reserved
  };

  BrigInstCvt getCvt;
  BrigOperandReg getReg;
  unsigned int* pAluModRef,* pAluModGet;
  pAluModRef = pAluModGet = NULL;

  lexer->set_source_string(input);
  context->token_to_scan = lexer->get_next_token();

  EXPECT_EQ(0, Cvt(context));
  EXPECT_EQ(0, Cvt(context));

  context->get_code(8, &getCvt);

  EXPECT_EQ(cvtRef1.size, getCvt.size);
  EXPECT_EQ(cvtRef1.kind, getCvt.kind);
  EXPECT_EQ(cvtRef1.opcode, getCvt.opcode);
  EXPECT_EQ(cvtRef1.type, getCvt.type);
  EXPECT_EQ(cvtRef1.packing, getCvt.packing);
  EXPECT_EQ(cvtRef1.o_operands[0], getCvt.o_operands[0]);
  EXPECT_EQ(cvtRef1.o_operands[1], getCvt.o_operands[1]);
  EXPECT_EQ(cvtRef1.o_operands[2], getCvt.o_operands[2]);
  EXPECT_EQ(cvtRef1.o_operands[3], getCvt.o_operands[3]);
  EXPECT_EQ(cvtRef1.o_operands[4], getCvt.o_operands[4]);

  pAluModRef = reinterpret_cast<unsigned int*>(&cvtRef1.aluModifier);
  pAluModGet = reinterpret_cast<unsigned int*>(&getCvt.aluModifier);

  EXPECT_EQ(*pAluModRef, *pAluModGet);

  EXPECT_EQ(cvtRef1.stype, getCvt.stype);
  EXPECT_EQ(cvtRef1.reserved, getCvt.reserved);

  context->get_code(48, &getCvt);

  EXPECT_EQ(cvtRef2.size, getCvt.size);
  EXPECT_EQ(cvtRef2.kind, getCvt.kind);
  EXPECT_EQ(cvtRef2.opcode, getCvt.opcode);
  EXPECT_EQ(cvtRef2.type, getCvt.type);
  EXPECT_EQ(cvtRef2.packing, getCvt.packing);
  EXPECT_EQ(cvtRef2.o_operands[0], getCvt.o_operands[0]);
  EXPECT_EQ(cvtRef2.o_operands[1], getCvt.o_operands[1]);
  EXPECT_EQ(cvtRef2.o_operands[2], getCvt.o_operands[2]);
  EXPECT_EQ(cvtRef2.o_operands[3], getCvt.o_operands[3]);
  EXPECT_EQ(cvtRef2.o_operands[4], getCvt.o_operands[4]);

  pAluModRef = reinterpret_cast<unsigned int*>(&cvtRef2.aluModifier);
  pAluModGet = reinterpret_cast<unsigned int*>(&getCvt.aluModifier);

  EXPECT_EQ(*pAluModRef, *pAluModGet);

  EXPECT_EQ(cvtRef2.stype, getCvt.stype);
  EXPECT_EQ(cvtRef2.reserved, getCvt.reserved);


  context->get_operand(8, &getReg);
  // BrigOperandReg
  EXPECT_EQ(12, getReg.size);
  EXPECT_EQ(BrigEOperandReg, getReg.kind);
  EXPECT_EQ(Brigb32, getReg.type);
  EXPECT_EQ(0, getReg.reserved);
  EXPECT_EQ(8, getReg.name);

  context->get_operand(20, &getReg);
  // BrigOperandReg
  EXPECT_EQ(12, getReg.size);
  EXPECT_EQ(BrigEOperandReg, getReg.kind);
  EXPECT_EQ(Brigb64, getReg.type);
  EXPECT_EQ(0, getReg.reserved);
  EXPECT_EQ(12, getReg.name);

  context->get_operand(32, &getReg);
  // BrigOperandReg
  EXPECT_EQ(12, getReg.size);
  EXPECT_EQ(BrigEOperandReg, getReg.kind);
  EXPECT_EQ(Brigb32, getReg.type);
  EXPECT_EQ(0, getReg.reserved);
  EXPECT_EQ(16, getReg.name);

  delete lexer;
}


TEST(CodegenTest,  Instruction5_CodeGen_SimpleTest) {
  context->set_error_reporter(main_reporter);
  context->clear_context();

  BrigInstBase f2u4Ref = {
    32,                    // size
    BrigEInstBase,         // kind
    BrigF2u4,               // opcode
    Brigu32,               // type
    BrigNoPacking,         // packing
    {8, 20, 32, 44, 32}       // o_operands[5]
  };

  std::string input("f2u4_u32 $s1, $s2, $s3, $s9, $s3;\n");

  Lexer* lexer = new Lexer(input);
  context->token_to_scan = lexer->get_next_token();

  EXPECT_EQ(0, Instruction5(context));

  BrigOperandReg getReg;
  BrigInstBase  getF2u4;

  context->get_code(8, &getF2u4);

  // BrigInstBase
  EXPECT_EQ(f2u4Ref.size, getF2u4.size);
  EXPECT_EQ(f2u4Ref.kind, getF2u4.kind);
  EXPECT_EQ(f2u4Ref.opcode, getF2u4.opcode);
  EXPECT_EQ(f2u4Ref.type, getF2u4.type);
  EXPECT_EQ(f2u4Ref.packing, getF2u4.packing);
  EXPECT_EQ(f2u4Ref.o_operands[0], getF2u4.o_operands[0]);
  EXPECT_EQ(f2u4Ref.o_operands[1], getF2u4.o_operands[1]);
  EXPECT_EQ(f2u4Ref.o_operands[2], getF2u4.o_operands[2]);
  EXPECT_EQ(f2u4Ref.o_operands[3], getF2u4.o_operands[3]);
  EXPECT_EQ(f2u4Ref.o_operands[4], getF2u4.o_operands[4]);


  context->get_operand(8, &getReg);
  // BrigOperandReg
  EXPECT_EQ(12, getReg.size);
  EXPECT_EQ(BrigEOperandReg, getReg.kind);
  EXPECT_EQ(Brigb32, getReg.type);
  EXPECT_EQ(0, getReg.reserved);
  EXPECT_EQ(8, getReg.name);

  context->get_operand(20, &getReg);
  // BrigOperandReg
  EXPECT_EQ(12, getReg.size);
  EXPECT_EQ(BrigEOperandReg, getReg.kind);
  EXPECT_EQ(Brigb32, getReg.type);
  EXPECT_EQ(0, getReg.reserved);
  EXPECT_EQ(12, getReg.name);

  context->get_operand(32, &getReg);
  // BrigOperandReg
  EXPECT_EQ(12, getReg.size);
  EXPECT_EQ(BrigEOperandReg, getReg.kind);
  EXPECT_EQ(Brigb32, getReg.type);
  EXPECT_EQ(0, getReg.reserved);
  EXPECT_EQ(16, getReg.name);

  context->get_operand(44, &getReg);
  // BrigOperandReg
  EXPECT_EQ(12, getReg.size);
  EXPECT_EQ(BrigEOperandReg, getReg.kind);
  EXPECT_EQ(Brigb32, getReg.type);
  EXPECT_EQ(0, getReg.reserved);
  EXPECT_EQ(20, getReg.name);

  delete lexer;
}
TEST(CodegenTest,  Instruction4_Fma_CodeGen_SimpleTest) {
  context->set_error_reporter(main_reporter);
  context->clear_context();

  BrigInstMod fmaF32Ref = {
    sizeof(BrigInstMod),                    // size
    BrigEInstMod,         // kind
    BrigFma,               // opcode
    Brigf32,               // type
    BrigNoPacking,         // packing
    {0, 0, 0, 0, 0},      // o_operands[5]
    {1, 2, 0, 1, 0, 0 ,0}
  };

  BrigInstBase fmaF64Ref = {
    sizeof(BrigInstBase),                    // size
    BrigEInstBase,         // kind
    BrigFma,               // opcode
    Brigf64,               // type
    BrigNoPacking,         // packing
    {0, 0, 0, 0, 0}       // o_operands[5]
  };

  std::string input("fma_ftz_up_f32 $s3,1.0f,$s1,23f;\n");
  input.append("fma_f64 $d3,1.0,$d0, $d3;\n");

  Lexer* lexer = new Lexer(input);
  context->token_to_scan = lexer->get_next_token();

  EXPECT_EQ(0, Instruction4FmaPart2(context));
  EXPECT_EQ(0, Instruction4FmaPart2(context));

  BrigOperandReg getReg;
  BrigOperandImmed getImm;
  BrigInstBase  getFma;
  BrigInstMod getMod;

  BrigoOffset32_t curOpOffset = 8;
  BrigcOffset32_t curCodeOffset = 8;

  fmaF32Ref.o_operands[0] = curOpOffset;
  context->get_operand(curOpOffset, &getReg);
  curOpOffset += sizeof(BrigOperandReg);
  // BrigOperandReg
  EXPECT_EQ(sizeof(BrigOperandReg), getReg.size);
  EXPECT_EQ(BrigEOperandReg, getReg.kind);
  EXPECT_EQ(Brigb32, getReg.type);
  EXPECT_EQ(0, getReg.reserved);
  EXPECT_EQ(8, getReg.name);

  curOpOffset += curOpOffset & 0x7;
  fmaF32Ref.o_operands[1] = curOpOffset;
  context->get_operand(curOpOffset, &getImm);
  curOpOffset += sizeof(BrigOperandImmed);

  // BrigOperandImmed
  EXPECT_EQ(sizeof(BrigOperandImmed), getImm.size);
  EXPECT_EQ(BrigEOperandImmed, getImm.kind);
  EXPECT_EQ(Brigb32, getImm.type);
  EXPECT_EQ(0, getImm.reserved);
  EXPECT_EQ(1.0f, getImm.bits.f);

  fmaF32Ref.o_operands[2] = curOpOffset;
  context->get_operand(curOpOffset, &getReg);
  curOpOffset += sizeof(BrigOperandReg);

  // BrigOperandReg
  EXPECT_EQ(sizeof(BrigOperandReg), getReg.size);
  EXPECT_EQ(BrigEOperandReg, getReg.kind);
  EXPECT_EQ(Brigb32, getReg.type);
  EXPECT_EQ(0, getReg.reserved);
  EXPECT_EQ(12, getReg.name);

  curOpOffset += curOpOffset & 0x7;

  fmaF32Ref.o_operands[3] = curOpOffset;
  context->get_operand(curOpOffset, &getImm);
  curOpOffset += sizeof(BrigOperandImmed);

  // BrigOperandImmed
  EXPECT_EQ(sizeof(BrigOperandImmed), getImm.size);
  EXPECT_EQ(BrigEOperandImmed, getImm.kind);
  EXPECT_EQ(Brigb32, getImm.type);
  EXPECT_EQ(0, getImm.reserved);
  EXPECT_EQ(23.0f, getImm.bits.f);

  fmaF64Ref.o_operands[0] = curOpOffset;
  fmaF64Ref.o_operands[3] = curOpOffset;
  context->get_operand(curOpOffset, &getReg);
  curOpOffset += sizeof(BrigOperandReg);

  // BrigOperandReg
  EXPECT_EQ(sizeof(BrigOperandReg), getReg.size);
  EXPECT_EQ(BrigEOperandReg, getReg.kind);
  EXPECT_EQ(Brigb64, getReg.type);
  EXPECT_EQ(0, getReg.reserved);
  EXPECT_EQ(16, getReg.name);

  curOpOffset += curOpOffset & 0x7;
  fmaF64Ref.o_operands[1] = curOpOffset;
  context->get_operand(curOpOffset, &getImm);
  curOpOffset += sizeof(BrigOperandImmed);

  // BrigOperandImmed
  EXPECT_EQ(sizeof(BrigOperandImmed), getImm.size);
  EXPECT_EQ(BrigEOperandImmed, getImm.kind);
  EXPECT_EQ(Brigb64, getImm.type);
  EXPECT_EQ(0, getImm.reserved);
  EXPECT_EQ(1.0, getImm.bits.d);

  fmaF64Ref.o_operands[2] = curOpOffset;
  context->get_operand(curOpOffset, &getReg);
  curOpOffset += sizeof(BrigOperandReg);

  // BrigOperandReg
  EXPECT_EQ(sizeof(BrigOperandReg), getReg.size);
  EXPECT_EQ(BrigEOperandReg, getReg.kind);
  EXPECT_EQ(Brigb64, getReg.type);
  EXPECT_EQ(0, getReg.reserved);
  EXPECT_EQ(20, getReg.name);

  context->get_code(curCodeOffset, &getMod);
  curCodeOffset += sizeof(BrigInstMod);

  // BrigInstMod
  EXPECT_EQ(fmaF32Ref.size, getMod.size);
  EXPECT_EQ(fmaF32Ref.kind, getMod.kind);
  EXPECT_EQ(fmaF32Ref.opcode, getMod.opcode);
  EXPECT_EQ(fmaF32Ref.type, getMod.type);
  EXPECT_EQ(fmaF32Ref.packing, getMod.packing);
  EXPECT_EQ(fmaF32Ref.o_operands[0], getMod.o_operands[0]);
  EXPECT_EQ(fmaF32Ref.o_operands[1], getMod.o_operands[1]);
  EXPECT_EQ(fmaF32Ref.o_operands[2], getMod.o_operands[2]);
  EXPECT_EQ(fmaF32Ref.o_operands[3], getMod.o_operands[3]);
  EXPECT_EQ(fmaF32Ref.o_operands[4], getMod.o_operands[4]);
  // EXPECT_EQ(cmpNeRef.aluModifier, get.aluModifier);
  unsigned int *pAluModRef = reinterpret_cast<unsigned int*>(&fmaF32Ref.aluModifier);
  unsigned int *pAluModGet = reinterpret_cast<unsigned int*>(&getMod.aluModifier);
  EXPECT_EQ(*pAluModRef, *pAluModGet);

  context->get_code(curCodeOffset, &getFma);
  curCodeOffset += sizeof(BrigInstBase);

  // BrigInstBase
  EXPECT_EQ(fmaF64Ref.size, getFma.size);
  EXPECT_EQ(fmaF64Ref.kind, getFma.kind);
  EXPECT_EQ(fmaF64Ref.opcode, getFma.opcode);
  EXPECT_EQ(fmaF64Ref.type, getFma.type);
  EXPECT_EQ(fmaF64Ref.packing, getFma.packing);
  EXPECT_EQ(fmaF64Ref.o_operands[0], getFma.o_operands[0]);
  EXPECT_EQ(fmaF64Ref.o_operands[1], getFma.o_operands[1]);
  EXPECT_EQ(fmaF64Ref.o_operands[2], getFma.o_operands[2]);
  EXPECT_EQ(fmaF64Ref.o_operands[3], getFma.o_operands[3]);
  EXPECT_EQ(fmaF64Ref.o_operands[4], getFma.o_operands[4]);

  delete lexer;
}

TEST(CodegenTest,  Instruction4_Cmov_CodeGen_SimpleTest) {
  context->set_error_reporter(main_reporter);
  context->clear_context();
  // Note: Cmov without ftz and rounding.
  BrigInstBase cmovB32Ref = {
    sizeof(BrigInstBase),                    // size
    BrigEInstBase,         // kind
    BrigCmov,               // opcode
    Brigb32,               // type
    BrigNoPacking,         // packing
    {0, 0, 0, 0, 0}       // o_operands[5]
  };

  BrigInstBase cmovU8x4Ref = {
    sizeof(BrigInstBase),                    // size
    BrigEInstBase,         // kind
    BrigCmov,               // opcode
    Brigu8x4,               // type
    BrigNoPacking,         // packing
    {0, 0, 0, 0, 0}       // o_operands[5]
  };

  std::string input("cmov_b32 $s1, $c0, $s3, $s2;\n");
  input.append("cmov_u8x4 $s1, $s0, $s1, $s2;\n");

  Lexer* lexer = new Lexer(input);
  context->token_to_scan = lexer->get_next_token();

  EXPECT_EQ(0, Instruction4CmovPart5(context));
  EXPECT_EQ(0, Instruction4CmovPart5(context));

  BrigoOffset32_t curOpOffset = 8;
  BrigcOffset32_t curCodeOffset = 8;

  BrigOperandReg getReg;
  BrigInstBase  getCmov;

  cmovB32Ref.o_operands[0] = curOpOffset;
  cmovU8x4Ref.o_operands[0] = curOpOffset;
  cmovU8x4Ref.o_operands[2] = curOpOffset;
  context->get_operand(curOpOffset, &getReg);
  curOpOffset += sizeof(BrigOperandReg);

  // BrigOperandReg
  EXPECT_EQ(sizeof(BrigOperandReg), getReg.size);
  EXPECT_EQ(BrigEOperandReg, getReg.kind);
  EXPECT_EQ(Brigb32, getReg.type);
  EXPECT_EQ(0, getReg.reserved);
  EXPECT_EQ(8, getReg.name);

  cmovB32Ref.o_operands[1] = curOpOffset;
  context->get_operand(curOpOffset, &getReg);
  curOpOffset += sizeof(BrigOperandReg);

  // BrigOperandReg
  EXPECT_EQ(sizeof(BrigOperandReg), getReg.size);
  EXPECT_EQ(BrigEOperandReg, getReg.kind);
  EXPECT_EQ(Brigb1, getReg.type);
  EXPECT_EQ(0, getReg.reserved);
  EXPECT_EQ(12, getReg.name);

  cmovB32Ref.o_operands[2] = curOpOffset;
  context->get_operand(curOpOffset, &getReg);
  curOpOffset += sizeof(BrigOperandReg);

  // BrigOperandReg
  EXPECT_EQ(sizeof(BrigOperandReg), getReg.size);
  EXPECT_EQ(BrigEOperandReg, getReg.kind);
  EXPECT_EQ(Brigb32, getReg.type);
  EXPECT_EQ(0, getReg.reserved);
  EXPECT_EQ(16, getReg.name);

  cmovB32Ref.o_operands[3] = curOpOffset;
  cmovU8x4Ref.o_operands[3] = curOpOffset;
  context->get_operand(curOpOffset, &getReg);
  curOpOffset += sizeof(BrigOperandReg);

  // BrigOperandReg
  EXPECT_EQ(sizeof(BrigOperandReg), getReg.size);
  EXPECT_EQ(BrigEOperandReg, getReg.kind);
  EXPECT_EQ(Brigb32, getReg.type);
  EXPECT_EQ(0, getReg.reserved);
  EXPECT_EQ(20, getReg.name);

  cmovU8x4Ref.o_operands[1] = curOpOffset;
  context->get_operand(curOpOffset, &getReg);
  curOpOffset += sizeof(BrigOperandReg);

  // BrigOperandReg
  EXPECT_EQ(sizeof(BrigOperandReg), getReg.size);
  EXPECT_EQ(BrigEOperandReg, getReg.kind);
  EXPECT_EQ(Brigb32, getReg.type);
  EXPECT_EQ(0, getReg.reserved);
  EXPECT_EQ(24, getReg.name);

  context->get_code(curCodeOffset, &getCmov);
  curCodeOffset += sizeof(BrigInstBase);

  // BrigInstBase
  EXPECT_EQ(cmovB32Ref.size, getCmov.size);
  EXPECT_EQ(cmovB32Ref.kind, getCmov.kind);
  EXPECT_EQ(cmovB32Ref.opcode, getCmov.opcode);
  EXPECT_EQ(cmovB32Ref.type, getCmov.type);
  EXPECT_EQ(cmovB32Ref.packing, getCmov.packing);
  EXPECT_EQ(cmovB32Ref.o_operands[0], getCmov.o_operands[0]);
  EXPECT_EQ(cmovB32Ref.o_operands[1], getCmov.o_operands[1]);
  EXPECT_EQ(cmovB32Ref.o_operands[2], getCmov.o_operands[2]);
  EXPECT_EQ(cmovB32Ref.o_operands[3], getCmov.o_operands[3]);
  EXPECT_EQ(cmovB32Ref.o_operands[4], getCmov.o_operands[4]);

  context->get_code(curCodeOffset, &getCmov);
  curCodeOffset += sizeof(BrigInstBase);

  // BrigInstBase
  EXPECT_EQ(cmovU8x4Ref.size, getCmov.size);
  EXPECT_EQ(cmovU8x4Ref.kind, getCmov.kind);
  EXPECT_EQ(cmovU8x4Ref.opcode, getCmov.opcode);
  EXPECT_EQ(cmovU8x4Ref.type, getCmov.type);
  EXPECT_EQ(cmovU8x4Ref.packing, getCmov.packing);
  EXPECT_EQ(cmovU8x4Ref.o_operands[0], getCmov.o_operands[0]);
  EXPECT_EQ(cmovU8x4Ref.o_operands[1], getCmov.o_operands[1]);
  EXPECT_EQ(cmovU8x4Ref.o_operands[2], getCmov.o_operands[2]);
  EXPECT_EQ(cmovU8x4Ref.o_operands[3], getCmov.o_operands[3]);
  EXPECT_EQ(cmovU8x4Ref.o_operands[4], getCmov.o_operands[4]);

  delete lexer;
}


TEST(CodegenTest,  Instruction4_Shuffle_CodeGen_SimpleTest) {
  context->set_error_reporter(main_reporter);
  context->clear_context();
  // Note: Shuffle without ftz and rounding.
  BrigInstBase shuffleRef = {
    sizeof(BrigInstBase),   // size
    BrigEInstBase,          // kind
    BrigShuffle,               // opcode
    Brigu8x4,               // type
    BrigNoPacking,          // packing
    {0, 0, 0, 0, 0}         // o_operands[5]
  };

  std::string input("shuffle_u8x4 $s10, $s12, $s12, 0x55;\n");

  Lexer* lexer = new Lexer(input);
  context->token_to_scan = lexer->get_next_token();

  EXPECT_EQ(0, Instruction4ShufflePart6(context));

  BrigoOffset32_t curOpOffset = 8;
  BrigcOffset32_t curCodeOffset = 8;

  BrigOperandReg getReg;
  BrigInstBase  getShuffle;
  BrigOperandImmed getImm;

  shuffleRef.o_operands[0] = curOpOffset;
  context->get_operand(curOpOffset, &getReg);
  curOpOffset += sizeof(BrigOperandReg);

  // BrigOperandReg
  EXPECT_EQ(sizeof(BrigOperandReg), getReg.size);
  EXPECT_EQ(BrigEOperandReg, getReg.kind);
  EXPECT_EQ(Brigb32, getReg.type);
  EXPECT_EQ(0, getReg.reserved);
  EXPECT_EQ(8, getReg.name);

  shuffleRef.o_operands[1] = curOpOffset;
  shuffleRef.o_operands[2] = curOpOffset;
  context->get_operand(curOpOffset, &getReg);
  curOpOffset += sizeof(BrigOperandReg);

  // BrigOperandReg
  EXPECT_EQ(sizeof(BrigOperandReg), getReg.size);
  EXPECT_EQ(BrigEOperandReg, getReg.kind);
  EXPECT_EQ(Brigb32, getReg.type);
  EXPECT_EQ(0, getReg.reserved);
  EXPECT_EQ(13, getReg.name);
  context->get_code(curCodeOffset, &getShuffle);
  curCodeOffset += sizeof(BrigInstBase);

  curOpOffset += curOpOffset & 0x7;
  shuffleRef.o_operands[3] = curOpOffset;
  context->get_operand(curOpOffset, &getImm);
  curOpOffset += sizeof(BrigOperandImmed);

  // BrigOperandImmed
  EXPECT_EQ(sizeof(BrigOperandImmed), getImm.size);
  EXPECT_EQ(BrigEOperandImmed, getImm.kind);
  EXPECT_EQ(Brigb32, getImm.type);
  EXPECT_EQ(0, getImm.reserved);
  EXPECT_EQ(0x55, getImm.bits.u);


  context->get_code(curCodeOffset, &getShuffle);
  curCodeOffset += sizeof(BrigInstBase);

  // BrigInstBase
  EXPECT_EQ(shuffleRef.size, getShuffle.size);
  EXPECT_EQ(shuffleRef.kind, getShuffle.kind);
  EXPECT_EQ(shuffleRef.opcode, getShuffle.opcode);
  EXPECT_EQ(shuffleRef.type, getShuffle.type);
  EXPECT_EQ(shuffleRef.packing, getShuffle.packing);
  EXPECT_EQ(shuffleRef.o_operands[0], getShuffle.o_operands[0]);
  EXPECT_EQ(shuffleRef.o_operands[1], getShuffle.o_operands[1]);
  EXPECT_EQ(shuffleRef.o_operands[2], getShuffle.o_operands[2]);
  EXPECT_EQ(shuffleRef.o_operands[3], getShuffle.o_operands[3]);
  EXPECT_EQ(shuffleRef.o_operands[4], getShuffle.o_operands[4]);

  delete lexer;
}


TEST(CodegenTest,  Instruction4_Mad_CodeGen_SimpleTest) {
  context->set_error_reporter(main_reporter);
  context->clear_context();

  BrigInstMod madMod = {
    sizeof(BrigInstMod),   // size
    BrigEInstMod,         // kind
    BrigMad,               // opcode
    Brigf32,               // type
    BrigNoPacking,         // packing
    {0, 0, 0, 0, 0},       // o_operands[5]
    {1, 3, 0, 1, 0, 0, 0}  // aluModifier
  };

  BrigInstBase madBase = {
    sizeof(BrigInstBase),   // size
    BrigEInstBase,          // kind
    BrigMad,               // opcode
    Brigs64,               // type
    BrigNoPacking,          // packing
    {0, 0, 0, 0, 0}         // o_operands[5]
  };


  std::string input("mad_ftz_down_f32 $s3,1.0f,$s1,23f;\n");
  input.append("mad_s64 $d1, $d2, $d3, $d4;\n");
  Lexer* lexer = new Lexer(input);
  context->token_to_scan = lexer->get_next_token();

  EXPECT_EQ(0, Instruction4MadPart3(context));
  EXPECT_EQ(0, Instruction4MadPart3(context));

  BrigoOffset32_t curOpOffset = 8;
  BrigcOffset32_t curCodeOffset = 8;

  BrigOperandReg getReg;
  BrigInstBase getBase;
  BrigInstMod getMod;
  BrigOperandImmed getImm;

  madMod.o_operands[0] = curOpOffset;
  context->get_operand(curOpOffset, &getReg);
  curOpOffset += sizeof(BrigOperandReg);

  // BrigOperandReg
  EXPECT_EQ(sizeof(BrigOperandReg), getReg.size);
  EXPECT_EQ(BrigEOperandReg, getReg.kind);
  EXPECT_EQ(Brigb32, getReg.type);
  EXPECT_EQ(0, getReg.reserved);
  EXPECT_EQ(8, getReg.name);

  curOpOffset += curOpOffset & 0x7;
  madMod.o_operands[1] = curOpOffset;
  context->get_operand(curOpOffset, &getImm);
  curOpOffset += sizeof(BrigOperandImmed);

  // BrigOperandImmed
  EXPECT_EQ(sizeof(BrigOperandImmed), getImm.size);
  EXPECT_EQ(BrigEOperandImmed, getImm.kind);
  EXPECT_EQ(Brigb32, getImm.type);
  EXPECT_EQ(0, getImm.reserved);
  EXPECT_EQ(1.0f, getImm.bits.f);

  madMod.o_operands[2] = curOpOffset;
  context->get_operand(curOpOffset, &getReg);
  curOpOffset += sizeof(BrigOperandReg);

  // BrigOperandReg
  EXPECT_EQ(sizeof(BrigOperandReg), getReg.size);
  EXPECT_EQ(BrigEOperandReg, getReg.kind);
  EXPECT_EQ(Brigb32, getReg.type);
  EXPECT_EQ(0, getReg.reserved);
  EXPECT_EQ(12, getReg.name);

  curOpOffset += curOpOffset & 0x7;
  madMod.o_operands[3] = curOpOffset;
  context->get_operand(curOpOffset, &getImm);
  curOpOffset += sizeof(BrigOperandImmed);

  // BrigOperandImmed
  EXPECT_EQ(sizeof(BrigOperandImmed), getImm.size);
  EXPECT_EQ(BrigEOperandImmed, getImm.kind);
  EXPECT_EQ(Brigb32, getImm.type);
  EXPECT_EQ(0, getImm.reserved);
  EXPECT_EQ(23.0f, getImm.bits.f);

  madBase.o_operands[0] = curOpOffset;
  context->get_operand(curOpOffset, &getReg);
  curOpOffset += sizeof(BrigOperandReg);

  // BrigOperandReg
  EXPECT_EQ(sizeof(BrigOperandReg), getReg.size);
  EXPECT_EQ(BrigEOperandReg, getReg.kind);
  EXPECT_EQ(Brigb64, getReg.type);
  EXPECT_EQ(0, getReg.reserved);
  EXPECT_EQ(16, getReg.name);

  madBase.o_operands[1] = curOpOffset;
  context->get_operand(curOpOffset, &getReg);
  curOpOffset += sizeof(BrigOperandReg);

  // BrigOperandReg
  EXPECT_EQ(sizeof(BrigOperandReg), getReg.size);
  EXPECT_EQ(BrigEOperandReg, getReg.kind);
  EXPECT_EQ(Brigb64, getReg.type);
  EXPECT_EQ(0, getReg.reserved);
  EXPECT_EQ(20, getReg.name);

  madBase.o_operands[2] = curOpOffset;
  context->get_operand(curOpOffset, &getReg);
  curOpOffset += sizeof(BrigOperandReg);

  // BrigOperandReg
  EXPECT_EQ(sizeof(BrigOperandReg), getReg.size);
  EXPECT_EQ(BrigEOperandReg, getReg.kind);
  EXPECT_EQ(Brigb64, getReg.type);
  EXPECT_EQ(0, getReg.reserved);
  EXPECT_EQ(24, getReg.name);

  madBase.o_operands[3] = curOpOffset;
  context->get_operand(curOpOffset, &getReg);
  curOpOffset += sizeof(BrigOperandReg);

  // BrigOperandReg
  EXPECT_EQ(sizeof(BrigOperandReg), getReg.size);
  EXPECT_EQ(BrigEOperandReg, getReg.kind);
  EXPECT_EQ(Brigb64, getReg.type);
  EXPECT_EQ(0, getReg.reserved);
  EXPECT_EQ(28, getReg.name);


  context->get_code(curCodeOffset, &getMod);
  curCodeOffset += sizeof(BrigInstMod);

  // BrigInstMod
  EXPECT_EQ(madMod.size, getMod.size);
  EXPECT_EQ(madMod.kind, getMod.kind);
  EXPECT_EQ(madMod.opcode, getMod.opcode);
  EXPECT_EQ(madMod.type, getMod.type);
  EXPECT_EQ(madMod.packing, getMod.packing);
  EXPECT_EQ(madMod.o_operands[0], getMod.o_operands[0]);
  EXPECT_EQ(madMod.o_operands[1], getMod.o_operands[1]);
  EXPECT_EQ(madMod.o_operands[2], getMod.o_operands[2]);
  EXPECT_EQ(madMod.o_operands[3], getMod.o_operands[3]);
  EXPECT_EQ(madMod.o_operands[4], getMod.o_operands[4]);
  // EXPECT_EQ(cmpNeRef.aluModifier, get.aluModifier);
  unsigned int *pAluModRef = reinterpret_cast<unsigned int*>(&madMod.aluModifier);
  unsigned int *pAluModGet = reinterpret_cast<unsigned int*>(&getMod.aluModifier);
  EXPECT_EQ(*pAluModRef, *pAluModGet);

  context->get_code(curCodeOffset, &getBase);
  curCodeOffset += sizeof(BrigInstBase);

  // BrigInstBase
  EXPECT_EQ(madBase.size, getBase.size);
  EXPECT_EQ(madBase.kind, getBase.kind);
  EXPECT_EQ(madBase.opcode, getBase.opcode);
  EXPECT_EQ(madBase.type, getBase.type);
  EXPECT_EQ(madBase.packing, getBase.packing);

  EXPECT_EQ(madBase.o_operands[0], getBase.o_operands[0]);
  EXPECT_EQ(madBase.o_operands[1], getBase.o_operands[1]);
  EXPECT_EQ(madBase.o_operands[2], getBase.o_operands[2]);
  EXPECT_EQ(madBase.o_operands[3], getBase.o_operands[3]);
  EXPECT_EQ(madBase.o_operands[4], getBase.o_operands[4]);

  delete lexer;
}


TEST(CodegenTest,  Instruction4_BitStringOperation_CodeGen_SimpleTest) {
  context->set_error_reporter(main_reporter);
  context->clear_context();
  // Note: Bit String Operation without ftz and rounding.
  BrigInstBase extrInst = {
    sizeof(BrigInstBase),  // size
    BrigEInstBase,         // kind
    BrigExtract,           // opcode
    Brigu64,               // type
    BrigNoPacking,         // packing
    {0, 0, 0, 0, 0}        // o_operands[5]
  };

  BrigInstBase inseInst = {
    sizeof(BrigInstBase),  // size
    BrigEInstBase,         // kind
    BrigInsert,            // opcode
    Brigb32,               // type
    BrigNoPacking,         // packing
    {0, 0, 0, 0, 0}        // o_operands[5]
  };

  BrigInstBase bitsInst = {
    sizeof(BrigInstBase),  // size
    BrigEInstBase,         // kind
    BrigBitSelect,         // opcode
    Brigb32,               // type
    BrigNoPacking,         // packing
    {0, 0, 0, 0, 0}        // o_operands[5]
  };


  std::string input("extract_u64 $d1, $d1, $s1, $s2;\n");
  input.append("insert_b32 $s1, $s1, 2, 3;\n");
  input.append("bitselect_b32 $s1, $s1, 2, 3;\n");

  Lexer* lexer = new Lexer(input);
  context->token_to_scan = lexer->get_next_token();

  EXPECT_EQ(0, Instruction4BitStringOperationPart4(context));
  EXPECT_EQ(0, Instruction4BitStringOperationPart4(context));
  EXPECT_EQ(0, Instruction4BitStringOperationPart4(context));

  BrigoOffset32_t curOpOffset = 8;
  BrigcOffset32_t curCodeOffset = 8;

  BrigOperandReg getReg;
  BrigInstBase getBase;
  BrigOperandImmed getImm;

  // BrigOperandReg D1
  extrInst.o_operands[0] = curOpOffset;
  extrInst.o_operands[1] = curOpOffset;
  context->get_operand(curOpOffset, &getReg);
  curOpOffset += sizeof(BrigOperandReg);

  EXPECT_EQ(sizeof(BrigOperandReg), getReg.size);
  EXPECT_EQ(BrigEOperandReg, getReg.kind);
  EXPECT_EQ(Brigb64, getReg.type);
  EXPECT_EQ(0, getReg.reserved);
  EXPECT_EQ(8, getReg.name);

  // BrigOperandReg S1
  extrInst.o_operands[2] = curOpOffset;
  inseInst.o_operands[0] = curOpOffset;
  inseInst.o_operands[1] = curOpOffset;
  bitsInst.o_operands[0] = curOpOffset;
  bitsInst.o_operands[1] = curOpOffset;
  context->get_operand(curOpOffset, &getReg);
  curOpOffset += sizeof(BrigOperandReg);

  EXPECT_EQ(sizeof(BrigOperandReg), getReg.size);
  EXPECT_EQ(BrigEOperandReg, getReg.kind);
  EXPECT_EQ(Brigb32, getReg.type);
  EXPECT_EQ(0, getReg.reserved);
  EXPECT_EQ(12, getReg.name);

  // BrigOperandReg S2
  extrInst.o_operands[3] = curOpOffset;
  context->get_operand(curOpOffset, &getReg);
  curOpOffset += sizeof(BrigOperandReg);

  EXPECT_EQ(sizeof(BrigOperandReg), getReg.size);
  EXPECT_EQ(BrigEOperandReg, getReg.kind);
  EXPECT_EQ(Brigb32, getReg.type);
  EXPECT_EQ(0, getReg.reserved);
  EXPECT_EQ(16, getReg.name);

  // BrigOperandImmed b32 2
  curOpOffset += curOpOffset & 0x7;
  inseInst.o_operands[2] = curOpOffset;
  context->get_operand(curOpOffset, &getImm);
  curOpOffset += sizeof(BrigOperandImmed);

  EXPECT_EQ(sizeof(BrigOperandImmed), getImm.size);
  EXPECT_EQ(BrigEOperandImmed, getImm.kind);
  EXPECT_EQ(Brigb32, getImm.type);
  EXPECT_EQ(0, getImm.reserved);
  EXPECT_EQ(2, getImm.bits.u);

  // BrigOperandImmed b32 3
  curOpOffset += curOpOffset & 0x7;
  inseInst.o_operands[3] = curOpOffset;
  context->get_operand(curOpOffset, &getImm);
  curOpOffset += sizeof(BrigOperandImmed);

  EXPECT_EQ(sizeof(BrigOperandImmed), getImm.size);
  EXPECT_EQ(BrigEOperandImmed, getImm.kind);
  EXPECT_EQ(Brigb32, getImm.type);
  EXPECT_EQ(0, getImm.reserved);
  EXPECT_EQ(3, getImm.bits.u);

  // BrigOperandImmed b32 2
  curOpOffset += curOpOffset & 0x7;
  bitsInst.o_operands[2] = curOpOffset;
  context->get_operand(curOpOffset, &getImm);
  curOpOffset += sizeof(BrigOperandImmed);

  EXPECT_EQ(sizeof(BrigOperandImmed), getImm.size);
  EXPECT_EQ(BrigEOperandImmed, getImm.kind);
  EXPECT_EQ(Brigb32, getImm.type);
  EXPECT_EQ(0, getImm.reserved);
  EXPECT_EQ(2, getImm.bits.u);

  // BrigOperandImmed b32 3
  curOpOffset += curOpOffset & 0x7;
  bitsInst.o_operands[3] = curOpOffset;
  context->get_operand(curOpOffset, &getImm);
  curOpOffset += sizeof(BrigOperandImmed);

  EXPECT_EQ(sizeof(BrigOperandImmed), getImm.size);
  EXPECT_EQ(BrigEOperandImmed, getImm.kind);
  EXPECT_EQ(Brigb32, getImm.type);
  EXPECT_EQ(0, getImm.reserved);
  EXPECT_EQ(3, getImm.bits.u);

  context->get_code(curCodeOffset, &getBase);
  curCodeOffset += sizeof(BrigInstBase);

  // BrigInstBase extract
  EXPECT_EQ(extrInst.size, getBase.size);
  EXPECT_EQ(extrInst.kind, getBase.kind);
  EXPECT_EQ(extrInst.opcode, getBase.opcode);
  EXPECT_EQ(extrInst.type, getBase.type);
  EXPECT_EQ(extrInst.packing, getBase.packing);
  EXPECT_EQ(extrInst.o_operands[0], getBase.o_operands[0]);
  EXPECT_EQ(extrInst.o_operands[1], getBase.o_operands[1]);
  EXPECT_EQ(extrInst.o_operands[2], getBase.o_operands[2]);
  EXPECT_EQ(extrInst.o_operands[3], getBase.o_operands[3]);
  EXPECT_EQ(extrInst.o_operands[4], getBase.o_operands[4]);

  context->get_code(curCodeOffset, &getBase);
  curCodeOffset += sizeof(BrigInstBase);

  // BrigInstBase insert
  EXPECT_EQ(inseInst.size, getBase.size);
  EXPECT_EQ(inseInst.kind, getBase.kind);
  EXPECT_EQ(inseInst.opcode, getBase.opcode);
  EXPECT_EQ(inseInst.type, getBase.type);
  EXPECT_EQ(inseInst.packing, getBase.packing);
  EXPECT_EQ(inseInst.o_operands[0], getBase.o_operands[0]);
  EXPECT_EQ(inseInst.o_operands[1], getBase.o_operands[1]);
  EXPECT_EQ(inseInst.o_operands[2], getBase.o_operands[2]);
  EXPECT_EQ(inseInst.o_operands[3], getBase.o_operands[3]);
  EXPECT_EQ(inseInst.o_operands[4], getBase.o_operands[4]);

  context->get_code(curCodeOffset, &getBase);
  curCodeOffset += sizeof(BrigInstBase);

  // BrigInstBase bitselect
  EXPECT_EQ(bitsInst.size, getBase.size);
  EXPECT_EQ(bitsInst.kind, getBase.kind);
  EXPECT_EQ(bitsInst.opcode, getBase.opcode);
  EXPECT_EQ(bitsInst.type, getBase.type);
  EXPECT_EQ(bitsInst.packing, getBase.packing);
  EXPECT_EQ(bitsInst.o_operands[0], getBase.o_operands[0]);
  EXPECT_EQ(bitsInst.o_operands[1], getBase.o_operands[1]);
  EXPECT_EQ(bitsInst.o_operands[2], getBase.o_operands[2]);
  EXPECT_EQ(bitsInst.o_operands[3], getBase.o_operands[3]);
  EXPECT_EQ(bitsInst.o_operands[4], getBase.o_operands[4]);

  delete lexer;
}


TEST(CodegenTest,  Instruction4_MultiMediaOperation_CodeGen_SimpleTest) {
  context->set_error_reporter(main_reporter);
  context->clear_context();
  // Note: Bit String Operation without ftz and rounding.


  BrigInstBase bitAlignInst = {
    sizeof(BrigInstBase),  // size
    BrigEInstBase,         // kind
    BrigBitAlign,         // opcode
    Brigb32,               // type
    BrigNoPacking,         // packing
    {0, 0, 0, 0, 0}        // o_operands[5]
  };

  BrigInstBase byteAlignInst = {
    sizeof(BrigInstBase),  // size
    BrigEInstBase,         // kind
    BrigByteAlign,         // opcode
    Brigb32,               // type
    BrigNoPacking,         // packing
    {0, 0, 0, 0, 0}        // o_operands[5]
  };

  BrigInstBase sadInst = {
    sizeof(BrigInstBase),  // size
    BrigEInstBase,         // kind
    BrigSad4Hi,           // opcode
    Brigb32,               // type
    BrigNoPacking,         // packing
    {0, 0, 0, 0, 0}        // o_operands[5]
  };

  BrigInstBase lerpInst = {
    sizeof(BrigInstBase),  // size
    BrigEInstBase,         // kind
    BrigLerp,              // opcode
    Brigb32,               // type
    BrigNoPacking,         // packing
    {0, 0, 0, 0, 0}        // o_operands[5]
  };


  std::string input("bitalign_b32 $s5, $s0, $s1, $s2;\n");
  input.append("bytealign_b32 $s5, $s0, $s1, $s2;\n");
  input.append("sad4hi_b32 $s5, $s0, $s1, $s6;\n");
  input.append("lerp_b32 $s5, $s0, $s1, $s2;\n");

  Lexer* lexer = new Lexer(input);
  context->token_to_scan = lexer->get_next_token();

  EXPECT_EQ(0, Instruction4MultiMediaOperationPart1(context));
  EXPECT_EQ(0, Instruction4MultiMediaOperationPart1(context));
  EXPECT_EQ(0, Instruction4MultiMediaOperationPart1(context));
  EXPECT_EQ(0, Instruction4MultiMediaOperationPart1(context));

  BrigoOffset32_t curOpOffset = 8;
  BrigcOffset32_t curCodeOffset = 8;

  BrigOperandReg getReg;
  BrigInstBase getBase;

  // BrigOperandReg S5
  byteAlignInst.o_operands[0] = curOpOffset;
  bitAlignInst.o_operands[0] = curOpOffset;
  lerpInst.o_operands[0] = curOpOffset;
  sadInst.o_operands[0] = curOpOffset;
  context->get_operand(curOpOffset, &getReg);
  curOpOffset += sizeof(BrigOperandReg);

  EXPECT_EQ(sizeof(BrigOperandReg), getReg.size);
  EXPECT_EQ(BrigEOperandReg, getReg.kind);
  EXPECT_EQ(Brigb32, getReg.type);
  EXPECT_EQ(0, getReg.reserved);
  EXPECT_EQ(8, getReg.name);

  // BrigOperandReg S0
  byteAlignInst.o_operands[1] = curOpOffset;
  bitAlignInst.o_operands[1] = curOpOffset;
  lerpInst.o_operands[1] = curOpOffset;
  sadInst.o_operands[1] = curOpOffset;
  context->get_operand(curOpOffset, &getReg);
  curOpOffset += sizeof(BrigOperandReg);

  EXPECT_EQ(sizeof(BrigOperandReg), getReg.size);
  EXPECT_EQ(BrigEOperandReg, getReg.kind);
  EXPECT_EQ(Brigb32, getReg.type);
  EXPECT_EQ(0, getReg.reserved);
  EXPECT_EQ(12, getReg.name);

  // BrigOperandReg S1
  byteAlignInst.o_operands[2] = curOpOffset;
  bitAlignInst.o_operands[2] = curOpOffset;
  lerpInst.o_operands[2] = curOpOffset;
  sadInst.o_operands[2] = curOpOffset;
  context->get_operand(curOpOffset, &getReg);
  curOpOffset += sizeof(BrigOperandReg);

  EXPECT_EQ(sizeof(BrigOperandReg), getReg.size);
  EXPECT_EQ(BrigEOperandReg, getReg.kind);
  EXPECT_EQ(Brigb32, getReg.type);
  EXPECT_EQ(0, getReg.reserved);
  EXPECT_EQ(16, getReg.name);

  // BrigOperandReg S2
  byteAlignInst.o_operands[3] = curOpOffset;
  bitAlignInst.o_operands[3] = curOpOffset;
  lerpInst.o_operands[3] = curOpOffset;
  context->get_operand(curOpOffset, &getReg);
  curOpOffset += sizeof(BrigOperandReg);

  EXPECT_EQ(sizeof(BrigOperandReg), getReg.size);
  EXPECT_EQ(BrigEOperandReg, getReg.kind);
  EXPECT_EQ(Brigb32, getReg.type);
  EXPECT_EQ(0, getReg.reserved);
  EXPECT_EQ(20, getReg.name);

  // BrigOperandReg S6
  sadInst.o_operands[3] = curOpOffset;
  context->get_operand(curOpOffset, &getReg);
  curOpOffset += sizeof(BrigOperandReg);

  EXPECT_EQ(sizeof(BrigOperandReg), getReg.size);
  EXPECT_EQ(BrigEOperandReg, getReg.kind);
  EXPECT_EQ(Brigb32, getReg.type);
  EXPECT_EQ(0, getReg.reserved);
  EXPECT_EQ(24, getReg.name);


  context->get_code(curCodeOffset, &getBase);
  curCodeOffset += sizeof(BrigInstBase);

  // BrigInstBase bitalign
  EXPECT_EQ(bitAlignInst.size, getBase.size);
  EXPECT_EQ(bitAlignInst.kind, getBase.kind);
  EXPECT_EQ(bitAlignInst.opcode, getBase.opcode);
  EXPECT_EQ(bitAlignInst.type, getBase.type);
  EXPECT_EQ(bitAlignInst.packing, getBase.packing);
  EXPECT_EQ(bitAlignInst.o_operands[0], getBase.o_operands[0]);
  EXPECT_EQ(bitAlignInst.o_operands[1], getBase.o_operands[1]);
  EXPECT_EQ(bitAlignInst.o_operands[2], getBase.o_operands[2]);
  EXPECT_EQ(bitAlignInst.o_operands[3], getBase.o_operands[3]);
  EXPECT_EQ(bitAlignInst.o_operands[4], getBase.o_operands[4]);

  context->get_code(curCodeOffset, &getBase);
  curCodeOffset += sizeof(BrigInstBase);

  // BrigInstBase bytealign
  EXPECT_EQ(byteAlignInst.size, getBase.size);
  EXPECT_EQ(byteAlignInst.kind, getBase.kind);
  EXPECT_EQ(byteAlignInst.opcode, getBase.opcode);
  EXPECT_EQ(byteAlignInst.type, getBase.type);
  EXPECT_EQ(byteAlignInst.packing, getBase.packing);
  EXPECT_EQ(byteAlignInst.o_operands[0], getBase.o_operands[0]);
  EXPECT_EQ(byteAlignInst.o_operands[1], getBase.o_operands[1]);
  EXPECT_EQ(byteAlignInst.o_operands[2], getBase.o_operands[2]);
  EXPECT_EQ(byteAlignInst.o_operands[3], getBase.o_operands[3]);
  EXPECT_EQ(byteAlignInst.o_operands[4], getBase.o_operands[4]);

  context->get_code(curCodeOffset, &getBase);
  curCodeOffset += sizeof(BrigInstBase);

  // BrigInstBase sad4hi
  EXPECT_EQ(sadInst.size, getBase.size);
  EXPECT_EQ(sadInst.kind, getBase.kind);
  EXPECT_EQ(sadInst.opcode, getBase.opcode);
  EXPECT_EQ(sadInst.type, getBase.type);
  EXPECT_EQ(sadInst.packing, getBase.packing);
  EXPECT_EQ(sadInst.o_operands[0], getBase.o_operands[0]);
  EXPECT_EQ(sadInst.o_operands[1], getBase.o_operands[1]);
  EXPECT_EQ(sadInst.o_operands[2], getBase.o_operands[2]);
  EXPECT_EQ(sadInst.o_operands[3], getBase.o_operands[3]);
  EXPECT_EQ(sadInst.o_operands[4], getBase.o_operands[4]);

  context->get_code(curCodeOffset, &getBase);
  curCodeOffset += sizeof(BrigInstBase);

  // BrigInstBase lerp
  EXPECT_EQ(lerpInst.size, getBase.size);
  EXPECT_EQ(lerpInst.kind, getBase.kind);
  EXPECT_EQ(lerpInst.opcode, getBase.opcode);
  EXPECT_EQ(lerpInst.type, getBase.type);
  EXPECT_EQ(lerpInst.packing, getBase.packing);
  EXPECT_EQ(lerpInst.o_operands[0], getBase.o_operands[0]);
  EXPECT_EQ(lerpInst.o_operands[1], getBase.o_operands[1]);
  EXPECT_EQ(lerpInst.o_operands[2], getBase.o_operands[2]);
  EXPECT_EQ(lerpInst.o_operands[3], getBase.o_operands[3]);
  EXPECT_EQ(lerpInst.o_operands[4], getBase.o_operands[4]);

  delete lexer;
}


TEST(CodegenTest, Syscall_CodeGen_SimpleTest) {
  context->set_error_reporter(main_reporter);
  context->clear_context();

  BrigInstBase syscallInst = {
    sizeof(BrigInstBase),  // size
    BrigEInstBase,         // kind
    BrigSyscall,         // opcode
    Brigb32,               // type
    BrigNoPacking,         // packing
    {0, 0, 0, 0, 0}        // o_operands[5]
  };

  std::string input("syscall $s1, 3, $s2, $s3, $s1;\n");

  Lexer* lexer = new Lexer(input);
  context->token_to_scan = lexer->get_next_token();

  EXPECT_EQ(0, SysCall(context));

  BrigoOffset32_t curOpOffset = 8;
  BrigcOffset32_t curCodeOffset = 8;

  BrigOperandReg getReg;
  BrigOperandImmed getImm;
  BrigInstBase getBase;

  // BrigOperandReg S1
  syscallInst.o_operands[4] = curOpOffset;
  syscallInst.o_operands[0] = curOpOffset;

  context->get_operand(curOpOffset, &getReg);
  curOpOffset += sizeof(BrigOperandReg);

  EXPECT_EQ(sizeof(BrigOperandReg), getReg.size);
  EXPECT_EQ(BrigEOperandReg, getReg.kind);
  EXPECT_EQ(Brigb32, getReg.type);
  EXPECT_EQ(0, getReg.reserved);
  EXPECT_EQ(8, getReg.name);

  // BrigOperandImmed b32 3
  curOpOffset += curOpOffset & 0x7;
  syscallInst.o_operands[1] = curOpOffset;
  context->get_operand(curOpOffset, &getImm);
  curOpOffset += sizeof(BrigOperandImmed);

  EXPECT_EQ(sizeof(BrigOperandImmed), getImm.size);
  EXPECT_EQ(BrigEOperandImmed, getImm.kind);
  EXPECT_EQ(Brigb32, getImm.type);
  EXPECT_EQ(0, getImm.reserved);
  EXPECT_EQ(3, getImm.bits.u);

  // BrigOperandReg S2
  syscallInst.o_operands[2] = curOpOffset;

  context->get_operand(curOpOffset, &getReg);
  curOpOffset += sizeof(BrigOperandReg);

  EXPECT_EQ(sizeof(BrigOperandReg), getReg.size);
  EXPECT_EQ(BrigEOperandReg, getReg.kind);
  EXPECT_EQ(Brigb32, getReg.type);
  EXPECT_EQ(0, getReg.reserved);
  EXPECT_EQ(12, getReg.name);

  // BrigOperandReg S3
  syscallInst.o_operands[3] = curOpOffset;
  context->get_operand(curOpOffset, &getReg);
  curOpOffset += sizeof(BrigOperandReg);

  EXPECT_EQ(sizeof(BrigOperandReg), getReg.size);
  EXPECT_EQ(BrigEOperandReg, getReg.kind);
  EXPECT_EQ(Brigb32, getReg.type);
  EXPECT_EQ(0, getReg.reserved);
  EXPECT_EQ(16, getReg.name);


  context->get_code(curCodeOffset, &getBase);
  curCodeOffset += sizeof(BrigInstBase);

  // BrigInstBase Syscall
  EXPECT_EQ(syscallInst.size, getBase.size);
  EXPECT_EQ(syscallInst.kind, getBase.kind);
  EXPECT_EQ(syscallInst.opcode, getBase.opcode);
  EXPECT_EQ(syscallInst.type, getBase.type);
  EXPECT_EQ(syscallInst.packing, getBase.packing);
  EXPECT_EQ(syscallInst.o_operands[0], getBase.o_operands[0]);
  EXPECT_EQ(syscallInst.o_operands[1], getBase.o_operands[1]);
  EXPECT_EQ(syscallInst.o_operands[2], getBase.o_operands[2]);
  EXPECT_EQ(syscallInst.o_operands[3], getBase.o_operands[3]);
  EXPECT_EQ(syscallInst.o_operands[4], getBase.o_operands[4]);

  delete lexer;
}

TEST(CodegenTest,ExtensionCodegen){
  context->set_error_reporter(main_reporter);
  context->clear_context();

  std::string input("extension \"\\device\\amd.hsa\";");

  Lexer *lexer = new Lexer(input);
  context->token_to_scan = lexer->get_next_token();

  size_t str_len = strlen("\"\\device\\amd.hsa\"") + 1;
  EXPECT_EQ(0,Extension(context));

  BrigDirectiveExtension ref = {
    sizeof(BrigDirectiveExtension),
    BrigEDirectiveExtension,
    context->get_code_offset(),
    context->get_string_offset() - str_len
  };
  BrigDirectiveExtension get;
  BrigdOffset32_t d_offset = context->get_directive_offset()
           - sizeof(BrigDirectiveExtension);
  context->get_directive(d_offset,&get);

  EXPECT_EQ(ref.size,get.size);
  EXPECT_EQ(ref.kind,get.kind);
  EXPECT_EQ(ref.c_code,get.c_code);
  EXPECT_EQ(ref.s_name,get.s_name);

  delete lexer;
}

TEST(CodegenTest,PragmaCodegen){
  context->set_error_reporter(main_reporter);
  context->clear_context();

  std::string input("pragma \"once\";");

  Lexer *lexer = new Lexer(input);
  context->token_to_scan = lexer->get_next_token();

  EXPECT_EQ(0,Pragma(context));

  BrigDirectivePragma ref = {
    sizeof(BrigDirectivePragma),
    BrigEDirectivePragma,
    context->get_code_offset(),
    context->get_string_offset() - (strlen("\"once\"") + 1)
  };
  BrigDirectivePragma get;
  BrigdOffset32_t d_offset = context->get_directive_offset()
                       -sizeof(BrigDirectivePragma);
  context->get_directive(d_offset,&get);

  EXPECT_EQ(ref.size,get.size);
  EXPECT_EQ(ref.kind,get.kind);
  EXPECT_EQ(ref.c_code,get.c_code);
  EXPECT_EQ(ref.s_name,get.s_name);

  delete lexer;
}

TEST(CodegenTest,BlockCodegen){
  context->set_error_reporter(main_reporter);
  context->clear_context();

  std::string input("block \"debug\"");
  // input.append("blocknumeric_b8 255, 23, 10, 23;");
  input.append("blocknumeric_b32 1255, 0x323, 10, 23;");
  input.append("blocknumeric_b64 0x12345678, 0x323, 10, 23;");

  input.append("blockstring \"this is a string\";");
  input.append("endblock;");

  Lexer *lexer = new Lexer(input);
  context->token_to_scan = lexer->get_next_token();

  EXPECT_EQ(0,Block(context));

  // block end
  BrigBlockEnd bbe = {
    sizeof(BrigBlockEnd),
    BrigEDirectiveBlockEnd
  };
  BrigBlockEnd get_bbe;
  BrigdOffset32_t bbe_d_offset = context->get_directive_offset() - sizeof(BrigBlockEnd);
  context->get_directive(bbe_d_offset, &get_bbe);

  EXPECT_EQ(bbe.size,get_bbe.size);
  EXPECT_EQ(bbe.kind,get_bbe.kind);

  // block string
  uint32_t bbs_len = strlen("\"this is a string\"") + 1 ;
  BrigsOffset32_t bbs_s_offset = context->get_string_offset() - bbs_len;
  BrigBlockString bbs = {
    sizeof(BrigBlockString),
    BrigEDirectiveBlockString,
    bbs_s_offset
  };
  BrigBlockString get_bbs;
  BrigdOffset32_t bbs_d_offset = bbe_d_offset - sizeof(BrigBlockString);
  context->get_directive(bbs_d_offset, &get_bbs);

  EXPECT_EQ(bbs.size,get_bbs.size);
  EXPECT_EQ(bbs.kind,get_bbs.kind);
  EXPECT_EQ(bbs.s_name,get_bbs.s_name);
/*
  // blocknumeric
  size_t arraySize = sizeof(BrigBlockNumeric) + 3 * sizeof(uint64_t);
  BrigdOffset32_t bbn1_d_offset = bbs_d_offset - arraySize ;

  uint8_t *array = new uint8_t[arraySize];
  BrigBlockNumeric *bbn1 =
        reinterpret_cast<BrigBlockNumeric*>(array);
  bbn1->size = arraySize;
  bbn1->kind = BrigEDirectiveBlockNumeric;
  bbn1->type = Brigb64;
  bbn1->elementCount = 4;
  bbn1->u64[0] = 0x12345678;
  bbn1->u64[1] = 0x323;
  bbn1->u64[2] = 10;
  bbn1->u64[3] = 23;

  array = new uint8_t[arraySize];
  BrigBlockNumeric *get = reinterpret_cast<BrigBlockNumeric*>(array);
  char *get_charp = reinterpret_cast<char *>(get);
  context->get_directive_bytes(get_charp,bbn1_d_offset,arraySize);

  EXPECT_EQ(bbn1->size,get->size);
  EXPECT_EQ(bbn1->kind,get->kind);
  EXPECT_EQ(bbn1->type,get->type);
  EXPECT_EQ(bbn1->elementCount,get->elementCount);
  EXPECT_EQ(bbn1->u64[0],get->u64[0]);
  EXPECT_EQ(bbn1->u64[1],get->u64[1]);
  EXPECT_EQ(bbn1->u64[2],get->u64[2]);
  EXPECT_EQ(bbn1->u64[3],get->u64[3]);
  delete[] reinterpret_cast<char *>(bbn1);
  delete[] reinterpret_cast<char *>(get);

 // blocknumeric
  arraySize = sizeof(BrigBlockNumeric) + sizeof(uint64_t);
  BrigdOffset32_t bbn2_d_offset = bbn1_d_offset - arraySize;
  array = new uint8_t[arraySize];
  BrigBlockNumeric *bbn2 =
        reinterpret_cast<BrigBlockNumeric*>(array);
  bbn2->size = arraySize;
  bbn2->kind =  BrigEDirectiveBlockNumeric;
  bbn2->type = Brigb32;
  bbn2->elementCount = 4;
  bbn2->u32[0] = 1255;
  bbn2->u32[1] = 0x323;
  bbn2->u32[2] = 10;
  bbn2->u32[3] = 23;

  array = new uint8_t[arraySize];
  get = reinterpret_cast<BrigBlockNumeric*>(array);
  get_charp = reinterpret_cast<char *>(get);
  context->get_directive_bytes(get_charp,bbn2_d_offset,arraySize);

  EXPECT_EQ(bbn2->size,get->size);
  EXPECT_EQ(bbn2->kind,get->kind);
  EXPECT_EQ(bbn2->type,get->type);
  EXPECT_EQ(bbn2->elementCount,get->elementCount);
  EXPECT_EQ(bbn2->u32[0],get->u32[0]);
  EXPECT_EQ(bbn2->u32[1],get->u32[1]);
  EXPECT_EQ(bbn2->u32[2],get->u32[2]);
  EXPECT_EQ(bbn2->u32[3],get->u32[3]);
  delete[] reinterpret_cast<char *>(bbn2);
  delete[] reinterpret_cast<char *>(get);

  // blockstart
  uint32_t str2_len = strlen("\"debug\"") + 1;
  BrigBlockStart start = {
    sizeof(BrigBlockStart),
    BrigEDirectiveBlockStart,
    context->get_code_offset(),
    bbs_s_offset - str2_len
  };
  BrigdOffset32_t bbs2_d_offset = bbn2_d_offset - sizeof(BrigBlockStart)
             - sizeof(BrigDirectivePad);
  BrigBlockStart get_start;
  context->get_directive(bbs2_d_offset,&get_start);

  EXPECT_EQ(start.size,get_start.size);
  EXPECT_EQ(start.kind,get_start.kind);
  EXPECT_EQ(start.c_code,get_start.c_code);
  EXPECT_EQ(start.s_name,get_start.s_name);
*/
  delete lexer;
}

TEST(CodegenTest,FunctionSignatureCodegen){
  context->set_error_reporter(main_reporter);
  context->clear_context();

  std::string input("signature &test(arg_u32)(arg_f32) :fbar(2) ;");
  Lexer *lexer = new Lexer(input);
  context->token_to_scan = lexer->get_next_token();

  EXPECT_EQ(0,FunctionSignature(context));

  size_t arraySize = sizeof(BrigDirectiveSignature) +
      sizeof(BrigDirectiveSignature::BrigProtoType);
  uint8_t *array = new uint8_t[arraySize];

  BrigDirectiveSignature *ref =
        reinterpret_cast<BrigDirectiveSignature *>(array);

  ref->size = arraySize;
  ref->kind = BrigEDirectiveSignature;
  ref->c_code = context->get_code_offset();
  ref->s_name = context->get_string_offset()-(strlen("&test") + 1);
  ref->fbarCount = 2;
  ref->reserved = 0;
  ref->outCount = 1;
  ref->inCount = 1;
  ref->types[0].type = Brigu32;
  ref->types[0].align = 1;
  ref->types[0].hasDim = 0;
  ref->types[0].dim = 0;

  ref->types[1].type = Brigf32;
  ref->types[1].align = 1;
  ref->types[1].hasDim = 0;
  ref->types[1].dim = 0;

// Buffer *dbuf = context->get_directive();
  uint32_t offset = context->get_directive_offset() - arraySize;
//  BrigDirectiveSignature *get =
  //     reinterpret_cast<BrigDirectiveSignature*>(&dbuf->get()[offset]);

  array = new uint8_t[arraySize];
  BrigDirectiveSignature *get =
      reinterpret_cast<BrigDirectiveSignature*>(array);
  char *get_charp =  reinterpret_cast<char *>(get);

  context->get_directive_bytes(get_charp,offset,arraySize);
  EXPECT_EQ(ref->size,get->size);
  EXPECT_EQ(ref->kind,get->kind);
  EXPECT_EQ(ref->c_code,get->c_code);
  EXPECT_EQ(ref->s_name,get->s_name);
  EXPECT_EQ(ref->fbarCount,get->fbarCount);
  EXPECT_EQ(ref->reserved,get->reserved);
  EXPECT_EQ(ref->outCount,get->outCount);
  EXPECT_EQ(ref->inCount,get->inCount);
  EXPECT_EQ(ref->types[0].type,get->types[0].type);
  EXPECT_EQ(ref->types[0].align,get->types[0].align);
  EXPECT_EQ(ref->types[0].hasDim,get->types[0].hasDim);
  EXPECT_EQ(ref->types[0].dim,get->types[0].dim);
  EXPECT_EQ(ref->types[1].type,get->types[1].type);
  EXPECT_EQ(ref->types[1].align,get->types[1].align);
  EXPECT_EQ(ref->types[1].hasDim,get->types[1].hasDim);
  EXPECT_EQ(ref->types[1].dim,get->types[1].dim);

  delete[] reinterpret_cast<char *>(ref);
  delete[] reinterpret_cast<char *>(get);

  delete lexer;
}

TEST(CodegenTest, MulCodeGen) {
  context->set_error_reporter(main_reporter);
  context->clear_context();

  std::string input("mul_u32 $s1 ,$s2, $s3;\n");
  input.append("mul_hi_u32 $s1, $s2, $s9;\n");

  Lexer* lexer = new Lexer(input);

  lexer->set_source_string(input);
  context->token_to_scan = lexer->get_next_token();

  EXPECT_EQ(0, Mul(context));
  EXPECT_EQ(0, Mul(context));

  BrigcOffset32_t ref2_c_offset = context->get_code_offset() - sizeof(BrigInstBase);
  BrigcOffset32_t ref1_c_offset = ref2_c_offset - sizeof(BrigInstBase);

  BrigoOffset32_t reg9_o_offset = context->get_operand_offset() - sizeof(BrigOperandReg);
  BrigoOffset32_t reg3_o_offset = reg9_o_offset - sizeof(BrigOperandReg);
  BrigoOffset32_t reg2_o_offset = reg3_o_offset - sizeof(BrigOperandReg);
  BrigoOffset32_t reg1_o_offset = reg2_o_offset - sizeof(BrigOperandReg);

  BrigInstBase ref1 = {
    sizeof(BrigInstBase),  // size
    BrigEInstBase,         // kind
    BrigMul,               // opcode
    Brigu32,               // type
    BrigNoPacking,         // packing
    {                      // o_operands[5]
      reg1_o_offset,
      reg2_o_offset,
      reg3_o_offset,
      0,
      0
    }
  };
  BrigInstBase ref2 = {
    sizeof(BrigInstBase),  // size
    BrigEInstBase,         // kind
    BrigMul,               // opcode
    Brigu32,               // type
    BrigNoPacking,         // packing
    {                      // o_operands[5]
      reg1_o_offset,
      reg2_o_offset,
      reg9_o_offset,
      0,
      0
    }
  };
  BrigsOffset32_t reg9_s_offset = context->get_string_offset()
          - (strlen("$s9") + 1);
  BrigsOffset32_t reg3_s_offset = reg9_s_offset - (strlen("$s3") + 1);
  BrigsOffset32_t reg2_s_offset = reg3_s_offset - (strlen("$s2") + 1);
  BrigsOffset32_t reg1_s_offset = reg2_s_offset - (strlen("$s1") + 1);

  BrigOperandReg reg1 = {
    sizeof(BrigOperandReg),
    BrigEOperandReg,
    Brigb32,
    0,
    reg1_s_offset
  };

  BrigOperandReg reg2 = {
    sizeof(BrigOperandReg),
    BrigEOperandReg,
    Brigb32,
    0,
    reg2_s_offset
  };
  BrigOperandReg reg3 = {
    sizeof(BrigOperandReg),
    BrigEOperandReg,
    Brigb32,
    0,
    reg3_s_offset
  };

  BrigOperandReg reg9 = {
    sizeof(BrigOperandReg),
    BrigEOperandReg,
    Brigb32,
    0,
    reg9_s_offset
  };
  BrigInstBase getBase;
  BrigOperandReg getReg;

  context->get_operand(reg9_o_offset, &getReg);
  // BrigOperandReg
  EXPECT_EQ(reg9.size, getReg.size);
  EXPECT_EQ(reg9.kind, getReg.kind);
  EXPECT_EQ(reg9.type, getReg.type);
  EXPECT_EQ(reg9.reserved, getReg.reserved);
  EXPECT_EQ(reg9.name, getReg.name);

  context->get_operand(reg3_o_offset, &getReg);
  // BrigOperandReg
  EXPECT_EQ(reg3.size, getReg.size);
  EXPECT_EQ(reg3.kind, getReg.kind);
  EXPECT_EQ(reg3.type, getReg.type);
  EXPECT_EQ(reg3.reserved, getReg.reserved);
  EXPECT_EQ(reg3.name, getReg.name);

  context->get_operand(reg2_o_offset, &getReg);
  // BrigOperandReg
  EXPECT_EQ(reg2.size, getReg.size);
  EXPECT_EQ(reg2.kind, getReg.kind);
  EXPECT_EQ(reg2.type, getReg.type);
  EXPECT_EQ(reg2.reserved, getReg.reserved);
  EXPECT_EQ(reg2.name, getReg.name);

  context->get_operand(reg1_o_offset, &getReg);
  // BrigOperandReg
  EXPECT_EQ(reg1.size, getReg.size);
  EXPECT_EQ(reg1.kind, getReg.kind);
  EXPECT_EQ(reg1.type, getReg.type);
  EXPECT_EQ(reg1.reserved, getReg.reserved);
  EXPECT_EQ(reg1.name, getReg.name);

  context->get_code(ref1_c_offset, &getBase);
  // BrigInstBase
  EXPECT_EQ(ref1.size, getBase.size);
  EXPECT_EQ(ref1.kind, getBase.kind);
  EXPECT_EQ(ref1.opcode, getBase.opcode);
  EXPECT_EQ(ref1.type, getBase.type);
  EXPECT_EQ(ref1.packing, getBase.packing);

  EXPECT_EQ(ref1.o_operands[0], getBase.o_operands[0]);
  EXPECT_EQ(ref1.o_operands[1], getBase.o_operands[1]);
  EXPECT_EQ(ref1.o_operands[2], getBase.o_operands[2]);
  EXPECT_EQ(ref1.o_operands[3], getBase.o_operands[3]);
  EXPECT_EQ(ref1.o_operands[4], getBase.o_operands[4]);

  context->get_code(ref2_c_offset, &getBase);
  // BrigInstBase
  EXPECT_EQ(ref2.size, getBase.size);
  EXPECT_EQ(ref2.kind, getBase.kind);
  EXPECT_EQ(ref2.opcode, getBase.opcode);
  EXPECT_EQ(ref2.type, getBase.type);
  EXPECT_EQ(ref2.packing, getBase.packing);
  EXPECT_EQ(ref2.o_operands[0], getBase.o_operands[0]);
  EXPECT_EQ(ref2.o_operands[1], getBase.o_operands[1]);
  EXPECT_EQ(ref2.o_operands[2], getBase.o_operands[2]);
  EXPECT_EQ(ref2.o_operands[3], getBase.o_operands[3]);
  EXPECT_EQ(ref2.o_operands[4], getBase.o_operands[4]);

  delete lexer;
}

TEST(CodegenTest, Call_CodeGen_SimpleTest) {
  context->set_error_reporter(main_reporter);
  context->clear_context();

  BrigInstBase callInst1 = {
    sizeof(BrigInstBase),  // size
    BrigEInstBase,         // kind
    BrigCall,              // opcode
    Brigb32,               // type
    BrigNoPacking,         // packing
    {0, 0, 0, 0, 0}        // o_operands[5]
  };

  BrigInstMod callInst2 = {
    sizeof(BrigInstMod),  // size
    BrigEInstMod,         // kind
    BrigCall,              // opcode
    Brigb32,               // type
    BrigNoPacking,         // packing
    {0, 0, 0, 0, 0},       // o_operands[5]
    {0, 0, 0, 0, 0, 1, 0}  // aluModifier
  };

  BrigInstBase callInst3 = {
    sizeof(BrigInstBase),  // size
    BrigEInstBase,         // kind
    BrigCall,              // opcode
    Brigb32,               // type
    BrigNoPacking,         // packing
    {0, 0, 0, 0, 0}        // o_operands[5]
  };

  BrigInstBase callInst4 = {
    sizeof(BrigInstBase),  // size
    BrigEInstBase,         // kind
    BrigCall,              // opcode
    Brigb32,               // type
    BrigNoPacking,         // packing
    {0, 0, 0, 0, 0}        // o_operands[5]
  };


  std::string input("call_width(64) $s1 (%in) [&foo, &bar];\n");
  input.append("call_width(all)_fbar $s1 (%out)(%in) &sigFunc;\n");
  input.append("call &foo(%out)(%in);\n");
  input.append("call &bar(%in);\n");

  Lexer* lexer = new Lexer(input);
  context->token_to_scan = lexer->get_next_token();

  context->func_map["&foo"] = 0xf7;
  context->func_map["&bar"] = 0xf8;
  context->symbol_map["%in"] = 0xf9;
  context->symbol_map["%out"] = 0xfa;

  EXPECT_EQ(0, Call(context));
  EXPECT_EQ(0, Call(context));
  EXPECT_EQ(0, Call(context));
  EXPECT_EQ(0, Call(context));

  BrigoOffset32_t curOpOffset = 8;
  BrigcOffset32_t curCodeOffset = 8;
  BrigoOffset32_t inOpRefOffset = 0;
  BrigoOffset32_t outOpRefOffset = 0;
  BrigoOffset32_t fooOpRefOffset = 0;
  BrigoOffset32_t barOpRefOffset = 0;
  BrigoOffset32_t sigOpRefOffset = 0;

  BrigOperandReg getReg;
  BrigInstBase getBase;
  BrigInstMod getMod;
  BrigOperandArgumentList getArgList;
  BrigOperandFunctionRef getFunRef;
  BrigOperandArgumentRef getArgRef;
  BrigOperandImmed getImm;

  // BrigOperandImmed b32 64

  curOpOffset += curOpOffset & 0x7;
  callInst1.o_operands[0] = curOpOffset;
  context->get_operand(curOpOffset, &getImm);
  curOpOffset += sizeof(BrigOperandImmed);

  EXPECT_EQ(sizeof(BrigOperandImmed), getImm.size);
  EXPECT_EQ(BrigEOperandImmed, getImm.kind);
  EXPECT_EQ(Brigb32, getImm.type);
  EXPECT_EQ(0, getImm.reserved);
  EXPECT_EQ(64, getImm.bits.u);

  callInst1.o_operands[1] = curOpOffset;
  
  // BrigOperandReg S1
  callInst1.o_operands[2] = curOpOffset;
  callInst2.o_operands[2] = curOpOffset;

  context->get_operand(curOpOffset, &getReg);
  curOpOffset += sizeof(BrigOperandReg);

  EXPECT_EQ(sizeof(BrigOperandReg), getReg.size);
  EXPECT_EQ(BrigEOperandReg, getReg.kind);
  EXPECT_EQ(Brigb32, getReg.type);
  EXPECT_EQ(0, getReg.reserved);
  EXPECT_EQ(8, getReg.name);
  // BrigOperandArgumentRef input Argument %in

  inOpRefOffset = curOpOffset;
  context->get_operand(curOpOffset, &getArgRef);
  curOpOffset += sizeof(BrigOperandArgumentRef);

  EXPECT_EQ(sizeof(BrigOperandArgumentRef), getArgRef.size);
  EXPECT_EQ(BrigEOperandArgumentRef, getArgRef.kind);
  EXPECT_EQ(0xf9, getArgRef.arg);

  // BrigOperandArgumentList input Argument List
  callInst1.o_operands[3] = curOpOffset;
  context->get_operand(curOpOffset, &getArgList);
  curOpOffset += sizeof(BrigOperandArgumentList);
  callInst1.o_operands[1] = curOpOffset;
  
  EXPECT_EQ(sizeof(BrigOperandArgumentList), getArgList.size);
  EXPECT_EQ(BrigEOperandArgumentList, getArgList.kind);
  EXPECT_EQ(1, getArgList.elementCount);
  EXPECT_EQ(inOpRefOffset, getArgList.o_args[0]);

  // BrigOperandFunctionRef func &foo Argument

  
  curOpOffset += sizeof(BrigOperandArgumentList);
  callInst3.o_operands[2] = curOpOffset;
  fooOpRefOffset = curOpOffset;
  context->get_operand(curOpOffset, &getFunRef);
  curOpOffset += sizeof(BrigOperandFunctionRef);

  EXPECT_EQ(sizeof(BrigOperandFunctionRef), getFunRef.size);
  EXPECT_EQ(BrigEOperandFunctionRef, getFunRef.kind);
  EXPECT_EQ(0xf7, getFunRef.fn);

  // BrigOperandFunctionRef func &bar Argument

  barOpRefOffset = curOpOffset;
  callInst4.o_operands[2] = curOpOffset;
  context->get_operand(curOpOffset, &getFunRef);
  curOpOffset += sizeof(BrigOperandFunctionRef);

  EXPECT_EQ(sizeof(BrigOperandFunctionRef), getFunRef.size);
  EXPECT_EQ(BrigEOperandFunctionRef, getFunRef.kind);
  EXPECT_EQ(0xf8, getFunRef.fn);


  // BrigOperandArgumentList func List
  callInst1.o_operands[4] = curOpOffset;

  context->get_operand(curOpOffset, &getArgList);
  curOpOffset += sizeof(BrigOperandArgumentList);
  BrigoOffset32_t o_args_1 = 0;
  context->get_operand(curOpOffset, &o_args_1);
  curOpOffset += sizeof(BrigoOffset32_t);

  EXPECT_EQ(sizeof(BrigOperandArgumentList) + sizeof(BrigoOffset32_t), getArgList.size);
  EXPECT_EQ(BrigEOperandFunctionList, getArgList.kind);
  EXPECT_EQ(2, getArgList.elementCount);
  EXPECT_EQ(fooOpRefOffset, getArgList.o_args[0]);
  EXPECT_EQ(barOpRefOffset, o_args_1);



  context->get_code(curCodeOffset, &getBase);
  curCodeOffset += sizeof(BrigInstBase);
  
  // BrigInstBase Call 1
  EXPECT_EQ(callInst1.size, getBase.size);
  EXPECT_EQ(callInst1.kind, getBase.kind);
  EXPECT_EQ(callInst1.opcode, getBase.opcode);
  EXPECT_EQ(callInst1.type, getBase.type);
  EXPECT_EQ(callInst1.packing, getBase.packing);
  EXPECT_EQ(callInst1.o_operands[0], getBase.o_operands[0]);
  EXPECT_EQ(callInst1.o_operands[1], getBase.o_operands[1]);
  EXPECT_EQ(callInst1.o_operands[2], getBase.o_operands[2]);
  EXPECT_EQ(callInst1.o_operands[3], getBase.o_operands[3]);
  EXPECT_EQ(callInst1.o_operands[4], getBase.o_operands[4]);

  // BrigOperandArgumentRef output Argument %out
  outOpRefOffset = curOpOffset;
  context->get_operand(curOpOffset, &getArgRef);
  curOpOffset += sizeof(BrigOperandArgumentRef);

  EXPECT_EQ(sizeof(BrigOperandArgumentRef), getArgRef.size);
  EXPECT_EQ(BrigEOperandArgumentRef, getArgRef.kind);
  EXPECT_EQ(0xfa, getArgRef.arg);

  // BrigOperandArgumentList output Argument List
  callInst2.o_operands[1] = curOpOffset;
  context->get_operand(curOpOffset, &getArgList);
  curOpOffset += sizeof(BrigOperandArgumentList);

  EXPECT_EQ(sizeof(BrigOperandArgumentList), getArgList.size);
  EXPECT_EQ(BrigEOperandArgumentList, getArgList.kind);
  EXPECT_EQ(1, getArgList.elementCount);
  EXPECT_EQ(outOpRefOffset, getArgList.o_args[0]);

  // BrigOperandArgumentList input Argument List
  callInst2.o_operands[3] = curOpOffset;
  context->get_operand(curOpOffset, &getArgList);
  curOpOffset += sizeof(BrigOperandArgumentList);

  EXPECT_EQ(sizeof(BrigOperandArgumentList), getArgList.size);
  EXPECT_EQ(BrigEOperandArgumentList, getArgList.kind);
  EXPECT_EQ(1, getArgList.elementCount);
  EXPECT_EQ(inOpRefOffset, getArgList.o_args[0]);

  // BrigOperandArgumentRef signature function &signFun
  sigOpRefOffset = curOpOffset;
  context->get_operand(curOpOffset, &getArgRef);
  curOpOffset += sizeof(BrigOperandArgumentRef);

  EXPECT_EQ(sizeof(BrigOperandArgumentRef), getArgRef.size);
  EXPECT_EQ(BrigEOperandArgumentRef, getArgRef.kind);
  EXPECT_EQ(0, getArgRef.arg);

  // BrigOperandArgumentList &sigFun signature
  callInst2.o_operands[4] = curOpOffset;

  context->get_operand(curOpOffset, &getArgList);
  curOpOffset += sizeof(BrigOperandArgumentList);

  EXPECT_EQ(sizeof(BrigOperandArgumentList), getArgList.size);
  EXPECT_EQ(BrigEOperandFunctionList, getArgList.kind);
  EXPECT_EQ(1, getArgList.elementCount);
  EXPECT_EQ(sigOpRefOffset, getArgList.o_args[0]);

  context->get_code(curCodeOffset, &getMod);
  curCodeOffset += sizeof(BrigInstMod);

  // BrigInstBase Call 2
  EXPECT_EQ(callInst2.size, getMod.size);
  EXPECT_EQ(callInst2.kind, getMod.kind);
  EXPECT_EQ(callInst2.opcode, getMod.opcode);
  EXPECT_EQ(callInst2.type, getMod.type);
  EXPECT_EQ(callInst2.packing, getMod.packing);
  EXPECT_EQ(callInst2.o_operands[0], getMod.o_operands[0]);
  EXPECT_EQ(callInst2.o_operands[1], getMod.o_operands[1]);
  EXPECT_EQ(callInst2.o_operands[2], getMod.o_operands[2]);
  EXPECT_EQ(callInst2.o_operands[3], getMod.o_operands[3]);
  EXPECT_EQ(callInst2.o_operands[4], getMod.o_operands[4]);

  unsigned int *pAluModRef = reinterpret_cast<unsigned int*>(&callInst2.aluModifier);
  unsigned int *pAluModGet = reinterpret_cast<unsigned int*>(&getMod.aluModifier);

  EXPECT_EQ(*pAluModRef, *pAluModGet);

  // BrigOperandImmed b32 0

  curOpOffset += curOpOffset & 0x7;
  callInst3.o_operands[0] = curOpOffset;
  context->get_operand(curOpOffset, &getImm);
  curOpOffset += sizeof(BrigOperandImmed);

  EXPECT_EQ(sizeof(BrigOperandImmed), getImm.size);
  EXPECT_EQ(BrigEOperandImmed, getImm.kind);
  EXPECT_EQ(Brigb32, getImm.type);
  EXPECT_EQ(0, getImm.reserved);
  EXPECT_EQ(0, getImm.bits.u);

  callInst3.o_operands[4] = 0;

  // BrigOperandArgumentList output Argument List
  callInst3.o_operands[1] = curOpOffset;
  context->get_operand(curOpOffset, &getArgList);
  curOpOffset += sizeof(BrigOperandArgumentList);

  EXPECT_EQ(sizeof(BrigOperandArgumentList), getArgList.size);
  EXPECT_EQ(BrigEOperandArgumentList, getArgList.kind);
  EXPECT_EQ(1, getArgList.elementCount);
  EXPECT_EQ(outOpRefOffset, getArgList.o_args[0]);


  // BrigOperandArgumentList input Argument List
  callInst3.o_operands[3] = curOpOffset;
  context->get_operand(curOpOffset, &getArgList);
  curOpOffset += sizeof(BrigOperandArgumentList);

  EXPECT_EQ(sizeof(BrigOperandArgumentList), getArgList.size);
  EXPECT_EQ(BrigEOperandArgumentList, getArgList.kind);
  EXPECT_EQ(1, getArgList.elementCount);
  EXPECT_EQ(inOpRefOffset, getArgList.o_args[0]);

  context->get_code(curCodeOffset, &getBase);
  curCodeOffset += sizeof(BrigInstBase);

  // BrigInstBase Call 3
  EXPECT_EQ(callInst3.size, getBase.size);
  EXPECT_EQ(callInst3.kind, getBase.kind);
  EXPECT_EQ(callInst3.opcode, getBase.opcode);
  EXPECT_EQ(callInst3.type, getBase.type);
  EXPECT_EQ(callInst3.packing, getBase.packing);
  EXPECT_EQ(callInst3.o_operands[0], getBase.o_operands[0]);
  EXPECT_EQ(callInst3.o_operands[1], getBase.o_operands[1]);
  EXPECT_EQ(callInst3.o_operands[2], getBase.o_operands[2]);
  EXPECT_EQ(callInst3.o_operands[3], getBase.o_operands[3]);
  EXPECT_EQ(callInst3.o_operands[4], getBase.o_operands[4]);

  // BrigOperandImmed b32 0

  curOpOffset += curOpOffset & 0x7;
  callInst4.o_operands[0] = curOpOffset;
  context->get_operand(curOpOffset, &getImm);
  curOpOffset += sizeof(BrigOperandImmed);

  EXPECT_EQ(sizeof(BrigOperandImmed), getImm.size);
  EXPECT_EQ(BrigEOperandImmed, getImm.kind);
  EXPECT_EQ(Brigb32, getImm.type);
  EXPECT_EQ(0, getImm.reserved);
  EXPECT_EQ(0, getImm.bits.u);

  
  callInst4.o_operands[4] = 0;

  // BrigOperandArgumentList input Argument List
  callInst4.o_operands[3] = curOpOffset;
  context->get_operand(curOpOffset, &getArgList);
  curOpOffset += sizeof(BrigOperandArgumentList);
  callInst4.o_operands[1] = curOpOffset;
  
  EXPECT_EQ(sizeof(BrigOperandArgumentList), getArgList.size);
  EXPECT_EQ(BrigEOperandArgumentList, getArgList.kind);
  EXPECT_EQ(1, getArgList.elementCount);
  EXPECT_EQ(inOpRefOffset, getArgList.o_args[0]);

  context->get_code(curCodeOffset, &getBase);
  curCodeOffset += sizeof(BrigInstBase);

  // BrigInstBase Call 4
  EXPECT_EQ(callInst4.size, getBase.size);
  EXPECT_EQ(callInst4.kind, getBase.kind);
  EXPECT_EQ(callInst4.opcode, getBase.opcode);
  EXPECT_EQ(callInst4.type, getBase.type);
  EXPECT_EQ(callInst4.packing, getBase.packing);
  EXPECT_EQ(callInst4.o_operands[0], getBase.o_operands[0]);
  EXPECT_EQ(callInst4.o_operands[1], getBase.o_operands[1]);
  EXPECT_EQ(callInst4.o_operands[2], getBase.o_operands[2]);
  EXPECT_EQ(callInst4.o_operands[3], getBase.o_operands[3]);
  EXPECT_EQ(callInst4.o_operands[4], getBase.o_operands[4]);


  delete lexer;
}


TEST(CodegenTest, Kernel_CodeGen_SimpleTest) {
  context->set_error_reporter(main_reporter);
  context->clear_context();

  std::string input("kernel &_kernel( \n");
  input.append("kernarg_u32 %arg0, \n");
  input.append("kernarg_u32 %arg1):fbar(2) \n");
  input.append("{ \n");
  input.append("@begin: \n");
  input.append("  private_s32 %arg2;\n");
  input.append("  workitemaid $s0, 0; \n");
  input.append("  ld_kernarg_u32 $s2, [%arg0]; \n");
  input.append("  mad_u32 $s5, $s4, $s2, $s3; \n");
  input.append("  ret; \n");
  input.append("}; \n");

  Lexer* lexer = new Lexer(input);
  BrigdOffset32_t curDirOffset = 0;

  context->token_to_scan = lexer->get_next_token();

  EXPECT_EQ(0, Kernel(context));
  EXPECT_EQ(180, context->get_directive_offset());
  EXPECT_EQ(132, context->get_operand_offset());
  EXPECT_EQ(62, context->get_string_offset());
  EXPECT_EQ(148, context->get_code_offset());


  BrigDirectiveKernel ref = {
    sizeof(BrigDirectiveKernel),    // size
    BrigEDirectiveKernel,           // kind
    8,                              // c_code
    8,                              // s_name
    2,                              // inParamCount
    128,                             // d_firstScopedDirective
    4,                              // operationCount
    180,                             // d_nextDirective
    BrigNone,                       // attribute
    2,                              // fbar
    0,                              // outParamCount
    48,                             // d_firstInParam
  };

  BrigDirectiveKernel get;
  curDirOffset = context->current_bdf_offset;
  context->get_directive(curDirOffset, &get);
  curDirOffset += sizeof(BrigDirectiveKernel);

  EXPECT_EQ(ref.s_name, get.s_name);
  EXPECT_EQ(ref.c_code, get.c_code);
  EXPECT_EQ(ref.outParamCount, get.outParamCount);
  EXPECT_EQ(ref.inParamCount, get.inParamCount);
  EXPECT_EQ(ref.operationCount, get.operationCount);
  EXPECT_EQ(ref.d_nextDirective, get.d_nextDirective);
  EXPECT_EQ(ref.d_firstScopedDirective, get.d_firstScopedDirective);

  BrigDirectiveSymbol kernarg0 = {
    sizeof(BrigDirectiveSymbol),   // size
    BrigEDirectiveSymbol ,        // kind
    {
      0,                         // c_code
      BrigKernargSpace,          // storag class kernarg
      BrigNone ,                 // attribut
      0,                         // reserved
      0,                         // symbolModifier
      0,                         // dim
      17,                         // s_name
      Brigu32,                   // type
      1,                         // align
    },
    0,                          // d_init
    0                          // reserved
  };

  BrigDirectiveSymbol getArg;
  context->get_directive(curDirOffset, &getArg);
  curDirOffset += sizeof(BrigDirectiveSymbol);

  EXPECT_EQ(kernarg0.size, getArg.size);
  EXPECT_EQ(kernarg0.kind, getArg.kind);
  EXPECT_EQ(kernarg0.s.storageClass, getArg.s.storageClass);
  EXPECT_EQ(kernarg0.s.s_name, getArg.s.s_name);

  BrigDirectiveSymbol kernarg1 = {
    sizeof(BrigDirectiveSymbol),  // size
    BrigEDirectiveSymbol ,    // kind
    {
      8,                         // c_code
      BrigKernargSpace,         // storag class kernarg
      BrigNone ,                // attribut
      0,                        // reserved
      0,                        // symbolModifier
      0,                        // dim
      23,                        // s_name
      Brigu32,                  // type
      1,                        // align
    },
    0,                        // d_init
    0                         // reserved
  };

  context->get_directive(curDirOffset, &getArg);
  curDirOffset += sizeof(BrigDirectiveSymbol);
  EXPECT_EQ(kernarg1.size, getArg.size);
  EXPECT_EQ(kernarg1.kind, getArg.kind);
  EXPECT_EQ(kernarg1.s.storageClass, getArg.s.storageClass);
  EXPECT_EQ(kernarg1.s.s_name, getArg.s.s_name);

  BrigDirectiveLabel labRef = {
    sizeof(BrigDirectiveLabel),
    BrigEDirectiveLabel,
    8,
    29
  };
  BrigDirectiveLabel getLab;

  context->get_directive(curDirOffset, &getLab);
  curDirOffset += sizeof(BrigDirectiveLabel);
  EXPECT_EQ(labRef.size, getLab.size);
  EXPECT_EQ(labRef.kind, getLab.kind);
  EXPECT_EQ(labRef.c_code, getLab.c_code);
  EXPECT_EQ(labRef.s_name, getLab.s_name);

  BrigDirectiveSymbol arg2 = {
    sizeof(BrigDirectiveSymbol),  // size
    BrigEDirectiveSymbol ,    // kind
    {
      0,                         // c_code
      BrigPrivateSpace,         // storag class
      BrigNone ,                // attribut
      0,                        // reserved
      0,                        // symbolModifier
      0,                        // dim
      36,                       // s_name
      Brigs32,                  // type
      1,                        // align
    },
    0,                          // d_init
    0                           // reserved
  };

  context->get_directive(curDirOffset, &getArg);
  curDirOffset += sizeof(BrigDirectiveSymbol);
  EXPECT_EQ(arg2.size, getArg.size);
  EXPECT_EQ(arg2.kind, getArg.kind);
  EXPECT_EQ(arg2.s.storageClass, getArg.s.storageClass);
  EXPECT_EQ(arg2.s.s_name, getArg.s.s_name);


  delete lexer;
}

TEST(CodegenTest, Instruction0_CodeGen_SimpleTest) {
  context->set_error_reporter(main_reporter);
  context->clear_context();

  std::string input("nop;\n");

  Lexer* lexer = new Lexer(input);

  BrigInstBase ref = {
    sizeof(BrigInstBase),   // size
    BrigEInstBase,         // kind
    BrigNop,            // opcode
    Brigb32,               // type
    BrigNoPacking,         // packing
    {0, 0, 0, 0, 0}        // o_operands[5]
  };

  BrigInstBase get;

  lexer->set_source_string(input);
  context->token_to_scan = lexer->get_next_token();

  EXPECT_EQ(0, Instruction0(context));

  context->get_code(8, &get);
  // BrigInstBase Nop
  EXPECT_EQ(ref.size, get.size);
  EXPECT_EQ(ref.kind, get.kind);
  EXPECT_EQ(ref.opcode, get.opcode);
  EXPECT_EQ(ref.type, get.type);
  EXPECT_EQ(ref.packing, get.packing);

  EXPECT_EQ(ref.o_operands[0], get.o_operands[0]);
  EXPECT_EQ(ref.o_operands[1], get.o_operands[1]);
  EXPECT_EQ(ref.o_operands[2], get.o_operands[2]);
  EXPECT_EQ(ref.o_operands[3], get.o_operands[3]);
  EXPECT_EQ(ref.o_operands[4], get.o_operands[4]);

  delete lexer;
}

TEST(CodegenTest, Comment_Test){
	context->set_error_reporter(main_reporter);
	context->clear_context();

	std::string input("nop;\n /*This is a comment*/\n nop;");
	Lexer* lexer = new Lexer(input);
	lexer->set_source_string(input);
	context->token_to_scan = lexer->get_next_token();
	EXPECT_EQ(0, Instruction0(context));
	EXPECT_EQ(0, Comment(context));
	EXPECT_EQ(0, Instruction0(context));
	
	BrigDirectiveComment get;
	context->get_directive(8, &get);
	
	BrigDirectiveComment ref = {
	sizeof(BrigDirectiveComment),
	BrigEDirectiveComment,
	8 + sizeof(BrigInstBase),
	8
	};
	
	EXPECT_EQ(ref.size, get.size);
	EXPECT_EQ(ref.kind, get.kind);
	EXPECT_EQ(ref.c_code, get.c_code);
	EXPECT_EQ(ref.s_name, get.s_name);
	
	context->clear_context();
	input.assign("nop;\n //This is a comment\n nop;");
	lexer->set_source_string(input);
	context->token_to_scan = lexer->get_next_token();
	EXPECT_EQ(0, Instruction0(context));
	EXPECT_EQ(0, Comment(context));
	EXPECT_EQ(0, Instruction0(context));
	
	context->get_directive(8, &get);
	
	BrigDirectiveComment ref2 = {
	sizeof(BrigDirectiveComment),
	BrigEDirectiveComment,
	8 + sizeof(BrigInstBase),
	8
	};
	
	EXPECT_EQ(ref2.size, get.size);
	EXPECT_EQ(ref2.kind, get.kind);
	EXPECT_EQ(ref2.c_code, get.c_code);
	EXPECT_EQ(ref2.s_name, get.s_name);
	
    delete lexer;
}

TEST(CodegenTest, WAVESIZE_CodeGen_SimpleTest) {
  context->set_error_reporter(main_reporter);
  context->clear_context();

  std::string input("11\n");
  input.append("WAVESIZE\n");
  input.append("WAVESIZE\n");

  Lexer* lexer = new Lexer(input);

  BrigOperandWaveSz get;

  lexer->set_source_string(input);
  context->token_to_scan = lexer->get_next_token();
  EXPECT_EQ(0, BaseOperand(context));
  context->token_to_scan = lexer->get_next_token();
  EXPECT_EQ(0, BaseOperand(context));
  context->token_to_scan = lexer->get_next_token();
  EXPECT_EQ(0, BaseOperand(context));
  EXPECT_EQ(36, context->get_operand_offset());

  EXPECT_EQ(32, context->operand_map["WAVESIZE"]);
  context->get_operand(context->operand_map["WAVESIZE"], &get);

  EXPECT_EQ(4, get.size);
  EXPECT_EQ(BrigEOperandWaveSz, get.kind);


  delete lexer;
}

TEST(CodegenTest, Example6_CodeGen) {
  context->set_error_reporter(main_reporter);
  context->clear_context();


  std::string input("version 1:0:$small;\n");
  input.append("function &callee(arg_f32 %output)(arg_f32 %input)\n");
  input.append("{\n");
  input.append("  ld_arg_f32 $s0, [%input];\n");
  input.append("  st_arg_f32 $s0, [%output];\n");
  input.append("  ret;\n");
  input.append("};\n");
  input.append("function &caller()()\n");
  input.append("{\n");
  input.append("  {\n");
  input.append("    arg_f32 %an_input;\n");
  input.append("    st_arg_f32 $s1, [%an_input];\n");
  input.append("    arg_f32 %an_output;\n");
  input.append("    call &callee (%an_output)(%an_input);\n");
  input.append("    ld_arg_f32 $s0, [%an_output];\n");
  input.append("  }\n");
  input.append("};\n");

  Lexer* lexer = new Lexer(input);
  context->token_to_scan = lexer->get_next_token();

  BrigcOffset32_t curCodOffset = context->get_code_offset();
  BrigoOffset32_t curOpeOffset = context->get_operand_offset();
  BrigdOffset32_t curDirOffset = context->get_directive_offset();


  EXPECT_EQ(0, Program(context));

  BrigDirectiveVersion verRef = {
    sizeof(BrigDirectiveVersion),
    BrigEDirectiveVersion,
    curCodOffset,
    1,                    //  major
    0,                    //  minor
    BrigESmall,
    BrigEFull,
    BrigENosftz,
    0
  };
  BrigDirectiveVersion verGet;
  context->get_directive(curDirOffset, &verGet);
  curDirOffset += sizeof(BrigDirectiveVersion);

  EXPECT_EQ(verRef.size, verGet.size);
  EXPECT_EQ(verRef.kind, verGet.kind);
  EXPECT_EQ(verRef.c_code, verGet.c_code);
  EXPECT_EQ(verRef.major, verGet.major);
  EXPECT_EQ(verRef.minor, verGet.minor);
  EXPECT_EQ(verRef.machine, verGet.machine);
  EXPECT_EQ(verRef.profile, verGet.profile);
  EXPECT_EQ(verRef.ftz, verGet.ftz);
  EXPECT_EQ(verRef.reserved, verGet.reserved);

  BrigDirectiveFunction calleeFunRef = {
    sizeof(BrigDirectiveFunction),               // size
    BrigEDirectiveFunction,                      // kind
    8,                                           // c_code
    8,                                           // s_name
    1,                                           // inParamCount
    148,                                         // d_firstScopedDirective
    3,                                           // operationCount
    148,                                         // d_nextDirective
    BrigNone,                                    // attribute
    0,                                           // fbarCount
    1,                                           // outParamCount
    108                                          // d_firstInParam
  };

  BrigDirectiveFunction funGet;
  context->get_directive(curDirOffset, &funGet);
  curDirOffset += sizeof(BrigDirectiveFunction);

  EXPECT_EQ(calleeFunRef.size, funGet.size);
  EXPECT_EQ(calleeFunRef.kind, funGet.kind);
  EXPECT_EQ(calleeFunRef.s_name, funGet.s_name);
  EXPECT_EQ(calleeFunRef.c_code, funGet.c_code);
  EXPECT_EQ(calleeFunRef.outParamCount, funGet.outParamCount);
  EXPECT_EQ(calleeFunRef.inParamCount, funGet.inParamCount);
  EXPECT_EQ(calleeFunRef.operationCount, funGet.operationCount);
  EXPECT_EQ(calleeFunRef.d_nextDirective, funGet.d_nextDirective);
  EXPECT_EQ(calleeFunRef.d_firstScopedDirective, funGet.d_firstScopedDirective);
  EXPECT_EQ(calleeFunRef.d_firstInParam, funGet.d_firstInParam);
  EXPECT_EQ(calleeFunRef.fbarCount, funGet.fbarCount);
  EXPECT_EQ(calleeFunRef.attribute, funGet.attribute);

  BrigDirectiveSymbol outputSymbol = {
  sizeof(BrigDirectiveSymbol),   // size
  BrigEDirectiveSymbol ,         // kind
  {
    curCodOffset,                // c_code
    BrigArgSpace,                // storag class kernarg
    BrigNone ,                   // attribut
    0,                           // reserved
    0,                           // symbolModifier
    0,                           // dim
    16,                          // s_name
    Brigf32,                     // type
    1                            // align
  },
  0,                             // d_init
  0,                             // reserved
  };

  BrigDirectiveSymbol symGet;

  context->get_directive(curDirOffset, &symGet);
  curDirOffset += sizeof(BrigDirectiveSymbol);

  EXPECT_EQ(outputSymbol.size, symGet.size);
  EXPECT_EQ(outputSymbol.kind, symGet.kind);
  EXPECT_EQ(outputSymbol.s.storageClass, symGet.s.storageClass);
  EXPECT_EQ(outputSymbol.s.s_name, symGet.s.s_name);
  EXPECT_EQ(outputSymbol.s.c_code, symGet.s.c_code);
  EXPECT_EQ(outputSymbol.s.attribute, symGet.s.attribute);
  EXPECT_EQ(outputSymbol.s.dim, symGet.s.dim);
  EXPECT_EQ(outputSymbol.s.type, symGet.s.type);
  EXPECT_EQ(outputSymbol.s.reserved, symGet.s.reserved);
  EXPECT_EQ(outputSymbol.s.symbolModifier, symGet.s.symbolModifier);
  EXPECT_EQ(outputSymbol.s.align, symGet.s.align);
  EXPECT_EQ(outputSymbol.d_init, symGet.d_init);
  EXPECT_EQ(outputSymbol.reserved, symGet.reserved);
  BrigDirectiveSymbol inputSymbol = {
  sizeof(BrigDirectiveSymbol),   // size
  BrigEDirectiveSymbol ,         // kind
  {
    curCodOffset,                // c_code
    BrigArgSpace,                // storag class kernarg
    BrigNone ,                   // attribut
    0,                           // reserved
    0,                           // symbolModifier
    0,                           // dim
    24,                          // s_name
    Brigf32,                     // type
    1                            // align
  },
  0,                             // d_init
  0,                             // reserved
  };

  context->get_directive(curDirOffset, &symGet);
  curDirOffset += sizeof(BrigDirectiveSymbol);

  EXPECT_EQ(inputSymbol.size, symGet.size);
  EXPECT_EQ(inputSymbol.kind, symGet.kind);
  EXPECT_EQ(inputSymbol.s.storageClass, symGet.s.storageClass);
  EXPECT_EQ(inputSymbol.s.s_name, symGet.s.s_name);
  EXPECT_EQ(inputSymbol.s.c_code, symGet.s.c_code);
  EXPECT_EQ(inputSymbol.s.attribute, symGet.s.attribute);
  EXPECT_EQ(inputSymbol.s.dim, symGet.s.dim);
  EXPECT_EQ(inputSymbol.s.type, symGet.s.type);
  EXPECT_EQ(inputSymbol.s.reserved, symGet.s.reserved);
  EXPECT_EQ(inputSymbol.s.symbolModifier, symGet.s.symbolModifier);
  EXPECT_EQ(inputSymbol.s.align, symGet.s.align);
  EXPECT_EQ(inputSymbol.d_init, symGet.d_init);
  EXPECT_EQ(inputSymbol.reserved, symGet.reserved);

  BrigDirectiveFunction callerFunRef = {
    sizeof(BrigDirectiveFunction),               // size
    BrigEDirectiveFunction,                      // kind
    128,                                         // c_code
    35,                                          // s_name
    0,                                           // inParamCount
    188,                                         // d_firstScopedDirective
    3,                                           // operationCount
    284,                                         // d_nextDirective
    BrigNone,                                    // attribute
    0,                                           // fbarCount
    0,                                           // outParamCount
    0                                            // d_firstInParam
  }; 

  context->get_directive(curDirOffset, &funGet);
  curDirOffset += sizeof(BrigDirectiveFunction);

  EXPECT_EQ(callerFunRef.size, funGet.size);
  EXPECT_EQ(callerFunRef.kind, funGet.kind);
  EXPECT_EQ(callerFunRef.s_name, funGet.s_name);
  EXPECT_EQ(callerFunRef.c_code, funGet.c_code);
  EXPECT_EQ(callerFunRef.outParamCount, funGet.outParamCount);
  EXPECT_EQ(callerFunRef.inParamCount, funGet.inParamCount);
  EXPECT_EQ(callerFunRef.operationCount, funGet.operationCount);
  EXPECT_EQ(callerFunRef.d_nextDirective, funGet.d_nextDirective);
  EXPECT_EQ(callerFunRef.d_firstScopedDirective, funGet.d_firstScopedDirective);
  EXPECT_EQ(callerFunRef.d_firstInParam, funGet.d_firstInParam);
  EXPECT_EQ(callerFunRef.fbarCount, funGet.fbarCount);
  EXPECT_EQ(callerFunRef.attribute, funGet.attribute);

  BrigDirectiveScope argStart = {
    sizeof(BrigDirectiveScope),
    BrigEDirectiveArgStart,
    128
  };
  BrigDirectiveScope getScope;
  context->get_directive(curDirOffset, &getScope);
  curDirOffset += sizeof(BrigDirectiveScope);
  EXPECT_EQ(argStart.size, getScope.size);
  EXPECT_EQ(argStart.kind, getScope.kind);
  EXPECT_EQ(argStart.c_code, getScope.c_code);

  BrigDirectiveSymbol anInputSymbol = {
  sizeof(BrigDirectiveSymbol),   // size
  BrigEDirectiveSymbol ,         // kind
  {
    128,                         // c_code
    BrigArgSpace,                // storag class kernarg
    BrigNone ,                   // attribut
    0,                           // reserved
    0,                           // symbolModifier
    0,                           // dim
    43,                          // s_name
    Brigf32,                     // type
    1                            // align
  },
  0,                             // d_init
  0,                             // reserved
  };

  context->get_directive(curDirOffset, &symGet);
  curDirOffset += sizeof(BrigDirectiveSymbol);

  EXPECT_EQ(anInputSymbol.size, symGet.size);
  EXPECT_EQ(anInputSymbol.kind, symGet.kind);
  EXPECT_EQ(anInputSymbol.s.storageClass, symGet.s.storageClass);
  EXPECT_EQ(anInputSymbol.s.s_name, symGet.s.s_name);
  EXPECT_EQ(anInputSymbol.s.c_code, symGet.s.c_code);
  EXPECT_EQ(anInputSymbol.s.attribute, symGet.s.attribute);
  EXPECT_EQ(anInputSymbol.s.dim, symGet.s.dim);
  EXPECT_EQ(anInputSymbol.s.type, symGet.s.type);
  EXPECT_EQ(anInputSymbol.s.reserved, symGet.s.reserved);
  EXPECT_EQ(anInputSymbol.s.symbolModifier, symGet.s.symbolModifier);
  EXPECT_EQ(anInputSymbol.s.align, symGet.s.align);
  EXPECT_EQ(anInputSymbol.d_init, symGet.d_init);
  EXPECT_EQ(anInputSymbol.reserved, symGet.reserved);

  BrigDirectiveSymbol anOutputSymbol = {
    sizeof(BrigDirectiveSymbol),
    BrigEDirectiveSymbol,
    {
      172,
      BrigArgSpace,
      BrigNone,
      0,
      0,
      0,
      57,
      Brigf32, 
      1
    },
    0,
    0
  };
  context->get_directive(curDirOffset, &symGet);
  curDirOffset += sizeof(BrigDirectiveSymbol);

  EXPECT_EQ(anOutputSymbol.size, symGet.size);
  EXPECT_EQ(anOutputSymbol.kind, symGet.kind);
  EXPECT_EQ(anOutputSymbol.s.storageClass, symGet.s.storageClass);
  EXPECT_EQ(anOutputSymbol.s.s_name, symGet.s.s_name);
  EXPECT_EQ(anOutputSymbol.s.c_code, symGet.s.c_code);
  EXPECT_EQ(anOutputSymbol.s.attribute, symGet.s.attribute);
  EXPECT_EQ(anOutputSymbol.s.dim, symGet.s.dim);
  EXPECT_EQ(anOutputSymbol.s.type, symGet.s.type);
  EXPECT_EQ(anOutputSymbol.s.reserved, symGet.s.reserved);
  EXPECT_EQ(anOutputSymbol.s.symbolModifier, symGet.s.symbolModifier);
  EXPECT_EQ(anOutputSymbol.s.align, symGet.s.align);
  EXPECT_EQ(anOutputSymbol.d_init, symGet.d_init);
  EXPECT_EQ(anOutputSymbol.reserved, symGet.reserved);


  BrigDirectiveScope argEnd = {
    sizeof(BrigDirectiveScope),
    BrigEDirectiveArgEnd,
    248
  };

  context->get_directive(curDirOffset, &getScope);
  curDirOffset += sizeof(BrigDirectiveScope);
  EXPECT_EQ(argEnd.size, getScope.size);
  EXPECT_EQ(argEnd.kind, getScope.kind);
  EXPECT_EQ(argEnd.c_code, getScope.c_code);

  BrigInstLdSt instLd1 = {
    sizeof(BrigInstLdSt), // size
    BrigEInstLdSt,       // kind
    BrigLd,              // opcode
    Brigf32,             // type
    BrigNoPacking,       // packing
    {8, 32, 44, 0, 0},    // operand[5]
    BrigArgSpace,        // storageClass
    BrigRegular,         // memorySemantic
    0                    // equivClass
  };


  BrigInstLdSt ldStGet;
  context->get_code(curCodOffset, &ldStGet);
  curCodOffset += sizeof(BrigInstLdSt);

  EXPECT_EQ(instLd1.size, ldStGet.size);
  EXPECT_EQ(instLd1.kind, ldStGet.kind);
  EXPECT_EQ(instLd1.opcode, ldStGet.opcode);
  EXPECT_EQ(instLd1.type, ldStGet.type);
  EXPECT_EQ(instLd1.packing, ldStGet.packing);
  EXPECT_EQ(instLd1.o_operands[0], ldStGet.o_operands[0]);
  EXPECT_EQ(instLd1.o_operands[1], ldStGet.o_operands[1]);
  EXPECT_EQ(instLd1.o_operands[2], ldStGet.o_operands[2]);
  EXPECT_EQ(instLd1.o_operands[3], ldStGet.o_operands[3]);
  EXPECT_EQ(instLd1.o_operands[4], ldStGet.o_operands[4]);
  EXPECT_EQ(instLd1.storageClass, ldStGet.storageClass);
  EXPECT_EQ(instLd1.memorySemantic, ldStGet.memorySemantic);
  EXPECT_EQ(instLd1.equivClass, ldStGet.equivClass);

  BrigInstLdSt instSt1 = {
    sizeof(BrigInstLdSt), // size
    BrigEInstLdSt,       // kind
    BrigSt,              // opcode
    Brigf32,             // type
    BrigNoPacking,       // packing
    {32, 56, 0, 0, 0},    // operand[5]
    BrigArgSpace,        // storageClass
    BrigRegular,         // memorySemantic
    0                    // equivClass
  };


  context->get_code(curCodOffset, &ldStGet);
  curCodOffset += sizeof(BrigInstLdSt);

  EXPECT_EQ(instSt1.size, ldStGet.size);
  EXPECT_EQ(instSt1.kind, ldStGet.kind);
  EXPECT_EQ(instSt1.opcode, ldStGet.opcode);
  EXPECT_EQ(instSt1.type, ldStGet.type);
  EXPECT_EQ(instSt1.packing, ldStGet.packing);
  EXPECT_EQ(instSt1.o_operands[0], ldStGet.o_operands[0]);
  EXPECT_EQ(instSt1.o_operands[1], ldStGet.o_operands[1]);
  EXPECT_EQ(instSt1.o_operands[2], ldStGet.o_operands[2]);
  EXPECT_EQ(instSt1.o_operands[3], ldStGet.o_operands[3]);
  EXPECT_EQ(instSt1.o_operands[4], ldStGet.o_operands[4]);
  EXPECT_EQ(instSt1.storageClass, ldStGet.storageClass);
  EXPECT_EQ(instSt1.memorySemantic, ldStGet.memorySemantic);
  EXPECT_EQ(instSt1.equivClass, ldStGet.equivClass);

  BrigInstBase instRet = {
    sizeof(BrigInstBase),   // size
    BrigEInstBase,         // kind
    BrigRet,            // opcode
    Brigb32,               // type
    BrigNoPacking,         // packing
    {0, 0, 0, 0, 0}        // o_operands[5]
  };
  
  BrigInstBase baseGet;
  context->get_code(curCodOffset, &baseGet);
  curCodOffset += sizeof(BrigInstBase);

  EXPECT_EQ(instRet.size, baseGet.size);
  EXPECT_EQ(instRet.kind, baseGet.kind);
  EXPECT_EQ(instRet.opcode, baseGet.opcode);
  EXPECT_EQ(instRet.type, baseGet.type);
  EXPECT_EQ(instRet.packing, baseGet.packing);

  EXPECT_EQ(instRet.o_operands[0], baseGet.o_operands[0]);
  EXPECT_EQ(instRet.o_operands[1], baseGet.o_operands[1]);
  EXPECT_EQ(instRet.o_operands[2], baseGet.o_operands[2]);
  EXPECT_EQ(instRet.o_operands[3], baseGet.o_operands[3]);
  EXPECT_EQ(instRet.o_operands[4], baseGet.o_operands[4]);

  BrigInstLdSt instSt2 = {
    sizeof(BrigInstLdSt), // size
    BrigEInstLdSt,       // kind
    BrigSt,              // opcode
    Brigf32,             // type
    BrigNoPacking,       // packing
    {76, 88, 0, 0, 0},    // operand[5]
    BrigArgSpace,        // storageClass
    BrigRegular,         // memorySemantic
    0                    // equivClass
  };


  context->get_code(curCodOffset, &ldStGet);
  curCodOffset += sizeof(BrigInstLdSt);


  EXPECT_EQ(instSt2.size, ldStGet.size);
  EXPECT_EQ(instSt2.kind, ldStGet.kind);
  EXPECT_EQ(instSt2.opcode, ldStGet.opcode);
  EXPECT_EQ(instSt2.type, ldStGet.type);
  EXPECT_EQ(instSt2.packing, ldStGet.packing);
  EXPECT_EQ(instSt2.o_operands[0], ldStGet.o_operands[0]);
  EXPECT_EQ(instSt2.o_operands[1], ldStGet.o_operands[1]);
  EXPECT_EQ(instSt2.o_operands[2], ldStGet.o_operands[2]);
  EXPECT_EQ(instSt2.o_operands[3], ldStGet.o_operands[3]);
  EXPECT_EQ(instSt2.o_operands[4], ldStGet.o_operands[4]);
  EXPECT_EQ(instSt2.storageClass, ldStGet.storageClass);
  EXPECT_EQ(instSt2.memorySemantic, ldStGet.memorySemantic);
  EXPECT_EQ(instSt2.equivClass, ldStGet.equivClass);

  BrigInstBase instCall = {
    sizeof(BrigInstBase),   // size
    BrigEInstBase,         // kind
    BrigCall,            // opcode
    Brigb32,               // type
    BrigNoPacking,         // packing
    {112, 144, 136, 156, 0}        // o_operands[5]
  };
  
  context->get_code(curCodOffset, &baseGet);
  curCodOffset += sizeof(BrigInstBase);
  EXPECT_EQ(instCall.size, baseGet.size);
  EXPECT_EQ(instCall.kind, baseGet.kind);
  EXPECT_EQ(instCall.opcode, baseGet.opcode);
  EXPECT_EQ(instCall.type, baseGet.type);
  EXPECT_EQ(instCall.packing, baseGet.packing);

  EXPECT_EQ(instCall.o_operands[0], baseGet.o_operands[0]);
  EXPECT_EQ(instCall.o_operands[1], baseGet.o_operands[1]);
  EXPECT_EQ(instCall.o_operands[2], baseGet.o_operands[2]);
  EXPECT_EQ(instCall.o_operands[3], baseGet.o_operands[3]);
  EXPECT_EQ(instCall.o_operands[4], baseGet.o_operands[4]);

  BrigInstLdSt instLd2 = {
    sizeof(BrigInstLdSt), // size
    BrigEInstLdSt,       // kind
    BrigLd,              // opcode
    Brigf32,             // type
    BrigNoPacking,       // packing
    {168, 32, 192, 0, 0},    // operand[5]
    BrigArgSpace,        // storageClass
    BrigRegular,         // memorySemantic
    0                    // equivClass
  };


  context->get_code(curCodOffset, &ldStGet);
  curCodOffset += sizeof(BrigInstLdSt);

  EXPECT_EQ(instLd2.size, ldStGet.size);
  EXPECT_EQ(instLd2.kind, ldStGet.kind);
  EXPECT_EQ(instLd2.opcode, ldStGet.opcode);
  EXPECT_EQ(instLd2.type, ldStGet.type);
  EXPECT_EQ(instLd2.packing, ldStGet.packing);
  EXPECT_EQ(instLd2.o_operands[0], ldStGet.o_operands[0]);
  EXPECT_EQ(instLd2.o_operands[1], ldStGet.o_operands[1]);
  EXPECT_EQ(instLd2.o_operands[2], ldStGet.o_operands[2]);
  EXPECT_EQ(instLd2.o_operands[3], ldStGet.o_operands[3]);
  EXPECT_EQ(instLd2.o_operands[4], ldStGet.o_operands[4]);
  EXPECT_EQ(instLd2.storageClass, ldStGet.storageClass);
  EXPECT_EQ(instLd2.memorySemantic, ldStGet.memorySemantic);
  EXPECT_EQ(instLd2.equivClass, ldStGet.equivClass);

  BrigOperandImmed getImm;

  curOpeOffset += curOpeOffset & 0x7;
  context->get_operand(curOpeOffset, &getImm);
  curOpeOffset += sizeof(BrigOperandImmed);

  EXPECT_EQ(sizeof(BrigOperandImmed), getImm.size);
  EXPECT_EQ(BrigEOperandImmed, getImm.kind);
  EXPECT_EQ(Brigb32, getImm.type);
  EXPECT_EQ(0, getImm.reserved);
  EXPECT_EQ(0, getImm.bits.u);

  BrigOperandReg s0Reg = {
    sizeof(BrigOperandReg), // size
    BrigEOperandReg,  // kind
    Brigb32,          // type
    0,                // reserved
    31                 // name
  };
  
  BrigOperandReg regGet;
  context->get_operand(curOpeOffset, &regGet);
  curOpeOffset += sizeof(BrigOperandReg);

  EXPECT_EQ(s0Reg.size, regGet.size);
  EXPECT_EQ(s0Reg.kind, regGet.kind);
  EXPECT_EQ(s0Reg.type, regGet.type);
  EXPECT_EQ(s0Reg.reserved, regGet.reserved);
  EXPECT_EQ(s0Reg.name, regGet.name);

  BrigOperandAddress inputAddr = {
    sizeof(BrigOperandAddress),
    BrigEOperandAddress,
    Brigb32,
    0,
    108
  };
  
  BrigOperandAddress getAddr;
  context->get_operand(curOpeOffset, &getAddr);
  curOpeOffset += sizeof(BrigOperandAddress);
  // BrigOperandAddress
  EXPECT_EQ(inputAddr.size, getAddr.size);
  EXPECT_EQ(inputAddr.kind, getAddr.kind);
  EXPECT_EQ(inputAddr.type, getAddr.type);
  EXPECT_EQ(inputAddr.reserved, getAddr.reserved);
  EXPECT_EQ(inputAddr.directive, getAddr.directive);

  BrigOperandAddress outputAddr = {
    sizeof(BrigOperandAddress),
    BrigEOperandAddress,
    Brigb32,
    0,
    68
  };
  
  context->get_operand(curOpeOffset, &getAddr);
  curOpeOffset += sizeof(BrigOperandAddress);
  // BrigOperandAddress
  EXPECT_EQ(outputAddr.size, getAddr.size);
  EXPECT_EQ(outputAddr.kind, getAddr.kind);
  EXPECT_EQ(outputAddr.type, getAddr.type);
  EXPECT_EQ(outputAddr.reserved, getAddr.reserved);
  EXPECT_EQ(outputAddr.directive, getAddr.directive);

  BrigOperandArgumentRef anInput = {
    sizeof(BrigOperandArgumentRef),
    BrigEOperandArgumentRef,
    196
  };
  
  BrigOperandArgumentRef getRef;
  context->get_operand(curOpeOffset, &getRef);
  curOpeOffset += sizeof(BrigOperandArgumentRef);

  EXPECT_EQ(anInput.size, getRef.size);
  EXPECT_EQ(anInput.kind, getRef.kind);
  EXPECT_EQ(anInput.arg, getRef.arg);

  BrigOperandReg s1Reg = {
    sizeof(BrigOperandReg), // size
    BrigEOperandReg,  // kind
    Brigb32,          // type
    0,                // reserved
    53                 // name
  };
  
  context->get_operand(curOpeOffset, &regGet);
  curOpeOffset += sizeof(BrigOperandReg);

  EXPECT_EQ(s1Reg.size, regGet.size);
  EXPECT_EQ(s1Reg.kind, regGet.kind);
  EXPECT_EQ(s1Reg.type, regGet.type);
  EXPECT_EQ(s1Reg.reserved, regGet.reserved);
  EXPECT_EQ(s1Reg.name, regGet.name);

  BrigOperandAddress anInputAddr = {
    sizeof(BrigOperandAddress),
    BrigEOperandAddress,
    Brigb32,
    0,
    196
  };
  
  context->get_operand(curOpeOffset, &getAddr);
  curOpeOffset += sizeof(BrigOperandAddress);
  // BrigOperandAddress
  EXPECT_EQ(anInputAddr.size, getAddr.size);
  EXPECT_EQ(anInputAddr.kind, getAddr.kind);
  EXPECT_EQ(anInputAddr.type, getAddr.type);
  EXPECT_EQ(anInputAddr.reserved, getAddr.reserved);
  EXPECT_EQ(anInputAddr.directive, getAddr.directive);

  BrigOperandArgumentRef anOutput = {
    sizeof(BrigOperandArgumentRef),
    BrigEOperandArgumentRef,
    236
  };
  
  context->get_operand(curOpeOffset, &getRef);
  curOpeOffset += sizeof(BrigOperandArgumentRef);

  EXPECT_EQ(anOutput.size, getRef.size);
  EXPECT_EQ(anOutput.kind, getRef.kind);
  EXPECT_EQ(anOutput.arg, getRef.arg);

  curOpeOffset += curOpeOffset & 0x7;
  context->get_operand(curOpeOffset, &getImm);
  curOpeOffset += sizeof(BrigOperandImmed);

  EXPECT_EQ(sizeof(BrigOperandImmed), getImm.size);
  EXPECT_EQ(BrigEOperandImmed, getImm.kind);
  EXPECT_EQ(Brigb32, getImm.type);
  EXPECT_EQ(0, getImm.reserved);
  EXPECT_EQ(0, getImm.bits.u);

  BrigOperandFunctionRef calleeOpFunRef = {
    sizeof(BrigOperandFunctionRef),
    BrigEOperandFunctionRef,
    28
  };
  
  BrigOperandFunctionRef getFunRef;
  context->get_operand(curOpeOffset, &getFunRef);
  curOpeOffset += sizeof(BrigOperandFunctionRef);

  EXPECT_EQ(calleeOpFunRef.size, getFunRef.size);
  EXPECT_EQ(calleeOpFunRef.kind, getFunRef.kind);
  EXPECT_EQ(calleeOpFunRef.fn, getFunRef.fn);

  BrigOperandArgumentList outputList = {
    sizeof(BrigOperandArgumentList),
    BrigEOperandArgumentList,
    1,
    { 100 }
  };
  
  BrigOperandArgumentList getArgList;
  context->get_operand(curOpeOffset, &getArgList); 
  curOpeOffset += sizeof(BrigOperandArgumentList);

  EXPECT_EQ(outputList.size, getArgList.size);
  EXPECT_EQ(outputList.kind, getArgList.kind);
  EXPECT_EQ(outputList.elementCount, getArgList.elementCount);
  EXPECT_EQ(outputList.o_args[0], getArgList.o_args[0]);

  BrigOperandArgumentList inputList = {
    sizeof(BrigOperandArgumentList),
    BrigEOperandArgumentList,
    1,
    { 68 }
  };
  
  context->get_operand(curOpeOffset, &getArgList); 
  curOpeOffset += sizeof(BrigOperandArgumentList);

  EXPECT_EQ(inputList.size, getArgList.size);
  EXPECT_EQ(inputList.kind, getArgList.kind);
  EXPECT_EQ(inputList.elementCount, getArgList.elementCount);
  EXPECT_EQ(inputList.o_args[0], getArgList.o_args[0]);

  curOpeOffset += curOpeOffset & 0x7;
  context->get_operand(curOpeOffset, &getImm);
  curOpeOffset += sizeof(BrigOperandImmed);

  EXPECT_EQ(sizeof(BrigOperandImmed), getImm.size);
  EXPECT_EQ(BrigEOperandImmed, getImm.kind);
  EXPECT_EQ(Brigb32, getImm.type);
  EXPECT_EQ(0, getImm.reserved);
  EXPECT_EQ(0, getImm.bits.u);

  BrigOperandAddress anOutputAddr = {
    sizeof(BrigOperandAddress),
    BrigEOperandAddress,
    Brigb32,
    0,
    236
  };
  
  context->get_operand(curOpeOffset, &getAddr);
  curOpeOffset += sizeof(BrigOperandAddress);
  // BrigOperandAddress
  EXPECT_EQ(anOutputAddr.size, getAddr.size);
  EXPECT_EQ(anOutputAddr.kind, getAddr.kind);
  EXPECT_EQ(anOutputAddr.type, getAddr.type);
  EXPECT_EQ(anOutputAddr.reserved, getAddr.reserved);
  EXPECT_EQ(anOutputAddr.directive, getAddr.directive);

  BrigdOffset32_t dsize = context->get_directive_offset();
  EXPECT_EQ(284, dsize);
  BrigdOffset32_t csize = context->get_code_offset();
  EXPECT_EQ(248, csize);
  BrigsOffset32_t ssize = context->get_string_offset();
  EXPECT_EQ(68, ssize);
  BrigoOffset32_t osize = context->get_operand_offset();
  EXPECT_EQ(204, osize);

  delete lexer;
}

TEST(CodegenTest, InitializableDecl_CodeGen_Part2) {
  context->set_error_reporter(main_reporter);
  context->clear_context();


  /*****************************  Case 1  **********************************/
  std::string input("global_u32 &x0 = {3.0f};\n");
 
  // TODO(Chuang): check the value of c_code again.
  Lexer* lexer = new Lexer(input);
  context->token_to_scan = lexer->get_next_token();

  BrigdOffset32_t curDirOffset = context->get_directive_offset();

  EXPECT_EQ(0, InitializableDecl(context));   // &x0

  BrigDirectiveSymbol x0Ref = {
  sizeof(BrigDirectiveSymbol),// size
  BrigEDirectiveSymbol ,      // kind
  {
    8,                        // c_code
    BrigGlobalSpace,          // storage class
    BrigNone ,                // attribute
    0,                        // reserved
    0,                        // symbolModifier
    1,                        // dim
    8,                        // s_name
    Brigu32,                  // type
    1                         // align
  },
  48,                         // d_init
  0,                          // reserved
  };


  BrigDirectiveInit x0Init;

  x0Init.size = sizeof(BrigDirectiveInit); // size
  x0Init.kind = BrigEDirectiveInit;  // kind
  x0Init.c_code = 0;                 // c_code
  x0Init.elementCount = 1;           // elementCount
  x0Init.type = Brigb32;             // type
  x0Init.reserved = 0;               // reserved

  x0Init.initializationData.u32[0] = 0x40400000;    // initializationData
  x0Init.initializationData.u32[1] = 0;

  BrigDirectiveSymbol getSym;
  context->get_directive(curDirOffset, &getSym);
  curDirOffset += sizeof(BrigDirectiveSymbol);
  EXPECT_EQ(x0Ref.size, getSym.size);
  EXPECT_EQ(x0Ref.kind, getSym.kind);
  EXPECT_EQ(x0Ref.s.c_code, getSym.s.c_code);
  EXPECT_EQ(x0Ref.s.storageClass, getSym.s.storageClass);
  EXPECT_EQ(x0Ref.s.attribute, getSym.s.attribute);
  EXPECT_EQ(x0Ref.s.reserved, getSym.s.reserved);
  EXPECT_EQ(x0Ref.s.symbolModifier, getSym.s.symbolModifier);
  EXPECT_EQ(x0Ref.s.dim, getSym.s.dim);
  EXPECT_EQ(x0Ref.s.s_name, getSym.s.s_name);
  EXPECT_EQ(x0Ref.s.type, getSym.s.type);
  EXPECT_EQ(x0Ref.s.align, getSym.s.align);
  EXPECT_EQ(x0Ref.d_init, getSym.d_init);
  EXPECT_EQ(x0Ref.reserved, getSym.reserved);


  BrigDirectiveInit getInit;
  context->get_directive(curDirOffset, &getInit);
  curDirOffset += sizeof(BrigDirectiveInit);
  EXPECT_EQ(x0Init.size, getInit.size);
  EXPECT_EQ(x0Init.kind, getInit.kind);
  EXPECT_EQ(x0Init.c_code, getInit.c_code);
  EXPECT_EQ(x0Init.elementCount, getInit.elementCount);
  EXPECT_EQ(x0Init.type, getInit.type);
  EXPECT_EQ(x0Init.reserved, getInit.reserved);
  EXPECT_EQ(x0Init.initializationData.u32[0], getInit.initializationData.u32[0]);
  EXPECT_EQ(x0Init.initializationData.u32[1], getInit.initializationData.u32[1]);


  /*****************************  Case 2  **********************************/

  context->clear_context();
  curDirOffset = context->get_directive_offset();
  input.assign("readonly_b8 %x1[] = {1, 3, 0xFF1, 0, -2};\n");

  lexer->set_source_string(input);
  context->token_to_scan = lexer->get_next_token();
  EXPECT_EQ(0, InitializableDecl(context));   // %x1

  BrigDirectiveSymbol x1Ref = {
    sizeof(BrigDirectiveSymbol), // size
    BrigEDirectiveSymbol ,       // kind
    {
      8,                         // c_code
      BrigReadonlySpace,         // storage class
      BrigNone ,                 // attribute
      0,                         // reserved
      2,                         // symbolModifier
      5,                         // dim
      8,                        // s_name
      Brigb8,                    // type
      1                          // align
    }, 
    48,                          // d_init
    0,                           // reserved
  };

  context->get_directive(curDirOffset, &getSym);
  curDirOffset += sizeof(BrigDirectiveSymbol);
  EXPECT_EQ(x1Ref.size, getSym.size);
  EXPECT_EQ(x1Ref.kind, getSym.kind);
  EXPECT_EQ(x1Ref.s.c_code, getSym.s.c_code);
  EXPECT_EQ(x1Ref.s.storageClass, getSym.s.storageClass);
  EXPECT_EQ(x1Ref.s.attribute, getSym.s.attribute);
  EXPECT_EQ(x1Ref.s.reserved, getSym.s.reserved);
  EXPECT_EQ(x1Ref.s.symbolModifier, getSym.s.symbolModifier);
  EXPECT_EQ(x1Ref.s.dim, getSym.s.dim);
  EXPECT_EQ(x1Ref.s.s_name, getSym.s.s_name);
  EXPECT_EQ(x1Ref.s.type, getSym.s.type);
  EXPECT_EQ(x1Ref.s.align, getSym.s.align);
  EXPECT_EQ(x1Ref.d_init, getSym.d_init);
  EXPECT_EQ(x1Ref.reserved, getSym.reserved);

  BrigDirectiveInit x1Init;

  x1Init.size = sizeof(BrigDirectiveInit); // size
  x1Init.kind = BrigEDirectiveInit;  // kind
  x1Init.c_code = 0;                 // c_code
  x1Init.elementCount = 5;           // elementCount
  x1Init.type = Brigb8;              // type
  x1Init.reserved = 0;               // reserved

  x1Init.initializationData.u8[0] = 1;    // initializationData
  x1Init.initializationData.u8[1] = 3;
  x1Init.initializationData.u8[2] = 0xF1;
  x1Init.initializationData.u8[3] = 0;
  x1Init.initializationData.u8[4] = 0xFE;
  x1Init.initializationData.u8[5] = 0;
  x1Init.initializationData.u8[6] = 0;
  x1Init.initializationData.u8[7] = 0;

  curDirOffset += curDirOffset & 0x7;
  context->get_directive(curDirOffset, &getInit);
  curDirOffset += sizeof(BrigDirectiveInit);
  EXPECT_EQ(x1Init.size, getInit.size);
  EXPECT_EQ(x1Init.kind, getInit.kind);
  EXPECT_EQ(x1Init.c_code, getInit.c_code);
  EXPECT_EQ(x1Init.elementCount, getInit.elementCount);
  EXPECT_EQ(x1Init.type, getInit.type);
  EXPECT_EQ(x1Init.reserved, getInit.reserved);
  EXPECT_EQ(x1Init.initializationData.u8[0], getInit.initializationData.u8[0]);
  EXPECT_EQ(x1Init.initializationData.u8[1], getInit.initializationData.u8[1]);
  EXPECT_EQ(x1Init.initializationData.u8[2], getInit.initializationData.u8[2]);
  EXPECT_EQ(x1Init.initializationData.u8[3], getInit.initializationData.u8[3]);
  EXPECT_EQ(x1Init.initializationData.u8[4], getInit.initializationData.u8[4]);
  EXPECT_EQ(x1Init.initializationData.u8[5], getInit.initializationData.u8[5]);
  EXPECT_EQ(x1Init.initializationData.u8[6], getInit.initializationData.u8[6]);
  EXPECT_EQ(x1Init.initializationData.u8[7], getInit.initializationData.u8[7]);

  /*****************************  Case 3  **********************************/
  context->clear_context();
  curDirOffset = context->get_directive_offset();
  input.assign("global_b16 &x2[17] = {0xF7F7, 3, 0xFFFF1, 0, -3, 321};\n");

  lexer->set_source_string(input);
  context->token_to_scan = lexer->get_next_token();
  EXPECT_EQ(0, InitializableDecl(context));   // &x2

  BrigDirectiveSymbol x2Ref = {
    sizeof(BrigDirectiveSymbol),// size
    BrigEDirectiveSymbol ,      // kind
    {
      8,                        // c_code
      BrigGlobalSpace,          // storage class
      BrigNone ,                // attribute
      0,                        // reserved
      2,                        // symbolModifier
      17,                       // dim
      8,                       // s_name
      Brigb16,                  // type
      1                         // align
    },
    48,                        // d_init
    0                           // reserved
  };

  context->get_directive(curDirOffset, &getSym);
  curDirOffset += sizeof(BrigDirectiveSymbol);
  EXPECT_EQ(x2Ref.size, getSym.size);
  EXPECT_EQ(x2Ref.kind, getSym.kind);
  EXPECT_EQ(x2Ref.s.c_code, getSym.s.c_code);
  EXPECT_EQ(x2Ref.s.storageClass, getSym.s.storageClass);
  EXPECT_EQ(x2Ref.s.attribute, getSym.s.attribute);
  EXPECT_EQ(x2Ref.s.reserved, getSym.s.reserved);
  EXPECT_EQ(x2Ref.s.symbolModifier, getSym.s.symbolModifier);
  EXPECT_EQ(x2Ref.s.dim, getSym.s.dim);
  EXPECT_EQ(x2Ref.s.s_name, getSym.s.s_name);
  EXPECT_EQ(x2Ref.s.type, getSym.s.type);
  EXPECT_EQ(x2Ref.s.align, getSym.s.align);
  EXPECT_EQ(x2Ref.d_init, getSym.d_init);
  EXPECT_EQ(x2Ref.reserved, getSym.reserved);

  size_t arraySize = sizeof(BrigDirectiveInit) + sizeof(uint64_t) * 4;
  uint8_t *array = new uint8_t[arraySize];

  BrigDirectiveInit *pX2Init = reinterpret_cast<BrigDirectiveInit *>(array);
  pX2Init->size = sizeof(BrigDirectiveInit) + sizeof(uint64_t) * 4;
  pX2Init->kind = BrigEDirectiveInit;  // kind
  pX2Init->c_code = 0;                 // c_code
  pX2Init->elementCount = 17;           // elementCount
  pX2Init->type = Brigb16;              // type
  pX2Init->reserved = 0;               // reserved
  // {0xF7F7, 3, 0xFFFF1, 0, -3, 321};
  pX2Init->initializationData.u16[0] = 0xF7F7;    // initializationData
  pX2Init->initializationData.u16[1] = 3;
  pX2Init->initializationData.u16[2] = 0xFFF1;
  pX2Init->initializationData.u16[3] = 0;
  pX2Init->initializationData.u16[4] = 0xFFFD;
  pX2Init->initializationData.u16[5] = 321;
  for (int i = 6 ; i < 20 ; ++i) {
    pX2Init->initializationData.u16[i] = 0;
  }
  curDirOffset += curDirOffset & 0x7;
  context->get_directive(curDirOffset, &getInit);
  curDirOffset += sizeof(BrigDirectiveInit);
  EXPECT_EQ(pX2Init->size, getInit.size);
  EXPECT_EQ(pX2Init->kind, getInit.kind);
  EXPECT_EQ(pX2Init->c_code, getInit.c_code);
  EXPECT_EQ(pX2Init->elementCount, getInit.elementCount);
  EXPECT_EQ(pX2Init->type, getInit.type);
  EXPECT_EQ(pX2Init->reserved, getInit.reserved);
  EXPECT_EQ(pX2Init->initializationData.u16[0], getInit.initializationData.u16[0]);
  EXPECT_EQ(pX2Init->initializationData.u16[1], getInit.initializationData.u16[1]);
  EXPECT_EQ(pX2Init->initializationData.u16[2], getInit.initializationData.u16[2]);
  EXPECT_EQ(pX2Init->initializationData.u16[3], getInit.initializationData.u16[3]);
 
  uint16_t initDataU16;
  for (int i = 4 ; i < 20 ; ++i ) {
    context->get_directive(curDirOffset, &initDataU16);
    curDirOffset += sizeof(uint16_t);
    EXPECT_EQ(pX2Init->initializationData.u16[i], initDataU16);
  }

  delete[] array;
  pX2Init = NULL;
  array = NULL;


  delete lexer;
}


<<<<<<< HEAD
=======
TEST(CodegenTest, Example6_CodeGen) {
  context->set_error_reporter(main_reporter);
  context->clear_context();


  std::string input("version 1:0:$small;\n");
  input.append("function &callee(arg_f32 %output)(arg_f32 %input)\n");
  input.append("{\n");
  input.append("  ld_arg_f32 $s0, [%input];\n");
  input.append("  st_arg_f32 $s0, [%output];\n");
  input.append("  ret;\n");
  input.append("};\n");
  input.append("function &caller()()\n");
  input.append("{\n");
  input.append("  {\n");
  input.append("    arg_f32 %an_input;\n");
  input.append("    st_arg_f32 $s1, [%an_input];\n");
  input.append("    arg_f32 %an_output;\n");
  input.append("    call &callee (%an_output)(%an_input);\n");
  input.append("    ld_arg_f32 $s0, [%an_output];\n");
  input.append("  }\n");
  input.append("};\n");

  Lexer* lexer = new Lexer(input);
  context->token_to_scan = lexer->get_next_token();

  BrigcOffset32_t curCodOffset = context->get_code_offset();
  BrigsOffset32_t curStrOffset = context->get_string_offset();
  BrigdOffset32_t curDirOffset = context->get_directive_offset();
  BrigoOffset32_t curOpeOffset = context->get_operand_offset();

  EXPECT_EQ(0, Program(context));

  BrigDirectiveVersion verRef = {
    sizeof(BrigDirectiveVersion),
    BrigEDirectiveVersion,
    curCodOffset,
    1,                    //  major
    0,                    //  minor
    BrigESmall,
    BrigEFull,
    BrigENosftz,
    0
  };
  BrigDirectiveVersion verGet;
  context->get_directive(curDirOffset, &verGet);
  curDirOffset += sizeof(BrigDirectiveVersion);

  EXPECT_EQ(verRef.size, verGet.size);
  EXPECT_EQ(verRef.kind, verGet.kind);
  EXPECT_EQ(verRef.c_code, verGet.c_code);
  EXPECT_EQ(verRef.major, verGet.major);
  EXPECT_EQ(verRef.minor, verGet.minor);
  EXPECT_EQ(verRef.machine, verGet.machine);
  EXPECT_EQ(verRef.profile, verGet.profile);
  EXPECT_EQ(verRef.ftz, verGet.ftz);
  EXPECT_EQ(verRef.reserved, verGet.reserved);

  BrigDirectiveFunction calleeFunRef = {
    sizeof(BrigDirectiveFunction),               // size
    BrigEDirectiveFunction,                      // kind
    8,                                           // c_code
    8,                                           // s_name
    1,                                           // inParamCount
    148,                                         // d_firstScopedDirective
    3,                                           // operationCount
    148,                                         // d_nextDirective
    BrigNone,                                    // attribute
    0,                                           // fbarCount
    1,                                           // outParamCount
    108                                          // d_firstInParam
  };

  BrigDirectiveFunction funGet;
  context->get_directive(curDirOffset, &funGet);
  curDirOffset += sizeof(BrigDirectiveFunction);

  EXPECT_EQ(calleeFunRef.size, funGet.size);
  EXPECT_EQ(calleeFunRef.kind, funGet.kind);
  EXPECT_EQ(calleeFunRef.s_name, funGet.s_name);
  EXPECT_EQ(calleeFunRef.c_code, funGet.c_code);
  EXPECT_EQ(calleeFunRef.outParamCount, funGet.outParamCount);
  EXPECT_EQ(calleeFunRef.inParamCount, funGet.inParamCount);
  EXPECT_EQ(calleeFunRef.operationCount, funGet.operationCount);
  EXPECT_EQ(calleeFunRef.d_nextDirective, funGet.d_nextDirective);
  EXPECT_EQ(calleeFunRef.d_firstScopedDirective, funGet.d_firstScopedDirective);
  EXPECT_EQ(calleeFunRef.d_firstInParam, funGet.d_firstInParam);
  EXPECT_EQ(calleeFunRef.fbarCount, funGet.fbarCount);
  EXPECT_EQ(calleeFunRef.attribute, funGet.attribute);

  BrigDirectiveSymbol outputSymbol = {
  sizeof(BrigDirectiveSymbol),    // size
  BrigEDirectiveSymbol ,         // kind
  {
    curCodOffset,                // c_code
    BrigArgSpace,                // storag class kernarg
    BrigNone ,                   // attribut
    0,                           // reserved
    0,                           // symbolModifier
    0,                           // dim
    16,                          // s_name
    Brigf32,                     // type
    1                            // align
  },
  0,                             // d_init
  0,                             // reserved
  };

  BrigDirectiveSymbol symGet;

  context->get_directive(curDirOffset, &symGet);
  curDirOffset += sizeof(BrigDirectiveSymbol);

  EXPECT_EQ(outputSymbol.size, symGet.size);
  EXPECT_EQ(outputSymbol.kind, symGet.kind);
  EXPECT_EQ(outputSymbol.s.storageClass, symGet.s.storageClass);
  EXPECT_EQ(outputSymbol.s.s_name, symGet.s.s_name);
  EXPECT_EQ(outputSymbol.s.c_code, symGet.s.c_code);
  EXPECT_EQ(outputSymbol.s.attribute, symGet.s.attribute);
  EXPECT_EQ(outputSymbol.s.dim, symGet.s.dim);
  EXPECT_EQ(outputSymbol.s.type, symGet.s.type);
  EXPECT_EQ(outputSymbol.s.reserved, symGet.s.reserved);
  EXPECT_EQ(outputSymbol.s.symbolModifier, symGet.s.symbolModifier);
  EXPECT_EQ(outputSymbol.s.align, symGet.s.align);
  EXPECT_EQ(outputSymbol.d_init, symGet.d_init);
  EXPECT_EQ(outputSymbol.reserved, symGet.reserved);
  BrigDirectiveSymbol inputSymbol = {
  sizeof(BrigDirectiveSymbol),    // size
  BrigEDirectiveSymbol ,         // kind
  {
    curCodOffset,                // c_code
    BrigArgSpace,                // storag class kernarg
    BrigNone ,                   // attribut
    0,                           // reserved
    0,                           // symbolModifier
    0,                           // dim
    24,                          // s_name
    Brigf32,                     // type
    1                            // align
  },
  0,                             // d_init
  0,                             // reserved
  };

  context->get_directive(curDirOffset, &symGet);
  curDirOffset += sizeof(BrigDirectiveSymbol);

  EXPECT_EQ(inputSymbol.size, symGet.size);
  EXPECT_EQ(inputSymbol.kind, symGet.kind);
  EXPECT_EQ(inputSymbol.s.storageClass, symGet.s.storageClass);
  EXPECT_EQ(inputSymbol.s.s_name, symGet.s.s_name);
  EXPECT_EQ(inputSymbol.s.c_code, symGet.s.c_code);
  EXPECT_EQ(inputSymbol.s.attribute, symGet.s.attribute);
  EXPECT_EQ(inputSymbol.s.dim, symGet.s.dim);
  EXPECT_EQ(inputSymbol.s.type, symGet.s.type);
  EXPECT_EQ(inputSymbol.s.reserved, symGet.s.reserved);
  EXPECT_EQ(inputSymbol.s.symbolModifier, symGet.s.symbolModifier);
  EXPECT_EQ(inputSymbol.s.align, symGet.s.align);
  EXPECT_EQ(inputSymbol.d_init, symGet.d_init);
  EXPECT_EQ(inputSymbol.reserved, symGet.reserved);

  BrigDirectiveFunction callerFunRef = {
    sizeof(BrigDirectiveFunction),               // size
    BrigEDirectiveFunction,                      // kind
    128,                                           // c_code
    35,                                           // s_name
    0,                                           // inParamCount
    180,                                         // d_firstScopedDirective
    3,                                           // operationCount
    276,                                         // d_nextDirective
    BrigNone,                                    // attribute
    0,                                           // fbarCount
    0,                                           // outParamCount
    0                                           // d_firstInParam
  };

  context->get_directive(curDirOffset, &funGet);
  curDirOffset += sizeof(BrigDirectiveFunction);

  EXPECT_EQ(callerFunRef.size, funGet.size);
  EXPECT_EQ(callerFunRef.kind, funGet.kind);
  EXPECT_EQ(callerFunRef.s_name, funGet.s_name);
  EXPECT_EQ(callerFunRef.c_code, funGet.c_code);
  EXPECT_EQ(callerFunRef.outParamCount, funGet.outParamCount);
  EXPECT_EQ(callerFunRef.inParamCount, funGet.inParamCount);
  EXPECT_EQ(callerFunRef.operationCount, funGet.operationCount);
  EXPECT_EQ(callerFunRef.d_nextDirective, funGet.d_nextDirective);
  EXPECT_EQ(callerFunRef.d_firstScopedDirective, funGet.d_firstScopedDirective);
  EXPECT_EQ(callerFunRef.d_firstInParam, funGet.d_firstInParam);
  EXPECT_EQ(callerFunRef.fbarCount, funGet.fbarCount);
  EXPECT_EQ(callerFunRef.attribute, funGet.attribute);

  BrigDirectiveScope argStart = {
    sizeof(BrigDirectiveScope),
    BrigEDirectiveArgStart,
    120
  };
  BrigDirectiveScope getScope;
  EXPECT_EQ(argStart.size, getScope.size);
  EXPECT_EQ(argStart.kind, getScope.kind);
  EXPECT_EQ(argStart.c_code, getScope.c_code);

  BrigDirectiveSymbol anInputSymbol = {
  sizeof(BrigDirectiveSymbol),    // size
  BrigEDirectiveSymbol ,         // kind
  {
    128,                // c_code
    BrigArgSpace,                // storag class kernarg
    BrigNone ,                   // attribut
    0,                           // reserved
    0,                           // symbolModifier
    0,                           // dim
    43,                          // s_name
    Brigf32,                     // type
    1                            // align
  },
  0,                             // d_init
  0,                             // reserved
  };

  context->get_directive(curDirOffset, &symGet);
  curDirOffset += sizeof(BrigDirectiveSymbol);

  EXPECT_EQ(anInputSymbol.size, symGet.size);
  EXPECT_EQ(anInputSymbol.kind, symGet.kind);
  EXPECT_EQ(anInputSymbol.s.storageClass, symGet.s.storageClass);
  EXPECT_EQ(anInputSymbol.s.s_name, symGet.s.s_name);
  EXPECT_EQ(anInputSymbol.s.c_code, symGet.s.c_code);
  EXPECT_EQ(anInputSymbol.s.attribute, symGet.s.attribute);
  EXPECT_EQ(anInputSymbol.s.dim, symGet.s.dim);
  EXPECT_EQ(anInputSymbol.s.type, symGet.s.type);
  EXPECT_EQ(anInputSymbol.s.reserved, symGet.s.reserved);
  EXPECT_EQ(anInputSymbol.s.symbolModifier, symGet.s.symbolModifier);
  EXPECT_EQ(anInputSymbol.s.align, symGet.s.align);
  EXPECT_EQ(anInputSymbol.d_init, symGet.d_init);
  EXPECT_EQ(anInputSymbol.reserved, symGet.reserved);


  BrigdOffset32_t dsize = context->get_directive_offset();
  EXPECT_EQ(284, dsize);
  BrigdOffset32_t csize = context->get_code_offset();
  EXPECT_EQ(248, csize);
  BrigsOffset32_t ssize = context->get_string_offset();
  EXPECT_EQ(67, ssize);
  BrigoOffset32_t osize = context->get_operand_offset();
  EXPECT_EQ(144, osize);


  delete lexer;
}


>>>>>>> 400cf79d
}  // namespace brig
}  // namespace hsa<|MERGE_RESOLUTION|>--- conflicted
+++ resolved
@@ -10637,261 +10637,5 @@
   delete lexer;
 }
 
-
-<<<<<<< HEAD
-=======
-TEST(CodegenTest, Example6_CodeGen) {
-  context->set_error_reporter(main_reporter);
-  context->clear_context();
-
-
-  std::string input("version 1:0:$small;\n");
-  input.append("function &callee(arg_f32 %output)(arg_f32 %input)\n");
-  input.append("{\n");
-  input.append("  ld_arg_f32 $s0, [%input];\n");
-  input.append("  st_arg_f32 $s0, [%output];\n");
-  input.append("  ret;\n");
-  input.append("};\n");
-  input.append("function &caller()()\n");
-  input.append("{\n");
-  input.append("  {\n");
-  input.append("    arg_f32 %an_input;\n");
-  input.append("    st_arg_f32 $s1, [%an_input];\n");
-  input.append("    arg_f32 %an_output;\n");
-  input.append("    call &callee (%an_output)(%an_input);\n");
-  input.append("    ld_arg_f32 $s0, [%an_output];\n");
-  input.append("  }\n");
-  input.append("};\n");
-
-  Lexer* lexer = new Lexer(input);
-  context->token_to_scan = lexer->get_next_token();
-
-  BrigcOffset32_t curCodOffset = context->get_code_offset();
-  BrigsOffset32_t curStrOffset = context->get_string_offset();
-  BrigdOffset32_t curDirOffset = context->get_directive_offset();
-  BrigoOffset32_t curOpeOffset = context->get_operand_offset();
-
-  EXPECT_EQ(0, Program(context));
-
-  BrigDirectiveVersion verRef = {
-    sizeof(BrigDirectiveVersion),
-    BrigEDirectiveVersion,
-    curCodOffset,
-    1,                    //  major
-    0,                    //  minor
-    BrigESmall,
-    BrigEFull,
-    BrigENosftz,
-    0
-  };
-  BrigDirectiveVersion verGet;
-  context->get_directive(curDirOffset, &verGet);
-  curDirOffset += sizeof(BrigDirectiveVersion);
-
-  EXPECT_EQ(verRef.size, verGet.size);
-  EXPECT_EQ(verRef.kind, verGet.kind);
-  EXPECT_EQ(verRef.c_code, verGet.c_code);
-  EXPECT_EQ(verRef.major, verGet.major);
-  EXPECT_EQ(verRef.minor, verGet.minor);
-  EXPECT_EQ(verRef.machine, verGet.machine);
-  EXPECT_EQ(verRef.profile, verGet.profile);
-  EXPECT_EQ(verRef.ftz, verGet.ftz);
-  EXPECT_EQ(verRef.reserved, verGet.reserved);
-
-  BrigDirectiveFunction calleeFunRef = {
-    sizeof(BrigDirectiveFunction),               // size
-    BrigEDirectiveFunction,                      // kind
-    8,                                           // c_code
-    8,                                           // s_name
-    1,                                           // inParamCount
-    148,                                         // d_firstScopedDirective
-    3,                                           // operationCount
-    148,                                         // d_nextDirective
-    BrigNone,                                    // attribute
-    0,                                           // fbarCount
-    1,                                           // outParamCount
-    108                                          // d_firstInParam
-  };
-
-  BrigDirectiveFunction funGet;
-  context->get_directive(curDirOffset, &funGet);
-  curDirOffset += sizeof(BrigDirectiveFunction);
-
-  EXPECT_EQ(calleeFunRef.size, funGet.size);
-  EXPECT_EQ(calleeFunRef.kind, funGet.kind);
-  EXPECT_EQ(calleeFunRef.s_name, funGet.s_name);
-  EXPECT_EQ(calleeFunRef.c_code, funGet.c_code);
-  EXPECT_EQ(calleeFunRef.outParamCount, funGet.outParamCount);
-  EXPECT_EQ(calleeFunRef.inParamCount, funGet.inParamCount);
-  EXPECT_EQ(calleeFunRef.operationCount, funGet.operationCount);
-  EXPECT_EQ(calleeFunRef.d_nextDirective, funGet.d_nextDirective);
-  EXPECT_EQ(calleeFunRef.d_firstScopedDirective, funGet.d_firstScopedDirective);
-  EXPECT_EQ(calleeFunRef.d_firstInParam, funGet.d_firstInParam);
-  EXPECT_EQ(calleeFunRef.fbarCount, funGet.fbarCount);
-  EXPECT_EQ(calleeFunRef.attribute, funGet.attribute);
-
-  BrigDirectiveSymbol outputSymbol = {
-  sizeof(BrigDirectiveSymbol),    // size
-  BrigEDirectiveSymbol ,         // kind
-  {
-    curCodOffset,                // c_code
-    BrigArgSpace,                // storag class kernarg
-    BrigNone ,                   // attribut
-    0,                           // reserved
-    0,                           // symbolModifier
-    0,                           // dim
-    16,                          // s_name
-    Brigf32,                     // type
-    1                            // align
-  },
-  0,                             // d_init
-  0,                             // reserved
-  };
-
-  BrigDirectiveSymbol symGet;
-
-  context->get_directive(curDirOffset, &symGet);
-  curDirOffset += sizeof(BrigDirectiveSymbol);
-
-  EXPECT_EQ(outputSymbol.size, symGet.size);
-  EXPECT_EQ(outputSymbol.kind, symGet.kind);
-  EXPECT_EQ(outputSymbol.s.storageClass, symGet.s.storageClass);
-  EXPECT_EQ(outputSymbol.s.s_name, symGet.s.s_name);
-  EXPECT_EQ(outputSymbol.s.c_code, symGet.s.c_code);
-  EXPECT_EQ(outputSymbol.s.attribute, symGet.s.attribute);
-  EXPECT_EQ(outputSymbol.s.dim, symGet.s.dim);
-  EXPECT_EQ(outputSymbol.s.type, symGet.s.type);
-  EXPECT_EQ(outputSymbol.s.reserved, symGet.s.reserved);
-  EXPECT_EQ(outputSymbol.s.symbolModifier, symGet.s.symbolModifier);
-  EXPECT_EQ(outputSymbol.s.align, symGet.s.align);
-  EXPECT_EQ(outputSymbol.d_init, symGet.d_init);
-  EXPECT_EQ(outputSymbol.reserved, symGet.reserved);
-  BrigDirectiveSymbol inputSymbol = {
-  sizeof(BrigDirectiveSymbol),    // size
-  BrigEDirectiveSymbol ,         // kind
-  {
-    curCodOffset,                // c_code
-    BrigArgSpace,                // storag class kernarg
-    BrigNone ,                   // attribut
-    0,                           // reserved
-    0,                           // symbolModifier
-    0,                           // dim
-    24,                          // s_name
-    Brigf32,                     // type
-    1                            // align
-  },
-  0,                             // d_init
-  0,                             // reserved
-  };
-
-  context->get_directive(curDirOffset, &symGet);
-  curDirOffset += sizeof(BrigDirectiveSymbol);
-
-  EXPECT_EQ(inputSymbol.size, symGet.size);
-  EXPECT_EQ(inputSymbol.kind, symGet.kind);
-  EXPECT_EQ(inputSymbol.s.storageClass, symGet.s.storageClass);
-  EXPECT_EQ(inputSymbol.s.s_name, symGet.s.s_name);
-  EXPECT_EQ(inputSymbol.s.c_code, symGet.s.c_code);
-  EXPECT_EQ(inputSymbol.s.attribute, symGet.s.attribute);
-  EXPECT_EQ(inputSymbol.s.dim, symGet.s.dim);
-  EXPECT_EQ(inputSymbol.s.type, symGet.s.type);
-  EXPECT_EQ(inputSymbol.s.reserved, symGet.s.reserved);
-  EXPECT_EQ(inputSymbol.s.symbolModifier, symGet.s.symbolModifier);
-  EXPECT_EQ(inputSymbol.s.align, symGet.s.align);
-  EXPECT_EQ(inputSymbol.d_init, symGet.d_init);
-  EXPECT_EQ(inputSymbol.reserved, symGet.reserved);
-
-  BrigDirectiveFunction callerFunRef = {
-    sizeof(BrigDirectiveFunction),               // size
-    BrigEDirectiveFunction,                      // kind
-    128,                                           // c_code
-    35,                                           // s_name
-    0,                                           // inParamCount
-    180,                                         // d_firstScopedDirective
-    3,                                           // operationCount
-    276,                                         // d_nextDirective
-    BrigNone,                                    // attribute
-    0,                                           // fbarCount
-    0,                                           // outParamCount
-    0                                           // d_firstInParam
-  };
-
-  context->get_directive(curDirOffset, &funGet);
-  curDirOffset += sizeof(BrigDirectiveFunction);
-
-  EXPECT_EQ(callerFunRef.size, funGet.size);
-  EXPECT_EQ(callerFunRef.kind, funGet.kind);
-  EXPECT_EQ(callerFunRef.s_name, funGet.s_name);
-  EXPECT_EQ(callerFunRef.c_code, funGet.c_code);
-  EXPECT_EQ(callerFunRef.outParamCount, funGet.outParamCount);
-  EXPECT_EQ(callerFunRef.inParamCount, funGet.inParamCount);
-  EXPECT_EQ(callerFunRef.operationCount, funGet.operationCount);
-  EXPECT_EQ(callerFunRef.d_nextDirective, funGet.d_nextDirective);
-  EXPECT_EQ(callerFunRef.d_firstScopedDirective, funGet.d_firstScopedDirective);
-  EXPECT_EQ(callerFunRef.d_firstInParam, funGet.d_firstInParam);
-  EXPECT_EQ(callerFunRef.fbarCount, funGet.fbarCount);
-  EXPECT_EQ(callerFunRef.attribute, funGet.attribute);
-
-  BrigDirectiveScope argStart = {
-    sizeof(BrigDirectiveScope),
-    BrigEDirectiveArgStart,
-    120
-  };
-  BrigDirectiveScope getScope;
-  EXPECT_EQ(argStart.size, getScope.size);
-  EXPECT_EQ(argStart.kind, getScope.kind);
-  EXPECT_EQ(argStart.c_code, getScope.c_code);
-
-  BrigDirectiveSymbol anInputSymbol = {
-  sizeof(BrigDirectiveSymbol),    // size
-  BrigEDirectiveSymbol ,         // kind
-  {
-    128,                // c_code
-    BrigArgSpace,                // storag class kernarg
-    BrigNone ,                   // attribut
-    0,                           // reserved
-    0,                           // symbolModifier
-    0,                           // dim
-    43,                          // s_name
-    Brigf32,                     // type
-    1                            // align
-  },
-  0,                             // d_init
-  0,                             // reserved
-  };
-
-  context->get_directive(curDirOffset, &symGet);
-  curDirOffset += sizeof(BrigDirectiveSymbol);
-
-  EXPECT_EQ(anInputSymbol.size, symGet.size);
-  EXPECT_EQ(anInputSymbol.kind, symGet.kind);
-  EXPECT_EQ(anInputSymbol.s.storageClass, symGet.s.storageClass);
-  EXPECT_EQ(anInputSymbol.s.s_name, symGet.s.s_name);
-  EXPECT_EQ(anInputSymbol.s.c_code, symGet.s.c_code);
-  EXPECT_EQ(anInputSymbol.s.attribute, symGet.s.attribute);
-  EXPECT_EQ(anInputSymbol.s.dim, symGet.s.dim);
-  EXPECT_EQ(anInputSymbol.s.type, symGet.s.type);
-  EXPECT_EQ(anInputSymbol.s.reserved, symGet.s.reserved);
-  EXPECT_EQ(anInputSymbol.s.symbolModifier, symGet.s.symbolModifier);
-  EXPECT_EQ(anInputSymbol.s.align, symGet.s.align);
-  EXPECT_EQ(anInputSymbol.d_init, symGet.d_init);
-  EXPECT_EQ(anInputSymbol.reserved, symGet.reserved);
-
-
-  BrigdOffset32_t dsize = context->get_directive_offset();
-  EXPECT_EQ(284, dsize);
-  BrigdOffset32_t csize = context->get_code_offset();
-  EXPECT_EQ(248, csize);
-  BrigsOffset32_t ssize = context->get_string_offset();
-  EXPECT_EQ(67, ssize);
-  BrigoOffset32_t osize = context->get_operand_offset();
-  EXPECT_EQ(144, osize);
-
-
-  delete lexer;
-}
-
-
->>>>>>> 400cf79d
 }  // namespace brig
 }  // namespace hsa