--- conflicted
+++ resolved
@@ -26,9 +26,6 @@
 BrigDirectiveList directiveList[20]; 
 BrigCodeList codeList[20]; 
 BrigOperandList operandList[20]; 
-
-
-extern int int_val;
 
 TerminalType GetTokenType(int token) {
   switch (token) {
@@ -202,6 +199,7 @@
   case GROUP:
   case SPILL:
     return UNINITIALIZABLE_ADDRESS;
+
   default:
     return UNKNOWN_TERM;  // unknown
   }
@@ -614,10 +612,9 @@
   return 1;
 }
 
-int Version(int first_token, BrigDirectiveVersion* version_brig) {
+int Version(int first_token) {
   // first token must be version keyword
   // check for major
-<<<<<<< HEAD
   BrigcOffset32_t c_code = codeOffset;
   uint16_t major;
   uint16_t minor;
@@ -640,30 +637,6 @@
 
           directiveOffset += directiveList[directiveCount].thisDirective->size;
           directiveCount ++;
-=======
-  if (version_brig == NULL) {
-    printf("Please allocate variable for BrigDirectiveVersion\n");
-    return 1;
-  }
-  version_brig->kind = BrigEDirectiveVersion;
-  version_brig->size = 20;
-  version_brig->reserved = 0;
-
-  if (yylex() == TOKEN_INTEGER_CONSTANT) {
-    version_brig->major = int_val;
-    // printf("Major = %d\n",int_val);
-    if (yylex() == ':') {
-      // check for minor
-      if (yylex() == TOKEN_INTEGER_CONSTANT) {
-        version_brig->minor = int_val;
-        // printf("Minor = %d\n",int_val);
-        int next = yylex();
-        if (next == ';') {
-          // set default values
-          version_brig->machine = BrigESmall;
-          version_brig->profile = BrigEFull;
-          version_brig->ftz = BrigENosftz;
->>>>>>> 7d704bbb
           return 0;
             
         } else if (next == ':') {
@@ -671,38 +644,7 @@
           next = yylex();
           while (next != ';') {
             if (GetTokenType(next) == TARGET) {
-<<<<<<< HEAD
               checkMachineStatusVersion(next, &machine, &profile, &ftz);
-=======
-              switch (next) {
-                case _SMALL:
-                  // printf("Target: $small \n");
-                  version_brig->machine = BrigESmall;
-                  break;
-                case _LARGE:
-                  // printf("Target: $large \n");
-                  version_brig->machine = BrigELarge;
-                  break;
-                case _FULL:
-                  // printf("Target: $full \n");
-                  version_brig->profile = BrigEFull;
-                  break;
-                case _REDUCED:
-                  // printf("Target: $reduced \n");
-                  version_brig->profile = BrigEReduced;
-                  break;
-                case _SFTZ:
-                  // printf("Target: $sftz \n");
-                  version_brig->ftz = BrigESftz;
-                  break;
-                case _NOSFTZ:
-                  // printf("Target: $nosftz \n");
-                  version_brig->ftz = BrigENosftz;
-                  break;
-              }
-
-
->>>>>>> 7d704bbb
               next = yylex();
               if (next == ','){
                 next = yylex();      // next target
@@ -714,7 +656,6 @@
               return 1;
             }
           }
-<<<<<<< HEAD
           directiveList[directiveCount].offset = directiveOffset;
           directiveList[directiveCount].thisDirective = 
                 new BrigDirectiveVersion(c_code, 
@@ -722,9 +663,6 @@
 
           directiveOffset += directiveList[directiveCount].thisDirective->size;
           directiveCount ++;
-=======
-
->>>>>>> 7d704bbb
           return 0;
         }
       }
@@ -1112,7 +1050,8 @@
   bool rescan = false;
   int last_token;
   int next_token = 0;
-  // printf("In arg scope\n");
+    // printf("In arg scope\n");
+
   while (1) {
     next_token = yylex();
     if ((GetTokenType(next_token) == INSTRUCTION2_OPCODE) ||
@@ -1152,7 +1091,8 @@
       } else {
         return 1;
       }
-    } else if (next_token == CALL) {  // call (only inside argblock
+    } else if (next_token == CALL) {  // call  (only inside argblock
+
       if (!Call(next_token)) {
       } else {
         return 1;
@@ -1296,6 +1236,50 @@
     } else if (GetTokenType(next_token) == UNINITIALIZABLE_ADDRESS) {
       // printf("An unintializable address\n");
       if (!UninitializableDecl(next_token)) {
+      
+    } else if (next_token == '{') {  // argument scope -> inner codeblock
+      if (!ArgBlock(next_token)) {
+        // printf("Out of arg scope \n");
+      } else {
+        return 1;
+      }
+    } else if ((next_token == ALIGN) ||
+               (next_token == CONST) ||
+               (next_token == STATIC) ||
+               (next_token == EXTERN)) {
+      if (!DeclPrefix(first_token, &rescan, &last_token)) {
+        if (!rescan)
+          next_token = yylex();
+        else
+          next_token = last_token;
+
+        if (GetTokenType(next_token) == INITIALIZABLE_ADDRESS) {
+          // initializable decl
+          if (!InitializableDecl(next_token)) {
+          } else {
+            return 1;
+          }
+        } else if (GetTokenType(first_token) == UNINITIALIZABLE_ADDRESS) {
+          // uninitializable decl
+          if (!UninitializableDecl(first_token)) {
+          } else {
+            return 1;
+          }
+        } else {
+          return 1;
+        }
+      } else {
+        return 1;
+      }
+    } else if (GetTokenType(next_token) == INITIALIZABLE_ADDRESS) {
+      if (!InitializableDecl(next_token)) {
+      } else {
+        return 1;
+      }
+    } else if (GetTokenType(next_token) == UNINITIALIZABLE_ADDRESS) {
+      // printf("An unintializable address\n");
+      if (!UninitializableDecl(next_token)) {
+
       } else {
         return 1;
       }
@@ -1306,6 +1290,7 @@
     }
   }
   return 1;
+}
 }
 
 int Function(int first_token) {
@@ -1330,8 +1315,7 @@
   bool rescan;
 
   if (first_token == VERSION) {
-    BrigDirectiveVersion version_brig;
-    if (!Version(first_token, &version_brig)) {
+    if (!Version(first_token)) {
       // parse topLevelStatement
       first_token = yylex();
       while (first_token) {
@@ -1368,7 +1352,7 @@
                 if (first_token == ')')
                   first_token = yylex();
                 else
-                  return 1;  // missing closing )
+                  return 1;
               } else {
                 return 1;
               }
@@ -1390,8 +1374,8 @@
                 if (first_token == ')')
                   first_token = yylex();
                 else
-                  return 1;  // missing closing )
-              } else {
+                  return 1;
+              } else {  // missing body
                 return 1;
               }
             } else {  // missing '('
@@ -1402,8 +1386,6 @@
             if (first_token == _FBAR) {
               if (!FBar(first_token)) {
                 first_token = yylex();
-              } else {
-                return 1;
               }
             }
 
@@ -1439,7 +1421,7 @@
         }
       }    // while (first_token)
       return 0;
-    }   // if (!Version)
+    }  // if (!Version)
   } else {
     printf("Program must start with version statement.\n");
   }
@@ -1601,7 +1583,6 @@
   return 1;
 }
 
-<<<<<<< HEAD
 
 int checkVersion(int token){
     int result = 0;
@@ -1613,7 +1594,7 @@
 
     //printf ("offset %d; count %d\n", directiveOffset, directiveCount);
     return result;
-=======
+}
 int Initializer(int first_token, bool* rescan, int* last_token) {
   // first token should be '='
   *rescan = false;
@@ -1805,5 +1786,4 @@
     }
   }
   return 1;
->>>>>>> 7d704bbb
 }