--- conflicted
+++ resolved
@@ -97,7 +97,7 @@
 		// next token should be an operand
 		if (!operand(yylex())) 
 		{
-		    // next should be a comma
+			// next should be a comma
 			if (yylex() == ',') 
 			{
 				// then finally an addressable operand
@@ -109,7 +109,6 @@
 		}
 	}
 	
-	
     return 1;
 
 }
@@ -143,7 +142,7 @@
 
 int baseOperand(int first_token)
 {
-	int next;
+    int next;
     if (first_token == TOKEN_DOUBLE_CONSTANT) {
         return 0;
     } else if (first_token == TOKEN_SINGLE_CONSTANT) {
@@ -159,10 +158,11 @@
         // scan next token
         if (yylex() == '(') { // should be '('
             // check if we have a decimal list single or float list single
-			next = yylex();
+            next = yylex();
 			if (next == TOKEN_INTEGER_CONSTANT)
 				return( decimalListSingle(next)) ; // we should have a decimalListSingle
 			
+ 
         }
     }
 	else
@@ -178,18 +178,13 @@
     if (first_token == '[') 
 	{
 		// next should be a non register
-<<<<<<< HEAD
         next = yylex();
-=======
-		next = yylex();
->>>>>>> 87b9ebe2
 		if ( (next == TOKEN_GLOBAL_IDENTIFIER)||(next == TOKEN_LOCAL_IDENTIFIER) )
 		{
 			next = yylex();
 			
 			if (next == ']')
 				return 0;
-			
 			else if (next == '<') 
 			{
 				next = yylex();
@@ -227,9 +222,7 @@
 		}
     }
 	return 1;
-
-}
-
+}
 int decimalListSingle(int first_token)
 {
 	int next;
