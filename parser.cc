--- conflicted
+++ resolved
@@ -145,10 +145,6 @@
         if (yylex() == '(') {   // should be '('
             // check if we have a decimal list single or float list single
             next = yylex();
-<<<<<<< HEAD
-            if (next == TOKEN_INTEGER_CONSTANT)
-                return( decimalListSingle(next) );
-=======
 			if (next == TOKEN_INTEGER_CONSTANT)	// we should have a decimalListSingle
 			{
 				next = yylex();
@@ -195,11 +191,11 @@
 					}
 				}
 			}
-			
-				
-			
- 
->>>>>>> 1d426f33
+
+
+
+
+
         }
     } else {
         return 1;
@@ -245,19 +241,7 @@
     }
     return 1;
 }
-<<<<<<< HEAD
-int decimalListSingle(int first_token) {
-    int next;
-    next = yylex();
-    while (next == ',') {   // continue list
-        next = yylex();
-        if (next == TOKEN_INTEGER_CONSTANT)
-            next = yylex();             // scan next
-        else
-            return 1;
-    }
-    return 0;
-=======
+
 int arrayOperandList(int first_token)
 {
 	// assumed first_token is '('
@@ -281,5 +265,5 @@
 	}
 		
 		
->>>>>>> 1d426f33
-}
+}
+
