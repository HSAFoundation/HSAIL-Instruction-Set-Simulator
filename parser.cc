/* Copyright 2012 <MulticorewareInc> */

#include "./parser.h"

#include <string>

#include "./tokens.h"
#include "./build/lexer.h"
#include "./include/brig.h"

extern int int_val;
<<<<<<< HEAD
extern float float_val;
extern double double_val;

int stringCount = 0;
int directiveCount = 0;
int codeCount = 0;
int operandCount = 0;

int stringOffset = 0;
int directiveOffset = 0;
int codeOffset = 0;
int operandOffset = 0;

//should be dynamic or a relatively large number
BrigDirectiveList directiveList[20]; 
BrigCodeList codeList[20]; 
BrigOperandList operandList[20]; 

=======
namespace hsa {
namespace brig {
>>>>>>> 2a09f667
TerminalType GetTokenType(int token) {
  switch (token) {
    /* DataTypeId */
  case _U32:
  case _S32:
  case _S64:
  case _U64:
  case _B1:
  case _B32:
  case _F64:
  case _F32:
  case _B64:
  case _B8:
  case _B16:
  case _S8:
  case _S16:
  case _U8:
  case _U16:
  case _F16:
  case _B128:
  case _U8X4:
  case _S8X4:
  case _U16X2:
  case _S16X2:
  case _F16X2:
  case _F32X2:
  case _U8X8:
  case _S8X8:
  case _U16X4:
  case _S16X4:
  case _F16X4:
  case _U8X16:
  case _S8X16:
  case _U16X8:
  case _S16X8:
  case _F16X8:
  case _F32X4:
  case _S32X4:
  case _U32X4:
  case _F64X2:
  case _S64X2:
  case _U64X2:
    return DATA_TYPE_ID;

    /* QueryOp */
  case QUERY_ORDER:
  case QUERY_DATA:
  case QUERY_ARRAY:
  case QUERY_WIDTH:
  case QUERY_DEPTH:
  case QUERY_HEIGHT:
  case QUERY_NORMALIZED:
  case QUERY_FILTERING:
    return QUERY_OP;

    /* Register */
  case TOKEN_CREGISTER:
  case TOKEN_DREGISTER:
  case TOKEN_SREGISTER:
  case TOKEN_QREGISTER:
    return REGISTER;

    /* IntRounding */
  case _UPI:
  case _DOWNI:
  case _ZEROI:
  case _NEARI:
    return INT_ROUNDING;

    /* FloatRounding */
  case _UP:
  case _DOWN:
  case _ZERO:
  case _NEAR:
    return FLOAT_ROUNDING;
    /* Packing */
  case _PP:
  case _PS:
  case _SP:
  case _SS:
  case __S:
  case __P:
  case _PP_SAT:
  case _PS_SAT:
  case _SP_SAT:
  case _SS_SAT:
  case _S_SAT:
  case _P_SAT:
    return PACKING;

  case _SMALL:
  case _LARGE:
  case _FULL:
  case _REDUCED:
  case _SFTZ:
  case _NOSFTZ:
    return TARGET;

    /* Instruction2Opcode */
  case ABS:
  case NEG:
  case NOT:
  case POPCOUNT:
  case FIRSTBIT:
  case LASTBIT:
  case BITREV:
  case MOVS_LO:
  case MOVS_HI:
  case FBAR_INITSIZE:
  case FBAR_INIT:
  case FBAR_RELEASECF:
  case COUNT:
  case MASK:
    return INSTRUCTION2_OPCODE;

    /* Instruction2Opcode NoDT */
  case UNPACK3:
  case UNPACK2:
  case UNPACK1:
  case UNPACK0:
  case ALLOCA:
  case WORKITEMID:
  case WORKITEMAID:
  case WORKGROUPSIZE:
  case NDRANGESIZE:
  case NDRANGEGROUPS:
    return INSTRUCTION2_OPCODE_NODT;

    /* Instruction2OpcodeFTZ */
  case SQRT:
  case FRACT:
  case FCOS:
  case FSIN:
  case FLOG2:
  case FEXP2:
  case FSQRT:
  case FRSQRT:
  case FRCP:
    return INSTRUCTION2_OPCODE_FTZ;

    /* Instruction3Opcode */
  case ADD:
  case CARRY:
  case BORROW:
  case DIV:
  case REM:
  case SUB:
  case SHL:
  case SHR:
  case AND:
  case XOR:
  case OR:
  case UNPACKLO:
  case UNPACKHI:
  case MOVD_LO:
  case MOVD_HI:
  case COPYSIGN:
  case CLASS:
  case SEND:
  case RECEIVE:
    return INSTRUCTION3_OPCODE;
  case MAX:
  case MIN:
    return INSTRUCTION3_OPCODE_FTZ;
    /* initializable address */
  case READONLY:
  case GLOBAL:
    return INITIALIZABLE_ADDRESS;
  case PRIVATE:
  case GROUP:
  case SPILL:
    return UNINITIALIZABLE_ADDRESS;

  default:
    return UNKNOWN_TERM;  // unknown
  }
}

int checkMachineStatusVersion (int token, BrigMachine16_t* machine, BrigProfile16_t* profile, BrigSftz16_t* ftz) {
    switch (token) {
    case _SMALL:
        *machine = BrigESmall;
        break;
    case _LARGE:
        *machine = BrigELarge;
        break;
    case _FULL:
        *profile = BrigEFull;
        break;
    case _REDUCED:
        *profile = BrigEReduced;
        break;
    case _SFTZ:
        *ftz = BrigESftz;
        break;
    case _NOSFTZ:
        *ftz = BrigENosftz;
        break;
    default: break;
   } 
   return 0;
};


int Query(int QueryOp) {
  // next token should be a dataTypeId
  if (GetTokenType(yylex()) == DATA_TYPE_ID) {
    // next token should be an Operand
    if (!Operand(yylex())) {
      // next should be a comma
      if (yylex() == ',') {
        // then finally an addressable Operand
        if (!AddressableOperand(yylex())) {
          if (yylex() == ';')
            return 0;
          else
            printf("Missing ';' in query\n");
        }
      }
    }
  }
  return 1;
}

int Operand(int first_token) {
  if (!Identifier(first_token))   // an Identifier
    return 0;
  else if (!BaseOperand(first_token))     // a base Operand
    return 0;

  return 1;
}

int Identifier(int first_token) {
  if (first_token == TOKEN_GLOBAL_IDENTIFIER) {
    return 0;
  } else if (first_token == TOKEN_LOCAL_IDENTIFIER) {
    return 0;
  } else if (GetTokenType(first_token) == REGISTER) {
    return 0;
  }

  return 1;
}

int BaseOperand(int first_token) {
  int next;
  if (first_token == TOKEN_DOUBLE_CONSTANT) {
    return 0;
  } else if (first_token == TOKEN_SINGLE_CONSTANT) {
    return 0;
  } else if (first_token == TOKEN_INTEGER_CONSTANT) {
    return 0;
  } else if (first_token == TOKEN_WAVESIZE) {
    return 0;
  } else if (first_token == '-') {
    if (yylex() == TOKEN_INTEGER_CONSTANT)
      return 0;
  } else if (GetTokenType(first_token) == DATA_TYPE_ID) {
    // scan next token
    if (yylex() == '(') {   // should be '('
      // check if we have a decimal list single or float list single
      next = yylex();
      if (next == TOKEN_INTEGER_CONSTANT) {
        next = yylex();
        if (next == ')') {
          return 0;
        } else {
          while (next == ',') {
            next = yylex();
            if (next == TOKEN_INTEGER_CONSTANT) {
              next = yylex();
              if (next == ')')
                return 0;
              else if (next != ',')
                return 1;
            } else {
              return 1;
            }
          }  // while
        }
      } else if (next == TOKEN_DOUBLE_CONSTANT)   {
        next = yylex();
        if (next == ')') {
          return 0;
        } else {
          while (next == ',') {
            next = yylex();
            if (next == TOKEN_DOUBLE_CONSTANT) {
              next = yylex();
              if (next == ')')
                return 0;
              else if (next != ',')
                return 1;
            } else {
              return 1;
            }
          }  // while
        }
      }
    }
  } else {
    return 1;
  }
}

int AddressableOperand(int first_token) {
  int next;
  if (first_token == '[') {
    // next should be a non register
    next = yylex();
    if ((next == TOKEN_GLOBAL_IDENTIFIER) ||
        (next == TOKEN_LOCAL_IDENTIFIER)) {
      next = yylex();
      if (next == ']')
        return 0;
      else if (next == '<') {
        next = yylex();
        if (next == TOKEN_INTEGER_CONSTANT) {
          if (yylex() == '>') {
            if (yylex() == ']')
              return 0;
          }
        } else if (GetTokenType(next) == REGISTER) {
          next = yylex();
          if (next == '>') {
            if (yylex() == ']')
              return 0;
          } else if ((next == '+') || (next == '-')) {
            if (yylex() == TOKEN_INTEGER_CONSTANT) {
              if (yylex() == '>') {
                if (yylex() == ']')
                  return 0;
              }
            }
          }
        }
      }
    }
  }
  return 1;
}

int ArrayOperandList(int first_token) {
  // assumed first_token is '('
  int next;
  while (1) {
    next = yylex();
    if (!Identifier(next)) {
      next = yylex();
      if (next == ')')
        return 0;
      else if (next == ',') {
      } else {
        return 1;
      }
    } else {
      return 1;
    }
  }
}

int CallTargets(int first_token) {
  // assumed first_token is '['
  int next;
  while (1) {
    next = yylex();
    if (!Identifier(next)) {
      next = yylex();
      if (next == ']')
        return 0;
      else if (next == ',') {
      } else {
        return 1;
      }
    } else {
      return 1;
    }
  }
}

int CallArgs(int first_token) {
  // assumed first_token is '('
  int next;
  while (1) {
    next = yylex();
    if (next == ')') {
      return 0;
    } else if (!Operand(next)) {
      next = yylex();
      if (next == ')')
        return 0;
      else if (next == ',') {
      } else {
        return 1;
      }
    } else {
      return 1;
    }
  }
}

int RoundingMode(int first_token, bool* is_ftz, int* last_token) {
  *is_ftz = false;
  *last_token = first_token;
  int next;

  if (first_token == _FTZ) {
    next = yylex();
    *last_token = next;

    if (GetTokenType(next) == FLOAT_ROUNDING) {
      // next is floatRounding
    } else {
      *is_ftz = true;
    }
    return 0;
  } else if (GetTokenType(first_token) == INT_ROUNDING) {
    return 0;
  } else if (GetTokenType(first_token) == FLOAT_ROUNDING) {
    return 0;
  } else {
    return 1;
  }
}

int Instruction2(int first_token) {
  // First token must be an Instruction2Opcode
  int next = yylex();
  // to get last token returned by RoundingMode in case _ftz
  int temp = 0;
  bool is_ftz = false;

  if (GetTokenType(first_token) == INSTRUCTION2_OPCODE) {
    if (!RoundingMode(next, &is_ftz, &temp)) {
      // there is a rounding mode specified
      if (is_ftz)
        // need to check the token returned by rounding mode
        next = temp;
      else
        next = yylex();
    }

    // check whether there is a Packing
    if (GetTokenType(next) == PACKING)
      // there is packing
      next = yylex();

    // now we must have a dataTypeId
    if (GetTokenType(next) == DATA_TYPE_ID) {
      // check the operands
      if (!Operand(yylex())) {
        if (yylex() == ',') {
          if (!Operand(yylex())) {
            if (yylex() == ';') {
              return 0;
            }
          }
        }
      }
    }
    return 1;
  } else if (GetTokenType(first_token) == INSTRUCTION2_OPCODE_NODT) {
    if (!RoundingMode(next, &is_ftz, &temp)) {
      // there is a rounding mode specified
      if (is_ftz)
        // need to check the token returned by rounding mode
        next = temp;
      else
        next = yylex();
    }


    // check the operands
    if (!Operand(next)) {
      if (yylex() == ',') {
        if (!Operand(yylex())) {
          if (yylex() == ';') {
            return 0;
          }
        }
      }
    }
    return 1;
  } else if (GetTokenType(first_token) == INSTRUCTION2_OPCODE_FTZ) {
    // Optional FTZ
    if (next == _FTZ) {
      // has a _ftz
      next = yylex();
    }


    // now we must have a dataTypeId
    if (GetTokenType(next) == DATA_TYPE_ID) {
      // check the operands
      if (!Operand(yylex())) {
        if (yylex() == ',') {
          if (!Operand(yylex())) {
            if (yylex() == ';') {
              return 0;
            }
          }
        }
      }
    }
    return 1;
  } else {
    return 1;
  }
}

int Instruction3(int first_token) {
  // First token must be an Instruction3Opcode
  int next = yylex();
  // to get last token returned by RoundingMode in case _ftz
  int temp = 0;
  bool is_ftz = false;

  if (GetTokenType(first_token) == INSTRUCTION3_OPCODE) {
    if (!RoundingMode(next, &is_ftz, &temp)) {
      // there is a rounding mode specified
      if (is_ftz)
        // need to check the token returned by rounding mode
        next = temp;
      else
        next = yylex();
    }

    // check whether there is a Packing
    if (GetTokenType(next) == PACKING)
      // there is packing
      next = yylex();

    // now we must have a dataTypeId
    if (GetTokenType(next) == DATA_TYPE_ID) {
      // check the operands
      if (!Operand(yylex())) {
        if (yylex() == ',') {
          if (!Operand(yylex())) {
            if (yylex() == ',') {
              if (!Operand(yylex())) {
                if (yylex() == ';')
                  return 0;
              }  // 3rd operand
            }  // 2nd comma
          }  // 2nd operand
        }  // 1st comma
      }  // 1st operand
    }  // DATA_TYPE_ID
    return 1;
  } else if (GetTokenType(first_token) == INSTRUCTION3_OPCODE_FTZ) {
    // Optional FTZ
    if (next == _FTZ) {
      // has a _ftz
      next = yylex();
    }

    // check whether there is a Packing
    if (GetTokenType(next) == PACKING)
      // there is packing
      next = yylex();

    // now we must have a dataTypeId
    if (GetTokenType(next) == DATA_TYPE_ID) {
      // check the operands
      if (!Operand(yylex())) {
        if (yylex() == ',') {
          if (!Operand(yylex())) {
            if (yylex() == ',') {
              if (!Operand(yylex())) {
                if (yylex() == ';')
                  return 0;
              }  // 3rd operand
            }  // 2nd comma
          }  // 2nd operand
        }  // 1st comma
      }  // 1st operand
    }  // DATA_TYPE_ID
    return 1;
  } else {
    return 1;
  }
  return 1;
}

<<<<<<< HEAD
int Version(int first_token) {
  // first token must be version keyword
  // check for major
  BrigcOffset32_t c_code = codeOffset;
  uint16_t major;
  uint16_t minor;
  BrigMachine16_t machine = BrigELarge;
  BrigProfile16_t profile = BrigEFull; 
  BrigSftz16_t ftz = BrigENosftz;

if (yylex() == TOKEN_INTEGER_CONSTANT) {
    major = int_val;
    if (yylex() == ':') {
      // check for minor
      if (yylex() == TOKEN_INTEGER_CONSTANT) {
        minor = int_val;
        int next = yylex();
        if (next == ';') {
          directiveList[directiveCount].offset = directiveOffset;
          directiveList[directiveCount].thisDirective = 
                new BrigDirectiveVersion(c_code, 
                                         major, minor, machine, profile, ftz);

          directiveOffset += directiveList[directiveCount].thisDirective->size;
          directiveCount ++;
          return 0;
            
=======
int Version(int first_token, Context* context) {
  // first token must be version keyword
  // check for major
  BrigDirectiveVersion bdv;
  bdv.kind = BrigEDirectiveVersion;
  bdv.size = 20;
  bdv.reserved = 0;

  // set default values
  bdv.machine = BrigESmall;
  bdv.profile = BrigEFull;
  bdv.ftz = BrigENosftz;
  if (yylex() == TOKEN_INTEGER_CONSTANT) {
    bdv.major = int_val;
    // printf("Major = %d\n",int_val);
    if (yylex() == ':') {
      // check for minor
      if (yylex() == TOKEN_INTEGER_CONSTANT) {
        bdv.minor = int_val;
        // printf("Minor = %d\n",int_val);
        int next = yylex();
        if (next == ';') {
>>>>>>> 2a09f667
        } else if (next == ':') {
          // check for target
          next = yylex();
          while (next != ';') {
            if (GetTokenType(next) == TARGET) {
<<<<<<< HEAD
              checkMachineStatusVersion(next, &machine, &profile, &ftz);
=======
              switch (next) {
                case _SMALL:
                  // printf("Target: $small \n");
                  bdv.machine = BrigESmall;
                  break;
                case _LARGE:
                  // printf("Target: $large \n");
                  bdv.machine = BrigELarge;
                  break;
                case _FULL:
                  // printf("Target: $full \n");
                  bdv.profile = BrigEFull;
                  break;
                case _REDUCED:
                  // printf("Target: $reduced \n");
                  bdv.profile = BrigEReduced;
                  break;
                case _SFTZ:
                  // printf("Target: $sftz \n");
                  bdv.ftz = BrigESftz;
                  break;
                case _NOSFTZ:
                  // printf("Target: $nosftz \n");
                  bdv.ftz = BrigENosftz;
                  break;
              }
>>>>>>> 2a09f667
              next = yylex();
              if (next == ','){
                next = yylex();      // next target
                checkMachineStatusVersion(next, &machine, &profile, &ftz);
              } else if (next != ';') {
                return 1;
             }
            } else {
              return 1;
            }
          }
<<<<<<< HEAD
          directiveList[directiveCount].offset = directiveOffset;
          directiveList[directiveCount].thisDirective = 
                new BrigDirectiveVersion(c_code, 
                                         major, minor, machine, profile, ftz);

          directiveOffset += directiveList[directiveCount].thisDirective->size;
          directiveCount ++;
          return 0;
=======
>>>>>>> 2a09f667
        }
        if (context) {
          context->append_d(&bdv);
        } else {
          printf("Invalid context\n");
        }
        return 0;
      }
    }
  }
  return 1;
};

int Alignment(int first_token) {
  // first token must be "align" keyword
  if (yylex() == TOKEN_INTEGER_CONSTANT)
    return 0;
  else
    return 1;
}

// parse declaration prefix
// since this function checks for one token lookahead
// if the last token is not consumed by this,
// it will notify the caller to recheck
int DeclPrefix(int first_token, bool* recheck_last_token, int* last_token) {
  int last_align_token;
  int next_token;
  *recheck_last_token = false;
  *last_token = 0;

  if (first_token == ALIGN) {
    if (!Alignment(first_token)) {
      next_token = yylex();  // need to go to next token
      *last_token = next_token;
      // first is alignment
      if (next_token == CONST) {
        // alignment const
        next_token = yylex();
        *last_token = next_token;

        if ((next_token == EXTERN)||(next_token == STATIC)) {
          // alignment const externOrStatic
          *recheck_last_token = false;
        } else {
          // alignment const
          *recheck_last_token = true;
        }
      } else if ((next_token == EXTERN)||(next_token == STATIC)) {
        // alignment externOrStatic
        next_token = yylex();
        *last_token = next_token;

        if (next_token == CONST) {
          // alignmnet externOrStatic const
        } else {
          // alignment externOrStatic
          *recheck_last_token = true;
        }
      } else {
        // alignment
        *recheck_last_token = true;
      }
    }
  } else if (first_token == CONST) {
    // first is const
    next_token = yylex();
    *last_token = next_token;
    if (next_token == ALIGN) {
      if (!Alignment(next_token)) {
        // const alignment
        next_token = yylex();
        *last_token = next_token;

        if ((next_token == EXTERN)||(next_token == STATIC)) {
          // const alignment externOrStatic
        } else {
          // const alignment
          *recheck_last_token = true;
        }
      }
    } else if ((next_token == EXTERN)||(next_token == STATIC)) {
      // const externOrStatic
      next_token = yylex();
      *last_token = next_token;

      if (next_token == ALIGN) {
        if (!Alignment(next_token)) {
          // const externOrStatic alignment
        } else {
          return 1;
        }
      } else {
        // const externOrStatic
        *recheck_last_token = true;
      }
    } else {  // const does not stand alone
      *recheck_last_token = true;
      return 1;
    }
  } else if ((first_token == EXTERN)||(first_token == STATIC)) {
    // externOrStatic first
    next_token = yylex();
    *last_token = next_token;
    if (next_token == ALIGN) {
      if (!Alignment(next_token)) {
        // externOrStatic alignment
        next_token = yylex();
        *last_token = next_token;

        if (next_token == CONST) {
          // externOrStatic alignment const
        } else {
          // externOrStatic alignment
          *recheck_last_token = true;
        }
      }
    } else if (next_token == CONST) {
      // externOrStatic const
      next_token = yylex();
      *last_token = next_token;

      if (next_token == ALIGN) {
        if (!Alignment(next_token)) {
          *last_token = next_token;
        } else {
          return 1;
        }
        // externOrStatic const alignment
      } else {
        *recheck_last_token = true;
      }
    } else {
      *recheck_last_token = true;
    }
  } else {
    *recheck_last_token = true;
    *last_token = first_token;
  }
  return 0;
}

int FBar(int first_token) {
  // first token must be _FBAR
  if (yylex() == '(' )
    if (yylex() == TOKEN_INTEGER_CONSTANT)
      if (yylex() == ')')
        return 0;

  return 1;
}


int ArrayDimensionSet(int first_token,
                      bool* rescan_last_token,
                      int* last_token) {
  // first token must be '['
  *rescan_last_token = false;
  int next_token = yylex();
  while (1) {
    if (next_token == ']') {
      next_token = yylex();  // check if there is more item
      if (next_token == '[') {  // more item
        next_token = yylex();
      } else {  // no more item
        *last_token = next_token;
        *rescan_last_token  = true;
        return 0;
      }
    } else if (next_token == TOKEN_INTEGER_CONSTANT) {
      next_token = yylex();  // scan next
    } else {
      printf("Missing closing bracket.\n");
      return 1;
    }
  }
}

int ArgumentDecl(int first_token, bool* rescan_last_token, int* last_token) {
  bool rescan_after_declPrefix;
  int last_token_of_declPrefix;
  int next;
  if (!DeclPrefix(first_token,
                  &rescan_after_declPrefix,
                  &last_token_of_declPrefix)) {
    if (!rescan_after_declPrefix) {
      next = yylex();
    } else {
      next = last_token_of_declPrefix;
    }

    next = yylex();  // skip over "arg"

    if ((GetTokenType(next) == DATA_TYPE_ID)||
        (next == _RWIMG) ||
        (next == _SAMP) ||
        (next == _ROIMG)) {
      next = yylex();
      if (next == TOKEN_LOCAL_IDENTIFIER) {
        // scan for arrayDimensions
        next = yylex();
        if (next == '[') {
          if (!ArrayDimensionSet(next, rescan_last_token, last_token)) {
            return 0;
          }
        } else {
          // no arrayDimensions
          *last_token = next;
          *rescan_last_token = true;
          return 0;
        }
      }
    }
  }
  return 1;
}

int ArgumentListBody(int first_token,
                     bool* rescan_last_token,
                     int* last_token) {
  *last_token = 0;
  *rescan_last_token = false;

  int prev_token = 0;
  bool rescan = false;
  while (1) {
    if (!ArgumentDecl(first_token, &rescan, &prev_token)) {
      if (!rescan)
        prev_token = yylex();
      if (prev_token == ',') {
        first_token = yylex();
      } else {
        *last_token = prev_token;
        *rescan_last_token = true;
        return 0;
      }
    } else {
      return 1;
    }
  }
}

int FunctionDefinition(int first_token,
                       bool* rescan_last_token,
                       int* last_token) {
  *last_token = 0;
  * rescan_last_token = false;

  int token_to_scan;
  bool rescan;

  if (!DeclPrefix(first_token, &rescan, &token_to_scan)) {
    if (!rescan)
      token_to_scan = yylex();

    if (token_to_scan == FUNCTION) {
      if (yylex() == TOKEN_GLOBAL_IDENTIFIER) {
        // check return argument list
        if (yylex() == '(') {
          token_to_scan = yylex();

          if (token_to_scan == ')') {   // empty argument list body
            token_to_scan = yylex();
          } else if (!ArgumentListBody(token_to_scan,
                                       &rescan,
                                       &token_to_scan)) {
            if (!rescan)
              token_to_scan = yylex();

            if (token_to_scan == ')')
              token_to_scan = yylex();
            else
              return 1;
          } else {
            return 1;
          }
        } else {
          return 1;
        }
        // check argument list
        if (token_to_scan == '(') {
          token_to_scan = yylex();

          if (token_to_scan == ')') {   // empty argument list body
            token_to_scan = yylex();
          } else if (!ArgumentListBody(token_to_scan,
                                       &rescan,
                                       &token_to_scan)) {
            if (!rescan)
              token_to_scan = yylex();
            if (token_to_scan == ')')
              token_to_scan = yylex();
            else
              return 1;
          } else {
            return 1;
          }
        } else {
          return 1;
        }
        // check for optional FBar
        if (token_to_scan == _FBAR) {
          if (!FBar(token_to_scan)) {
            return 0;
          }
        } else {
          *rescan_last_token = true;
          *last_token = token_to_scan;
          return 0;
        }
      }
    }
  }
  return 1;
}

int FunctionDecl(int first_token) {
  int token_to_scan;
  bool rescan;

  if (!DeclPrefix(first_token, &rescan, &token_to_scan)) {
    if (!rescan)
      token_to_scan = yylex();

    if (token_to_scan == FUNCTION) {
      if (yylex() == TOKEN_GLOBAL_IDENTIFIER) {
        // check return argument list
        if (yylex() == '(') {
          token_to_scan = yylex();

          if (token_to_scan == ')') {   // empty argument list body
            token_to_scan = yylex();
          } else if (!ArgumentListBody(token_to_scan,
                                       &rescan,
                                       &token_to_scan)) {
            if (!rescan)
              token_to_scan = yylex();

            if (token_to_scan == ')')
              token_to_scan = yylex();
            else
              return 1;
          } else {
            return 1;
          }
        } else {
          return 1;
        }
        // check argument list
        if (token_to_scan == '(') {
          token_to_scan = yylex();

          if (token_to_scan == ')') {   // empty argument list body
            token_to_scan = yylex();
          } else if (!ArgumentListBody(token_to_scan,
                                       &rescan,
                                       &token_to_scan)) {
            if (!rescan)
              token_to_scan = yylex();
            if (token_to_scan == ')')
              token_to_scan = yylex();
            else
              return 1;
          } else {
            return 1;
          }
        } else {
          return 1;
        }


        // check for optional FBar
        if (token_to_scan == _FBAR) {
          if (!FBar(token_to_scan)) {
            token_to_scan = yylex();
          }
        }
        if (token_to_scan == ';')
          return 0;
      }
    }
  }


  return 1;
}

int ArgBlock(int first_token) {
  // first token should be {
  bool rescan = false;
  int last_token;
  int next_token = 0;
  // printf("In arg scope\n");

  while (1) {
    next_token = yylex();
    if ((GetTokenType(next_token) == INSTRUCTION2_OPCODE) ||
        (GetTokenType(next_token) == INSTRUCTION2_OPCODE_NODT) ||
        (GetTokenType(next_token) == INSTRUCTION2_OPCODE_FTZ)) {
      // Instruction 2 Operation
      if (!Instruction2(next_token)) {
      } else {
        return 1;
      }
    } else if ((GetTokenType(next_token) == INSTRUCTION3_OPCODE) ||
               (GetTokenType(next_token) == INSTRUCTION3_OPCODE_FTZ)) {
      // Instruction 3 Operation
      if (!Instruction3(next_token)) {
      } else {
        return 1;
      }
    } else if (GetTokenType(next_token) == QUERY_OP) {  // Query Operation
      if (!Query(next_token)) {
      } else {
        return 1;
      }
    } else if (next_token == RET) {  // ret operation
      if (yylex() == ';') {
      } else {
        printf("Missing ';' at the end of ret operation\n");
        return 1;
      }
    } else if ((next_token == BRN) ||
               (next_token == CBR)) {
      if (!Branch(next_token)) {
      } else {
        return 1;
      }
    } else if (next_token == TOKEN_LABEL) {  // label
      if (yylex() == ':') {
      } else {
        return 1;
      }
    } else if (next_token == CALL) {  // call (only inside argblock

      if (!Call(next_token)) {
      } else {
        return 1;
      }
    } else if ((next_token == ALIGN) ||
               (next_token == CONST) ||
               (next_token == STATIC) ||
               (next_token == EXTERN)) {
      if (!DeclPrefix(first_token, &rescan, &last_token)) {
        if (!rescan)
          next_token = yylex();
        else
          next_token = last_token;

        if (GetTokenType(next_token) == INITIALIZABLE_ADDRESS) {
          // initializable decl
          if (!InitializableDecl(next_token)) {
          }
        } else if (GetTokenType(next_token) == UNINITIALIZABLE_ADDRESS) {
          // uninitializable decl
          if (!UninitializableDecl(next_token)) {
          }
        } else if (next_token == ARG) {
          // arg uninitializable decl
          if (!ArgUninitializableDecl(next_token)) {
          }
        }
      }
    } else if (GetTokenType(next_token) == INITIALIZABLE_ADDRESS) {
      if (!InitializableDecl(next_token)) {
      } else {
        return 1;
      }
    } else if (GetTokenType(next_token) == UNINITIALIZABLE_ADDRESS) {
      // printf("An unintializable address\n");
      if (!UninitializableDecl(next_token)) {
      } else {
        return 1;
      }
    } else if (next_token == ARG) {
      if (!ArgUninitializableDecl(next_token)) {
      } else {
        return 1;
      }
    } else if (next_token == '{') {
      printf("Argument scope cannot be nested\n");
      return 1;
    } else if (next_token == '}') {
      return 0;
    } else {
      break;
    }
  }
  return 1;
}

int Codeblock(int first_token) {
  // first token should be '{'
  bool rescan = false;
  int last_token;
  int next_token = 0;

  while (1) {
    next_token = yylex();
    if ((GetTokenType(next_token) == INSTRUCTION2_OPCODE) ||
        (GetTokenType(next_token) == INSTRUCTION2_OPCODE_NODT) ||
        (GetTokenType(next_token) == INSTRUCTION2_OPCODE_FTZ)) {
      // Instruction 2 Operation
      if (!Instruction2(next_token)) {
      } else {
        return 1;
      }
    } else if ((GetTokenType(next_token) == INSTRUCTION3_OPCODE) ||
               (GetTokenType(next_token) == INSTRUCTION3_OPCODE_FTZ)) {
      // Instruction 3 Operation
      if (!Instruction3(next_token)) {
      } else {
        return 1;
      }
    } else if (GetTokenType(next_token) == QUERY_OP) {  // Query Operation
      if (!Query(next_token)) {
      } else {
        return 1;
      }
    } else if (next_token == RET) {  // ret operation
      if (yylex() == ';') {
      } else {
        printf("Missing ';' at the end of ret operation\n");
        return 1;
      }
    } else if ((next_token == BRN) ||
               (next_token == CBR)) {
      if (!Branch(next_token)) {
      } else {
        return 1;
      }
    } else if (next_token == TOKEN_LABEL) {  // label
      if (yylex() == ':') {
      } else {
        return 1;
      }
    } else if (next_token == '{') {  // argument scope -> inner codeblock
      if (!ArgBlock(next_token)) {
        // printf("Out of arg scope \n");
      } else {
        return 1;
      }
    } else if ((next_token == ALIGN) ||
               (next_token == CONST) ||
               (next_token == STATIC) ||
               (next_token == EXTERN)) {
      if (!DeclPrefix(first_token, &rescan, &last_token)) {
        if (!rescan)
          next_token = yylex();
        else
          next_token = last_token;

        if (GetTokenType(next_token) == INITIALIZABLE_ADDRESS) {
          // initializable decl
          if (!InitializableDecl(next_token)) {
          } else {
            return 1;
          }
        } else if (GetTokenType(first_token) == UNINITIALIZABLE_ADDRESS) {
          // uninitializable decl
          if (!UninitializableDecl(first_token)) {
          } else {
            return 1;
          }
        } else {
          return 1;
        }
      } else {
        return 1;
      }
    } else if (GetTokenType(next_token) == INITIALIZABLE_ADDRESS) {
      if (!InitializableDecl(next_token)) {
      } else {
        return 1;
      }
    } else if (GetTokenType(next_token) == UNINITIALIZABLE_ADDRESS) {
      // printf("An unintializable address\n");
      if (!UninitializableDecl(next_token)) {
      } else {
        return 1;
      }
    } else if (next_token == '}') {
      return 0;
    } else {
      break;
    }
  }
  return 1;
}


int Function(int first_token) {
  bool rescan = false;
  int last_token = 0;
  if (!FunctionDefinition(first_token, &rescan, &last_token)) {
    if (!rescan)
      last_token = yylex();
    if (!Codeblock(last_token)) {
      if (yylex() == ';')
        return 0;
      else
        printf("Missing ';'\n");
    }
  }
  return 1;
}

int Program(int first_token, Context* context) {
  int result;
  int last_token;
  bool rescan;

  if (first_token == VERSION) {
<<<<<<< HEAD
    if (!Version(first_token)) {
=======
    if (!Version(first_token, context)) {
>>>>>>> 2a09f667
      // parse topLevelStatement
      first_token = yylex();
      while (first_token) {
        if ( (first_token == ALIGN) ||
             (first_token == CONST) ||
             (first_token == EXTERN) ||
             (first_token == STATIC) ) {
          result = DeclPrefix(first_token, &rescan, &last_token);
          if (result)
            return 1;

          if (!rescan)
            first_token = yylex();
          else
            first_token = last_token;
        }

        // Found "function" keyword ------------------------
        if (first_token == FUNCTION) {
          // look at next token
          if (yylex() == TOKEN_GLOBAL_IDENTIFIER) {
            // check return argument list
            if (yylex() == '(') {
              first_token = yylex();

              if (first_token == ')') {   // empty argument list body
                first_token = yylex();
              } else if (!ArgumentListBody(first_token,
                                           &rescan,
                                           &first_token)) {
                if (!rescan)
                  first_token = yylex();

                if (first_token == ')')
                  first_token = yylex();
                else
                  return 1;
              } else {
                return 1;
              }
            } else {  // missing '('
              return 1;
            }          // if found '(' - returnArgList

            // check argument list
            if (first_token == '(') {
              first_token = yylex();

              if (first_token == ')') {   // empty argument list body
                first_token = yylex();
              } else if (!ArgumentListBody(first_token,
                                           &rescan,
                                           &first_token)) {
                if (!rescan)
                  first_token = yylex();
                if (first_token == ')')
                  first_token = yylex();
                else
                  return 1;
              } else {  // missing body
                return 1;
              }
            } else {  // missing '('
              return 1;
            }            // if found '(' - argList

            // check for optional FBar
            if (first_token == _FBAR) {
              if (!FBar(first_token)) {
                first_token = yylex();
              }
            }

            if (first_token == ';') {  // this is a functionDecl
              first_token = yylex();
              continue;
            } else if (first_token == '{') {
              // so this must be a functionDefinition
              if (!Codeblock(first_token)) {  // check codeblock of function
                first_token = yylex();
                if (first_token == ';') {
                  first_token = yylex();
                  continue;
                } else {
                  return 1;
                }
              } else {
                printf("Error in function's codeblock\n");
                return 1;
              }
            }
          }       // if found TOKEN_GLOBAL_ID
        } else if (GetTokenType(first_token) == INITIALIZABLE_ADDRESS) {
          // global initializable
          // this is an initializable declaration
          if (!InitializableDecl(first_token)) {
            first_token = yylex();
          } else {
            return 1;
          }
        } else  {
          return 1;  // currently only support functions
        }
      }    // while (first_token)
      return 0;
    }  // if (!Version)
  } else {
    printf("Program must start with version statement.\n");
  }
  return 1;
}

int OptionalWidth(int first_token) {
  // first token must be _WIDTH
  int next_token = yylex();
  if (next_token == '(') {
    next_token = yylex();
    if (next_token == ALL) {
      next_token = yylex();
    } else if (next_token == TOKEN_INTEGER_CONSTANT) {
      next_token = yylex();
    } else {
      return 1;
    }
    if (next_token == ')')
      return 0;
  }
  return 1;
}

int Branch(int first_token) {
  int op = first_token;  // CBR or BRN
  int current_token = yylex();


  // check for optionalWidth
  if (current_token == _WIDTH) {
    if (!OptionalWidth(current_token)) {
    } else {
      printf("Invalid optional width.\n");
      return 1;
    }
    current_token = yylex();
  }

  // check for optional _fbar modifier
  if (current_token == __FBAR)
    current_token = yylex();

  // parse operands
  if (op == CBR) {
    if (!Operand(current_token)) {
      if (yylex() == ',') {
        current_token = yylex();
        if (current_token == TOKEN_LABEL) {
          current_token = yylex();  // should be ';'
        } else if (!Identifier(current_token)) {
          current_token = yylex();  // should be ';'

        } else if (!Operand(current_token)) {
          if (yylex() == ',') {
            current_token = yylex();
            if (current_token == TOKEN_LABEL) {  // LABEL
              current_token = yylex();  // should be ';'
            } else if (current_token == '[') {
              current_token = yylex();
              if (!Identifier(current_token)) {
                current_token = yylex();  // should be ']'
              } else if (current_token == TOKEN_LABEL) {
                current_token = yylex();

                while (current_token != ']') {
                  if (current_token == ',') {
                    if (yylex() == TOKEN_LABEL)
                      current_token = yylex();  // scan next;
                    else
                      return 1;
                  } else {
                    printf("Missing ','\n");
                    return 1;
                  }
                }   // while
              }
              // current token should be ']'
              current_token = yylex();  // should be ';'
            }
          }  // yylex() = ','
        } else {
          return 1;
        }
        if (current_token == ';')
          return 0;
      }  // yylex = ','
    }  // first operand
  } else if (op == BRN) {
    if (current_token == TOKEN_LABEL) {
      if (yylex() == ';')
        return 0;
    } else if (!Identifier(current_token)) {
      current_token = yylex();

      if (current_token == ';')
        return 0;
      else if (current_token == ',') {
        if (yylex() == '[') {
          current_token = yylex();
          if (current_token == TOKEN_LABEL) {
            current_token = yylex();    // should be ']'
          } else if (!Identifier(current_token)) {
            current_token = yylex();    // should be ']'
          }
        }


        if (yylex() == ';')
          return 0;
      }
    }
  }
  return 1;
}

int Call(int first_token) {
  // first token is "call"
  int next = yylex();

  // optional width
  if (next == _WIDTH) {
    if (!OptionalWidth(next)) {
      next = yylex();
    } else {
      printf("Error in optionalwidth\n");
      return 1;
    }
  }

  if (!Operand(next)) {
    next = yylex();
    // check for twoCallArgs
    if (next == '(') {
      if (!CallArgs(next))
        next = yylex();
      else
        return 1;
    }

    if (next == '(') {
      if (!CallArgs(next))
        next = yylex();
      else
        return 1;
    }

    // check for CallTarget
    if (next == ';') {
      return 0;
    } else if (next == '[') {
      if (!CallTargets(next)) {
        if (yylex() == ';')
           return 0;
      }
      return 1;
    }
  }
  return 1;
}


int checkVersion(int token){
    int result = 0;
    Version(token);
    if (directiveCount != 1 || directiveOffset != 20)
        result ++;
    //result += directiveList[0].thisDirective->test();
    //printf ("size %d; kind %d\n", directiveList[0].thisDirective->size, directiveList[0].thisDirective->kind);

    //printf ("offset %d; count %d\n", directiveOffset, directiveCount);
    return result;
}

int Initializer(int first_token, bool* rescan, int* last_token) {
  // first token should be '='
  *rescan = false;
  *last_token =0;
  int next = yylex();

  if (next == TOKEN_LABEL) {
    printf("Label initializers must be inside '{' and '}'\n");
    return 1;
  } else if (next == '{') {
    next = yylex();
  }

  // check type of initializer
  if (next == TOKEN_LABEL) {
    // label initializer
    while (1) {
      next = yylex();
      if (next == ',') {
        next = yylex();
        if (next == TOKEN_LABEL) {
          continue;
        } else {
          return 1;
        }
      } else {
        *last_token = next;
        *rescan = true;
        break;
      }
    }  // while(1)

  } else if (next == TOKEN_INTEGER_CONSTANT) {
    // decimal initializer
    while (1) {
      next = yylex();
      if (next == ',') {
        next = yylex();
        if (next == TOKEN_INTEGER_CONSTANT) {
          continue;
        } else {
          return 1;
        }
      } else {
        *last_token = next;
        *rescan = true;
        break;
      }
    }  // while(1)
  } else if (next == TOKEN_SINGLE_CONSTANT) {
    // single initializer
    while (1) {
      next = yylex();
      if (next == ',') {
        next = yylex();
        if (next == TOKEN_SINGLE_CONSTANT) {
          continue;
        } else {
          return 1;
        }
      } else {
        *last_token = next;
        *rescan = true;
        break;
      }
    }  // while(1)
  } else if (next == TOKEN_DOUBLE_CONSTANT) {
    // double initializer
    while (1) {
      next = yylex();
      if (next == ',') {
        next = yylex();
        if (next == TOKEN_DOUBLE_CONSTANT) {
          continue;
        } else {
          return 1;
        }
      } else {
        *last_token = next;
        *rescan = true;
        break;
      }
    }  // while(1)
  } else {
    return 1;
  }
  if (!*rescan)
    next = yylex();
  if (next == '}') {
    *rescan = false;
  } else {
    *rescan = true;
    *last_token = next;
  }


  return 0;
}

int InitializableDecl(int first_token) {
  // first_token is READONLY or GLOBAL
  bool rescan;
  int last_token;
  int next = yylex();

  if (GetTokenType(next) == DATA_TYPE_ID) {
    next = yylex();
    if (!Identifier(next)) {
      // scan for arrayDimensions
      next = yylex();
      if (next == '[') {
        if (!ArrayDimensionSet(next, &rescan, &last_token)) {
          if (!rescan)
            next = yylex();
          else
            next = last_token;
        }
      }
      if (!Initializer(next, &rescan, &last_token)) {
        if (rescan)
          next = last_token;
        else
          next = yylex();

        if (next == ';')
          return 0;
        else
          printf("Missing ';' at the end of statement\n");
      }
    }
  }
  return 1;
};

int UninitializableDecl(int first_token) {
  // first_token is PRIVATE, GROUP or SPILL
  bool rescan;
  int last_token;
  int next = yylex();
  if (GetTokenType(next) == DATA_TYPE_ID) {
    // printf("DataTypeId\n");
    next = yylex();
    if (!Identifier(next)) {
      // scan for arrayDimensions
      next = yylex();
      if (next == '[') {
        if (!ArrayDimensionSet(next, &rescan, &last_token)) {
          if (!rescan)
            next = yylex();
          else
            next = last_token;
        }
      }

      if (next == ';')
        return 0;
      else
        printf("Missing ';' at the end of statement\n");
    }
  }
  return 1;
}


int ArgUninitializableDecl(int first_token) {
  // first token is ARG
  bool rescan;
  int last_token;
  int next = yylex();
  if (GetTokenType(next) == DATA_TYPE_ID) {
    // printf("DataTypeId\n");
    next = yylex();
    if (!Identifier(next)) {
      // scan for arrayDimensions
      next = yylex();
      if (next == '[') {
        if (!ArrayDimensionSet(next, &rescan, &last_token)) {
          if (!rescan)
            next = yylex();
          else
            next = last_token;
        }
      }

      if (next == ';')
        return 0;
      else
        printf("Missing ';' at the end of statement\n");
    }
  }
  return 1;
}

}  // namespace brig
}  // namespace hsa<|MERGE_RESOLUTION|>--- conflicted
+++ resolved
@@ -6,32 +6,11 @@
 
 #include "./tokens.h"
 #include "./build/lexer.h"
-#include "./include/brig.h"
+
 
 extern int int_val;
-<<<<<<< HEAD
-extern float float_val;
-extern double double_val;
-
-int stringCount = 0;
-int directiveCount = 0;
-int codeCount = 0;
-int operandCount = 0;
-
-int stringOffset = 0;
-int directiveOffset = 0;
-int codeOffset = 0;
-int operandOffset = 0;
-
-//should be dynamic or a relatively large number
-BrigDirectiveList directiveList[20]; 
-BrigCodeList codeList[20]; 
-BrigOperandList operandList[20]; 
-
-=======
 namespace hsa {
 namespace brig {
->>>>>>> 2a09f667
 TerminalType GetTokenType(int token) {
   switch (token) {
     /* DataTypeId */
@@ -204,37 +183,10 @@
   case GROUP:
   case SPILL:
     return UNINITIALIZABLE_ADDRESS;
-
   default:
     return UNKNOWN_TERM;  // unknown
   }
 }
-
-int checkMachineStatusVersion (int token, BrigMachine16_t* machine, BrigProfile16_t* profile, BrigSftz16_t* ftz) {
-    switch (token) {
-    case _SMALL:
-        *machine = BrigESmall;
-        break;
-    case _LARGE:
-        *machine = BrigELarge;
-        break;
-    case _FULL:
-        *profile = BrigEFull;
-        break;
-    case _REDUCED:
-        *profile = BrigEReduced;
-        break;
-    case _SFTZ:
-        *ftz = BrigESftz;
-        break;
-    case _NOSFTZ:
-        *ftz = BrigENosftz;
-        break;
-    default: break;
-   } 
-   return 0;
-};
-
 
 int Query(int QueryOp) {
   // next token should be a dataTypeId
@@ -617,35 +569,6 @@
   return 1;
 }
 
-<<<<<<< HEAD
-int Version(int first_token) {
-  // first token must be version keyword
-  // check for major
-  BrigcOffset32_t c_code = codeOffset;
-  uint16_t major;
-  uint16_t minor;
-  BrigMachine16_t machine = BrigELarge;
-  BrigProfile16_t profile = BrigEFull; 
-  BrigSftz16_t ftz = BrigENosftz;
-
-if (yylex() == TOKEN_INTEGER_CONSTANT) {
-    major = int_val;
-    if (yylex() == ':') {
-      // check for minor
-      if (yylex() == TOKEN_INTEGER_CONSTANT) {
-        minor = int_val;
-        int next = yylex();
-        if (next == ';') {
-          directiveList[directiveCount].offset = directiveOffset;
-          directiveList[directiveCount].thisDirective = 
-                new BrigDirectiveVersion(c_code, 
-                                         major, minor, machine, profile, ftz);
-
-          directiveOffset += directiveList[directiveCount].thisDirective->size;
-          directiveCount ++;
-          return 0;
-            
-=======
 int Version(int first_token, Context* context) {
   // first token must be version keyword
   // check for major
@@ -668,15 +591,11 @@
         // printf("Minor = %d\n",int_val);
         int next = yylex();
         if (next == ';') {
->>>>>>> 2a09f667
         } else if (next == ':') {
           // check for target
           next = yylex();
           while (next != ';') {
             if (GetTokenType(next) == TARGET) {
-<<<<<<< HEAD
-              checkMachineStatusVersion(next, &machine, &profile, &ftz);
-=======
               switch (next) {
                 case _SMALL:
                   // printf("Target: $small \n");
@@ -703,29 +622,15 @@
                   bdv.ftz = BrigENosftz;
                   break;
               }
->>>>>>> 2a09f667
               next = yylex();
-              if (next == ','){
+              if (next == ',')
                 next = yylex();      // next target
-                checkMachineStatusVersion(next, &machine, &profile, &ftz);
-              } else if (next != ';') {
+              else if (next != ';')
                 return 1;
-             }
             } else {
               return 1;
             }
           }
-<<<<<<< HEAD
-          directiveList[directiveCount].offset = directiveOffset;
-          directiveList[directiveCount].thisDirective = 
-                new BrigDirectiveVersion(c_code, 
-                                         major, minor, machine, profile, ftz);
-
-          directiveOffset += directiveList[directiveCount].thisDirective->size;
-          directiveCount ++;
-          return 0;
-=======
->>>>>>> 2a09f667
         }
         if (context) {
           context->append_d(&bdv);
@@ -1119,7 +1024,6 @@
   int last_token;
   int next_token = 0;
   // printf("In arg scope\n");
-
   while (1) {
     next_token = yylex();
     if ((GetTokenType(next_token) == INSTRUCTION2_OPCODE) ||
@@ -1160,7 +1064,6 @@
         return 1;
       }
     } else if (next_token == CALL) {  // call (only inside argblock
-
       if (!Call(next_token)) {
       } else {
         return 1;
@@ -1315,7 +1218,6 @@
   }
   return 1;
 }
-
 
 int Function(int first_token) {
   bool rescan = false;
@@ -1339,11 +1241,7 @@
   bool rescan;
 
   if (first_token == VERSION) {
-<<<<<<< HEAD
-    if (!Version(first_token)) {
-=======
     if (!Version(first_token, context)) {
->>>>>>> 2a09f667
       // parse topLevelStatement
       first_token = yylex();
       while (first_token) {
@@ -1380,7 +1278,7 @@
                 if (first_token == ')')
                   first_token = yylex();
                 else
-                  return 1;
+                  return 1;  // missing closing )
               } else {
                 return 1;
               }
@@ -1402,8 +1300,8 @@
                 if (first_token == ')')
                   first_token = yylex();
                 else
-                  return 1;
-              } else {  // missing body
+                  return 1;  // missing closing )
+              } else {
                 return 1;
               }
             } else {  // missing '('
@@ -1414,6 +1312,8 @@
             if (first_token == _FBAR) {
               if (!FBar(first_token)) {
                 first_token = yylex();
+              } else {
+                return 1;
               }
             }
 
@@ -1449,7 +1349,7 @@
         }
       }    // while (first_token)
       return 0;
-    }  // if (!Version)
+    }   // if (!Version)
   } else {
     printf("Program must start with version statement.\n");
   }
@@ -1611,19 +1511,6 @@
   return 1;
 }
 
-
-int checkVersion(int token){
-    int result = 0;
-    Version(token);
-    if (directiveCount != 1 || directiveOffset != 20)
-        result ++;
-    //result += directiveList[0].thisDirective->test();
-    //printf ("size %d; kind %d\n", directiveList[0].thisDirective->size, directiveList[0].thisDirective->kind);
-
-    //printf ("offset %d; count %d\n", directiveOffset, directiveCount);
-    return result;
-}
-
 int Initializer(int first_token, bool* rescan, int* last_token) {
   // first token should be '='
   *rescan = false;
