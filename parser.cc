#include "parser.h"
#include "tokens.h"
#include "build/lexer.h"
#include <string>

int parse(std::string input)
{
    yy_scan_string((char*) input.c_str());
    int token = yylex();   // get first token
    int result;

    terminal_type term = get_token_type(token);
    switch (term) {
    case QUERY_OP:
        // have a query
        // check syntax
        result = query(token);
        return result;
    default:
        return 1;
    }
}

terminal_type get_token_type(int token)
{
    switch (token) {
        /* DataTypeId */
    case _U32:
    case _S32:
    case _S64:
    case _U64:
    case _B1:
    case _B32:
    case _F64:
    case _F32:
    case _B64:
    case _B8:
    case _B16:
    case _S8:
    case _S16:
    case _U8:
    case _U16:
    case _F16:
    case _B128:
    case _U8X4:
    case _S8X4:
    case _U16X2:
    case _S16X2:
    case _F16X2:
    case _F32X2:
    case _U8X8:
    case _S8X8:
    case _U16X4:
    case _S16X4:
    case _F16X4:
    case _U8X16:
    case _S8X16:
    case _U16X8:
    case _S16X8:
    case _F16X8:
    case _F32X4:
    case _S32X4:
    case _U32X4:
    case _F64X2:
    case _S64X2:
    case _U64X2:
        return DATA_TYPE_ID;

        /* queryOp */
    case QUERY_ORDER:
    case QUERY_DATA:
    case QUERY_ARRAY:
    case QUERY_WIDTH:
    case QUERY_DEPTH:
    case QUERY_HEIGHT:
    case QUERY_NORMALIZED:
    case QUERY_FILTERING:
        return QUERY_OP;

        /* Register */
    case TOKEN_CREGISTER:
    case TOKEN_DREGISTER:
    case TOKEN_SREGISTER:
    case TOKEN_QREGISTER:
		printf("Register\n");
        return REGISTER;

		default:
        return UNKNOWN_TERM;  // unknown
    }
}

int query(int queryOp)
{
    // next token should be a dataTypeId
    if (get_token_type(yylex()) == DATA_TYPE_ID)
	{
		// next token should be an operand
		if (!operand(yylex())) 
		{
			// next should be a comma
			if (yylex() == ',') 
			{
				// then finally an addressable operand
				if (!addressableOperand(yylex())) 
				{
					return 0;
				}
			}
		}
	}
	
    return 1;

}


int operand(int first_token)
{
    if (!identifier(first_token))   // an identifier
        return 0;
    else if (!baseOperand(first_token)) // a base operand
        return 0;


    return 1;

}

int identifier(int first_token)
{
    if (first_token == TOKEN_GLOBAL_IDENTIFIER)
        return 0;
    else if (first_token == TOKEN_LOCAL_IDENTIFIER)
        return 0;
    else if (get_token_type(first_token)==REGISTER)
        return 0;



    return 1;
}

int baseOperand(int first_token)
{
    int next;
    if (first_token == TOKEN_DOUBLE_CONSTANT) {
        return 0;
    } else if (first_token == TOKEN_SINGLE_CONSTANT) {
        return 0;
    } else if (first_token == TOKEN_INTEGER_CONSTANT) {
        return 0;
    } else if (first_token == TOKEN_WAVESIZE) {
        return 0;
    } else if (first_token == '-') {
        if (yylex() == TOKEN_INTEGER_CONSTANT)
            return 0;
    } else if (get_token_type(first_token) == DATA_TYPE_ID ) {
        // scan next token
        if (yylex() == '(') { // should be '('
            // check if we have a decimal list single or float list single
<<<<<<< HEAD
			next = yylex();
			if (next == TOKEN_INTEGER_CONSTANT)	// we should have a decimalListSingle
			{
				next = yylex();
				if (next == ')')
					return 0;
				else
				{
					while(next == ',')
					{
						next = yylex();
						if (next == TOKEN_INTEGER_CONSTANT)
						{
							next = yylex();
							if (next == ')')
								return 0;
							else if (next != ',')
								return 1;
						}
						else
							return 1;
					}
				}
			}
			else if (next == TOKEN_DOUBLE_CONSTANT)	// we should have a floatListSingle
			{
				next = yylex();
				if (next == ')')
					return 0;
				else
				{
					while(next == ',')
					{
						next = yylex();
						if (next == TOKEN_DOUBLE_CONSTANT)
						{
							next = yylex();
							if (next == ')')
								return 0;
							else if (next != ',')
								return 1;
						}
						else
							return 1;
					}
				}
			}
			
				
=======
            next = yylex();
			if (next == TOKEN_INTEGER_CONSTANT)
				return( decimalListSingle(next)) ; // we should have a decimalListSingle
>>>>>>> 12fc4961
			
 
        }
    }
	else
	{
		return 1;
	}

}

int addressableOperand(int first_token)
{
	int next;
    if (first_token == '[') 
	{
		// next should be a non register
        next = yylex();
		if ( (next == TOKEN_GLOBAL_IDENTIFIER)||(next == TOKEN_LOCAL_IDENTIFIER) )
		{
			next = yylex();
			
			if (next == ']')
				return 0;
			else if (next == '<') 
			{
				next = yylex();
				if (next == TOKEN_INTEGER_CONSTANT) 
				{
					if (yylex() == '>') 
					{
						if (yylex() == ']')
							return 0;
					}
				
				}
				else if (get_token_type(next) == REGISTER) 
				{
					next = yylex();
					if (next == '>')
					{
						if (yylex()==']')
							return 0;
					
					}
					else if ((next == '+') || (next == '-'))
					{
						if (yylex() == TOKEN_INTEGER_CONSTANT) 
						{
							if (yylex()=='>') 
							{
								if (yylex() == ']') 
								    return 0;
                            }
						}
					}
				}
			}
		}
    }
	return 1;
}
<<<<<<< HEAD

int arrayOperandList(int first_token)
=======
int decimalListSingle(int first_token)
>>>>>>> 12fc4961
{
	// assumed first_token is '('
	int next;
	printf("%c\n", first_token); // check
	while (1)
	{
		next = yylex();
		if (!identifier(next))
		{
			next = yylex();
			if (next == ')')
				return 0;
			else if (next == ',') {}
			else
				return 1;
		}
		else {
			return 1;
		}
	
	}
		
		
}
<|MERGE_RESOLUTION|>--- conflicted
+++ resolved
@@ -159,8 +159,7 @@
         // scan next token
         if (yylex() == '(') { // should be '('
             // check if we have a decimal list single or float list single
-<<<<<<< HEAD
-			next = yylex();
+            next = yylex();
 			if (next == TOKEN_INTEGER_CONSTANT)	// we should have a decimalListSingle
 			{
 				next = yylex();
@@ -209,11 +208,6 @@
 			}
 			
 				
-=======
-            next = yylex();
-			if (next == TOKEN_INTEGER_CONSTANT)
-				return( decimalListSingle(next)) ; // we should have a decimalListSingle
->>>>>>> 12fc4961
 			
  
         }
@@ -276,12 +270,7 @@
     }
 	return 1;
 }
-<<<<<<< HEAD
-
 int arrayOperandList(int first_token)
-=======
-int decimalListSingle(int first_token)
->>>>>>> 12fc4961
 {
 	// assumed first_token is '('
 	int next;
