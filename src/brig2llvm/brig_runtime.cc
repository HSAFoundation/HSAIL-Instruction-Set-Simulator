#include "brig_runtime.h"
#include "brig_runtime_internal.h"

#include <algorithm>
#include <cmath>
#include <cstdlib>

namespace hsa {
namespace brig {

ForceBrigRuntimeLinkage::ForceBrigRuntimeLinkage() {}

template<class T, class U, bool S> const bool IntPolicy<T, U, S>::isSigned;
template<class T, class U, bool S> const unsigned IntPolicy<T, U, S>::Bits;
template<class T, class U, bool S> const unsigned IntPolicy<T, U, S>::ShiftMask;
template<class T, class U, bool S> const T IntPolicy<T, U, S>::HighBit;
template<class T, class U, bool S> const T IntPolicy<T, U, S>::Max;
template<class T, class U, bool S> const T IntPolicy<T, U, S>::Min;

template struct IntPolicy<u8,  u8,  false>;
template struct IntPolicy<u16, u16, false>;
template struct IntPolicy<u32, u32, false>;
template struct IntPolicy<u64, u64, false>;
template struct IntPolicy<s8,  u8,  true>;
template struct IntPolicy<s16, u16, true>;
template struct IntPolicy<s32, u32, true>;
template struct IntPolicy<s64, u64, true>;

template<class T> static T Abs(T t) { return std::abs(t); }
template<class T> static T AbsVector(T t) { return map(Abs, t); }
SignedInst(define, Abs, Unary)
FloatInst(define, Abs, Unary)
SignedVectorInst(define, Abs, Unary)
FloatVectorInst(define, Abs, Unary)

template<class T> static T Neg(T x) { return T(-x); }
template<class T> static T NegVector(T t) { return map(Neg, t); }
SignedInst(define, Neg, Unary)
FloatInst(define, Neg, Unary)
SignedVectorInst(define, Neg, Unary)
FloatVectorInst(define, Neg, Unary)

template<class T> static T Add(T x, T y) { return x + y; }
template<class T> static T AddVector(T x, T y) { return map(Add, x, y); }
SignedInst(define, Add, Binary)
UnsignedInst(define, Add, Binary)
FloatInst(define, Add, Binary)
SignedVectorInst(define, Add, Binary)
UnsignedVectorInst(define, Add, Binary)
FloatVectorInst(define, Add, Binary)

// Saturated arithmetic implementation loosely adapted from Steven Fuerest's
// article at: http://locklessinc.com/articles/sat_arithmetic/
template<class T> static T AddSat(T x, T y) {
  if(Int<T>::isSigned) {
    T res = x + y;

    bool isNegX = Int<T>::isNeg(x);
    bool isNegY = Int<T>::isNeg(y);
    bool isNegResult = Int<T>::isNeg(res);

    if(isNegX == isNegY && isNegX != isNegResult)
      return isNegX ? Int<T>::Min : Int<T>::Max;

    return res;

  } else {
    T res = x + y;
    if(res < x) return Int<T>::Max;
    return res;
  }
}
template<class T> static T AddSatVector(T x, T y) { return map(AddSat, x, y); }
SignedVectorInst(define, AddSat, Binary)
UnsignedVectorInst(define, AddSat, Binary)

template<class T> static T Div(T x, T y) {
  if(isDivisionError(x, y)) return T(0);
  return x / y;
}
SignedInst(define, Div, Binary)
UnsignedInst(define, Div, Binary)
FloatInst(define, Div, Binary)

template<class T> static T Mul(T x, T y) { return x * y; }
template<class T> static T MulVector(T x, T y) { return map(Mul, x, y); }
SignedInst(define, Mul, Binary)
UnsignedInst(define, Mul, Binary)
FloatInst(define, Mul, Binary)
SignedVectorInst(define, Mul, Binary)
UnsignedVectorInst(define, Mul, Binary)
FloatVectorInst(define, Mul, Binary)

template<class T> static T MulSat(T x, T y) {
  if(Int<T>::isSigned) {
    s64 res = (s64) x * (s64) y;
    if(res > (s64) Int<T>::Max) return Int<T>::Max;
    if(res < (s64) Int<T>::Min) return Int<T>::Min;
    return res;
   } else {
    u64 res = (u64) x * (u64) y;
    if(res > (u64) Int<T>::Max) return Int<T>::Max;
    return res;
  }
}
template<class T> static T MulSatVector(T x, T y) { return map(MulSat, x, y); }
SignedVectorInst(define, MulSat, Binary)
UnsignedVectorInst(define, MulSat, Binary)

template<class T> static T MulHi(T x, T y) {
  typedef typename Int<T>::Int64Ty Int64Ty;
  Int64Ty x64 = x;
  Int64Ty y64 = y;
  Int64Ty res = x64 * y64;
  return T(res >> Int<T>::Bits);
}
template<class T> static T MulHiVector(T x, T y) { return map(MulHi, x, y); }
defineBinary(MulHi, s32)
defineBinary(MulHi, u32)
SignedVectorInst(define, MulHi, Binary)
UnsignedVectorInst(define, MulHi, Binary)

template<class T> static T Sub(T x, T y) { return x - y; }
template<class T> static T SubVector(T x, T y) { return map(Sub, x, y); }
SignedInst(define, Sub, Binary)
UnsignedInst(define, Sub, Binary)
FloatInst(define, Sub, Binary)
SignedVectorInst(define, Sub, Binary)
UnsignedVectorInst(define, Sub, Binary)
FloatVectorInst(define, Sub, Binary)

template<class T> static T SubSat(T x, T y) {
  if(Int<T>::isSigned) {
    T res = x - y;

    bool isNegX = Int<T>::isNeg(x);
    bool isNegY = Int<T>::isNeg(y);
    bool isNegResult = Int<T>::isNeg(res);

    if(isNegX != isNegY && isNegX != isNegResult)
      return isNegX ? Int<T>::Min : Int<T>::Max;

    return res;

  } else {
    T res = x - y;
    if(res > x) return Int<T>::Min;
    return res;
  }
}
template<class T> static T SubSatVector(T x, T y) { return map(SubSat, x, y); }
SignedVectorInst(define, SubSat, Binary)
UnsignedVectorInst(define, SubSat, Binary)

template<class T> static T Max(T x, T y) {
  if(isNan(x)) return y;
  if(isNan(y)) return x;
  return std::max(x, y);
}
template<class T> static T MaxVector(T x, T y) { return map(Max, x, y); }
SignedInst(define, Max, Binary)
UnsignedInst(define, Max, Binary)
FloatInst(define, Max, Binary)
SignedVectorInst(define, Max, Binary)
UnsignedVectorInst(define, Max, Binary)
FloatVectorInst(define, Max, Binary)

template<class T> static T Min(T x, T y) {
  if(isNan(x)) return y;
  if(isNan(y)) return x;
  return std::min(x, y);
}
template<class T> static T MinVector(T x, T y) { return map(Min, x, y); }
SignedInst(define, Min, Binary)
UnsignedInst(define, Min, Binary)
FloatInst(define, Min, Binary)
SignedVectorInst(define, Min, Binary)
UnsignedVectorInst(define, Min, Binary)
FloatVectorInst(define, Min, Binary)

template<class T> static T Rem(T x, T y) {
  if(isDivisionError(x, y)) return T(0);
  return x % y;
}
SignedInst(define, Rem, Binary)
UnsignedInst(define, Rem, Binary)

template <class T> static T Carry(T x, T y) {
  typedef typename Int<T>::Unsigned Unsigned;
  if ((Unsigned) x + (Unsigned) y < (Unsigned) x) return T(1);
  else return T(0);
}
SignedInst(define, Carry, Binary)
UnsignedInst(define, Carry, Binary)

template<class T> static T Borrow(T x, T y) {
  typedef typename Int<T>::Unsigned Unsigned;
  Unsigned ux = Unsigned(x);
  Unsigned uy = Unsigned(y);
  return ux - uy > ux;
}
SignedInst(define, Borrow, Binary)
UnsignedInst(define, Borrow, Binary)

template<class T> static T Mad(T x, T y, T z) {
  return x * y + z;
}
SignedInst(define, Mad, Ternary)
UnsignedInst(define, Mad, Ternary)
FloatInst(define, Mad, Ternary)

template<class T> static T Mul24(T x, T y) {
  typedef typename Int<T>::Int64Ty Int64Ty;
  Int64Ty x64 = Int24Ty(x);
  Int64Ty y64 = Int24Ty(y);
  return T(x64 * y64 & 0xFFFFFFFF);
}
SignedInst(define, Mul24, Binary)
UnsignedInst(define, Mul24, Binary)

template<class T> static T Mul24Hi(T x, T y) {
  typedef typename Int<T>::Int64Ty Int64Ty;
  Int64Ty x64 = Int24Ty(x);
  Int64Ty y64 = Int24Ty(y);
  return T(Int12Ty((x64 * y64) >> 32));
}
SignedInst(define, Mul24Hi, Binary)
UnsignedInst(define, Mul24Hi, Binary)

template<class T> static T Mad24(T x, T y, T z) {
  typedef typename Int<T>::Int64Ty Int64Ty;
  Int64Ty x64 = Int24Ty(x);
  Int64Ty y64 = Int24Ty(y);
  Int64Ty z64 = Int64Ty(z);
  return T((x64 * y64 + z64) & 0xFFFFFFFF);
}
SignedInst(define, Mad24, Ternary)
UnsignedInst(define, Mad24, Ternary)

template<class T> static T Mad24Hi(T x, T y, T z) {
  typedef typename Int<T>::Int64Ty Int64Ty;
  Int64Ty x64 = Int24Ty(x);
  Int64Ty y64 = Int24Ty(y);
  Int64Ty z64 = Int64Ty(z);
  return T(Int12Ty((x64 * y64 + z64) >> 32));
}
SignedInst(define, Mad24Hi, Ternary)
UnsignedInst(define, Mad24Hi, Ternary)

template<class T> static T Shl(T x, unsigned y) {
  return x << (y & Int<T>::ShiftMask);
}
template<class T> static T ShlVector(T x, unsigned y) { return map(Shl, x, y); }
ShiftInst(define, Shl, Binary)

template<class T> static T Shr(T x, unsigned y) {
  return x >> (y & Int<T>::ShiftMask);
}
template<class T> static T ShrVector(T x, unsigned y) { return map(Shr, x, y); }
ShiftInst(define, Shr, Binary)

template<class T> static T UnpackLo(T x, T y) {
 T result;
  for(unsigned i = 0; i < Vec<T>::Len; i += 2) {
    ((Vec<T>) result)[i]     = ((Vec<T>) x)[i / 2];
    ((Vec<T>) result)[i + 1] = ((Vec<T>) y)[i / 2];
  }
  return result;
}
UnpackInst(define, UnpackLo, Binary)

template<class T> static T UnpackHi(T x, T y) {
  T result;
  unsigned Len = Vec<T>::Len;
  for(unsigned i = 0; i < Len; i += 2) {
    ((Vec<T>) result)[i]     = ((Vec<T>) x)[i / 2 + Len / 2];
    ((Vec<T>) result)[i + 1] = ((Vec<T>) y)[i / 2 + Len / 2];
  }
  return result;
}
UnpackInst(define, UnpackHi, Binary)

template<class T> static T And(T x, T y) { return x & y; }
BitInst(define, And, Binary)

template<class T> static T Or(T x, T y) { return x | y; }
BitInst(define, Or, Binary)

template<class T> static T Xor(T x, T y) { return x ^ y; }
BitInst(define, Xor, Binary)

template<class T> static T Not(T x) { return ~x; }
template<> bool Not(bool x) { return !x; }
BitInst(define, Not, Unary)

static b32 Popcount(b32 x) { return __builtin_popcount(x); }
static b64 Popcount(b64 x) { return __builtin_popcountl(x); }
defineUnary(Popcount, b32)
defineUnary(Popcount, b64)

// Bit reverse implementation loosely adapted from Sean Eron Anderson's article
// at: http://graphics.stanford.edu/~seander/bithacks.html
template<class T> static T BitRev(T x) {
  typedef typename Int<T>::Unsigned Unsigned;
  Unsigned v = Unsigned(x); // input bits to be reversed
  Unsigned r = v; // r will be reversed bits of v; first get LSB of v
  int s = Int<T>::Bits - 1; // extra shift needed at end

  for (v >>= 1; v; v >>= 1) {
    r <<= 1;
    r |= v & 1;
    s--;
  }
  r <<= s; // shift when v's highest bits are zero

  return T(r);
}
SignedInst(define, BitRev, Unary)
UnsignedInst(define, BitRev, Unary)

template<class T> static T Extract(T x, b32 y, b32 z) {
  unsigned offset = Int<T>::ShiftMask & y;
  unsigned width  = Int<T>::ShiftMask & z;
  return (x << offset) >> (Int<T>::Bits - width);
}
SignedInst(define, Extract, Ternary)
UnsignedInst(define, Extract, Ternary)

template<class T> static T Insert(T w, T x, b32 y, b32 z) {
  typedef typename Int<T>::Unsigned Unsigned;
  T width  = y & T(Int<T>::Bits - 1);
  T offset = z & T(Int<T>::Bits - 1);
  Unsigned mask = ~(~T(0) << width) << offset;
  mask = ~mask;
  w &= mask;
  return w | (x << offset);
}
SignedInst(define, Insert, Quaternary)
UnsignedInst(define, Insert, Quaternary)

template<class T> static T Bitselect(T x, T y, T z) {
  return (y & x) | (z & ~x);
}
SignedInst(define, Bitselect, Ternary)
UnsignedInst(define, Bitselect, Ternary)

template<class T> static T Firstbit(T x) {
  if(Int<T>::isNeg(x)) x = ~x;
  if(!x) return ~T(0);
  T pos = T(0);
  while(!(x & Int<T>::HighBit)) {
    x <<= 1;
    ++pos;
  }
  return pos;
}
SignedInst(define, Firstbit, Unary)
UnsignedInst(define, Firstbit, Unary)

template<class T> static T Lastbit(T x) {
  if(!x) return ~T(0);
  T pos = T(0);
  while(!(x & 1)) {
    x >>= 1;
    ++pos;
  }
  return pos;
}
SignedInst(define, Lastbit, Unary)
UnsignedInst(define, Lastbit, Unary)

extern "C" b64 Mov_b64_b32(b32 x, b32 y) { return (b64(x) << 32) | b64(y); }
extern "C" b64 Mov_b64_b64(b64 x) { return x; }

// Assumes little-endian
extern "C" b128 Mov_b128_b32(b32 w, b32 x, b32 y, b32 z) {
  b128 result;
  ((Vec<b128>) result)[0] = z;
  ((Vec<b128>) result)[1] = y;
  ((Vec<b128>) result)[2] = x;
  ((Vec<b128>) result)[3] = w;
  return result;
}
extern "C" b128 Mov_b128_b128(b128 x) { return x; }

extern "C" b32 Movs_lo_b32(b64 x) { return x; }
extern "C" b32 Movs_hi_b32(b64 x) { return x >> 32; }

extern "C" b64 Movd_lo_b64(b64 x, b32 y) { return (x >> 32 << 32) | b64(y); }
extern "C" b64 Movd_hi_b64(b64 x, b32 y) {
  return (b64(y) << 32) | (x >> 32);
}

template<class T> static T ShuffleVector(T x, T y, b32 z) {

  unsigned len   = Vec<T>::Len;
  unsigned mask  = len - 1;
  unsigned shift = Vec<T>::LogLen;
  b32 shuffle = z;
  T result = { 0 };

  for(unsigned i = 0; i < len / 2; ++i) {
    unsigned offset = shuffle & mask;
    ((Vec<T>) result)[i] = ((Vec<T>) x)[offset];
    shuffle >>= shift;
  }

  for(unsigned i = len / 2; i < len; ++i) {
    unsigned offset = shuffle & mask;
    ((Vec<T>) result)[i] = ((Vec<T>) y)[offset];
    shuffle >>= shift;
  }

  return result;
}
ShuffleVectorInst(define, Shuffle, Ternary)

template<class T> static T Cmov(T x, T y, T z) {
  return (x & 1) ? y : z;
}
BitInst(define, Cmov, Ternary)

// Neither C++98 nor C++11 implement C99's floating point hexadecimal
// literals. :(
// 0x3F7FFFFE == 0x1.fffffep-1f
// 0x3FEFFFFFFFFFFFFF == 0x1.fffffffffffffp-1
extern "C" f32 Fract_f32(f32 f) {
  union { b32 b; f32 f; } AlmostOne = { 0x3F7FFFFE };
  return std::min(f - std::floor(f), AlmostOne.f);
}

extern "C" f64 Fract_f64(f64 d) {
  union { b64 b; f64 d; } AlmostOne = { 0x3FEFFFFFFFFFFFFF };
  return std::min(d - std::floor(d), AlmostOne.d);
}

template<class T> static T Sqrt(T x) { return std::sqrt(x); }
FloatInst(define, Sqrt, Unary)

template<class T> static T Fma(T x, T y, T z) { return fma(x, y, z); }
FloatInst(define, Fma, Ternary)

template<class T> static T CopySign(T x, T y) { return copysign(x, y); }
FloatInst(define, CopySign, Binary)

template<class T> static b1 Class(T x, b32 y) {
  int fpclass = std::fpclassify(x);
  if(y & SNan && isSNan(x)) return true;
  if(y & QNan && isQNan(x)) return true;
  if(y & NegInf && isNegInf(x)) return true;
  if(y & NegNorm && fpclass == FP_NORMAL && x < 0) return true;
  if(y & NegSubnorm && fpclass == FP_SUBNORMAL && x < 0) return true;
  if(y & NegZero && isNegZero(x)) return true;
  if(y & PosZero && isPosZero(x)) return true;
  if(y & PosSubnorm && fpclass == FP_SUBNORMAL && x > 0) return true;
  if(y & PosNorm && fpclass == FP_NORMAL && x > 0) return true;
  if(y & PosInf && isPosInf(x)) return true;
  return false;
}
extern "C" b1 Class_f32(f32 f, b32 y) { return Class(f, y); }
extern "C" b1 Class_f64(f64 f, b32 y) { return Class(f, y); }

extern "C" f32 Fcos_f32(f32 x) {
  if(isNan(x)) return x;
  if(isInf(x)) return NAN;
  if(-512 * M_PI <= x && x <= 512 * M_PI) {
    return std::cos(x);
  } else {
    return std::cos(1.0);
  }
}

extern "C" f32 Fsin_f32(f32 x) {
  if(isNan(x)) return x;
  if(isInf(x)) return NAN;
  if(std::fpclassify(x) == FP_SUBNORMAL) {
    return copysign(0.0, x);
  }
  if(-512 * M_PI <= x && x <= 512 * M_PI) {
    return std::sin(x);
  } else {
    return std::sin(1.0);
  }
}

extern "C" f32 Flog2_f32(f32 x) {
  if(std::fpclassify(x) == FP_SUBNORMAL) {
    return -INFINITY;
  } else if(std::fpclassify(x) == FP_NORMAL && x < 0) {
    return -INFINITY;
  } else {
    return log2(x);
  }
}

extern "C" f32 Fexp2_f32(f32 x) {
  if (std::fpclassify(x) == FP_NORMAL && x < 0) {
    return 0.0;
  } else {
    return exp2(x);
  }
}

template<class T> static T Frsqrt(T x) {
  if(std::fpclassify(x) == FP_SUBNORMAL) {
    return x > 0 ? INFINITY : -INFINITY;
  } else {
    return  T(1.0) / std::sqrt(x);
  }
}
FloatInst(define, Frsqrt, Unary)

template<class T> static T Frcp(T x) {
  if(std::fpclassify(x) == FP_SUBNORMAL) {
    return x > 0 ? INFINITY : -INFINITY;
  } else {
    return T(1.0) / x;
  }
}
FloatInst(define, Frcp, Unary)

extern "C" u32 F2u4_u32(f32 w, f32 x, f32 y, f32 z){
  return u32(((lrint(w) & 0xFF) << 24)
           + ((lrint(x) & 0xFF) << 16)
           + ((lrint(y) & 0xFF) << 8)
           +  (lrint(z) & 0xFF));
}

extern "C" f32 Unpack3(b32 w) {
  return f32((w >> 24) & 0xFF);
}

extern "C" f32 Unpack2(b32 w) {
  return f32((w >> 16) & 0xFF);
}

extern "C" f32 Unpack1(b32 w) {
  return f32((w >> 8) & 0xFF);
}

extern "C" f32 Unpack0(b32 w) {
  return f32(w & 0xFF);
}

extern "C" b32 Bitalign_b32(b32 w, b32 x, b32 y) {
  switch(y) {
    case 0:
      return w;
    case 8:
    case 16:
    case 24:
      return (w << y) | (x >> (32 - y));
    case 32:
      return x;
    default :
      return 0;
  }
}

extern "C" b32 Bytealign_b32(b32 w, b32 x, b32 y) {
  return Bitalign_b32(w, x, y * 8);
}

extern "C" b32 Lerp_b32(b32 w, b32 x, b32 y) {
  b32 result = 0;
  for(unsigned i = 0; i < 4; ++i) {
    result |= (((((w >> 8 * i) & 0xFF)
               + ((x >> 8 * i) & 0xFF)
               + ((y >> 8 * i) & 0x1)) >> 1) & 0xFF) << 8 * i;
  }
  return result;
}

extern "C" b32 Sad_b32(b32 w, b32 x, b32 y) {
  return abs(w - x) + y;
}

extern "C" b32 Sad2_b32(b32 w, b32 x, b32 y) {
  b32 result = 0;
  for(unsigned i = 0; i < 2; ++i){
    result += Sad_b32((w >> i * 16) & 0xFFFF,
                      (x >> i * 16) & 0xFFFF, 0);
  }
  return result + y;
}

extern "C" b32 Sad4_b32(b32 w, b32 x, b32 y) {
  b32 result = 0;
  for(unsigned i = 0; i < 4; ++i){
    result += Sad_b32((w >> i * 8) & 0xFF,
                      (x >> i * 8) & 0xFF, 0);
  }
  return result + y;
}

extern "C" b32 Sad4hi_b32(b32 w, b32 x, b32 y) {
  b32 result = 0;
  for(unsigned i = 0; i < 4; ++i){
    result += Sad_b32((w >> i * 8) & 0xFF,
                      (x >> i * 8) & 0xFF, 0);
  }
  return (result << 16) + y;
}

CmpInst(eq, x == y)
CmpInst(ne, !isUnordered(x, y) && x != y)
CmpInst(lt, x <  y)
CmpInst(le, x <= y)
CmpInst(gt, x >  y)
CmpInst(ge, x >= y)

Cmp(define, eq, b1)
Cmp(define, ne, b1)

CmpImpl(num,  !isNan(x) && !isNan(y))
CmpImpl(snum, !isNan(x) && !isNan(y))
CmpImpl(nan,   isNan(x) ||  isNan(y))
CmpImpl(snan,  isNan(x) ||  isNan(y))

// Cmp(define, num, f16)
Cmp(define, num,  f32)
Cmp(define, num,  f64)
// Cmp(define, snum, f16)
Cmp(define, snum, f32)
Cmp(define, snum, f64)
// Cmp(define, nan, f16)
Cmp(define, nan,  f32)
Cmp(define, nan,  f64)
// Cmp(define, snan, f16)
Cmp(define, snan, f32)
Cmp(define, snan, f64)

// Integer rounding:
// f32 to Int, f32 to f32, f32 to f64
template<class R> static R Cvt(f32 f, int mode) {
  if(isPosInf(f)) return getMax<R>();
  if(isNegInf(f)) return getMin<R>();
  if(isNan(f)) return 0;
  if(!~mode) return R(f);
  int oldMode = fegetround();
  fesetround(mode);
  volatile R result = R(nearbyint(f));
  fesetround(oldMode);
  return result;
}
template<> bool Cvt(f32 f, int mode) { return f != 0.0f; }
// Integer rounding:
// f64 to Int, f64 to f64
template<class R> static R Cvt(f64 f, int mode) {
  if(isPosInf(f)) return getMax<R>();
  if(isNegInf(f)) return getMin<R>();
  if(isNan(f)) return 0;
  if(!~mode) return R(f);
  int oldMode = fegetround();
  fesetround(mode);
  volatile R result = R(nearbyint(f));
  fesetround(oldMode);
  return result;
}
// Floating point rounding:
// f64 to f32
template<> f32 Cvt(f64 f, int mode) {
  int oldMode = fegetround();
  fesetround(mode);
  volatile f32 result = f32(f);
  fesetround(oldMode);
  return result;
}
template<> bool Cvt(f64 f, int mode) { return f != 0.0; }
// Floating point rounding:
// Int to Int, Int to f32, Int to f64
template<class R, class T> static R Cvt(T t, int mode)  {
  if(!~mode) return R(t);
  int oldMode = fegetround();
  fesetround(mode);
  volatile R result = R(t);
  fesetround(oldMode);
  return result;
}
RIICvt(define)
RFICvt(define)
RIFCvt(define)
// Boolean conversions
defineCvt(Cvt,       ~0,            b1,  b1)
defineCvt(Cvt,       ~0,            b1,  s8)
defineCvt(Cvt,       ~0,            b1,  u8)
defineCvt(Cvt,       ~0,            b1,  s16)
defineCvt(Cvt,       ~0,            b1,  u16)
defineCvt(Cvt,       ~0,            b1,  s32)
defineCvt(Cvt,       ~0,            b1,  u32)
defineCvt(Cvt,       ~0,            b1,  f32)
defineCvt(Cvt,       ~0,            b1,  s64)
defineCvt(Cvt,       ~0,            b1,  u64)
defineCvt(Cvt,       ~0,            b1,  f64)
// Converting from a floating point to a floating point of the same type takes
// an integer rounding modifier
defineCvt(Cvt,       ~0,            f32, f32)
defineCvt(Cvt,       ~0,            f64, f64)
defineCvt(Cvt_upi,   FE_UPWARD,     f32, f32)
defineCvt(Cvt_upi,   FE_UPWARD,     f64, f64)
defineCvt(Cvt_downi, FE_DOWNWARD,   f32, f32)
defineCvt(Cvt_downi, FE_DOWNWARD,   f64, f64)
defineCvt(Cvt_zeroi, FE_TOWARDZERO, f32, f32)
defineCvt(Cvt_zeroi, FE_TOWARDZERO, f64, f64)
defineCvt(Cvt_neari, FE_TONEAREST,  f32, f32)
defineCvt(Cvt_neari, FE_TONEAREST,  f64, f64)
// A rounding modifier is required where precision may be lost
defineCvt(Cvt_up,   FE_UPWARD,     f32, f64)
defineCvt(Cvt_down, FE_DOWNWARD,   f32, f64)
defineCvt(Cvt_zero, FE_TOWARDZERO, f32, f64)
defineCvt(Cvt_near, FE_TONEAREST,  f32, f64)
// A rounding modifier is illegal in all other cases
defineCvt(Cvt, ~0, f64, f32)

<<<<<<< HEAD
template<class T> static T Ld(T *x) { return *x; }
#define defineLd(X)                             \
  extern "C" X Ld_ ## X(X *x) { return Ld(x); }
defineLd(u8)
defineLd(u16)
defineLd(u32)
defineLd(u64)
defineLd(s8)
defineLd(s16)
defineLd(s32)
defineLd(s64)
// defineLd(f16)
defineLd(f32)
defineLd(f64)

template<class T> static void St(T x, T *y) { *y = x; }
#define defineSt(X)                                         \
  extern "C" void St_ ## X(X x, X *y) { return St(x, y); }
defineSt(u8)
defineSt(u16)
defineSt(u32)
defineSt(u64)
defineSt(s8)
defineSt(s16)
defineSt(s32)
defineSt(s64)
// defineSt(f16)
defineSt(f32)
defineSt(f64)

extern "C" u32 WorkItemAId_b32(u32 x) { return 0U; }
=======
template<class T> static T Atomic_and(T *x, T y) {
  return __sync_fetch_and_and(x, y);
}
template<class T> static void AtomicNoRet_and(T *x, T y) {
  __sync_fetch_and_and (x, y);
  return;
}
AtomicInst(define, and, Binary)

template<class T> static T Atomic_or(T *x, T y) {
  return __sync_fetch_and_or(x, y);
}
template<class T> static void AtomicNoRet_or(T *x, T y) {
  __sync_fetch_and_or(x, y);
  return;
}
AtomicInst(define, or, Binary)

template<class T> static T Atomic_xor(T *x, T y) {
  return __sync_fetch_and_xor(x, y);
}
template<class T> static void AtomicNoRet_xor(T *x, T y) {
  __sync_fetch_and_xor(x, y);
  return;
}
AtomicInst(define, xor, Binary)

template<class T> static T Atomic_exch(T *x, T y) {
  return __sync_val_compare_and_swap(x, *x, y);
}
template<class T> static void AtomicNoRet_exch(T *x, T y) {
  __sync_val_compare_and_swap(x, *x, y);
  return;
}
AtomicInst(define, exch, Binary)

template<class T> static T Atomic_add(T *x, T y) {
  return __sync_fetch_and_add (x, y);
}
template<class T> static void AtomicNoRet_add(T *x, T y) {
  __sync_fetch_and_add (x, y);
  return;
}
AtomicInst(define, add, Binary)

template<class T> static T Atomic_sub(T *x, T y) {
  return __sync_fetch_and_sub (x, y);
}
template<class T> static void AtomicNoRet_sub(T *x, T y) {
  __sync_fetch_and_sub (x, y);
  return;
}
AtomicInst(define, sub, Binary)

template<class T> static T Atomic_inc(T *x, T y) {
  T result = __sync_fetch_and_add (x, 1);
  if (*x > y && y > 0) __sync_val_compare_and_swap(x, *x, y);
  if (*x <= 0) __sync_val_compare_and_swap(x, *x, 0);
  return result;
}
template<class T> static void AtomicNoRet_inc(T *x, T y) {
  __sync_fetch_and_add (x, 1);
  if (*x > y && y > 0) __sync_val_compare_and_swap(x, *x, y);
  if (*x <= 0) __sync_val_compare_and_swap(x, *x, 0);
  return;
}
AtomicInst(define, inc, Binary)

template<class T> static T Atomic_dec(T *x, T y) {
  T result = __sync_fetch_and_sub (x, 1);
  if (*x > y && y > 0) __sync_val_compare_and_swap(x, *x, y);
  if (*x <= 0) __sync_val_compare_and_swap(x, *x, 0);
  return result;
}
template<class T> static void AtomicNoRet_dec(T *x, T y) {
  __sync_fetch_and_sub (x, 1);
  if (*x > y && y > 0) __sync_val_compare_and_swap(x, *x, y);
  if (*x <= 0) __sync_val_compare_and_swap(x, *x, 0);
  return;
}
AtomicInst(define, dec, Binary)

template<class T> static T Atomic_cas(T *x, T y, T z) {
  return __sync_val_compare_and_swap(x, y, z);
}
template<class T> static void AtomicNoRet_cas(T *x, T y, T z) {
  __sync_val_compare_and_swap(x, y, z);
  return;
}
AtomicInst(define, cas, Ternary)
>>>>>>> 238bd90a

} // namespace brig
} // namespace hsa

<|MERGE_RESOLUTION|>--- conflicted
+++ resolved
@@ -712,7 +712,6 @@
 // A rounding modifier is illegal in all other cases
 defineCvt(Cvt, ~0, f64, f32)
 
-<<<<<<< HEAD
 template<class T> static T Ld(T *x) { return *x; }
 #define defineLd(X)                             \
   extern "C" X Ld_ ## X(X *x) { return Ld(x); }
@@ -743,100 +742,42 @@
 defineSt(f32)
 defineSt(f64)
 
+template<class T> static T AtomicAnd(T *x, T y) {
+  return __sync_fetch_and_and(x, y);
+}
+AtomicInst(define, And, Binary)
+
+template<class T> static T AtomicOr(T *x, T y) {
+  return __sync_fetch_and_or(x, y);
+}
+AtomicInst(define, Or, Binary)
+
+template<class T> static T AtomicXor(T *x, T y) {
+  return __sync_fetch_and_xor(x, y);
+}
+AtomicInst(define, Xor, Binary)
+
+template<class T> static T AtomicCas(T *x, T y, T z) {
+  return __sync_val_compare_and_swap(x, y, z);
+}
+AtomicInst(define, Cas, Ternary)
+
+template<class T> static T AtomicExch(T *x, T y) {
+  return __sync_val_compare_and_swap(x, *x, y);
+}
+AtomicInst(define, Exch, Binary)
+
+template<class T> static T AtomicAdd(T *x, T y) {
+  return __sync_fetch_and_add (x, y);
+}
+AtomicInst(define, Add, Binary)
+
+template<class T> static T AtomicSub(T *x, T y) {
+  return __sync_fetch_and_sub (x, y);
+}
+AtomicInst(define, Sub, Binary)
+
 extern "C" u32 WorkItemAId_b32(u32 x) { return 0U; }
-=======
-template<class T> static T Atomic_and(T *x, T y) {
-  return __sync_fetch_and_and(x, y);
-}
-template<class T> static void AtomicNoRet_and(T *x, T y) {
-  __sync_fetch_and_and (x, y);
-  return;
-}
-AtomicInst(define, and, Binary)
-
-template<class T> static T Atomic_or(T *x, T y) {
-  return __sync_fetch_and_or(x, y);
-}
-template<class T> static void AtomicNoRet_or(T *x, T y) {
-  __sync_fetch_and_or(x, y);
-  return;
-}
-AtomicInst(define, or, Binary)
-
-template<class T> static T Atomic_xor(T *x, T y) {
-  return __sync_fetch_and_xor(x, y);
-}
-template<class T> static void AtomicNoRet_xor(T *x, T y) {
-  __sync_fetch_and_xor(x, y);
-  return;
-}
-AtomicInst(define, xor, Binary)
-
-template<class T> static T Atomic_exch(T *x, T y) {
-  return __sync_val_compare_and_swap(x, *x, y);
-}
-template<class T> static void AtomicNoRet_exch(T *x, T y) {
-  __sync_val_compare_and_swap(x, *x, y);
-  return;
-}
-AtomicInst(define, exch, Binary)
-
-template<class T> static T Atomic_add(T *x, T y) {
-  return __sync_fetch_and_add (x, y);
-}
-template<class T> static void AtomicNoRet_add(T *x, T y) {
-  __sync_fetch_and_add (x, y);
-  return;
-}
-AtomicInst(define, add, Binary)
-
-template<class T> static T Atomic_sub(T *x, T y) {
-  return __sync_fetch_and_sub (x, y);
-}
-template<class T> static void AtomicNoRet_sub(T *x, T y) {
-  __sync_fetch_and_sub (x, y);
-  return;
-}
-AtomicInst(define, sub, Binary)
-
-template<class T> static T Atomic_inc(T *x, T y) {
-  T result = __sync_fetch_and_add (x, 1);
-  if (*x > y && y > 0) __sync_val_compare_and_swap(x, *x, y);
-  if (*x <= 0) __sync_val_compare_and_swap(x, *x, 0);
-  return result;
-}
-template<class T> static void AtomicNoRet_inc(T *x, T y) {
-  __sync_fetch_and_add (x, 1);
-  if (*x > y && y > 0) __sync_val_compare_and_swap(x, *x, y);
-  if (*x <= 0) __sync_val_compare_and_swap(x, *x, 0);
-  return;
-}
-AtomicInst(define, inc, Binary)
-
-template<class T> static T Atomic_dec(T *x, T y) {
-  T result = __sync_fetch_and_sub (x, 1);
-  if (*x > y && y > 0) __sync_val_compare_and_swap(x, *x, y);
-  if (*x <= 0) __sync_val_compare_and_swap(x, *x, 0);
-  return result;
-}
-template<class T> static void AtomicNoRet_dec(T *x, T y) {
-  __sync_fetch_and_sub (x, 1);
-  if (*x > y && y > 0) __sync_val_compare_and_swap(x, *x, y);
-  if (*x <= 0) __sync_val_compare_and_swap(x, *x, 0);
-  return;
-}
-AtomicInst(define, dec, Binary)
-
-template<class T> static T Atomic_cas(T *x, T y, T z) {
-  return __sync_val_compare_and_swap(x, y, z);
-}
-template<class T> static void AtomicNoRet_cas(T *x, T y, T z) {
-  __sync_val_compare_and_swap(x, y, z);
-  return;
-}
-AtomicInst(define, cas, Ternary)
->>>>>>> 238bd90a
 
 } // namespace brig
-} // namespace hsa
-
+} // namespace hsa