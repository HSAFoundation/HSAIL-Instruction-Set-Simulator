/* Copyright 2012 <MulticorewareInc> */

%option noyywrap yylineno
%option nounput
%{
#include <stdio.h>
#include "tokens.h"
#include "brig.h"
#include "context.h"
#include "error_reporter.h"

hsa::brig::Context* context = hsa::brig::Context::get_instance();

/* helper function for IEEE to Single */
float ieee754tof(char* text) {
  float floatval;
  unsigned int mem_single=0;
  unsigned int first;
  char first2[3];

  first2[0] = text[2];
  first2[1] = text[3];
  first2[2] = '\0';
  first = strtol(first2, NULL, 16);
  mem_single = strtol(text+4, NULL, 16);
  first = first << 24;
  mem_single += first;
  memcpy(&floatval, &mem_single, sizeof(float));

  return floatval;
}


double ieee754tod(char* text) {
  double return_val = 0.0;  // return context->token_value
  unsigned int* int_ptr = 0;
  char first4[5];    // first 2 bytes(4 chars after 0d)
  char temp_str[5];  // temporary string to hold part of yytext
  unsigned int i;
  unsigned int first_int;    // convert the double as 2 integers
  unsigned int second_int;
  unsigned int temp = 0;

  // convert the first 2 bytes
  for (i=0; i<4; i++)
    first4[i] = text[i+2];

  first4[4] = '\0';
  first_int = strtol(first4, NULL, 16);

  // get the next 2 bytes;
  for (i=0;i<4;i++)
    temp_str[i] = text[i+6];
  temp_str[4] = '\0';
  temp = strtol(temp_str,NULL,16);
  first_int <<= 16;

  temp += first_int;

  int_ptr = (unsigned int*)&return_val;

  memcpy(int_ptr+1,&temp, sizeof(float));
  // printf("Return context->token_value after update first 4 bytes: %2.16f\n",return_val);


  // for the last 4bytes, do the same thing, to avoid treating the first bit as the SIGN.
  for (i=0;i<4;i++)
    first4[i] = text[i+10];

  first4[4] = '\0';
  second_int = strtol(first4, NULL, 16);

  // get the last 2 bytes;
  for (i=0;i<4;i++)
    temp_str[i] = text[i+14];
  temp_str[4] = '\0';
  temp = strtol(temp_str,NULL,16);
  second_int <<= 16;
  temp += second_int;

  memcpy(int_ptr,&temp, sizeof(int));

  //printf("Final return context->token_value: %2.14f\n",return_val);
  return return_val;
}

void free_string(hsa::brig::Context* context) {
  if (context->valid_string) {
    free(context->token_value.string_val);
    context->valid_string = false;
  }
}

%}

%x INLINE_COMMENT
%x COMMENT
<<<<<<< HEAD
 
OCT_INT     (0[0-7]+)
DEC_INT     (0|([1-9]+[0-9]*))
HEX_INT     (0(x|X)[0-9a-fA-F]+)
=======

OCT_INT     (0[0-7]*)
DEC_INT     (0|([1-9]*[0-9]+))
HEX_INT     (0(x|X)[0-9a-fA-F]*)
>>>>>>> 64ffc97c

DEC_DOUBLE  ([0-9]*((("."[0-9]*)(l|L)?)|([0-9]+(l|L))|(("."[0-9]*)?((e|E)[+|-]?[0-9]+)(l|L)?)))
HEX_DOUBLE  (0(x|X)[0-9a-fA-F]+(("."[0-9a-fA-F]*)((p|P)[+|-]?[0-9]*)?)(l|L)?)
IEEE_DOUBLE (0(d|D)[0-9a-fA-F]{16})

DEC_SINGLE  ([0-9]*(("."[0-9]*)|([0-9]+)|(("."[0-9]*)?((e|E)[+|-]?[0-9]+)))(f|F))
HEX_SINGLE  (0(x|X)[0-9a-fA-F]+(("."[0-9a-fA-F]*)((p|P)[+|-]?[0-9]*)?)(f|F))
IEEE_SINGLE (0(f|F)[0-9a-fA-F]{8})

%%

\n                /* ignore EOL */ context->yycolno = 0;
[  \t]+           /* ignore whitespace */ context->yycolno+=yyleng;
  /* puctuation */
"." |
"+" |
"-" |
"=" |
"<" |
">" |
"[" |
"]" |
"{" |
"}" |
"(" |
")" |
":" |
";" |
","           { context->token_type = PUNCTUATION;
                free_string(context);
                context->yycolno+=yyleng;
                return yytext[0];}

{OCT_INT}     { context->token_type = CONSTANT;
                free_string(context);
                context->yycolno+=yyleng;
                context->token_value.int_val = strtol(yytext, NULL, 8);
                return TOKEN_INTEGER_CONSTANT; }

{DEC_INT}     { context->token_type = CONSTANT;
                free_string(context);
                context->yycolno+=yyleng;
                context->token_value.int_val = strtol(yytext, NULL, 10);
                return TOKEN_INTEGER_CONSTANT; }

{HEX_INT}     { context->token_type = CONSTANT;
                free_string(context);
                context->yycolno+=yyleng;
                context->token_value.int_val = strtol(yytext, NULL, 16);
                return TOKEN_INTEGER_CONSTANT; }

{DEC_SINGLE}  { context->token_type = CONSTANT;
                free_string(context);
                context->yycolno+=yyleng;
                context->token_value.float_val = strtof(yytext,NULL);
                return TOKEN_SINGLE_CONSTANT; }

{HEX_SINGLE}  { context->token_type = CONSTANT;
                free_string(context);
                context->yycolno+=yyleng;
                context->token_value.float_val = strtof(yytext,NULL);
                return TOKEN_SINGLE_CONSTANT; }

{IEEE_SINGLE} { context->token_type = CONSTANT;
                free_string(context);
                context->yycolno+=yyleng;
                context->token_value.float_val = ieee754tof(yytext);
                return TOKEN_SINGLE_CONSTANT; }

{DEC_DOUBLE}  { context->token_type = CONSTANT;
                free_string(context);
                context->yycolno+=yyleng;
                context->token_value.double_val = strtod(yytext,NULL);
                return TOKEN_DOUBLE_CONSTANT; }

{HEX_DOUBLE}  { context->token_type = CONSTANT;
                free_string(context);
                context->yycolno+=yyleng;
                context->token_value.double_val = strtod(yytext,NULL);
                return TOKEN_DOUBLE_CONSTANT; }

{IEEE_DOUBLE} { context->token_type = CONSTANT;
                free_string(context);
                context->yycolno+=yyleng;
                context->token_value.double_val = ieee754tod(yytext);
                return TOKEN_DOUBLE_CONSTANT; }



"/*"                          { BEGIN (COMMENT); }
<COMMENT>"*/"                 { context->token_type = CODE_COMMENTS;
                                free_string(context);
                                context->token_value.string_val = strdup(yytext);
                                context->valid_string = true;
                                BEGIN (INITIAL);
                                return TOKEN_COMMENT; }

<COMMENT>([^*]|\n)+|./"*/"    {}
<COMMENT><<EOF>>              { printf("%d: Unterminated comment\n", yylineno);
                                return 0; }

"//"                          { BEGIN(INLINE_COMMENT); }

<INLINE_COMMENT>.             {}

<INLINE_COMMENT>\n            { context->token_type = CODE_COMMENTS;
                                free_string(context);
                                context->token_value.string_val = strdup(yytext);
                                context->valid_string = true;
                                BEGIN(INITIAL);
                                return TOKEN_COMMENT;}

<INLINE_COMMENT><<EOF>>       { printf("%d: Unterminated comment.\n", yylineno);
                                return 0; }

\$c(0|1|2|3|4|5|6|7)                        { context->yycolno+=yyleng;
                                              free_string(context);
                                              context->token_value.string_val = strdup(yytext);
                                              context->valid_string = true;
                                              context->token_type = REGISTER;
                                              return TOKEN_CREGISTER;}

\$d(0|1|2|3|4|5|6|7)                        { context->yycolno+=yyleng;
                                              free_string(context);
                                              context->token_value.string_val = strdup(yytext);
                                              context->valid_string = true;
                                              context->token_type = REGISTER;
                                              return TOKEN_DREGISTER;}

\$s(0|1|2|3|4|5|6|7|8|9|10|11|12|13|14|15)  { context->yycolno+=yyleng;
                                              free_string(context);
                                              context->token_value.string_val = strdup(yytext);
                                              context->valid_string = true;
                                              context->token_type = REGISTER;
                                              return TOKEN_SREGISTER;}

\$q(0|1|2|3|4|5|6|7)                        { context->yycolno+=yyleng;
                                              free_string(context);
                                              context->token_value.string_val = strdup(yytext);
                                              context->valid_string = true;
                                              context->token_type = REGISTER;
                                              return TOKEN_QREGISTER;}

\%[_a-zA-Z]+[_a-zA-Z0-9]*       { context->token_type = IDENTIFIER;
                                  context->yycolno+=yyleng;
                                  free_string(context);
                                  context->token_value.string_val = strdup(yytext);
                                  context->valid_string = true;
                                  return TOKEN_LOCAL_IDENTIFIER; }

\&[_a-zA-Z]+[_a-zA-Z0-9]*       { context->token_type = IDENTIFIER;
                                  context->yycolno+=yyleng;
                                  free_string(context);
                                  context->token_value.string_val = strdup(yytext);
                                  context->valid_string = true;
                                  return TOKEN_GLOBAL_IDENTIFIER; }

\@[_a-zA-Z]+[_a-zA-Z0-9]*       { context->token_type = LABEL;
                                  context->yycolno+=yyleng;
                                  free_string(context);
                                  context->token_value.string_val = strdup(yytext);
                                  context->valid_string = true;
                                  return TOKEN_LABEL; }

\"(\\.|[^\\"])*\"               { context->token_type = STRING;
                                  context->yycolno+=yyleng;
                                  free_string(context);
                                  context->token_value.string_val = strdup(yytext);
                                  context->valid_string = true;
                                  return TOKEN_STRING; }

((snorm_|unorm_)(((int)(8|16|32))|((short_)(565|555|101010)))) |
((signed_|unsigned_)(int)(8|16|32)) |
((half_)?(float))                                                           { context->token_type = PROPERTY;
                                                                              free_string(context);
                                                                              context->yycolno+=yyleng;
                                                                              return TOKEN_PROPERTY; }

(r|rx|a|rg|rgx|ra|rgb|rgbx|ra|rgb|rgbx|rgba|bgra|argb|intensity|luminance)  { context->token_type = PROPERTY;
                                                                              free_string(context);
                                                                              context->yycolno+=yyleng;
                                                                              return TOKEN_PROPERTY; }

(normalized|unnormalized)                                                   { context->token_type = PROPERTY;
                                                                              free_string(context);
                                                                              context->yycolno+=yyleng;
                                                                              return TOKEN_PROPERTY; }

(nearest|linear)                                                            { context->token_type = PROPERTY;
                                                                              free_string(context);
                                                                              context->yycolno+=yyleng;
                                                                              return TOKEN_PROPERTY; }

(wrap|clamp|mirror|mirroronce|border)                                       { context->token_type = PROPERTY;
                                                                              free_string(context);
                                                                              context->yycolno+=yyleng;
                                                                              return TOKEN_PROPERTY;}

WAVESIZE      { context->token_type = WAVESIZE;
                free_string(context);
                context->yycolno+=yyleng;
                return TOKEN_WAVESIZE; }

  /* keywords */

version           { context->yycolno+=yyleng;
                    free_string(context);
                    return VERSION; }

global            { context->token_type = INITIALIZABLE_ADDRESS;
                    free_string(context);
                    context->yycolno+=yyleng;
                    context->token_value.storage_class = BrigGlobalSpace ;
                    return GLOBAL; }

_Samp             { context->token_type = COMMON_KEYWORD;
                    free_string(context);
                    context->yycolno+=yyleng;
                    return _SAMP; }

_RWImg            { free_string(context);
                    context->token_type = COMMON_KEYWORD;
                    context->yycolno+=yyleng;
                    return _RWIMG; }

_ROImg            { free_string(context);
                    context->token_type = COMMON_KEYWORD;
                    context->yycolno+=yyleng;
                    return _ROIMG; }

align             { free_string(context);
                    context->token_type = COMMON_KEYWORD;
                    context->yycolno+=yyleng;
                    return ALIGN; }

file              { free_string(context);
                    context->token_type = COMMON_KEYWORD;
                    context->yycolno+=yyleng;
                    return _FILE; }

arg               { free_string(context);
                    context->token_type = COMMON_KEYWORD;
                    context->yycolno+=yyleng;
                    context->token_value.storage_class = BrigArgSpace ;
                    return ARG; }

kernarg           { free_string(context);
                    context->token_type = COMMON_KEYWORD;
                    context->yycolno+=yyleng;
                    context->token_value.storage_class = BrigKernargSpace ;
                    return KERNARG; }

function          { free_string(context);
                    context->token_type = COMMON_KEYWORD;
                    context->yycolno+=yyleng;
                    return FUNCTION; }

:fbar             { free_string(context);
                    context->token_type = COMMON_KEYWORD;
                    context->yycolno+=yyleng;
                    return _FBAR; }

signature         { free_string(context);
                    context->token_type = COMMON_KEYWORD;
                    context->yycolno+=yyleng;
                    return SIGNATURE; }

block             { free_string(context);
                    context->token_type = COMMON_KEYWORD;
                    context->yycolno+=yyleng;
                    return BLOCK; }

endblock          { free_string(context);
                    context->token_type = COMMON_KEYWORD;
                    context->yycolno+=yyleng;
                    return ENDBLOCK; }

blocknumeric      { free_string(context);
                    context->token_type = COMMON_KEYWORD;
                    context->yycolno+=yyleng;
                    return BLOCKNUMERIC; }

blockstring       { free_string(context);
                    context->token_type = COMMON_KEYWORD;
                    context->yycolno+=yyleng;
                    return BLOCKSTRING; }

kernel            { free_string(context);
                    context->token_type = COMMON_KEYWORD;
                    context->yycolno+=yyleng;
                    return KERNEL; }

pragma            { free_string(context);
                    context->token_type = COMMON_KEYWORD;
                    context->yycolno+=yyleng;
                    return PRAGMA; }

labeltargets      { free_string(context);
                    context->token_type = COMMON_KEYWORD;
                    context->yycolno+=yyleng;
                    return LABELTARGETS; }

extension         { free_string(context);
                    context->token_type = COMMON_KEYWORD;
                    context->yycolno+=yyleng;
                    return EXTENSION; }

extern            { free_string(context);
                    context->token_type = COMMON_KEYWORD;
                    context->yycolno+=yyleng;
                    return EXTERN; }

static            { free_string(context);
                    context->token_type = COMMON_KEYWORD;
                    context->yycolno+=yyleng;
                    return STATIC; }

const             { free_string(context);
                    context->token_type = COMMON_KEYWORD;
                    context->yycolno+=yyleng;
                    return CONST; }

private           { free_string(context);
                    context->token_type = UNINITIALIZABLE_ADDRESS;
                    context->yycolno+=yyleng;
                    context->token_value.storage_class = BrigPrivateSpace ;
                    return PRIVATE; }

spill             { free_string(context);
                    context->token_type = UNINITIALIZABLE_ADDRESS;
                    context->yycolno+=yyleng;
                    context->token_value.storage_class = BrigSpillSpace ;
                    return SPILL; }

group             { free_string(context);
                    context->token_type = UNINITIALIZABLE_ADDRESS;
                    context->yycolno+=yyleng;
                    context->token_value.storage_class = BrigGroupSpace ;
                    return GROUP; }

readonly          { free_string(context);
                    context->token_type = INITIALIZABLE_ADDRESS;
                    context->yycolno+=yyleng;
                    context->token_value.storage_class = BrigReadonlySpace ;
                    return READONLY; }

loc               { free_string(context);
                    context->token_type = COMMON_KEYWORD;
                    context->yycolno+=yyleng;
                    return LOC; }

_width            { free_string(context);
                    context->token_type = COMMON_KEYWORD;
                    context->yycolno+=yyleng;
                    return _WIDTH; }

all               { free_string(context);
                    context->token_type = COMMON_KEYWORD;
                    context->yycolno+=yyleng;
                    return ALL; }

  /* -- addressSpaceIdentifier -- */
_readonly         { free_string(context);
                    context->token_type = ADDRESS_SPACE_IDENTIFIER;
                    context->yycolno+=yyleng;
                    return _READONLY; }

_kernarg          { free_string(context);
                    context->token_type = ADDRESS_SPACE_IDENTIFIER;
                    context->yycolno+=yyleng;
                    return _KERNARG;   }

_global           { free_string(context);
                    context->token_type = ADDRESS_SPACE_IDENTIFIER;
                    context->yycolno+=yyleng;
                    return _GLOBAL; }

_private          { free_string(context);
                    context->token_type = ADDRESS_SPACE_IDENTIFIER;
                    context->yycolno+=yyleng;
                    return _PRIVATE; }

_arg              { free_string(context);
                    context->token_type = ADDRESS_SPACE_IDENTIFIER;
                    context->yycolno+=yyleng;
                    return _ARG; }

_group            { free_string(context);
                    context->token_type = ADDRESS_SPACE_IDENTIFIER;
                    context->yycolno+=yyleng;
                    return _GROUP; }

_spill            { free_string(context);
                    context->token_type = ADDRESS_SPACE_IDENTIFIER;
                    context->yycolno+=yyleng;
                    return _SPILL; }

  /* -- vector -- */
_v2               { free_string(context);
                    context->token_type = VECTOR;
                    context->yycolno+=yyleng;
                    return _V2; }

_v4               { free_string(context);
                    context->token_type = VECTOR;
                    context->yycolno+=yyleng;
                    return _V4; }

  /* -- init -- */
format            { free_string(context);
                    context->token_type = COMMON_KEYWORD;
                    context->yycolno+=yyleng;
                    return FORMAT; }

order             { free_string(context);
                    context->token_type = COMMON_KEYWORD;
                    context->yycolno+=yyleng;
                    return ORDER; }

coord             { free_string(context);
                    context->token_type = COMMON_KEYWORD;
                    context->yycolno+=yyleng;
                    return COORD; }

filter            { free_string(context);
                    context->token_type = COMMON_KEYWORD;
                    context->yycolno+=yyleng;
                    return FILTER; }

boundaryU         { free_string(context);
                    context->token_type = COMMON_KEYWORD;
                    context->yycolno+=yyleng;
                    return BOUNDARYU; }

boundaryV         { free_string(context);
                    context->token_type = COMMON_KEYWORD;
                    context->yycolno+=yyleng;
                    return BOUNDARYV; }

boundaryW         { free_string(context);
                    context->token_type = COMMON_KEYWORD;
                    context->yycolno+=yyleng;
                    return BOUNDARYW; }

  /* -- control -- */
itemsperworkgroup   { free_string(context);
                      context->token_type = CONTROL_KEYWORD;
                      context->yycolno+=yyleng;
                      return ITEMS_PER_WORKGROUP; }

workgroupspercu     { free_string(context);
                      context->token_type = CONTROL_KEYWORD;
                      context->yycolno+=yyleng;
                      return WORKGROUPS_PER_CU; }

memopt_on           { free_string(context);
                      context->token_type = CONTROL_KEYWORD;
                      context->yycolno+=yyleng;
                      return MEMOPT_ON; }

memopt_off          { free_string(context);
                      context->token_type = CONTROL_KEYWORD;
                      context->yycolno+=yyleng;
                      return MEMOPT_OFF; }

  /* -- Opcode -- */
fbar_initSizeWg     { free_string(context);
                      context->token_type = INSTRUCTION1_OPCODE;
                      context->yycolno+=yyleng;
                      context->token_value.opcode = BrigFbarInitSizeWg;
                      return FBAR_INITSIZEWG; }

fbar_wait           { free_string(context);
                      context->token_type = INSTRUCTION1_OPCODE;
                      context->yycolno+=yyleng;
                      return FBAR_WAIT; }

fbar_arrive         { free_string(context);
                      context->token_type = INSTRUCTION1_OPCODE;
                      context->yycolno+=yyleng;
                      return FBAR_ARRIVE; }

fbar_skip           { free_string(context);
                      context->token_type = INSTRUCTION1_OPCODE;
                      context->yycolno+=yyleng;
                      return FBAR_SKIP; }

fbar_release        { free_string(context);
                      context->token_type = INSTRUCTION1_OPCODE;
                      context->yycolno+=yyleng;
                      context->token_value.opcode = BrigFbarRelease;
                      return FBAR_RELEASE; }

countup             { free_string(context);
                      context->token_type = INSTRUCTION1_OPCODE;
                      context->yycolno+=yyleng;
                      return COUNTUP; }

laneid              { free_string(context);
                      context->token_type = INSTRUCTION1_OPCODE_NODT;
                      context->yycolno+=yyleng;
                      return LANEID; }

dynwaveid           { free_string(context);
                      context->token_type = INSTRUCTION1_OPCODE_NODT;
                      context->yycolno+=yyleng;
                      return DYNWAVEID; }

maxdynwaveid        { free_string(context);
                      context->token_type = INSTRUCTION1_OPCODE_NODT;
                      context->yycolno+=yyleng;
                      return MAXDYNWAVEID; }

dispatchid          { free_string(context);
                      context->token_type = INSTRUCTION1_OPCODE_NODT;
                      context->yycolno+=yyleng;
                      return DISPATCHID; }

cu                  { free_string(context);
                      context->token_type = INSTRUCTION1_OPCODE_NODT;
                      context->yycolno+=yyleng;
                      return CU; }

workdim             { free_string(context);
                      context->token_type = INSTRUCTION1_OPCODE_NODT;
                      context->yycolno+=yyleng;
                      return WORKDIM; }

workitemid_flat     { free_string(context);
                      context->token_type = INSTRUCTION1_OPCODE_NODT;
                      context->yycolno+=yyleng;
                      return WORKITEMID_FLAT; }

workitemaid_flat    { free_string(context);
                      context->token_type = INSTRUCTION1_OPCODE_NODT;
                      context->yycolno+=yyleng;
                      return WORKITEMAID_FLAT; }

debugtrap           { free_string(context);
                      context->token_type = INSTRUCTION1_OPCODE_NODT;
                      context->yycolno+=yyleng;
                      return DEBUGTRAP; }

abs                 { free_string(context);
                      context->token_value.opcode = BrigAbs;
                      context->token_type = INSTRUCTION2_OPCODE;
                      context->yycolno+=yyleng;
                      return ABS; }

neg                 { free_string(context);
                      context->token_type = INSTRUCTION2_OPCODE;
                      context->yycolno+=yyleng;
                      context->token_value.opcode = BrigNeg;
                      return NEG; }

not                 { free_string(context);
                      context->token_type = INSTRUCTION2_OPCODE;
                      context->yycolno+=yyleng;
                      context->token_value.opcode = BrigNot;
                      return NOT; }

popcount            { free_string(context);
                      context->token_type = INSTRUCTION2_OPCODE;
                      context->yycolno+=yyleng;
                      context->token_value.opcode = BrigPopcount ;
                      return POPCOUNT; }

firstbit            { free_string(context);
                      context->token_type = INSTRUCTION2_OPCODE;
                      context->yycolno+=yyleng;
                      context->token_value.opcode = BrigFirstbit ;
                      return FIRSTBIT; }

lastbit             { free_string(context);
                      context->token_type = INSTRUCTION2_OPCODE;
                      context->yycolno+=yyleng;
                      context->token_value.opcode = BrigLastbit ;
                      return LASTBIT; }

bitrev              { free_string(context);
                      context->token_type = INSTRUCTION2_OPCODE;
                      context->yycolno+=yyleng;
                      context->token_value.opcode = BrigBitRev ;
                      return BITREV; }

movs_lo             { free_string(context);
                      context->token_type = INSTRUCTION2_OPCODE;
                      context->yycolno+=yyleng;
                      context->token_value.opcode = Brigmovslo ;
                      return MOVS_LO; }

movs_hi             { free_string(context);
                      context->token_type = INSTRUCTION2_OPCODE;
                      context->yycolno+=yyleng;
                      context->token_value.opcode = Brigmovshi ;
                      return MOVS_HI; }

fbar_initSize       { free_string(context);
                      context->token_type = INSTRUCTION2_OPCODE;
                      context->yycolno+=yyleng;
                      context->token_value.opcode = BrigFbarInitSize ;
                      return FBAR_INITSIZE; }

fbar_initSizeKnown  { free_string(context);
                      context->token_type = INSTRUCTION2_OPCODE;
                      context->yycolno+=yyleng;
                      context->token_value.opcode = BrigFbarInitSizeKnown ;
                      return FBAR_INITSIZE; }

fbar_init           { free_string(context);
                      context->token_type = INSTRUCTION2_OPCODE;
                      context->yycolno+=yyleng;
                      context->token_value.opcode = BrigFbarInit ;
                      return FBAR_INIT; }

fbar_releaseCF      { free_string(context);
                      context->token_type = INSTRUCTION2_OPCODE;
                      context->yycolno+=yyleng;
                      context->token_value.opcode = BrigFbarReleaseCF;
                      return FBAR_RELEASECF; }

count               { free_string(context);
                      context->token_type = INSTRUCTION2_OPCODE;
                      context->yycolno+=yyleng;
                      context->token_value.opcode = BrigCount ;
                      return COUNT; }

mask                { free_string(context);
                      context->token_type = INSTRUCTION2_OPCODE;
                      context->yycolno+=yyleng;
                      context->token_value.opcode = BrigMask ;
                      return MASK; }

sqrt                { free_string(context);
                      context->token_value.opcode = BrigSqrt;
                      context->token_type = INSTRUCTION2_OPCODE_FTZ;
                      context->yycolno+=yyleng;
                      context->token_value.opcode = BrigSqrt ;
                      return SQRT; }

fract               { free_string(context);
                      context->token_type = INSTRUCTION2_OPCODE_FTZ;
                      context->yycolno+=yyleng;
                      context->token_value.opcode = BrigFract ;
                      return FRACT; }

fcos                { free_string(context);
                      context->token_type = INSTRUCTION2_OPCODE_FTZ;
                      context->yycolno+=yyleng;
                      context->token_value.opcode = BrigFcos ;
                      return FCOS; }

fsin                { free_string(context);
                      context->token_type = INSTRUCTION2_OPCODE_FTZ;
                      context->yycolno+=yyleng;
                      context->token_value.opcode = BrigFsin ;
                      return FSIN; }

flog2               { free_string(context);
                      context->token_type = INSTRUCTION2_OPCODE_FTZ;
                      context->yycolno+=yyleng;
                      context->token_value.opcode = BrigFlog2 ;
                      return FLOG2; }

fexp2               { free_string(context);
                      context->token_type = INSTRUCTION2_OPCODE_FTZ;
                      context->yycolno+=yyleng;
                      context->token_value.opcode = BrigFexp2 ;
                      return FEXP2; }

fsqrt               { free_string(context);
                      context->token_type = INSTRUCTION2_OPCODE_FTZ;
                      context->yycolno+=yyleng;
                      return FSQRT; }

frsqrt              { free_string(context);
                      context->token_type = INSTRUCTION2_OPCODE_FTZ;
                      context->yycolno+=yyleng;
                      return  FRSQRT; }

frcp                { free_string(context);
                      context->token_type = INSTRUCTION2_OPCODE_FTZ;
                      context->yycolno+=yyleng;
                      return FRCP; }

unpack3             { free_string(context);
                      context->token_type = INSTRUCTION2_OPCODE_NODT;
                      context->yycolno+=yyleng;
                      context->token_value.opcode = BrigUnpack3;
                      return UNPACK3; }

unpack2             { free_string(context);
                      context->token_type = INSTRUCTION2_OPCODE_NODT;
                      context->yycolno+=yyleng;
                      context->token_value.opcode = BrigUnpack2;
                      return  UNPACK2; }

unpack1             { free_string(context);
                      context->token_type = INSTRUCTION2_OPCODE_NODT;
                      context->yycolno+=yyleng;
                      context->token_value.opcode = BrigUnpack1;
                      return UNPACK1; }

unpack0             { free_string(context);
<<<<<<< HEAD
                      context->token_type = INSTRUCTION2_OPCODE_NODT; 
                      context->yycolno+=yyleng;  
                      context->token_value.opcode = BrigUnpack0;
=======
                      context->token_type = INSTRUCTION2_OPCODE_NODT;
                      context->yycolno+=yyleng;
>>>>>>> 64ffc97c
                      return UNPACK0; }

alloca              { free_string(context);
                      context->token_type = INSTRUCTION2_OPCODE_NODT;
                      context->yycolno+=yyleng;
                      context->token_value.opcode = BrigAlloca;
                      return ALLOCA;}

workitemid          { free_string(context);
                      context->token_type = INSTRUCTION2_OPCODE_NODT;
<<<<<<< HEAD
                      context->yycolno+=yyleng; 
                      context->token_value.opcode = BrigWorkItemId;
=======
                      context->yycolno+=yyleng;
>>>>>>> 64ffc97c
                      return WORKITEMID; }

workitemaid         { free_string(context);
<<<<<<< HEAD
                      context->token_type = INSTRUCTION2_OPCODE_NODT; 
                      context->yycolno+=yyleng; 
                      context->token_value.opcode = BrigWorkItemAId;
=======
                      context->token_type = INSTRUCTION2_OPCODE_NODT;
                      context->yycolno+=yyleng;
>>>>>>> 64ffc97c
                      return  WORKITEMAID;}

workgroupsize       { free_string(context);
                      context->token_type = INSTRUCTION2_OPCODE_NODT;
                      context->yycolno+=yyleng;
                      context->token_value.opcode = BrigWorkGroupSize;
                      return WORKGROUPSIZE;}

<<<<<<< HEAD
workgroupid       { free_string(context);
                    context->token_type = INSTRUCTION2_OPCODE_NODT;                    
                    context->yycolno+=yyleng;
                    context->token_value.opcode = BrigWorkGroupId ;
                    return WORKGROUPID;}

=======
>>>>>>> 64ffc97c
NDRangesize         { free_string(context);
                      context->token_type = INSTRUCTION2_OPCODE_NODT;
                      context->yycolno+=yyleng;
                      context->token_value.opcode = BrigNDRangesize;
                      return NDRANGESIZE;}

NDRangegroups       { free_string(context);
<<<<<<< HEAD
                      context->token_type = INSTRUCTION2_OPCODE_NODT; 
                      context->yycolno+=yyleng;  
                      context->token_value.opcode = BrigNDRangegroups;
=======
                      context->token_type = INSTRUCTION2_OPCODE_NODT;
                      context->yycolno+=yyleng;
>>>>>>> 64ffc97c
                      return NDRANGEGROUPS; }

add                 { free_string(context);
                      context->token_value.opcode = BrigAdd;
                      context->token_type = INSTRUCTION3_OPCODE;
                      context->yycolno+=yyleng; return  ADD;}

carry               { free_string(context);
                      context->token_value.opcode = BrigCarry;
                      context->token_type = INSTRUCTION3_OPCODE;
                      context->yycolno+=yyleng;
                      return CARRY; }

borrow              { free_string(context);
                      context->token_value.opcode = BrigBorrow;
                      context->token_type = INSTRUCTION3_OPCODE;
                      context->yycolno+=yyleng;
                      return BORROW; }

div                 { free_string(context);
                      context->token_type = INSTRUCTION3_OPCODE;
                      context->yycolno+=yyleng;
                      return DIV; }

rem                 { free_string(context);
                      context->token_type = INSTRUCTION3_OPCODE;
                      context->yycolno+=yyleng;
                      return REM; }

sub                 { free_string(context);
                      context->token_type = INSTRUCTION3_OPCODE;
                      context->yycolno+=yyleng;
                      return SUB; }

shl                 { free_string(context);
                      context->token_type = INSTRUCTION3_OPCODE;
                      context->yycolno+=yyleng;
                      return SHL;}

shr                 { free_string(context);
                      context->token_type = INSTRUCTION3_OPCODE;
                      context->yycolno+=yyleng;
                      return SHR;}

and                 { free_string(context);
                      context->token_type = INSTRUCTION3_OPCODE;
                      context->yycolno+=yyleng;
                      return AND;}

xor                 { free_string(context);
                      context->token_type = INSTRUCTION3_OPCODE;
                      context->yycolno+=yyleng;
                      return XOR;}

or                  { free_string(context);
                      context->token_type = INSTRUCTION3_OPCODE;
                      context->yycolno+=yyleng;
                      return OR;}

unpacklo            { free_string(context);
                      context->token_type = INSTRUCTION3_OPCODE;
                      context->yycolno+=yyleng;
                      return UNPACKLO;}

unpackhi            { free_string(context);
                      context->token_type = INSTRUCTION3_OPCODE;
                      context->yycolno+=yyleng;
                      return UNPACKHI;}

movd_lo             { free_string(context);
                      context->token_type = INSTRUCTION3_OPCODE;
                      context->yycolno+=yyleng;
                      return MOVD_LO;}

movd_hi             { free_string(context);
                      context->token_type = INSTRUCTION3_OPCODE;
                      context->yycolno+=yyleng;
                      return MOVD_HI;}

copysign            { free_string(context);
                      context->token_type = INSTRUCTION3_OPCODE;
                      context->yycolno+=yyleng;
                      return COPYSIGN;}

class               { free_string(context);
                      context->token_type = INSTRUCTION3_OPCODE;
                      context->yycolno+=yyleng;
                      return CLASS;}

send                { free_string(context);
                      context->token_type = INSTRUCTION3_OPCODE;
                      context->yycolno+=yyleng;
                      return SEND;}

receive             { free_string(context);
                      context->token_type = INSTRUCTION3_OPCODE;
                      context->yycolno+=yyleng;
                      return RECEIVE;}

max                 { free_string(context);
                      context->token_type = INSTRUCTION3_OPCODE_FTZ;
                      context->yycolno+=yyleng;
                      return MAX;}

min                 { free_string(context);
                      context->token_type = INSTRUCTION3_OPCODE_FTZ;
                      context->yycolno+=yyleng;
                      return MIN;}

mad                 { free_string(context);
                      context->token_type = INSTRUCTION4_OPCODE;
                      context->yycolno+=yyleng;
                      return MAD;}

extract             { free_string(context);
                      context->token_type = INSTRUCTION4_OPCODE;
                      context->yycolno+=yyleng;
                      return EXTRACT;}

insert              { free_string(context);
                      context->token_type = INSTRUCTION4_OPCODE;
                      context->yycolno+=yyleng;
                      return INSERT;}

shuffle             { free_string(context);
                      context->token_type = INSTRUCTION4_OPCODE;
                      context->yycolno+=yyleng;
                      return SHUFFLE;}

cmov                { free_string(context);
                      context->token_type = INSTRUCTION4_OPCODE;
                      context->yycolno+=yyleng;
                      return CMOV;}

fma                 { free_string(context);
                      context->token_type = INSTRUCTION4_OPCODE;
                      context->yycolno+=yyleng;
                      return FMA;}

bitalign            { free_string(context);
                      context->token_type = INSTRUCTION4_OPCODE;
                      context->yycolno+=yyleng;
                      return BITALIGN;}

bytealign           { free_string(context);
                      context->token_type = INSTRUCTION4_OPCODE;
                      context->yycolno+=yyleng;
                      return BYTEALIGN;}

lerp                { free_string(context);
                      context->token_type = INSTRUCTION4_OPCODE;
                      context->yycolno+=yyleng;
                      return LERP;}

sad                 { free_string(context);
                      context->token_type = INSTRUCTION4_OPCODE;
                      context->yycolno+=yyleng;
                      return SAD;}

sad2                { free_string(context);
                      context->token_type = INSTRUCTION4_OPCODE;
                      context->yycolno+=yyleng;
                      return SAD2;}

sad4                { free_string(context);
                      context->token_type = INSTRUCTION4_OPCODE;
                      context->yycolno+=yyleng;
                      return SAD4;}

sad4hi              { free_string(context);
                      context->token_type = INSTRUCTION4_OPCODE;
                      context->yycolno+=yyleng;
                      return  SAD4HI;}

bitselect           { free_string(context);
                      context->token_type = INSTRUCTION4_OPCODE;
                      context->yycolno+=yyleng;
                      return BITSELECT;}

cbr                 { free_string(context);
                      context->token_type =BRANCH_OP;
                      context->yycolno+=yyleng;
                      return CBR; }

brn                 { free_string(context);
                      context->token_type =BRANCH_OP;
                      context->yycolno+=yyleng;
                      return BRN; }

_fbar               { free_string(context);
                      context->token_type = COMMON_KEYWORD;
                      context->yycolno+=yyleng;
                      return __FBAR; }

call                { free_string(context);
                      context->token_type = COMMON_KEYWORD;
                      context->yycolno+=yyleng;
                      return CALL; }
  /*-- atomicOperationId --*/
_and                { free_string(context);
                      context->token_type = ATOMIC_OP;
                      context->yycolno+=yyleng;
                      return _AND_;}

_or                 { free_string(context);
                      context->token_type = ATOMIC_OP;
                      context->yycolno+=yyleng;
                      return _OR_;}

_xor                { free_string(context);
                      context->token_type = ATOMIC_OP;
                      context->yycolno+=yyleng;
                      return _XOR_;}

_exch               { free_string(context);
                      context->token_type = ATOMIC_OP;
                      context->yycolno+=yyleng;
                      return _EXCH_;}

_add                { free_string(context);
                      context->token_type = ATOMIC_OP;
                      context->yycolno+=yyleng;
                      return _ADD_;}

_sub                { free_string(context);
                      context->token_type = ATOMIC_OP;
                      context->yycolno+=yyleng;
                      return _SUB_;}

_inc                { free_string(context);
                      context->token_type = ATOMIC_OP;
                      context->yycolno+=yyleng;
                      return _INC_;}

_dec                { free_string(context);
                      context->token_type = ATOMIC_OP;
                      context->yycolno+=yyleng;
                      return _DEC_;}

_max                { free_string(context);
                      context->token_type = ATOMIC_OP;
                      context->yycolno+=yyleng;
                      return _MAX_;}

_min                { free_string(context);
                      context->token_type = ATOMIC_OP;
                      context->yycolno+=yyleng;
                      return _MIN_;}

  /*-- comparison --*/
_eq                 { free_string(context);
                      context->token_type = COMPARISON;
                      context->yycolno+=yyleng;
                      return _EQ;}

_ne                 { free_string(context);
                      context->token_type = COMPARISON;
                      context->yycolno+=yyleng;
                      return  _NE;}

_lt                 { free_string(context);
                      context->token_type = COMPARISON;
                      context->yycolno+=yyleng;
                      return  _LT;}

_le                 { free_string(context);
                      context->token_type = COMPARISON;
                      context->yycolno+=yyleng;
                      return  _LE;}

_gt                 { free_string(context);
                      context->token_type = COMPARISON;
                      context->yycolno+=yyleng;
                      return  _GT;}

_ge                 { free_string(context);
                      context->token_type = COMPARISON;
                      context->yycolno+=yyleng;
                      return  _GE;}

_equ                { free_string(context);
                      context->token_type = COMPARISON;
                      context->yycolno+=yyleng;
                      return  _EQU;}

_neu                { free_string(context);
                      context->token_type = COMPARISON;
                      context->yycolno+=yyleng;
                      return  _NEU;}

_ltu                { free_string(context);
                      context->token_type = COMPARISON;
                      context->yycolno+=yyleng;
                      return  _LTU;}

_leu                { free_string(context);
                      context->token_type = COMPARISON;
                      context->yycolno+=yyleng;
                      return  _LEU;}

_gtu                { free_string(context);
                      context->token_type = COMPARISON;
                      context->yycolno+=yyleng;
                      return  _GTU;}

_geu                { free_string(context);
                      context->token_type = COMPARISON;
                      context->yycolno+=yyleng;
                      return  _GEU;}

_num                { free_string(context);
                      context->token_type = COMPARISON;
                      context->yycolno+=yyleng;
                      return  _NUM;}

_nan                { free_string(context);
                      context->token_type = COMPARISON;
                      context->yycolno+=yyleng;
                      return  _NAN;}

_seq                { free_string(context);
                      context->token_type = COMPARISON;
                      context->yycolno+=yyleng;
                      return  _SEQ;}

_sne                { free_string(context);
                      context->token_type = COMPARISON;
                      context->yycolno+=yyleng;
                      return  _SNE;}

_slt                { free_string(context);
                      context->token_type = COMPARISON;
                      context->yycolno+=yyleng;
                      return  _SLT;}

_sle                { free_string(context);
                      context->token_type = COMPARISON;
                      context->yycolno+=yyleng;
                      return  _SLE;}

_sgt                { free_string(context);
                      context->token_type = COMPARISON;
                      context->yycolno+=yyleng;
                      return  _SGT;}

_sge                { free_string(context);
                      context->token_type = COMPARISON;
                      context->yycolno+=yyleng;
                      return  _SGE;}

_snum               { free_string(context);
                      context->token_type = COMPARISON;
                      context->yycolno+=yyleng;
                      return  _SNUM;}

_snan               { free_string(context);
                      context->token_type = COMPARISON;
                      context->yycolno+=yyleng;
                      return  _SNAN;}

_sequ               { free_string(context);
                      context->token_type = COMPARISON;
                      context->yycolno+=yyleng;
                      return  _SEQU;}

_sneu               { free_string(context);
                      context->token_type = COMPARISON;
                      context->yycolno+=yyleng;
                      return  _SNEU;}

_sltu               { free_string(context);
                      context->token_type = COMPARISON;
                      context->yycolno+=yyleng;
                      return  _SLTU;}

_sleu               { free_string(context);
                      context->token_type = COMPARISON;
                      context->yycolno+=yyleng;
                      return  _SLEU;}

_sgtu               { free_string(context);
                      context->token_type = COMPARISON;
                      context->yycolno+=yyleng;
                      return  _SGTU;}

_sgeu               { free_string(context);
                      context->token_type = COMPARISON;
                      context->yycolno+=yyleng;
                      return  _SGEU;}

  /*-- rounding --*/
_upi                { free_string(context);
                      context->yycolno+=yyleng;
                      context->token_type = INT_ROUNDING;
                      return  _UPI;}

_downi              { free_string(context);
                      context->yycolno+=yyleng;
                      context->token_type = INT_ROUNDING;
                      return  _DOWNI;}

_zeroi              { free_string(context);
                      context->yycolno+=yyleng;
                      context->token_type = INT_ROUNDING;
                      return  _ZEROI;}

_neari              { free_string(context);
                      context->yycolno+=yyleng;
                      context->token_type = INT_ROUNDING;
                      return  _NEARI;}

_up                 { free_string(context);
                      context->yycolno+=yyleng;
                      context->token_type = FLOAT_ROUNDING;
                      return  _UP;}

_down               { free_string(context);
                      context->yycolno+=yyleng;
                      context->token_type = FLOAT_ROUNDING;
                      return  _DOWN;}

_zero               { free_string(context);
                      context->yycolno+=yyleng;
                      context->token_type = FLOAT_ROUNDING;
                      return  _ZERO;}

_near               { free_string(context);
                      context->yycolno+=yyleng;
                      context->token_type = FLOAT_ROUNDING;
                      return  _NEAR;}

  /*-- context->token_value.packing -- */
_pp                 { free_string(context);
                      context->token_value.packing = BrigPackPP;
                      context->token_type = PACKING;
                      context->yycolno+=yyleng;
                      return  _PP;}

_ps                 { free_string(context);
                      context->token_value.packing = BrigPackPS;
                      context->token_type = PACKING;
                      context->yycolno+=yyleng;
                      return  _PS;}

_sp                 { free_string(context);
                      context->token_value.packing = BrigPackSP;
                      context->token_type = PACKING;
                      context->yycolno+=yyleng;
                      return  _SP;}

_ss                 { free_string(context);
                      context->token_value.packing = BrigPackSS;
                      context->token_type = PACKING;
                      context->yycolno+=yyleng;
                      return  _SS;}

_s                  { free_string(context);
                      context->token_value.packing = BrigPackS;
                      context->token_type = PACKING;
                      context->yycolno+=yyleng;
                      return  __S;}

_p                  { free_string(context);
                      context->token_value.packing = BrigPackP;
                      context->token_type = PACKING;
                      context->yycolno+=yyleng;
                      return  __P;}

_pp_sat             { free_string(context);
                      context->token_value.packing = BrigPackPPsat;
                      context->token_type = PACKING;
                      context->yycolno+=yyleng;
                      return  _PP_SAT;}

_ps_sat             { free_string(context);
                      context->token_value.packing = BrigPackPSsat;
                      context->token_type = PACKING;
                      context->yycolno+=yyleng;
                      return  _PS_SAT;}

_sp_sat             { free_string(context);
                      context->token_value.packing = BrigPackSPsat;
                      context->token_type = PACKING;
                      context->yycolno+=yyleng;
                      return  _SP_SAT;}

_ss_sat             { free_string(context);
                      context->token_value.packing = BrigPackSSsat;
                      context->token_type = PACKING;
                      context->yycolno+=yyleng;
                      return  _SS_SAT;}

_s_sat              { free_string(context);
                      context->token_value.packing = BrigPackSsat;
                      context->token_type = PACKING;
                      context->yycolno+=yyleng;
                      return  _S_SAT;}

_p_sat              { free_string(context);
                      context->token_value.packing = BrigPackPsat;
                      context->token_type = PACKING;
                      context->yycolno+=yyleng;
                      return  _P_SAT;}

  /*-- target --*/
\$small             { free_string(context);
                      context->token_type = TARGET;
                      context->yycolno+=yyleng;
                      return  _SMALL;}

\$large             { free_string(context);
                      context->token_type = TARGET;
                      context->yycolno+=yyleng;
                      return  _LARGE;}

\$full              { free_string(context);
                      context->token_type = TARGET;
                      context->yycolno+=yyleng;
                      return  _FULL;}

\$reduced           { free_string(context);
                      context->token_type = TARGET;
                      context->yycolno+=yyleng;
                      return  _REDUCED;}

\$sftz              { free_string(context);
                      context->token_type = TARGET;
                      context->yycolno+=yyleng;
                      return  _SFTZ;}

\$nosftz            { free_string(context);
                      context->token_type = TARGET;
                      context->yycolno+=yyleng;
                      return  _NOSFTZ;}

width               { free_string(context);
                      context->token_type = COMMON_KEYWORD;
                      context->yycolno+=yyleng;
                      return WIDTH;}

height              { free_string(context);
                      context->token_type = COMMON_KEYWORD;
                      context->yycolno+=yyleng;
                      return HEIGHT;}

depth               { free_string(context);
                      context->token_type = COMMON_KEYWORD;
                      context->yycolno+=yyleng;
                      return DEPTH;}

  /*-- dataTypeId --*/
_u32                { free_string(context);
                      context->token_type = DATA_TYPE_ID;
                      context->token_value.data_type = Brigu32;
                      context->yycolno+=yyleng;
                      return  _U32;}

_s32                { free_string(context);
                      context->token_type = DATA_TYPE_ID;
                      context->token_value.data_type = Brigs32;
                      context->yycolno+=yyleng;
                      return  _S32;}

_s64                { free_string(context);
                      context->token_type = DATA_TYPE_ID;
                      context->token_value.data_type = Brigs64;
                      context->yycolno+=yyleng;
                      return  _S64;}

_u64                { free_string(context);
                      context->token_type = DATA_TYPE_ID;
                      context->token_value.data_type = Brigu64;
                      context->yycolno+=yyleng;
                      return  _U64;}

_b1                 { free_string(context);
                      context->token_type = DATA_TYPE_ID;
                      context->token_value.data_type = Brigb1;
                      context->yycolno+=yyleng;
                      return  _B1;}

_b32                { free_string(context);
                      context->token_type = DATA_TYPE_ID;
                      context->token_value.data_type = Brigb32;
                      context->yycolno+=yyleng;
                      return  _B32;}

_f64                { free_string(context);
                      context->token_type = DATA_TYPE_ID;
                      context->token_value.data_type = Brigf64;
                      context->yycolno+=yyleng;
                      return  _F64;}

_f32                { free_string(context);
                      context->token_type = DATA_TYPE_ID;
                      context->token_value.data_type = Brigf32;
                      context->yycolno+=yyleng;
                      return  _F32;}

_b64                { free_string(context);
                      context->token_type = DATA_TYPE_ID;
                      context->token_value.data_type = Brigb64;
                      context->yycolno+=yyleng;
                      return  _B64;}

_b8                 { free_string(context);
                      context->token_type = DATA_TYPE_ID;
                      context->token_value.data_type = Brigb8;
                      context->yycolno+=yyleng;
                      return  _B8;}

_b16                { free_string(context);
                      context->token_type = DATA_TYPE_ID;
                      context->token_value.data_type = Brigb16;
                      context->yycolno+=yyleng;
                      return  _B16;}

_s8                 { free_string(context);
                      context->token_type = DATA_TYPE_ID;
                      context->token_value.data_type = Brigs8;
                      context->yycolno+=yyleng;
                      return  _S8;}

_s16                { free_string(context);
                      context->token_type = DATA_TYPE_ID;
                      context->token_value.data_type = Brigs16;
                      context->yycolno+=yyleng;
                      return  _S16;}

_u8                 { free_string(context);
                      context->token_type = DATA_TYPE_ID;
                      context->token_value.data_type = Brigu8;
                      context->yycolno+=yyleng;
                      return  _U8;}

_u16                { free_string(context);
                      context->token_type = DATA_TYPE_ID;
                      context->token_value.data_type = Brigu16;
                      context->yycolno+=yyleng;
                      return  _U16;}

_f16                { free_string(context);
                      context->token_type = DATA_TYPE_ID;
                      context->token_value.data_type = Brigf16;
                      context->yycolno+=yyleng;
                      return  _F16;}

_b128               { free_string(context);
                      context->token_type = DATA_TYPE_ID;
                      context->token_value.data_type = Brigb128;
                      context->yycolno+=yyleng;
                      return  _B128;}

_u8x4               { free_string(context);
                      context->token_type = DATA_TYPE_ID;
                      context->token_value.data_type = Brigu8x4;
                      context->yycolno+=yyleng;
                      return  _U8X4;}

_s8x4               { free_string(context);
                      context->token_type = DATA_TYPE_ID;
                      context->token_value.data_type = Brigs8x4;
                      context->yycolno+=yyleng;
                      return  _S8X4;}

_u16x2              { free_string(context);
                      context->token_type = DATA_TYPE_ID;
                      context->token_value.data_type = Brigu16x2;
                      context->yycolno+=yyleng;
                      return  _U16X2;}

_s16x2              { free_string(context);
                      context->token_type = DATA_TYPE_ID;
                      context->token_value.data_type = Brigs16x2;
                      context->yycolno+=yyleng;
                      return  _S16X2;}

_f16x2              { free_string(context);
                      context->token_type = DATA_TYPE_ID;
                      context->token_value.data_type = Brigf16x2;
                      context->yycolno+=yyleng;
                      return  _F16X2;}

_f32x2              { free_string(context);
                      context->token_type = DATA_TYPE_ID;
                      context->token_value.data_type = Brigf32x2;
                      context->yycolno+=yyleng;
                      return  _F32X2;}

_u8x8               { free_string(context);
                      context->token_type = DATA_TYPE_ID;
                      context->token_value.data_type = Brigu8x8;
                      context->yycolno+=yyleng;
                      return  _U8X8;}

_s8x8               { free_string(context);
                      context->token_type = DATA_TYPE_ID;
                      context->token_value.data_type = Brigs8x8;
                      context->yycolno+=yyleng;
                      return  _S8X8;}

_u16x4              { free_string(context);
                      context->token_type = DATA_TYPE_ID;
                      context->token_value.data_type = Brigu16x4; context->yycolno+=yyleng;  return  _U16X4;}
_s16x4              { free_string(context);
                      context->token_type = DATA_TYPE_ID;
                      context->token_value.data_type = Brigs16x4;
                      context->yycolno+=yyleng;
                      return  _S16X4;}

_f16x4              { free_string(context);
                      context->token_type = DATA_TYPE_ID;
                      context->token_value.data_type = Brigf16x4;
                      context->yycolno+=yyleng;
                      return  _F16X4;}

_u8x16              { free_string(context);
                      context->token_type = DATA_TYPE_ID;
                      context->token_value.data_type = Brigu8x16;
                      context->yycolno+=yyleng;
                      return  _U8X16;}

_s8x16              { free_string(context);
                      context->token_type = DATA_TYPE_ID;
                      context->token_value.data_type = Brigs8x16;
                      context->yycolno+=yyleng;
                      return  _S8X16;}

_u16x8              { free_string(context);
                      context->token_type = DATA_TYPE_ID;
                      context->token_value.data_type = Brigu16x8;
                      context->yycolno+=yyleng;
                      return  _U16X8;}

_s16x8              { free_string(context);
                      context->token_type = DATA_TYPE_ID;
                      context->token_value.data_type = Brigs16x8;
                      context->yycolno+=yyleng;
                      return  _S16X8;}

_f16x8              { free_string(context);
                      context->token_type = DATA_TYPE_ID;
                      context->token_value.data_type = Brigf16x8;
                      context->yycolno+=yyleng;
                      return  _F16X8;}

_f32x4              { free_string(context);
                      context->token_type = DATA_TYPE_ID;
                      context->token_value.data_type = Brigf32x4;
                      context->yycolno+=yyleng;
                      return  _F32X4;}

_s32x4              { free_string(context);
                      context->token_type = DATA_TYPE_ID;
                      context->token_value.data_type = Brigs32x4;
                      context->yycolno+=yyleng;
                      return  _S32X4;}

_u32x4              { free_string(context);
                      context->token_type = DATA_TYPE_ID;
                      context->token_value.data_type = Brigu32x4;
                      context->yycolno+=yyleng;
                      return  _U32X4;}

_f64x2              { free_string(context);
                      context->token_type = DATA_TYPE_ID;
                      context->token_value.data_type = Brigf64x2;
                      context->yycolno+=yyleng;
                      return  _F64X2;}

_s64x2              { free_string(context);
                      context->token_type = DATA_TYPE_ID;
                      context->token_value.data_type = Brigs64x2;
                      context->yycolno+=yyleng;
                      return  _S64X2;}

_u64x2              { free_string(context);
                      context->token_type = DATA_TYPE_ID;
                      context->token_value.data_type = Brigu64x2;
                      context->yycolno+=yyleng;
                      return  _U64X2;}

_ftz                { free_string(context);
                      context->token_type = COMMON_KEYWORD;
                      context->yycolno+=yyleng;
                      return _FTZ;}

nop                 { free_string(context);
                      context->token_type = COMMON_KEYWORD;
                      context->yycolno+=yyleng;
                      return NOP;}

clock               { free_string(context);
                      context->token_type = COMMON_KEYWORD;
                      context->yycolno+=yyleng;
                      return CLOCK;}

syscall             { free_string(context);
                      context->token_type = COMMON_KEYWORD;
                      context->yycolno+=yyleng;
                      return SYSCALL;}

  /*-- mul --*/
mul               { free_string(context);
                    context->token_type = MUL_OP;
                    context->yycolno+=yyleng;
                    return MUL;}

mul_hi            { free_string(context);
                    context->token_type = MUL_OP;
                    context->yycolno+=yyleng;
                    return MUL_HI;}

mul24_hi          { free_string(context);
                    context->token_type = MUL_OP;
                    context->yycolno+=yyleng;
                    return MUL24_HI;}

mul24             { free_string(context);
                    context->token_type = MUL_OP;
                    context->yycolno+=yyleng;
                    return MUL24;}

mad24             { free_string(context);
                    context->token_type = MUL_OP;
                    context->yycolno+=yyleng;
                    return MAD24;}

mad24_hi          { free_string(context);
                    context->token_type = MUL_OP;
                    context->yycolno+=yyleng;
                    return MAD24_HI;}

f2u4              { free_string(context);
                    context->token_type = INSTRUCTION5_OPCODE;
                    context->yycolno+=yyleng;
                    return F2U4;}

  /*-- Atom Modifiers --*/
_ar               { free_string(context);
                    context->token_type = ATOM_MODIFIER;
                    context->yycolno+=yyleng;
                    return _AR;}

_region           { free_string(context);
                    context->token_type = ATOM_MODIFIER;
                    context->yycolno+=yyleng;
                    return _REGION;}

_cas              { free_string(context);
                    context->token_type = ATOM_MODIFIER;
                    context->yycolno+=yyleng;
                    return _CAS;}

atomic_cas        { free_string(context);
                    context->token_type = ATOM_MODIFIER;
                    context->yycolno+=yyleng;
                    return ATOMIC_CAS;}

atomic            { free_string(context);
                    context->token_type = ATOM_MODIFIER;
                    context->yycolno+=yyleng;
                    return ATOMIC;}

atomicNoRet       { free_string(context);
                    context->token_type = ATOM_MODIFIER;
                    context->yycolno+=yyleng;
                    return ATOMICNORET;}

atomicNoRet_cas   { free_string(context);
                    context->token_type = ATOM_MODIFIER;
                    context->yycolno+=yyleng;
                    return ATOMICNORET_CAS;}

atomic_image      { free_string(context);
                    context->token_type = ATOM_MODIFIER;
                    context->yycolno+=yyleng;
                    return ATOMIC_IMAGE;}

atomicNoRet_image { free_string(context);
                    context->token_type = ATOM_MODIFIER;
                    context->yycolno+=yyleng;
                    return ATOMICNORET_IMAGE;}

cvt               { free_string(context);
                    context->token_type = COMMON_KEYWORD;
                    context->yycolno+=yyleng;
                    return CVT;}

_dep              { free_string(context);
                    context->token_type = COMMON_KEYWORD;
                    context->yycolno+=yyleng;
                    return _DEP;}

_equiv            { free_string(context);
                    context->token_type = COMMON_KEYWORD;
                    context->yycolno+=yyleng;
                    return _EQUIV;}

_acq              { free_string(context);
                    context->token_type = COMMON_KEYWORD;
                    context->yycolno+=yyleng;
                    return _ACQ;}

_rel              { free_string(context);
                    context->token_type = COMMON_KEYWORD;
                    context->yycolno+=yyleng;
                    return _REL;}

ld                { free_string(context);
                    context->token_type = COMMON_KEYWORD;
                    context->yycolno+=yyleng;
                    return LD;}

sync              { free_string(context);
                    context->token_type = COMMON_KEYWORD;
                    context->yycolno+=yyleng;
                    context->token_value.opcode = BrigSync;
                    return SYNC;}

barrier           { free_string(context);
                    context->token_type = COMMON_KEYWORD;
                    context->yycolno+=yyleng;
                    context->token_value.opcode = BrigBarrier;
                    return BARRIER;}

segmentp          { free_string(context);
                    context->token_type = COMMON_KEYWORD;
                    context->yycolno+=yyleng;
                    return SEGMENTP;}

ftos              { free_string(context);
                    context->token_type = COMMON_KEYWORD;
                    context->yycolno+=yyleng;
                    return FTOS;}

stof              { free_string(context);
                    context->token_type = COMMON_KEYWORD;
                    context->yycolno+=yyleng;
                    return STOF; }

mov               { free_string(context);
                    context->token_type = COMMON_KEYWORD;
                    context->yycolno+=yyleng;
                    return MOV;}

lad               { free_string(context);
                    context->token_type = COMMON_KEYWORD;
                    context->yycolno+=yyleng;
                    return LAD;}

ldc               { free_string(context);
                    context->token_type = COMMON_KEYWORD;
                    context->yycolno+=yyleng;
                    return LDC;}

lda               { free_string(context);
                    context->token_type = COMMON_KEYWORD;
                    context->yycolno+=yyleng;
                    return LDA;}

ret               { free_string(context);
                    context->token_type = COMMON_KEYWORD;
                    context->yycolno+=yyleng;
                    context->token_value.opcode = BrigRet;
                    return RET;}

packedcmp         { free_string(context);
                    context->token_type = COMMON_KEYWORD;
                    context->yycolno+=yyleng;
                    return PACKEDCMP;}

cmp               { free_string(context);
                    context->token_type = COMMON_KEYWORD;
                    context->yycolno+=yyleng;
                    return CMP;}

st                { free_string(context);
                    context->token_type = COMMON_KEYWORD;
                    context->yycolno+=yyleng;
                    return ST;}

  /* -- geometry ID -- */
_1d               { free_string(context);
                    context->token_type = GEOMETRY_ID;
                    context->yycolno+=yyleng;
                    return _1D;}

_2d               { free_string(context);
                    context->token_type = GEOMETRY_ID;
                    context->yycolno+=yyleng;
                    return _2D;}

_3d               { free_string(context);
                    context->token_type = GEOMETRY_ID;
                    context->yycolno+=yyleng;
                    return _3D;}

_1db              { free_string(context);
                    context->token_type = GEOMETRY_ID;
                    context->yycolno+=yyleng;
                    return _1DB;}

_1da              { free_string(context);
                    context->token_type = GEOMETRY_ID;
                    context->yycolno+=yyleng;
                    return _1DA;}

_2da              { free_string(context);
                    context->token_type = GEOMETRY_ID;
                    context->yycolno+=yyleng;
                    return _2DA;}

rd_image          { free_string(context);
                    context->token_type = IMAGE_OP;
                    context->yycolno+=yyleng;
                    return RD_IMAGE;}

ld_image          { free_string(context);
                    context->token_type = IMAGE_OP;
                    context->yycolno+=yyleng;
                    return LD_IMAGE;}

st_image          { free_string(context);
                    context->token_type = IMAGE_OP;
                    context->yycolno+=yyleng;
                    return ST_IMAGE;}

  /* -- queryOp --*/
query_order       { free_string(context);
                    context->token_type = QUERY_OP;
                    context->yycolno+=yyleng;
                    return QUERY_ORDER;}

query_data        { free_string(context);
                    context->token_type = QUERY_OP;
                    context->yycolno+=yyleng;
                    return QUERY_DATA;}

query_array       { free_string(context);
                    context->token_type = QUERY_OP;
                    context->yycolno+=yyleng;
                    return QUERY_ARRAY;}

query_width       { free_string(context);
                    context->token_type = QUERY_OP;
                    context->yycolno+=yyleng;
                    return QUERY_WIDTH;}

query_depth       { free_string(context);
                    context->token_type = QUERY_OP;
                    context->yycolno+=yyleng;
                    return QUERY_DEPTH;}

query_height      { free_string(context);
                    context->token_type = QUERY_OP;
                    context->yycolno+=yyleng;
                    return QUERY_HEIGHT;}

query_normalized  { free_string(context);
                    context->token_type = QUERY_OP;
                    context->yycolno+=yyleng;
                    return QUERY_NORMALIZED;}

query_filtering   { free_string(context);
                    context->token_type = QUERY_OP;
                    context->yycolno+=yyleng;
                    return QUERY_FILTERING;}

.   { fprintf(stderr, "Unexpected char %s\n", yytext);
      free_string(context);
      context->token_to_scan = 0;
      context->token_type = UNKNOWN;
      return 0;}<|MERGE_RESOLUTION|>--- conflicted
+++ resolved
@@ -95,17 +95,10 @@
 
 %x INLINE_COMMENT
 %x COMMENT
-<<<<<<< HEAD
- 
+
 OCT_INT     (0[0-7]+)
 DEC_INT     (0|([1-9]+[0-9]*))
 HEX_INT     (0(x|X)[0-9a-fA-F]+)
-=======
-
-OCT_INT     (0[0-7]*)
-DEC_INT     (0|([1-9]*[0-9]+))
-HEX_INT     (0(x|X)[0-9a-fA-F]*)
->>>>>>> 64ffc97c
 
 DEC_DOUBLE  ([0-9]*((("."[0-9]*)(l|L)?)|([0-9]+(l|L))|(("."[0-9]*)?((e|E)[+|-]?[0-9]+)(l|L)?)))
 HEX_DOUBLE  (0(x|X)[0-9a-fA-F]+(("."[0-9a-fA-F]*)((p|P)[+|-]?[0-9]*)?)(l|L)?)
@@ -810,14 +803,9 @@
                       return UNPACK1; }
 
 unpack0             { free_string(context);
-<<<<<<< HEAD
-                      context->token_type = INSTRUCTION2_OPCODE_NODT; 
-                      context->yycolno+=yyleng;  
+                      context->token_type = INSTRUCTION2_OPCODE_NODT;
+                      context->yycolno+=yyleng;
                       context->token_value.opcode = BrigUnpack0;
-=======
-                      context->token_type = INSTRUCTION2_OPCODE_NODT;
-                      context->yycolno+=yyleng;
->>>>>>> 64ffc97c
                       return UNPACK0; }
 
 alloca              { free_string(context);
@@ -828,23 +816,14 @@
 
 workitemid          { free_string(context);
                       context->token_type = INSTRUCTION2_OPCODE_NODT;
-<<<<<<< HEAD
-                      context->yycolno+=yyleng; 
+                      context->yycolno+=yyleng;
                       context->token_value.opcode = BrigWorkItemId;
-=======
-                      context->yycolno+=yyleng;
->>>>>>> 64ffc97c
                       return WORKITEMID; }
 
 workitemaid         { free_string(context);
-<<<<<<< HEAD
-                      context->token_type = INSTRUCTION2_OPCODE_NODT; 
-                      context->yycolno+=yyleng; 
+                      context->token_type = INSTRUCTION2_OPCODE_NODT;
+                      context->yycolno+=yyleng;
                       context->token_value.opcode = BrigWorkItemAId;
-=======
-                      context->token_type = INSTRUCTION2_OPCODE_NODT;
-                      context->yycolno+=yyleng;
->>>>>>> 64ffc97c
                       return  WORKITEMAID;}
 
 workgroupsize       { free_string(context);
@@ -853,15 +832,12 @@
                       context->token_value.opcode = BrigWorkGroupSize;
                       return WORKGROUPSIZE;}
 
-<<<<<<< HEAD
 workgroupid       { free_string(context);
                     context->token_type = INSTRUCTION2_OPCODE_NODT;                    
                     context->yycolno+=yyleng;
                     context->token_value.opcode = BrigWorkGroupId ;
                     return WORKGROUPID;}
 
-=======
->>>>>>> 64ffc97c
 NDRangesize         { free_string(context);
                       context->token_type = INSTRUCTION2_OPCODE_NODT;
                       context->yycolno+=yyleng;
@@ -869,14 +845,9 @@
                       return NDRANGESIZE;}
 
 NDRangegroups       { free_string(context);
-<<<<<<< HEAD
-                      context->token_type = INSTRUCTION2_OPCODE_NODT; 
-                      context->yycolno+=yyleng;  
+                      context->token_type = INSTRUCTION2_OPCODE_NODT;
+                      context->yycolno+=yyleng;
                       context->token_value.opcode = BrigNDRangegroups;
-=======
-                      context->token_type = INSTRUCTION2_OPCODE_NODT;
-                      context->yycolno+=yyleng;
->>>>>>> 64ffc97c
                       return NDRANGEGROUPS; }
 
 add                 { free_string(context);
