/* Copyright 2012 <MulticorewareInc> */

#include "parser.h"
#include <string>
#include <map>
#include "tokens.h"
#include "lexer.h"
#include "error_reporter_interface.h"



// variables returned by lexer
namespace hsa {
namespace brig {

int QueryOpPart2(Context* context, BrigDataType16_t* pDataType, BrigOpcode32_t* pOpcode) {
  switch (context->token_to_scan) {
    case QUERY_ORDER:
      *pOpcode = BrigQueryOrder;
      *pDataType = Brigb32;
      return 0;
    case QUERY_DATA:
      *pOpcode = BrigQueryData;
      *pDataType = Brigb32;
      return 0;
    case QUERY_ARRAY:
      *pOpcode = BrigQueryArray;
      *pDataType = Brigb32;
      return 0;
    case QUERY_NORMALIZED:
      *pOpcode = BrigQueryNormalized;
      *pDataType = Brigb32;
      return 0;
    case QUERY_FILTERING:
      *pOpcode = BrigQueryFiltering;
      *pDataType = Brigb32;
      return 0;
    case QUERY_WIDTH:
      *pOpcode = BrigQueryWidth;
      *pDataType = Brigu32;
      return 0;
    case QUERY_DEPTH:
      *pOpcode = BrigQueryDepth;
      *pDataType = Brigu32;
      return 0;
    case QUERY_HEIGHT:
      *pOpcode = BrigQueryHeight;
      *pDataType = Brigu32;
      return 0;
    default:
      context->set_error(MISSING_DECLPREFIX);
      return 1;
  }
  return 1;
}
int QueryOp(Context* context) {
  BrigDataType16_t dataType;
  BrigOpcode32_t opcode;
  return QueryOpPart2(context, &dataType, &opcode);
}


int Query(Context* context) {
  // Chuang
  BrigInstBase query_inst = {
    sizeof(BrigInstBase),  // size
    BrigEInstBase,         // kind
    0,                     // opcode
    Brigb32,               // type
    BrigNoPacking,         // packing
    {0, 0, 0, 0, 0}        // o_operands[5]
  };

  if (!QueryOpPart2(context, &query_inst.type, &query_inst.opcode)) {
    context->token_to_scan = yylex();

    // According to Query Image (query) Operations in v1.2 PRM 7.7.1
    // If opcode is width, depth, height. The data type must be Brigu32.
    // If not, it must be Brigb32.
    if (context->token_value.data_type == query_inst.type) {
      context->token_to_scan = yylex();
      // According to the Data Type , The register must be a 32bit Register.
      if (context->token_to_scan == TOKEN_SREGISTER) {
        // just use Idenifier rule to fill $s register to operand section.
        std::string opName = context->token_value.string_val;
        if (Identifier(context)) {
          return 1;
        }
        query_inst.o_operands[0] = context->operand_map[opName];

        context->token_to_scan = yylex();
        if (context->token_to_scan == ',') {
          context->token_to_scan = yylex();
          if (context->token_to_scan != '[') {
            context->set_error(MISSING_OPERAND);
          } else {
            context->token_to_scan = yylex();
          }

          if (!AddressableOperandPart2(context, &query_inst.o_operands[1], true)) {
            if (context->token_to_scan == ';') {

              context->append_code(&query_inst);

              context->token_to_scan = yylex();
              return 0;
            } else {
              context->set_error(MISSING_SEMICOLON);
            }
          } else {
            context->set_error(INVALID_OPERAND);
          }
        } else {
          context->set_error(MISSING_COMMA);
        }
      } else {
        context->set_error(MISSING_OPERAND);
      }
    } else {
      context->set_error(MISSING_DATA_TYPE);
    }
  }
  return 1;
}

int OperandPart2(Context* context, BrigoOffset32_t* pRetOpOffset) {
  BrigoOffset32_t current_offset;
  std::string opName;
  current_offset = context->get_operand_offset();

  if ((context->token_type == REGISTER) || (context->token_to_scan == TOKEN_WAVESIZE)) {
    opName = context->token_value.string_val;
  } else if (context->token_type == CONSTANT) {
    current_offset += current_offset & 0x7;
  }

  if (!Identifier(context)) {
    *pRetOpOffset = (current_offset == context->get_operand_offset()) ? context->operand_map[opName] : current_offset;
  } else if(!BaseOperand(context)){
    *pRetOpOffset = (current_offset == context->get_operand_offset()) ? context->operand_map[opName] : current_offset;
  }else{
    context->set_error(INVALID_OPERAND);
    return 1;
  }
  context->token_to_scan = yylex();
  return 0;
}

int Operand(Context* context) {
  BrigoOffset32_t retOpOffset;
  return OperandPart2(context, &retOpOffset);
}

int Identifier(Context* context) {
  if (context->token_to_scan == TOKEN_GLOBAL_IDENTIFIER) {
    return 0;
  } else if (context->token_to_scan == TOKEN_LOCAL_IDENTIFIER) {
    return 0;
  } else if (context->token_type == REGISTER) {
    BrigOperandReg bor;
    bor.size = sizeof(BrigOperandReg);
    bor.kind = BrigEOperandReg;
    switch (context->token_to_scan) {
      case TOKEN_CREGISTER:
        bor.type = Brigb1;
        // refresh context type.
        context->set_type(Brigb1);
        break;
      case TOKEN_DREGISTER:
        bor.type = Brigb64;
        context->set_type(Brigb64);
        break;
      case TOKEN_SREGISTER:
        bor.type = Brigb32;
        context->set_type(Brigb32);
        break;
      case TOKEN_QREGISTER:
        bor.type = Brigb128;
        context->set_type(Brigb128);
        break;
    }
    bor.reserved = 0;
    std::string name(context->token_value.string_val);
    bor.s_name = context->add_symbol(name);
    if (!context->operand_map.count(name)) {
      context->operand_map[name] = context->get_operand_offset();
      context->append_operand(&bor);
    }
    return 0;
  }
  return 1;
}

int BaseOperand(Context* context) {
  if (context->token_to_scan == TOKEN_DOUBLE_CONSTANT) {
    BrigOperandImmed boi = {
      sizeof(boi),        // size
      BrigEOperandImmed,  // kind
      Brigb64,            // type
      0,                  // reserved
      { 0 }
    };
    boi.bits.l[0] = boi.bits.l[1] = 0;
    boi.bits.d = context->token_value.double_val;
    context->append_operand(&boi);

    return 0;
  } else if (context->token_to_scan == TOKEN_SINGLE_CONSTANT) {
    BrigOperandImmed boi = {
      sizeof(boi),        // size
      BrigEOperandImmed,  // kind
      Brigb32,            // type
      0,                  // reserved
      { 0 }
    };
    boi.bits.l[0] = boi.bits.l[1] = 0;
    boi.bits.f = context->token_value.float_val;
    context->append_operand(&boi);
    return 0;
  } else if (context->token_to_scan == TOKEN_INTEGER_CONSTANT) {
    BrigOperandImmed boi = {
      sizeof(boi),        // size
      BrigEOperandImmed,  // kind
      Brigb32,            // type
      0,                  // reserved
      { 0 }
    };
    // TODO(Huy): check context for operation type and decide the type
    boi.bits.l[0] = boi.bits.l[1] = 0;
    boi.bits.u = context->token_value.int_val;
    context->append_operand(&boi);

    return 0;
  } else if (context->token_to_scan == TOKEN_WAVESIZE) {
    if (!context->operand_map.count("WAVESIZE")) {
      BrigOperandWaveSz waveOp = {
        sizeof(BrigOperandWaveSz),
        BrigEOperandWaveSz
      };
      context->operand_map["WAVESIZE"] = context->get_operand_offset();
      context->append_operand(&waveOp);
    }
    return 0;  // currently not supported
  } else if (context->token_to_scan == '-') {
    context->token_to_scan = yylex();
    if (context->token_to_scan == TOKEN_INTEGER_CONSTANT) {
      BrigOperandImmed boi = {
      sizeof(boi),        // size
      BrigEOperandImmed,  // kind
      Brigb32,            // type
      0,                  // reserved
      { 0 }
      };
      // TODO(Huy): check context for operation type and decide the type
      boi.bits.l[0] = boi.bits.l[1] = 0;
      boi.bits.u = -context->token_value.int_val;
      context->append_operand(&boi);

     return 0;
    }
  } else if (context->token_type == DATA_TYPE_ID) {
    // scan next token
    context->token_to_scan = yylex();
    if (context->token_to_scan == '(') {   // should be '('
      // check if we have a decimal list single or float list single
      context->token_to_scan = yylex();
      if (context->token_to_scan == TOKEN_INTEGER_CONSTANT) {
        BrigOperandImmed boi = {
        sizeof(boi),        // size
        BrigEOperandImmed,  // kind
        Brigb32,            // type
        0,                  // reserved
        { 0 }
        };
        // TODO(Huy): check context for operation type and decide the type
        boi.bits.l[0] = boi.bits.l[1] = 0;
        boi.bits.u = -context->token_value.int_val;
        context->append_operand(&boi);

        context->token_to_scan = yylex();
        if (context->token_to_scan == ')') {
          return 0;
        } else {
          while (context->token_to_scan == ',') {
            context->token_to_scan = yylex();
            if (context->token_to_scan == TOKEN_INTEGER_CONSTANT) {
              BrigOperandImmed boi = {
                sizeof(boi),        // size
                BrigEOperandImmed,  // kind
                Brigb32,            // type
                0,                  // reserved
                { 0 }
              };
  // TODO(Huy): check context for operation type and decide the type
              boi.bits.l[0] = boi.bits.l[1] = 0;
              boi.bits.u = context->token_value.int_val;
              context->append_operand(&boi);

              context->token_to_scan = yylex();
              if (context->token_to_scan == ')') {
                return 0;
              } else if (context->token_to_scan != ',') {
                context->set_error(MISSING_COMMA);
                return 1;
              }
            } else {
              context->set_error(MISSING_INTEGER_CONSTANT);
              return 1;
            }
          }  // while
        }
      } else if (context->token_to_scan == TOKEN_DOUBLE_CONSTANT)   {
        BrigOperandImmed boi = {
        sizeof(boi),        // size
        BrigEOperandImmed,  // kind
        Brigb64,            // type
        0,                  // reserved
        { 0 }
        };
        boi.bits.l[0] = boi.bits.l[1] = 0;
        boi.bits.d = context->token_value.double_val;
        context->append_operand(&boi);

        context->token_to_scan = yylex();
        if (context->token_to_scan == ')') {
          return 0;
        } else {
          while (context->token_to_scan == ',') {
            context->token_to_scan = yylex();
            if (context->token_to_scan == TOKEN_DOUBLE_CONSTANT) {
              BrigOperandImmed boi = {
                sizeof(boi),        // size
                BrigEOperandImmed,  // kind
                Brigb64,            // type
                0,                  // reserved
                { 0 }
              };
              boi.bits.l[0] = boi.bits.l[1] = 0;
              boi.bits.d = context->token_value.double_val;
              context->append_operand(&boi);
              context->token_to_scan = yylex();
              if (context->token_to_scan == ')') {
                return 0;
              } else if (context->token_to_scan != ',') {
                context->set_error(MISSING_COMMA);
                return 1;
              }
            } else {
              context->set_error(MISSING_DOUBLE_CONSTANT);
              return 1;
            }
          }  // while
        }
      }
    }
  }
  return 1;
}

int AddressableOperand(Context* context) {
  BrigoOffset32_t opOffset;
  return AddressableOperandPart2(context, &opOffset, true);
}

int AddressableOperandPart2(Context* context, BrigoOffset32_t* pRetOpOffset, bool IsImageOrSampler){
  // context->token_to_scan must be non register
  if ((context->token_to_scan == TOKEN_GLOBAL_IDENTIFIER) ||
      (context->token_to_scan == TOKEN_LOCAL_IDENTIFIER)) {
    std::string name(context->token_value.string_val);

    context->token_to_scan = yylex();

    if (context->token_to_scan == ']') {
      if (!IsImageOrSampler) {
        BrigOperandAddress boa = {
          sizeof(boa),            // size
          BrigEOperandAddress,    // kind
          Brigb32,                // type
          0,                      // reserved
          0/*,                      // directive
          0*/
        };
        // TODO(Chuang) name isn't declared in directive.
        // if (!context->symbol_map.count(name)) {
        //   context->set_error(MISSING_OPERAND);
        //   return 1;
        // }
        boa.directive = context->symbol_map[name];

        if (context->get_machine() == BrigELarge) {
          boa.type = Brigb64;
        }
        *pRetOpOffset = context->get_operand_offset();
        context->append_operand(&boa);
      } else {
        BrigOperandOpaque boo = {
          sizeof(BrigOperandOpaque),
          BrigEOperandOpaque,
          0,                      // name
          0,                      // reg
          0                       // offset
        };
        // TODO(Chuang) name isn't declared in directive.
        // if (!context->symbol_map.count(name)) {
        //   context->set_error(MISSING_OPERAND);
        //   return 1;
        // }
        boo.directive = context->symbol_map[name];
        *pRetOpOffset = context->get_operand_offset();
        context->append_operand(&boo);
      }
      context->token_to_scan = yylex();
      return 0;
    } else if (context->token_to_scan == '<') {
      if (!IsImageOrSampler) {
        context->set_error(INVALID_OPERATION);
        return 1;
      }
      // TODO(Chuang) name isn't declared in directive.
      // if (!context->symbol_map.count(name)) {
      //   context->set_error(MISSING_OPERAND);
      //   return 1;
      // }
      BrigOperandOpaque boo = {
        sizeof(BrigOperandOpaque),
        BrigEOperandOpaque,
        context->symbol_map[name], // name
        0,                         // reg
        0                          // offset
      };
      context->token_to_scan = yylex();
      if (context->token_to_scan == TOKEN_INTEGER_CONSTANT) {
        boo.offset = context->token_value.int_val;

        context->token_to_scan = yylex();
        if (context->token_to_scan == '>') {
          context->token_to_scan = yylex();
          if (context->token_to_scan == ']') {
            *pRetOpOffset = context->get_operand_offset();
            context->append_operand(&boo);
            context->token_to_scan = yylex();
            return 0;
          } else {
            context->set_error(MISSING_CLOSING_BRACKET);
          }
        } else {
          context->set_error(MISSING_CLOSING_BRACKET);
        }
      } else if (context->token_to_scan == TOKEN_SREGISTER) {
        name = context->token_value.string_val;
        if (Identifier(context)) {
          return 1;
        }
        boo.reg = context->operand_map[name];
        context->token_to_scan = yylex();
        if (context->token_to_scan == '>') {
          context->token_to_scan = yylex();
          if (context->token_to_scan == ']') {
            *pRetOpOffset = context->get_operand_offset();
            context->append_operand(&boo);
            context->token_to_scan = yylex();
            return 0;
          } else {
            context->set_error(MISSING_CLOSING_BRACKET);
          }
        } else if ((context->token_to_scan == '+') ||
                   (context->token_to_scan == '-')) {
          int sign = 1;
          if (context->token_to_scan == '-') {
            sign = -1;
          }
          context->token_to_scan = yylex();
          if (context->token_to_scan == TOKEN_INTEGER_CONSTANT) {
            boo.offset = context->token_value.int_val * sign;
            context->token_to_scan = yylex();
            if (context->token_to_scan == '>') {
              context->token_to_scan = yylex();
              if (context->token_to_scan == ']') {
                *pRetOpOffset = context->get_operand_offset();
                context->append_operand(&boo);
                context->token_to_scan = yylex();
                return 0;
              } else {
                context->set_error(MISSING_CLOSING_BRACKET);
              }
            } else {
              context->set_error(MISSING_CLOSING_BRACKET);
            }
          } else {
            context->set_error(MISSING_INTEGER_CONSTANT);
          }
        } else {
          context->set_error(MISSING_CLOSING_BRACKET);
        }
      }
    }
  }
  return 1;
}

int ArrayOperandList(Context* context) {
  BrigoOffset32_t opOffset;
  return ArrayOperandListPart2(context, &opOffset);
}

int ArrayOperandListPart2(Context* context, BrigoOffset32_t* pRetOpOffset) {
  // assumed first_token is '('
  unsigned int count_op = 0;
  BrigoOffset32_t regs[4] = {0};
  BrigDataType16_t type = Brigb32;
  std::string iden_name;
  while (1) {
    context->token_to_scan = yylex();
    // set context for Identifier()
    iden_name = context->token_value.string_val;
    if (!Identifier(context)) {
      if (count_op <= 3) {
        regs[count_op] = context->operand_map[iden_name];
      } else {
        context->set_error(INVALID_OPERAND);
        return 1;
      }
      if (count_op == 0) {
        type = context->get_type();
      } else if (type != context->get_type()) {
        context->set_error(INVALID_OPERAND);
        return 1;
      }
      ++count_op;
      context->token_to_scan = yylex();
      if (context->token_to_scan == ')') {
        break;
      } else if (context->token_to_scan == ',') {
        continue;
      } else {
        context->set_error(MISSING_CLOSING_PARENTHESIS);
        return 1;
      }
    } else {
      context->set_error(MISSING_IDENTIFIER);
      return 1;
    }
  }
  switch (count_op) {
    case 0:
    case 3: {
      context->set_error(MISSING_IDENTIFIER);
      return 1;
    }
    case 1: {
      // just have one operand.
      // e.g. ($s1)
      *pRetOpOffset = regs[0];
      break;
    }
    case 2: {
      BrigOperandRegV2 oper_regV2 = {
        sizeof(BrigOperandRegV2),// size
        BrigEOperandRegV2,     // kind
        Brigb32,               // type
        0,                     // reserved
        {0, 0}                 // regs
      };
      oper_regV2.regs[0] = regs[0];
      oper_regV2.regs[1] = regs[1];
      oper_regV2.type = type;

      *pRetOpOffset = context->get_operand_offset();
      context->append_operand(&oper_regV2);

      break;
    }
    case 4: {
      BrigOperandRegV4 oper_regV4 = {
        sizeof(BrigOperandRegV4),// size
        BrigEOperandRegV4,     // kind
        Brigb32,               // type
        0,                     // reserved
        {0, 0, 0, 0}           // regs
      };

      oper_regV4.regs[0] = regs[0];
      oper_regV4.regs[1] = regs[1];
      oper_regV4.regs[2] = regs[2];
      oper_regV4.regs[3] = regs[3];
      oper_regV4.type = type;

      *pRetOpOffset = context->get_operand_offset();
      context->append_operand(&oper_regV4);

      break;
    }
    default: {
      context->set_error(INVALID_OPERAND);
      return 1;
    }
  }
  // set context for following functions
  context->token_to_scan = yylex();
  return 0;
}
int CallTargets(Context* context) {
  // assumed first_token is '['
  // TODO(Chuang): the max size is 256
  BrigoOffset32_t arg_offset[256] = {0};
  int nElements = 0;
  std::string funcName;

  if (context->token_to_scan != '[') {
    if (context->token_to_scan == TOKEN_GLOBAL_IDENTIFIER) {
      funcName = context->token_value.string_val;

      if (!context->arg_map.count(funcName)) {
        BrigOperandArgumentRef opArgRef = {
          sizeof(BrigOperandArgumentRef),
          BrigEOperandArgumentRef,
          0
        };
        // TODO(Chuang): judge whether the identifier has been defined.
        // and which Map will the offset of directive about signature func be saved into?
        opArgRef.arg = context->func_map[funcName];
        context->arg_map[funcName] = context->get_operand_offset();
        context->append_operand(&opArgRef);
      }
      BrigOperandArgumentList funcList = {
        sizeof(BrigOperandArgumentList),
        BrigEOperandFunctionList,
        1,
        { context->arg_map[funcName] }
      };

      context->current_argList_offset = context->get_operand_offset();
      context->append_operand(&funcList);
      context->token_to_scan = yylex();
      return 0;
    } else {
      return 1;
    }
  }
  while (1) {
    context->token_to_scan = yylex();  // set context for Identifier()
    // TODO(Chuang): the name of function must be global identifiers.
    if (context->token_to_scan == TOKEN_GLOBAL_IDENTIFIER) {
      funcName = context->token_value.string_val;
    } else {
      context->set_error(MISSING_IDENTIFIER);
      return 1;
    }
    if (!Identifier(context)) {
      if (context->func_o_map.count(funcName)) {
        arg_offset[nElements++] = context->func_o_map[funcName];
      } else {
        BrigOperandFunctionRef opArgRef = {
          sizeof(BrigOperandFunctionRef),
          BrigEOperandFunctionRef,
          0
        };
        // TODO(Chuang): judge whether the identifier has been defined.
        opArgRef.fn = context->func_map[funcName];
        context->func_o_map[funcName] = context->get_operand_offset();
        context->append_operand(&opArgRef);
        arg_offset[nElements++] = context->func_o_map[funcName];
      }
      context->token_to_scan = yylex();
      if (context->token_to_scan == ']') {
      size_t list_size = sizeof(BrigOperandArgumentList);
      if (nElements > 1) {
        list_size += sizeof(BrigoOffset32_t) * (nElements - 1);
      } else if (nElements == 0) {
        // there is one identifier at least.
        context->set_error(MISSING_IDENTIFIER);
        return 1;
      }

      char *array = new char[list_size];
      BrigOperandArgumentList &funcList =
        *reinterpret_cast<BrigOperandArgumentList *>(array);
        funcList.size = list_size;
        funcList.kind = BrigEOperandFunctionList;
        funcList.elementCount = nElements;
        for (int32_t i = 0; i < nElements; ++i) {
          funcList.o_args[i] = arg_offset[i];
        }

        context->current_argList_offset = context->get_operand_offset();
        context->append_operand(&funcList);

        context->token_to_scan = yylex();  // set context for following function
        delete[] array;

        break;
      } else if (context->token_to_scan == ',') {
      } else {
        context->set_error(MISSING_CLOSING_BRACKET);
        return 1;
      }
    } else {
      context->set_error(MISSING_IDENTIFIER);
      return 1;
    }
  }
  return 0;
}

int CallArgs(Context* context) {
  // assumed first_token is '('
  int n_elements = 0;  // the size of the arglist.
  BrigoOffset32_t arg_offset[256] = {0};

  // [CAUTION] Assume the arg numbers cannot exceed 256
  // Limited by the structure, we can only access one element.

  context->token_to_scan = yylex();  // set context for Operand()
  unsigned int saved_token;
  std::string arg_name;
  while (1) {
    saved_token = context->token_to_scan;
    if ((saved_token == TOKEN_GLOBAL_IDENTIFIER)||
        (saved_token == TOKEN_LOCAL_IDENTIFIER)) {
      arg_name = context->token_value.string_val;
    }

    if (context->token_to_scan == ')') {
      size_t list_size = sizeof(BrigOperandArgumentList);
      if (n_elements > 1) {
        list_size += sizeof(BrigoOffset32_t) * (n_elements - 1);
      }

      char *array = new char[list_size];
      BrigOperandArgumentList &arg_list =
        *reinterpret_cast<BrigOperandArgumentList *>(array);
      arg_list.size = list_size;
      arg_list.kind = BrigEOperandArgumentList;
      arg_list.elementCount = n_elements;
      for (int32_t i = 0; i < n_elements; ++i) {
        arg_list.o_args[i] = arg_offset[i];
      }
      if (!n_elements) {
        // this is an empty Argument List.
        arg_list.o_args[0] = 0;
      }

      context->current_argList_offset = context->get_operand_offset();
      context->append_operand(&arg_list);
      context->token_to_scan = yylex();

      delete[] array;
      break;
    } else if (saved_token == TOKEN_GLOBAL_IDENTIFIER ||
               saved_token == TOKEN_LOCAL_IDENTIFIER) {
      if (!context->arg_map.count(arg_name)) {
        BrigOperandArgumentRef opArgRef = {
          sizeof(BrigOperandArgumentRef),
          BrigEOperandArgumentRef,
          0
        };
        // TODO(Chuang): judge whether the identifier has been defined.
        opArgRef.arg = context->symbol_map[arg_name];
        context->arg_map[arg_name] = context->get_operand_offset();
        context->append_operand(&opArgRef);
      }
      arg_offset[n_elements] = context->arg_map[arg_name];
      n_elements++;
      context->token_to_scan = yylex();
      continue;
    } else if (context->token_to_scan == ',') {
      context->token_to_scan = yylex();
      continue;
    } else {
      context->set_error(MISSING_CLOSING_PARENTHESIS);
      return 1;
    }
  }
  return 0;
}

int RoundingMode(Context* context) {
  unsigned int first_token = context->token_to_scan;
  // get current alu modifier from context
  BrigAluModifier mod = {0, 0, 0, 0, 0, 0, 0};//context->get_alu_modifier();

  if (first_token == _FTZ) {
    mod.valid = 1;
    mod.ftz = 1;
    context->token_to_scan = yylex();
  }

  if (context->token_type == FLOAT_ROUNDING) {
      // next is floatRounding
    mod.valid = 1;
    mod.floatOrInt = 1;
    switch (context->token_to_scan) {
      case _UP:
        mod.rounding = 2;
        break;
      case _DOWN:
        mod.rounding = 3;
        break;
      case _ZERO:
        mod.rounding = 1;
        break;
      case _NEAR:
        mod.rounding = 0;
        break;
    }
    context->token_to_scan = yylex();  // set context for following functions
    context->set_alu_modifier(mod);
    return 0;
  } else if (context->token_type == INT_ROUNDING) {
    mod.valid = 1;
    mod.floatOrInt = 0;
    switch (first_token) {
      case _UPI:
        mod.rounding = 2;
        break;
      case _DOWNI:
        mod.rounding = 3;
        break;
      case _ZEROI:
        mod.rounding = 1;
        break;
      case _NEARI:
        mod.rounding = 0;
        break;
    }
    context->token_to_scan = yylex();  // set context for following functions
    context->set_alu_modifier(mod);
    return 0;
  }
  if(mod.ftz){
    context->set_alu_modifier(mod);
    return 0;
  } else
    return 1;
}

int Instruction2Part1OpcodeDT(Context* context) {

  BrigInstBase inst = {
    sizeof(BrigInstBase),
    BrigEInstBase,
    0,
    Brigb32,
    BrigNoPacking,
    {0, 0, 0, 0, 0}
  };

  BrigAluModifier aluModifier = {0, 0, 0, 0, 0, 0, 0};

  inst.opcode = context->token_value.opcode;

  context->token_to_scan = yylex();
  // TODO(Chuang): whether support for rounding
  if (!RoundingMode(context)) {
    aluModifier = context->get_alu_modifier();
  }
  if (context->token_type == PACKING) {
    // there is packing
    inst.packing = context->token_value.packing;
    if (inst.packing != BrigPackS && inst.packing != BrigPackP) {
      context->set_error(INVALID_PACKING);
      return 1;
    }
    context->token_to_scan = yylex();
  }
  // inst.packing == BrigNoPacking
  // TODO(Chuang): whether can use packed operation without packing.
  if (context->token_type == DATA_TYPE_ID) {

    inst.type = context->token_value.data_type;
    context->token_to_scan = yylex();
    if (context->token_type == REGISTER) {
      if (OperandPart2(context, &inst.o_operands[0])) {
        return 1;
      }
      if (context->token_to_scan == ',') {
        context->token_to_scan = yylex();
        // TODO(Chuang): judge whether operands is suitable.

        if (!OperandPart2(context, &inst.o_operands[1])) {
          if (context->token_to_scan == ';') {
            int* aluValue = reinterpret_cast<int*>(&aluModifier);
            if (*aluValue != 0) {
              BrigInstMod mod = {
                sizeof(BrigInstMod),  // size
                BrigEInstMod,         // kind
                inst.opcode,              // opcode
                inst.type,         // type
                inst.packing,        // packing
                {0, 0, 0, 0, 0},      // o_operands[5]
                {0, 0, 0, 0, 0, 0, 0}  // aluModifier
              };
              for (int i = 0 ; i < 5 ; ++i) {
                mod.o_operands[i] = inst.o_operands[i];
              }
              mod.aluModifier = aluModifier;
              context->append_code(&mod);
            } else {
              context->append_code(&inst);
            }
            context->token_to_scan = yylex();
            return 0;
          } else {  // ';'
            context->set_error(MISSING_SEMICOLON);
          }
        } else {  // Second Operand
          context->set_error(MISSING_OPERAND);
        }
      } else {  // ','
        context->set_error(MISSING_COMMA);
      }
    } else {  // First Operand
      context->set_error(INVALID_FIRST_OPERAND);
    }
  } else {  // Data Type
    context->set_error(INVALID_DATA_TYPE);
  }

  return 1;
}
int Instruction2Part2OpcodeNoDT(Context* context) {

  BrigInstBase inst = {
    sizeof(BrigInstBase),
    BrigEInstBase,
    0,
    Brigb32,
    BrigNoPacking,
    {0, 0, 0, 0, 0}
  };

  BrigAluModifier aluModifier = {0, 0, 0, 0, 0, 0, 0};

  inst.opcode = context->token_value.opcode;

  context->token_to_scan = yylex();
  // TODO(Chuang): whether support for rounding
  if (!RoundingMode(context)) {
    aluModifier = context->get_alu_modifier();
  }


  // TODO(Chuang): judge whether operands is suitable.
  if (context->token_type == REGISTER) {
    if (OperandPart2(context, &inst.o_operands[0])) {
      return 1;
    }
    if (context->token_to_scan == ',') {
      context->token_to_scan = yylex();
      // TODO(Chuang): judge whether operands is suitable.

      if (!OperandPart2(context, &inst.o_operands[1])) {
        if (context->token_to_scan == ';') {
          int* aluValue = reinterpret_cast<int*>(&aluModifier);
          if (*aluValue != 0) {
            BrigInstMod mod = {
              sizeof(BrigInstMod),  // size
              BrigEInstMod,         // kind
              inst.opcode,              // opcode
              inst.type,         // type
              inst.packing,        // packing
              {0, 0, 0, 0, 0},      // o_operands[5]
              {0, 0, 0, 0, 0, 0, 0}  // aluModifier
            };
            for (int i = 0 ; i < 5 ; ++i) {
              mod.o_operands[i] = inst.o_operands[i];
            }
            mod.aluModifier = aluModifier;
            context->append_code(&mod);
          } else {
            context->append_code(&inst);
          }
          context->token_to_scan = yylex();
          return 0;
        } else {  // ';'
          context->set_error(MISSING_SEMICOLON);
        }
      } else {  // Second Operand
        context->set_error(MISSING_OPERAND);
      }
    } else {  // ','
      context->set_error(MISSING_COMMA);
    }
  } else {  // First Operand
    context->set_error(INVALID_FIRST_OPERAND);
  }

  return 1;
}

int Instruction2Part3OpcodeFtz(Context* context) {

  /* Variables for storing Brig struct information */
  BrigDataType16_t type = Brigb32;
  BrigOpcode32_t opcode = context->token_value.opcode;
  BrigPacking16_t packing = BrigNoPacking;
  BrigoOffset32_t OpOffset0 = 0, OpOffset1 = 0;
  BrigAluModifier aluModifier = {0, 0, 0, 0, 0, 0, 0};

  /* Check for rounding mode*/
  context->token_to_scan = yylex();
  if (!RoundingMode(context)) {
      aluModifier = context->get_alu_modifier();
  }

  if (context->token_type != DATA_TYPE_ID) {
    context->set_error(INVALID_DATA_TYPE);
    return 1;
  }
  type = context->token_value.data_type;
  context->token_to_scan = yylex();

  if (context->token_type != REGISTER) {
    context->set_error(INVALID_FIRST_OPERAND);
    return 1;
  }
  if (OperandPart2(context, &OpOffset0)) {
    context->set_error(INVALID_FIRST_OPERAND);
    return 1;
  }

  if (context->token_to_scan != ',') {
    context->set_error(MISSING_COMMA);
    return 1;
  }
  context->token_to_scan = yylex();
  if (OperandPart2(context, &OpOffset1)) {
    context->set_error(MISSING_OPERAND);
    return 1;
  }
  if (context->token_to_scan != ';') {
    context->set_error(MISSING_SEMICOLON);
    return 1;
  }
  int* aluValue = reinterpret_cast<int*>(&aluModifier);
  if (*aluValue != 0) {
    BrigInstMod mod = {
      0,  // size
      BrigEInstMod,         // kind
      opcode,              // opcode
      type,         // type
      packing,        // packing
      {OpOffset0, OpOffset1, 0, 0, 0},      // o_operands[5]
      {0, 0, 0, 0, 0, 0, 0}  // aluModifier
    };
    mod.size = sizeof(mod);
    mod.aluModifier = aluModifier;
    context->append_code(&mod);
  } else {
    BrigInstBase inst = {
      0,
      BrigEInstBase,
      opcode,
      type,
      packing,
      {OpOffset0, OpOffset1, 0, 0, 0}
    };
    inst.size = sizeof(inst);
    context->append_code(&inst);
  }
  context->token_to_scan = yylex();
  return 0;
}

int Instruction2(Context* context) {

  // First token must be an Instruction2Opcode
  switch (context->token_type) {
    case INSTRUCTION2_OPCODE:
      if (!Instruction2Part1OpcodeDT(context)) {
        return 0;
      }
      break;
    case INSTRUCTION2_OPCODE_NODT:
      if (!Instruction2Part2OpcodeNoDT(context)) {
        return 0;
      }
      break;
    case INSTRUCTION2_OPCODE_FTZ:
      if (!Instruction2Part3OpcodeFtz(context)) {
        return 0;
      }
      break;
    default:
      return 1;
  }
  return 1;
}

int Instruction3(Context* context) {
  // First token must be an Instruction3Opcode

  /* Variables for storing Brig struct information */
  bool has_modifier = false;
  BrigDataType16_t type = Brigb32;
  BrigOpcode32_t opcode = context->token_value.opcode;
  BrigPacking16_t packing = BrigNoPacking;
  BrigoOffset32_t OpOffset0 = 0, OpOffset1 = 0, OpOffset2 = 0;

  /* Checking for Instruction3 statement  - no error set here*/
  if ((context->token_type != INSTRUCTION3_OPCODE)
    && (context->token_type != INSTRUCTION3_OPCODE_FTZ)) {
    return 1;
  }

  context->token_to_scan= yylex();

  /* Rounding Optional*/
  has_modifier = (!RoundingMode(context));

  /*Packing optional*/
  if (context->token_type == PACKING) {
    packing = context->token_value.packing;
    context->token_to_scan = yylex();
  }

  if (context->token_type != DATA_TYPE_ID) {
    context->set_error(MISSING_DATA_TYPE);
    return 1;
  }
  type = context->token_value.data_type;
  type = (opcode == BrigClass) ? (int)Brigb1 : type;
  context->token_to_scan = yylex();

  if (OperandPart2(context, &OpOffset0)) {
    context->set_error(MISSING_OPERAND);
    return 1;
  }
  if (context->token_to_scan != ',') {
    context->set_error(MISSING_COMMA);
    return 1;
  }
  context->token_to_scan = yylex();

  if (OperandPart2(context, &OpOffset1)) {
    context->set_error(MISSING_OPERAND);
    return 1;
  }
  if (context->token_to_scan != ',') {
    context->set_error(MISSING_COMMA);
    return 1;
  }
  context->token_to_scan = yylex();

  if (OperandPart2(context, &OpOffset2)) {
    context->set_error(MISSING_OPERAND);
    return 1;
  }

  if (context->token_to_scan != ';') {
    context->set_error(MISSING_SEMICOLON);
    return 1;
  }
  if (has_modifier){
    BrigAluModifier mod = context->get_alu_modifier();
    BrigInstMod bim = {
      0,
      BrigEInstMod,
      opcode,
      type,
      packing,
      {OpOffset0, OpOffset1, OpOffset2, 0, 0},
      {0,0,0,0,0,0,0}
    };
    bim.size = sizeof(bim);
    bim.aluModifier = mod;
    context->append_code(&bim);
  }else {
    BrigInstBase bi = {
      0,
      BrigEInstBase,
      opcode,
      type,
      packing,
      {OpOffset0, OpOffset1, OpOffset2, 0, 0}
    };
    bi.size = sizeof(bi);
    context->append_code(&bi);
  }
  context->token_to_scan = yylex();
  return 0;
}

int Version(Context* context) {
  // first token must be version keyword
  BrigDirectiveVersion bdv;
  bdv.kind = BrigEDirectiveVersion;
  bdv.size = sizeof(BrigDirectiveVersion);
  bdv.reserved = 0;
  bdv.c_code = context->get_code_offset();
  // set default values
  bdv.machine = BrigELarge;
  bdv.profile = BrigEFull;
  bdv.ftz = BrigENosftz;
  context->token_to_scan = yylex();
  if (context->token_to_scan == TOKEN_INTEGER_CONSTANT) {
    bdv.major = context->token_value.int_val;
    context->token_to_scan = yylex();
    if (context->token_to_scan == ':') {
      context->token_to_scan = yylex();
      // check for minor
      if (context->token_to_scan == TOKEN_INTEGER_CONSTANT) {
        bdv.minor = context->token_value.int_val;
        context->token_to_scan = yylex();

        if (context->token_to_scan == ';') {
        } else if (context->token_to_scan == ':') {
          // check for target
          context->token_to_scan = yylex();
          while (context->token_to_scan != ';') {
            if (context->token_type == TARGET) {
              switch (context->token_to_scan) {
                case _SMALL:
                  bdv.machine = BrigESmall;
                  break;
                case _LARGE:
                  bdv.machine = BrigELarge;
                  break;
                case _FULL:
                  bdv.profile = BrigEFull;
                  break;
                case _REDUCED:
                  bdv.profile = BrigEReduced;
                  break;
                case _SFTZ:
                  bdv.ftz = BrigESftz;
                  break;
                case _NOSFTZ:
                  bdv.ftz = BrigENosftz;
                  break;
              }

              // update context
              context->set_machine(bdv.machine);
              context->set_profile(bdv.profile);
              context->set_ftz(bdv.ftz);

              context->token_to_scan = yylex();
              if (context->token_to_scan == ',') {
                context->token_to_scan = yylex();      // next target
              } else {
                if (context->token_to_scan != ';') {
                  context->set_error(MISSING_SEMICOLON);
                  return 1;
                }
              }
            } else {
              context->set_error(INVALID_TARGET);
              return 1;
            }
          }
        } else {
          context->set_error(MISSING_SEMICOLON);
          return 1;
        }
        context->append_directive(&bdv);
        context->token_to_scan = yylex();
        context->set_error(OK);
        return 0;
      } else {
      context->set_error(MISSING_INTEGER_CONSTANT);
      }
    } else {
    context->set_error(MISSING_COLON);
    }
  } else {
    context->set_error(MISSING_INTEGER_CONSTANT);
  }

  return 1;
}

int Alignment(Context* context) {
  // first token must be "align" keyword
    context->token_to_scan = yylex();
    if (context->token_to_scan == TOKEN_INTEGER_CONSTANT) {
        context->set_alignment(context->token_value.int_val);
        context->token_to_scan = yylex();
        return 0;
    } else {
        context->set_error(MISSING_INTEGER_CONSTANT);
        return 1;
    }

}

int DeclPrefix(Context* context){

    context->set_attribute(BrigNone);
    context->init_symbol_modifier();
    if((context->token_to_scan == ALIGN) || (context->token_to_scan == EXTERN) || (context->token_to_scan == STATIC) || (context->token_to_scan==CONST)){
        switch(context->token_to_scan){
            case ALIGN: if(Alignment(context)) return 1;
                        break;
            case CONST:
                        context->set_symbol_modifier(BrigConst);
                        context->token_to_scan = yylex();
                        break;
            default: if(context->token_to_scan==EXTERN)
                        context->set_attribute(BrigExtern);
                     else if(context->token_to_scan == STATIC)
                            context->set_attribute(BrigStatic);
                     context->token_to_scan = yylex();
                     break;
        }
    }else return 0;

    if((context->token_to_scan == ALIGN) || (context->token_to_scan == EXTERN) || (context->token_to_scan == STATIC) || (context->token_to_scan==CONST)){
        switch(context->token_to_scan){
            case ALIGN: if(Alignment(context)) return 1;
                        break;
            case CONST:
                        context->set_symbol_modifier(BrigConst);
                        context->token_to_scan = yylex();
                        break;
            default: if(context->token_to_scan==EXTERN)
                        context->set_attribute(BrigExtern);
                     else if(context->token_to_scan == STATIC)
                            context->set_attribute(BrigStatic);
                     context->token_to_scan = yylex();
                     break;
        }
    } else return 0;
    if((context->token_to_scan == ALIGN) || (context->token_to_scan == EXTERN) || (context->token_to_scan == STATIC) || (context->token_to_scan==CONST)){
        switch(context->token_to_scan){
            case ALIGN: if(Alignment(context)) return 1;
                        break;
            case CONST:
                        context->set_symbol_modifier(BrigConst);
                        context->token_to_scan = yylex();
                        break;
            default: if(context->token_to_scan==EXTERN)
                        context->set_attribute(BrigExtern);
                     else if(context->token_to_scan == STATIC)
                            context->set_attribute(BrigStatic);
                     context->token_to_scan = yylex();
                     break;
        }
    }
    return 0;
}


int FBar(Context* context) {
  // first token must be _FBAR
  context->token_to_scan = yylex();
  if (context->token_to_scan == '(') {
    context->token_to_scan = yylex();
    if (context->token_to_scan == TOKEN_INTEGER_CONSTANT) {
      context->set_fbar(context->token_value.int_val);
      context->token_to_scan = yylex();
      if (context->token_to_scan == ')') {
        context->token_to_scan = yylex();
        return 0;
      } else {
        context->set_error(MISSING_CLOSING_PARENTHESIS);
      }
    } else {
      context->set_error(MISSING_INTEGER_CONSTANT);
    }
  }
  return 1;
}

int ArrayDimensionSet(Context* context) {
  // first token must be '['
  uint32_t dim = 1;
  bool have_size = false;
  context->set_isArray(true);
  context->token_to_scan = yylex();

  while (1) {
    if (context->token_to_scan == ']') {
      context->token_to_scan = yylex();  // check if there is more item
      if (context->token_to_scan == '[') {  // more item
        context->token_to_scan = yylex();
      } else {  // no more item
        break;
      }
    } else if (context->token_to_scan == TOKEN_INTEGER_CONSTANT) {
      have_size = true;
      dim *= context->token_value.int_val;
      context->token_to_scan = yylex();  // scan next
    } else {
      context->set_error(MISSING_CLOSING_BRACKET);
      return 1;
    }
  }
  if (!have_size){
    context->set_dim(0);// flexiable array
    //context->set_symbol_modifier(BrigArray);
    context->set_symbol_modifier(BrigFlex);
  } else {
    context->set_dim(dim); // vector(size in dim)
    context->set_symbol_modifier(BrigArray);
  }
  return 0;
}

int ArgumentDecl(Context* context) {
  if (!DeclPrefix(context)) {
    context->set_dim(0);
    context->init_symbol_modifier();
    BrigStorageClass32_t storage_class = context->token_value.storage_class;

    // skip over "arg" in context->token_to_scan
    context->token_to_scan = yylex();
    if ((context->token_type == DATA_TYPE_ID)||
        (context->token_to_scan == _RWIMG) ||
        (context->token_to_scan == _SAMP) ||
        (context->token_to_scan == _ROIMG)) {
      context->set_type(context->token_value.data_type);
      context->token_to_scan = yylex();
      if (context->token_to_scan == TOKEN_LOCAL_IDENTIFIER) {
        // for argument, we need to set a BrigDirectiveSymbol
        // and write the corresponding string into .string section.

        std::string arg_name = context->token_value.string_val;
        int arg_name_offset = context->add_symbol(arg_name);

        // scan for arrayDimensions
        context->token_to_scan = yylex();
        // set default value(scalar)

        if (context->token_to_scan == '[') {
          if (ArrayDimensionSet(context)) {
            // context->token_to_scan has been set in ArrayDimensionSet()
            return 1;
          }
        }
        BrigdOffset32_t dsize = context->get_directive_offset();
        BrigDirectiveSymbol sym_decl = {
        sizeof(BrigDirectiveSymbol),                 // size
        BrigEDirectiveSymbol,             // kind
        {
          context->get_code_offset(),       // c_code
          storage_class,                    // storageClass
          context->get_attribute(),         // attribute
          0,                                // reserved
          context->get_symbol_modifier(),   // symbol modifier
          context->get_dim(),               // dim
          arg_name_offset,                  // s_name
          context->get_type(),              // data type
          context->get_alignment(),         // alignment
        },
        0,                                // d_init = 0 for arg
        0                                 // reserved
        };
        // append the DirectiveSymbol to .directive section.
        context->append_directive(&sym_decl);
        context->symbol_map[arg_name] = dsize;

        // update the current DirectiveFunction.
        // 1. update the directive offset.
        if(context->current_bdf_offset){
            BrigDirectiveFunction bdf;
            context->get_directive(context->current_bdf_offset, &bdf);
            BrigdOffset32_t first_scope = bdf.d_firstScopedDirective;
            BrigdOffset32_t next_directive = bdf.d_nextDirective;
            if (first_scope == next_directive) {
                bdf.d_nextDirective += sizeof(sym_decl);
                bdf.d_firstScopedDirective = bdf.d_nextDirective;
            } else {
                bdf.d_nextDirective += sizeof(sym_decl);
            }
            // update param count
            if (context->is_arg_output()) {
                bdf.outParamCount++;
            } else {
                if (!bdf.inParamCount)
                    bdf.d_firstInParam = dsize;
                    bdf.inParamCount++;
            }
            unsigned char * bdf_charp =
            reinterpret_cast<unsigned char*>(&bdf);
            context->update_directive_bytes(bdf_charp,
                                        context->current_bdf_offset,
                                        sizeof(BrigDirectiveFunction));

        }
        return 0;

      } else {
        context->set_error(MISSING_IDENTIFIER);
      }
    } else {
      context->set_error(MISSING_DATA_TYPE);
    }
  }

  return 1;
}

int ArgumentListBody(Context* context) {
  while (1) {
    if (!ArgumentDecl(context)) {
      if (context->token_to_scan == ',') {
          context->token_to_scan = yylex();
      } else {
        break;  // context was set in ArgumentDecl
      }
    } else {
      context->set_error(MISSING_ARGUMENT);
      return 1;
    }
  }
  return 0;
}

int FunctionDefinition(Context* context){
    if(!DeclPrefix(context)){
        return FunctionDefinitionPart2(context);
    } else return 1;
}
int FunctionDefinitionPart2(Context* context) {

    if (context->token_to_scan == FUNCTION) {

      context->current_bdf_offset = context->get_directive_offset();
      BrigdOffset32_t bdf_offset = context->current_bdf_offset;
      uint16_t size = sizeof(BrigDirectiveFunction);
      BrigDirectiveFunction bdf = {
      size,                      // size
      BrigEDirectiveFunction,    // kind
      context->get_code_offset(),   // c_code
      0,                            // name
      0,                          // in param count
      bdf_offset + size,          // d_firstScopedDirective
      0,                          // operation count
      bdf_offset + size,          // d_nextDirective
      context->get_attribute(),  // attribute
      0,    // fbar count
      0,    // out param count
      0     // d_firstInParam
      };


      // update it when necessary.
      // the later functions should have a entry point of bdf
      // just update it in time.
      //
      context->token_to_scan = yylex();
      if (context->token_to_scan == TOKEN_GLOBAL_IDENTIFIER) {
        // should have meaning of Global_Identifier,
        // and check if there is existing global identifier
        // if there is, just use the current string,
        // if not write into string.

        std::string func_name = context->token_value.string_val;

        BrigsOffset32_t check_result = context->add_symbol(func_name);

        // add the func_name to the func_map.
        context->func_map[func_name] = context->current_bdf_offset;

        bdf.s_name = check_result;
        context->append_directive(&bdf);

        /* Debug */
        // BrigDirectiveFunction get;

        // check return argument list
        context->token_to_scan = yylex();
        if (context->token_to_scan == '(') {
          context->set_arg_output(true);
          context->token_to_scan = yylex();

          if (context->token_to_scan == ')') {   // empty argument list body
            context->token_to_scan = yylex();
          } else if (!ArgumentListBody(context)) {
            if (context->token_to_scan == ')') {
              context->token_to_scan = yylex();
            } else {
              context->set_error(MISSING_CLOSING_PARENTHESIS);
              return 1;
            }
          } else {
            context->set_error(INVALID_ARGUMENT_LIST);
            return 1;
          }
        } else {
          context->set_error(MISSING_ARGUMENT_LIST);
          return 1;
        }
        // check argument list
        if (context->token_to_scan == '(') {
          context->set_arg_output(false);
          context->token_to_scan = yylex();

          if (context->token_to_scan == ')') {   // empty argument list body
              context->token_to_scan = yylex();
          } else if (!ArgumentListBody(context)) {
            if (context->token_to_scan == ')') {
              context->token_to_scan = yylex();
            } else {
              context->set_error(MISSING_CLOSING_PARENTHESIS);
              return 1;
            }
          } else {
            context->set_error(INVALID_ARGUMENT_LIST);
            return 1;
          }
        } else {
          context->set_error(MISSING_ARGUMENT_LIST);
          return 1;
        }

        return 0;

      } else {
        context->set_error(MISSING_IDENTIFIER);
      }
    }
    return 1;
}

int FunctionDecl(Context *context){
  if (!DeclPrefix(context)) {
    if (!FunctionDefinitionPart2(context)){
      if (';' == context->token_to_scan){
        return 0 ;
      } else {
        context->set_error(MISSING_IDENTIFIER);
      }
    }
  }
  return 1;
}

int ArgBlock(Context* context) {
  // first token should be {
  // add BrigDirectiveScope
  BrigDirectiveScope argblock_start = {
    sizeof(BrigDirectiveScope),
    BrigEDirectiveArgStart,
    context->get_code_offset()
  };
  context->append_directive(&argblock_start);
  context->token_to_scan = yylex();
  if (!ArgStatements(context)) {
    BrigDirectiveScope argblock_end = {
      sizeof(BrigDirectiveScope),
      BrigEDirectiveArgEnd,
      context->get_code_offset()
    };
    context->append_directive(&argblock_end);
    if (context->token_to_scan == '}') {
      context->token_to_scan = yylex();
      return 0;
    } else {
      context->set_error(MISSING_CLOSING_BRACKET);
      return 1;
    }
  } else {
    context->set_error(INVALID_ARG_BLOCK);
    return 1;
  }
  return 1;
}
int CodeBlockEnd(Context* context) {
  if (context->token_to_scan == '}') {
    context->token_to_scan = yylex();
    if (context->token_to_scan == ';') {
      context->token_to_scan = yylex();
      return 0;
    } else {
      context->set_error(MISSING_SEMICOLON);
      return 1;
    }
  }else return 1;
}

int Codeblock(Context* context) {
  // first token should be '{'
  context->token_to_scan = yylex();
  if(!BodyStatements(context)){

      BrigDirectiveFunction bdf;
      context->get_directive(context->current_bdf_offset, &bdf);
	  if(bdf.kind == BrigEDirectiveFunction){

		bdf.d_nextDirective = context->get_directive_offset();
		unsigned char * bdf_charp = reinterpret_cast<unsigned char*>(&bdf);
		context->update_directive_bytes(bdf_charp,
                                 context->current_bdf_offset,
                                 sizeof(BrigDirectiveFunction));
	  } else if(bdf.kind == BrigEDirectiveKernel){
		BrigDirectiveKernel* bdk = reinterpret_cast<BrigDirectiveKernel*> (&bdf); //Since they are the same size
		bdk->d_nextDirective = context->get_directive_offset();
		unsigned char * bdf_charp = reinterpret_cast<unsigned char*>(bdk);
		context->update_directive_bytes(bdf_charp,
                                 context->current_bdf_offset,
                                 sizeof(BrigDirectiveKernel));

	  } else {
			context->set_error(INVALID_CODEBLOCK);
			return 1;
		}
   }
	if (context->token_to_scan == '}')
      return CodeBlockEnd(context);
	else if(!context->token_to_scan){
		context->set_error(MISSING_CLOSING_BRACKET);
		return 1;
	} else
		return 1;
}

int Functionpart2(Context *context){
  if (!Codeblock(context)){
    return 0;
  }
  return 1;
}
int Function(Context* context) {
  if (!FunctionDefinition(context)) {
    return Functionpart2(context);
  } else {
    context->set_error(INVALID_FUNCTION_DEFINITION);
  }
  return 1;
}

int Program(Context* context) {
  if (context->token_to_scan == VERSION) {
    if (!Version(context)) {
      // parse topLevelStatement
      return TopLevelStatements(context);
    }   // if (!Version)
  } else {
    context->set_error(MISSING_VERSION_STATEMENT);
  }
  return 1;
}

int OptionalWidth(Context* context) {

  uint32_t width_param = 0;
  // first token must be _WIDTH
  if (context->token_to_scan != _WIDTH)
      return 1;
  context->token_to_scan = yylex();

  if (context->token_to_scan != '(') {
    context->set_error(MISSING_WIDTH_INFO);
    return 1;
  }
  context->token_to_scan = yylex();

  if (context->token_to_scan == TOKEN_INTEGER_CONSTANT) {
    width_param = context->token_value.int_val;
  } else if (context->token_to_scan == ALL){
    width_param = 0;
  } else{
      context->set_error(INVALID_WIDTH_NUMBER);
      return 1;
  }
  context->token_to_scan = yylex();

	if(context->token_to_scan != ')'){
    context->set_error(MISSING_CLOSING_PARENTHESIS);
    return 1;
  }
	BrigOperandImmed op_width = {
      sizeof(BrigOperandImmed),
      BrigEOperandImmed,
      Brigb32,
      0,
      { 0 }
  } ;
  op_width.size = sizeof(op_width);
  if((width_param<= 1024) && ((width_param&0x01) == 0))
    op_width.bits.u  = width_param ;
  context->append_operand(&op_width);
  context->token_to_scan = yylex();
  return 0;
}

int BranchPart1Cbr(Context* context) {
  // add structures for CBR.
  // default value.
  BrigInstBase inst_op = {
    sizeof(BrigInstBase),
    BrigEInstBase,
    BrigCbr,
    Brigb32,  // no specification of datatype in Brn and Cbr.
    BrigNoPacking,
    {0, 0, 0, 0, 0}
  };

  BrigoOffset32_t widthOffset = context->get_operand_offset();
  widthOffset += widthOffset & 0x7;

  BrigAluModifier mod = context->get_alu_modifier();
  // check for optionalWidth
  if (context->token_to_scan == _WIDTH) {
    if (OptionalWidth(context)) {
      return 1;
    }
  } else {
    BrigOperandImmed op_width = {
      sizeof(BrigOperandImmed),
      BrigEOperandImmed,
      Brigb32,
      0,
      { 0 }
    };
    op_width.bits.u = 0;
    context->append_operand(&op_width);
  }
  
  
  // check for optional _fbar modifier
  if (context->token_to_scan == __FBAR) {
    mod.valid = 1;
    mod.fbar = 1;
    context->set_alu_modifier(mod);
    context->token_to_scan = yylex();
  }
  inst_op.o_operands[0] = widthOffset;
  if (context->token_to_scan == TOKEN_CREGISTER)
    inst_op.type = Brigb1;

  if (!OperandPart2(context, &inst_op.o_operands[1])) {
    if (context->token_to_scan == ',') {
      context->token_to_scan = yylex();
      if (context->token_to_scan == TOKEN_LABEL) {
        // if the next operand is label, which is the case in example4
        // 1. check if the label is already defined,
        // 2. if defined, just set it up
        // 3. if not, add it to the multimap

        std::string label_name = context->token_value.string_val;

        if (context->label_o_map.count(label_name)) {
          inst_op.o_operands[2] = context->label_o_map[label_name];
        } else {
          BrigOperandLabelRef opLabelRef = {
            sizeof(BrigOperandLabelRef),
            BrigEOperandLabelRef,
            0
          };
          inst_op.o_operands[2] = context->get_operand_offset();
          context->label_o_map[label_name] = context->get_operand_offset();
          if (context->symbol_map.count(label_name)) {
            opLabelRef.labeldirective = context->symbol_map[label_name];
          }
          context->append_operand(&opLabelRef);
        }

        context->token_to_scan = yylex();  // should be ';'
      } else if (!Identifier(context)) {
        context->token_to_scan = yylex();  // should be ';'
      } else if (!Operand(context)) {
      if (context->token_to_scan == ',') {
        context->token_to_scan = yylex();
        if (context->token_to_scan == TOKEN_LABEL) {  // LABEL
          context->token_to_scan = yylex();  // should be ';'
        } else if (context->token_to_scan == '[') {
          context->token_to_scan = yylex();
          if (!Identifier(context)) {
            context->token_to_scan = yylex();  // should be ']'
          } else if (context->token_to_scan == TOKEN_LABEL) {
            context->token_to_scan = yylex();
            while (context->token_to_scan != ']') {
              if (context->token_to_scan == ',') {
                if (yylex() == TOKEN_LABEL) {
                  context->token_to_scan = yylex();  // scan next;
                } else {
                  context->set_error(MISSING_OPERAND);
                  return 1;
                }
              } else {
                context->set_error(MISSING_COMMA);
                return 1;
              }
            }   // while
          } else {
            context->set_error(MISSING_OPERAND);
          }
          // current token should be ']'
          context->token_to_scan = yylex();  // should be ';'
          } else {
            context->set_error(MISSING_OPERAND);
          }
        } else {  // yylex() = ','
          context->set_error(MISSING_COMMA);
        }
      } else {
        context->set_error(MISSING_OPERAND);
        return 1;
      }
      if (context->token_to_scan == ';') {
        context->append_code(&inst_op);
        context->token_to_scan = yylex();
        return 0;
      } else {
        context->set_error(MISSING_SEMICOLON);
      }
    } else {  // yylex = ','
      context->set_error(MISSING_COMMA);
    }
  } else {  // first operand
    context->set_error(MISSING_OPERAND);
  }
  return 1;
}

int BranchPart2Brn(Context* context) {

  BrigAluModifier mod = {0, 0, 0, 0, 0, 0, 0};
  BrigoOffset32_t OpOffset[3] = {0,0,0};

  BrigoOffset32_t widthOffset = context->get_operand_offset();
  widthOffset += widthOffset & 0x7;

<<<<<<< HEAD
    BrigAluModifier mod = context->get_alu_modifier();
    // check for optionalWidth
    if (context->token_to_scan == _WIDTH) {
      if (OptionalWidth(context)) {
        return 1;
      }
    } else {
      BrigOperandImmed op_width = {
        sizeof(BrigOperandImmed),
        BrigEOperandImmed,
        Brigb32,
        0,
        { 0 }
      };
      op_width.bits.u = 0;
      context->append_operand(&op_width);
    }
    // check for optional _fbar modifier
    if (context->token_to_scan == __FBAR) {
      mod.valid = 1;
      mod.fbar = 1;
      context->set_alu_modifier(mod);
      context->token_to_scan = yylex();
=======
  OpOffset[0] = widthOffset;

  // check for optionalWidth
  if (context->token_to_scan == _WIDTH) {
    if (OptionalWidth(context)) {
      return 1;
>>>>>>> 43b85a97
    }
  } else {
    BrigOperandImmed op_width = {
      sizeof(BrigOperandImmed),
      BrigEOperandImmed,
      Brigb32,
      0,
      { 0 }
    };
    op_width.bits.u = 0;
    context->append_operand(&op_width);
  }
  // check for optional _fbar modifier
  if (context->token_to_scan == __FBAR) {
    mod.fbar = 1;
    context->set_alu_modifier(mod);
    context->token_to_scan = yylex();
  }

  if (context->token_to_scan == TOKEN_LABEL) {

    std::string label_name = context->token_value.string_val;
    if (!context->label_o_map.count(label_name)) {
      BrigOperandLabelRef opLabelRef = {
        sizeof(BrigOperandLabelRef),
        BrigEOperandLabelRef,
        0
      };
      context->label_o_map[label_name] = context->get_operand_offset();
      if (context->symbol_map.count(label_name)) {
        opLabelRef.labeldirective = context->symbol_map[label_name];
      }
      context->append_operand(&opLabelRef);
    }
    OpOffset[1] = context->label_o_map[label_name];
    context->token_to_scan = yylex();
  } else if (!Identifier(context)) {
    // Must be an s register.
    if (context->token_to_scan != TOKEN_SREGISTER) {
      context->set_error(INVALID_OPERAND);
      return 1;
    }
    std::string regName = context->token_value.string_val;
    OpOffset[1] = context->operand_map[regName];
    context->token_to_scan = yylex();
    if (context->token_to_scan == ',') {
      context->token_to_scan = yylex();
      if (context->token_to_scan != '[') {
        context->set_error(MISSING_OPENNING_BRACKET);
        return 1;
      }
      context->token_to_scan = yylex();
      if (context->token_to_scan == TOKEN_LABEL) {

        std::string label_name = context->token_value.string_val;
        if (!context->label_o_map.count(label_name)) {
          BrigOperandLabelRef opLabelRef = {
            sizeof(BrigOperandLabelRef),
            BrigEOperandLabelRef,
            0
          };
          context->label_o_map[label_name] = context->get_operand_offset();
          if (context->symbol_map.count(label_name)) {
            opLabelRef.labeldirective = context->symbol_map[label_name];
          }
          context->append_operand(&opLabelRef);
        }
        OpOffset[2] = context->label_o_map[label_name];
      } else if (context->token_to_scan == TOKEN_GLOBAL_IDENTIFIER ||
                 context->token_to_scan == TOKEN_LOCAL_IDENTIFIER) {
        std::string idenName(context->token_value.string_val);
        BrigOperandAddress boa = {
          sizeof(boa),            // size
          BrigEOperandAddress,    // kind
          Brigb32,                // type
          0,                      // reserved
          0                       // directive
        };

        boa.directive = context->symbol_map[idenName];
  
        if (context->get_machine() == BrigELarge) {
          boa.type = Brigb64;
        }
        OpOffset[2] = context->get_operand_offset();
        context->append_operand(&boa);
      } else {  // Identifier or Label
        context->set_error(MISSING_OPERAND);
        return 1;      
      }
      context->token_to_scan = yylex(); 
      if (context->token_to_scan != ']') {
        context->set_error(MISSING_CLOSING_BRACKET);
        return 1;
      }
      context->token_to_scan = yylex();
    }
  } else {  // Identifier or Label
    context->set_error(MISSING_OPERAND);
    return 1;
  }


  if (context->token_to_scan != ';') {
    context->set_error(MISSING_SEMICOLON);
    return 1;
  }

  if (*reinterpret_cast<uint32_t*>(&mod) == 0) {
    BrigInstBase brnInst = {
      sizeof(BrigInstBase),
      BrigEInstBase,
      BrigBrn,
      Brigb32,  
      BrigNoPacking,
      {OpOffset[0], OpOffset[1], OpOffset[2], 0, 0}
    };
    context->append_code(&brnInst);
  } else {
    BrigInstMod brnMod = {
      sizeof(BrigInstMod),
      BrigEInstMod,
      BrigBrn,
      Brigb32,  
      BrigNoPacking,
      {OpOffset[0], OpOffset[1], OpOffset[2], 0, 0},
      mod
    };
    context->append_code(&brnMod);
  }
  context->token_to_scan = yylex();
  return 0;

}


int Branch(Context* context) {
  unsigned int op = context->token_to_scan;  // CBR or BRN

  context->token_to_scan = yylex();

  if (op == CBR) {
    if (!BranchPart1Cbr(context)) {
      return 0;
    }
  } else if (op == BRN) {
    if (!BranchPart2Brn(context)) {
      return 0;
    }
  }
  return 1;
}

int Call(Context* context) {
  // first token is "call"
  BrigoOffset32_t firstOpOffset = 0;
  BrigoOffset32_t secondOpOffset = 0;

  BrigoOffset32_t OpOffset[5] = {0,0,0,0,0};
  BrigAluModifier aluModifier = {0, 0, 0, 0, 0, 0, 0};

  context->token_to_scan = yylex();
  // optional width
  BrigoOffset32_t widthOffset = context->get_operand_offset();
  widthOffset += widthOffset & 0x7;
  OpOffset[0] = widthOffset;

  if (context->token_to_scan == _WIDTH) {
    if (OptionalWidth(context)) {
      return 1;
    }
  }
  
  BrigOperandImmed op_width = {
    sizeof(BrigOperandImmed),
    BrigEOperandImmed,
    Brigb32,
    0,
    { 0 }
  };
  op_width.bits.u = 0;
  context->append_operand(&op_width);
  
  if (context->token_to_scan == __FBAR) {
    aluModifier.fbar = 1;
    context->token_to_scan = yylex();
  }

  std::string opName;
  const unsigned int firstOpToken = context->token_to_scan;;
  
  if (firstOpToken == TOKEN_GLOBAL_IDENTIFIER) {
    opName.assign(context->token_value.string_val);
    if (!context->func_o_map.count(opName)) {
      BrigOperandFunctionRef func_o_ref = {
        sizeof(BrigOperandFunctionRef),
        BrigEOperandFunctionRef,
        context->func_map[opName]
      };
      context->func_o_map[opName] = context->get_operand_offset();
      context->append_operand(&func_o_ref);
    }
    OpOffset[2] = context->func_o_map[opName];
    context->token_to_scan = yylex();
  } else if (firstOpToken == TOKEN_SREGISTER) {
    if (OperandPart2(context, &OpOffset[2])) {
      context->set_error(INVALID_OPERAND);
      return 1;
    }
  } else {
    context->set_error(MISSING_OPERAND);
    return 1;
  }
  
  BrigOperandArgumentList emptylist = {
    sizeof(BrigOperandArgumentList),
    BrigEOperandArgumentList,
    0,
    {0}
  };
  // check for twoCallArgs
  //operands[1] contains output args and [3] contains input args
  if (context->token_to_scan == '(') {
    if (CallArgs(context)) {
      context->set_error(INVALID_CALL_ARGS);
      return 1;
    }
    firstOpOffset = context->current_argList_offset;
    if (context->token_to_scan == '(') {
      if (CallArgs(context)) {
        context->set_error(INVALID_CALL_ARGS);
        return 1;
      }
      secondOpOffset = context->current_argList_offset;
    } else {
      secondOpOffset = firstOpOffset; //contains input args
      firstOpOffset = context->get_operand_offset(); //contains output args
      context->append_operand(&emptylist);
    }
  } else {
    firstOpOffset = context->get_operand_offset(); //Assuming both input and output args missing
    secondOpOffset = firstOpOffset;
    context->append_operand(&emptylist);
  }

  OpOffset[1] = firstOpOffset;
  OpOffset[3] = secondOpOffset;

  // if there is CallTarget, the first operand token must be a s register.
  if (firstOpToken == TOKEN_SREGISTER) {
    if (CallTargets(context)) {
      context->set_error(INVALID_CALL_TARGETS);
      return 1;
    }
    OpOffset[4] = context->current_argList_offset;
  }
  if (context->token_to_scan != ';') {
    context->set_error(MISSING_SEMICOLON);
    return 1;
  }
  int* pCmp = reinterpret_cast<int*>(&aluModifier);
  if (*pCmp!=0) {
    BrigInstMod callMod = {
      0,
      BrigEInstMod,
      BrigCall,
      Brigb32,
      BrigNoPacking,
      {OpOffset[0], OpOffset[1], OpOffset[2], OpOffset[3], OpOffset[4]},
      aluModifier
    };
    callMod.aluModifier.valid = 1;
    callMod.size = sizeof(callMod);
    context->append_code(&callMod);
  } else {
    BrigInstBase callInst = {
      0,
      BrigEInstBase,
      BrigCall,
      Brigb32,
      BrigNoPacking,
      {OpOffset[0], OpOffset[1], OpOffset[2], OpOffset[3], OpOffset[4]}
    };
    callInst.size = sizeof(callInst);
    context->append_code(&callInst);
  }
  context->token_to_scan = yylex();
  return 0;
}

int Initializer(Context* context) {
  // first token should be '='
  if (context->token_to_scan == '=') {
    bool hasCurlyBrackets = false;
    context->token_to_scan = yylex();
    if (context->token_to_scan == '{') {
      context->token_to_scan = yylex();
      hasCurlyBrackets = true;
    }
    BrigDirectiveSymbol bds ;
    BrigdOffset32_t sym_offset = context->current_argdecl_offset;
    context->get_directive(sym_offset,&bds);
    BrigDataType16_t init_type ;
    BrigDataType16_t data_type = context->get_type();
    switch(data_type){
      case Brigb1: init_type = Brigb1; break;

      case Brigs8:
      case Brigu8:
      case Brigb8: init_type = Brigb8; break;

      case Brigs16:
      case Brigu16:
      case Brigf16:
      case Brigb16: init_type = Brigb16; break;

      case Brigs32:
      case Brigu32:
      case Brigf32:
      case Brigb32: init_type = Brigb32; break;

      case Brigs64:
      case Brigu64:
      case Brigf64:
      case Brigb64: init_type = Brigb64; break;
      default:
        context->set_error(INVALID_INITIALIZER);
        return 1;
    }
    context->set_type(init_type);

    context->set_isBlockNumeric(false);
    switch (context->token_to_scan) {
      case TOKEN_DOUBLE_CONSTANT:
        if (!FloatListSingle(context)) {
          break;
        } else {
          return 1;
        }
      case TOKEN_INTEGER_CONSTANT:
      case '-':
        if (!DecimalListSingle(context)) {
          break;
        } else {
          return 1;
        }
      case TOKEN_SINGLE_CONSTANT:
        if (!SingleListSingle(context)) {
          break;
        } else {
          return 1;
        }
      case TOKEN_LABEL:
        if (hasCurlyBrackets) {
          if (!LabelList(context)) {
            break;
          }
        } else {
          return 1;
        }
      default:
        context->set_error(INVALID_INITIALIZER);
        return 1;
    }
    if (hasCurlyBrackets) {
      if (context->token_to_scan == '}') {
        context->token_to_scan = yylex();
        return 0;
      } else {
        context->set_error(MISSING_CLOSING_BRACKET);
        return 1;
      }
    } else {
      return 0;
    }
  } // '='
  return 0;
}

int InitializableDecl(Context* context) {

  if ((context->token_to_scan == GLOBAL)
     || (context->token_to_scan == READONLY)){
    BrigStorageClass32_t storage_class = context->token_value.storage_class;
    context->token_to_scan = yylex();
    return (InitializableDeclPart2(context, storage_class));
  } else {
    return 1;
  }
}

int InitializableDeclPart2(Context *context, BrigStorageClass32_t storage_class)
{
  context->init_symbol_modifier();
  context->set_isArray(false);
  //First token already verified as GLOBAL/READONLY
  if (context->token_type == DATA_TYPE_ID) {
    context->set_type(context->token_value.data_type);

    context->token_to_scan = yylex();

    if (!Identifier(context)) {
      std::string var_name = context->token_value.string_val;
      int var_name_offset = context->add_symbol(var_name);

      // scan for arrayDimensions
      context->token_to_scan = yylex();

      // set default value(scalar)
      context->set_dim(0);
      //context->set_symbol_modifier(BrigArray);
      if (context->token_to_scan == '[') {
        if (!ArrayDimensionSet(context)) {
        }
      }
      BrigDirectiveSymbol sym_decl = {
        sizeof(sym_decl),                 // size
        BrigEDirectiveSymbol,             // kind
        {
          context->get_code_offset(),       // c_code
          storage_class,                    // storageClass ??
          context->get_attribute(),         // attribute
          0,                                // reserved
          context->get_symbol_modifier(),   // symbol modifier
          context->get_dim(),                                // dim
          var_name_offset,                  // s_name
          context->get_type(),                        // data type
          context->get_alignment(),         // alignment
        },
        0,                                // d_init = 0 for arg
        0                                 // reserved
      };
      context->symbol_map[var_name] = context->get_directive_offset();
      context->current_argdecl_offset = context->get_directive_offset();
      context->append_directive(&sym_decl);

      if (!Initializer(context)) {
        if (context->token_to_scan == ';') {
            context->token_to_scan = yylex();
          return 0;
        } else {
          context->set_error(MISSING_SEMICOLON);
        }
      }
    } else {
      context->set_error(MISSING_IDENTIFIER);
    }
  }
  return 1;
}

int UninitializableDecl(Context* context) {
  // first_token is PRIVATE, GROUP or SPILL

  BrigStorageClass32_t storage_class = context->token_value.storage_class;

  context->token_to_scan = yylex();
  if (context->token_type == DATA_TYPE_ID) {
    BrigDataType type = BrigDataType(context->token_value.data_type);
    context->token_to_scan = yylex();

    if (!Identifier(context)) {
      std::string var_name = context->token_value.string_val;
      int var_name_offset = context->add_symbol(var_name);

      // scan for arrayDimensions
      context->token_to_scan = yylex();
      // set default value(scalar)
      context->set_dim(0);
      //context->set_symbol_modifier(BrigArray);
      if (context->token_to_scan == '[') {
        if (!ArrayDimensionSet(context)) {
        }
      }
      BrigDirectiveSymbol sym_decl = {
        sizeof(sym_decl),                 // size
        BrigEDirectiveSymbol,             // kind
        {
          context->get_code_offset(),       // c_code
          storage_class,                    // storageClass
          context->get_attribute(),         // attribute
          0,                                // reserved
          context->get_symbol_modifier(),   // symbol modifier
          context->get_dim(),               // dim
          var_name_offset,                  // s_name
          type,                             // data type
          context->get_alignment(),         // alignment
        },
        0,                                // d_init = 0 for arg
        0                                 // reserved
      };

      context->symbol_map[var_name] = context->get_directive_offset();
      context->append_directive(&sym_decl);

      if (context->token_to_scan == ';') {
        context->token_to_scan = yylex();
        return 0;
      } else {
        context->set_error(MISSING_SEMICOLON);
      }
    } else {
      context->set_error(MISSING_IDENTIFIER);
    }
  } else {
    context->set_error(MISSING_DATA_TYPE);
  }

  return 1;
}

int ArgUninitializableDecl(Context* context) {
  // first token is ARG
  BrigStorageClass32_t storage_class = context->token_value.storage_class;
  context->token_to_scan = yylex();

  if (context->token_type == DATA_TYPE_ID) {
    BrigDataType16_t data_type = context->token_value.data_type;
    context->token_to_scan = yylex();
    if (!Identifier(context)) {
      // need to add to both .operand BrigOperandArgumentRef,
      // and .directive BrigDirectiveSymbol,
      // also should have a map, for BrigOperandArgumentList.

      // default value for BrigDirectiveSymbol.
      // for Now, assume this is a scalar. [CAUTION]
      std::string arg_name = context->token_value.string_val;

      // scan for arrayDimensions
      context->token_to_scan = yylex();
      // set default value(scalar)
      context->set_dim(0);
      //context->set_symbol_modifier(BrigArray);
      if (context->token_to_scan == '[') {
        if (!ArrayDimensionSet(context)) {
        }
      }
      if (context->token_to_scan == ';') {
        BrigDirectiveSymbol arg_decl = {
          sizeof(arg_decl),                 // size
          BrigEDirectiveSymbol,             // kind
          {
            context->get_code_offset(),       // c_code
            storage_class,                    // storageClass
            context->get_attribute(),         // attribute
            0,                                // reserved
            context->get_symbol_modifier(),     // symbol modifier
            context->get_dim(),               // dim
            context->add_symbol(arg_name),    // s_name
            data_type,                        // data_type
            context->get_alignment(),         // alignment
          },
          0,                                // d_init = 0 for arg
          0                                 // reserved
        };

        BrigOperandArgumentRef arg_ref = {
          sizeof(BrigOperandArgumentRef),
          BrigEOperandArgumentRef,
          context->get_directive_offset()
        };

        context->symbol_map[arg_name]= context->get_directive_offset();
        context->append_directive(&arg_decl);
        // add the operand to the map.
        context->arg_map[arg_name] = context->get_operand_offset();
        context->append_operand(&arg_ref);

        context->token_to_scan = yylex();
        arg_name.clear();
        return 0;
      } else {
        context->set_error(MISSING_SEMICOLON);
      }
    } else {
      context->set_error(MISSING_IDENTIFIER);
    }
  } else {
    context->set_error(MISSING_DATA_TYPE);
  }
  return 1;
}

int FileDecl(Context* context) {
  // first token is _FILE "file"
  if (_FILE != context->token_to_scan)
    return 1;

  context->token_to_scan = yylex();

  if (context->token_to_scan == TOKEN_INTEGER_CONSTANT) {
    int fileid = context->token_value.int_val;
    context->token_to_scan = yylex();

    if (context->token_to_scan == TOKEN_STRING) {
      std::string path(context->token_value.string_val);
      path.assign(path, 1, path.size() - 2);
      BrigsOffset32_t path_offset = context->add_symbol(path);
      context->token_to_scan = yylex();

      if (context->token_to_scan == ';') {

        BrigDirectiveFile bdfile = {
           sizeof(BrigDirectiveFile),   //size
           BrigEDirectiveFile,          //kind
           context->get_code_offset(),  //c_code??
           fileid,                      //fileid
           path_offset                  //s_filename
        };
        context->append_directive(&bdfile);

        context->token_to_scan = yylex();
        return 0;
      } else {
        context->set_error(MISSING_SEMICOLON);
      }
    } else {
      context->set_error(MISSING_STRING);
    }
  } else {
    context->set_error(MISSING_INTEGER_CONSTANT);
  }

  return 1;
}

int SignatureType(Context *context) {
  // alignment optional
  if (ALIGN == context->token_to_scan){
    if (Alignment(context))
      return 1;
    if (ARG == context->token_to_scan){
      context->token_to_scan = yylex();
      if (DATA_TYPE_ID == context->token_type){
        context->set_type(context->token_value.data_type);
        context->token_to_scan = yylex();
        // set default value(scalar)
        context->set_dim(0);
        //context->set_symbol_modifier(BrigArray);
        if (TOKEN_LOCAL_IDENTIFIER == context->token_to_scan){
          context->token_to_scan = yylex();
          if ('[' == context->token_to_scan ){
            if (!ArrayDimensionSet(context)){
            } else {
              return 1;
        }
      }
    }
      }
    }
  } else if (ARG == context->token_to_scan){
    context->token_to_scan = yylex();
    if (DATA_TYPE_ID == context->token_type) {
      context->set_type(context->token_value.data_type);
      context->token_to_scan = yylex();
      // set default value(scalar)
      context->set_dim(0);
     // context->set_symbol_modifier(BrigArray);
      if (TOKEN_LOCAL_IDENTIFIER == context->token_to_scan){
      // ignore the local identifier
        context->token_to_scan = yylex();
        if ('[' == context->token_to_scan){
          if (ArrayDimensionSet(context)) {
            return 1;
          }
        }
      }
    } else if (_ROIMG == context->token_to_scan
             || _RWIMG == context->token_to_scan
             || _SAMP == context->token_to_scan ) {
      context->set_type(context->token_value.data_type);
      context->token_to_scan = yylex();
    }
  } else {
    return 1;
  }
  BrigDirectiveSignature::BrigProtoType bpt = {
    context->get_type(),
    context->get_alignment(),
    (context->get_dim() != 0),
    context->get_dim()
  };
  context->types.push_back(bpt);

  return 0;
}

int SysCall(Context* context) {
  // first token is _SYSCALL "syscall"

  BrigInstBase syscallInst = {
    sizeof(BrigInstBase),  // size
    BrigEInstBase,         // kind
    BrigSysCall,         // opcode
    Brigb32,               // type
    BrigNoPacking,         // packing
    {0, 0, 0, 0, 0}        // o_operands[5]
  };
  std::string opName;
  context->token_to_scan = yylex();

  // Note: dest: Destination. Must be a 32-bit register.
  if (context->token_to_scan == TOKEN_SREGISTER) {
    if (OperandPart2(context, &syscallInst.o_operands[0])) {
      return 1;
    }
    if (context->token_to_scan == ',') {
      context->token_to_scan = yylex();
      // n: An integer literal. Valid values fit into a u32 data type.
      if (context->token_to_scan == TOKEN_INTEGER_CONSTANT) {
        if (OperandPart2(context, &syscallInst.o_operands[1])) {
          return 1;
        }
        if (context->token_to_scan == ',') {
          context->token_to_scan = yylex();

          if (((context->token_to_scan == TOKEN_SREGISTER) ||
               (context->token_to_scan == TOKEN_WAVESIZE) ||
               (context->token_to_scan == TOKEN_INTEGER_CONSTANT))) {

            if (OperandPart2(context, &syscallInst.o_operands[2])) {
              return 1;
            }
            if (context->token_to_scan == ',') {
              context->token_to_scan = yylex();

              if ((context->token_to_scan == TOKEN_SREGISTER) ||
                  (context->token_to_scan == TOKEN_WAVESIZE) ||
                  (context->token_to_scan == TOKEN_INTEGER_CONSTANT)) {
                if (OperandPart2(context, &syscallInst.o_operands[3])) {
                  return 1;
                }
                if (context->token_to_scan == ',') {
                  context->token_to_scan = yylex();

                  if ((context->token_to_scan == TOKEN_SREGISTER) ||
                      (context->token_to_scan == TOKEN_WAVESIZE) ||
                      (context->token_to_scan == TOKEN_INTEGER_CONSTANT)) {
                    if (OperandPart2(context, &syscallInst.o_operands[4])) {
                      return 1;
                    }

                    if (context->token_to_scan == ';') {
                      context->append_code(&syscallInst);
                      context->token_to_scan = yylex();
                      return 0;
                    } else {  // ';'
                      context->set_error(MISSING_SEMICOLON);
                    }
                  } else {  // 5 operand
                    context->set_error(INVALID_FIFTH_OPERAND);
                  }
                } else {
                  context->set_error(MISSING_COMMA);
                }
              } else {  // 4 operand
                context->set_error(INVALID_FOURTH_OPERAND);
              }
            } else {
              context->set_error(MISSING_COMMA);
            }
          } else {  // 3 operand
            context->set_error(INVALID_THIRD_OPERAND);
          }
        } else {
          context->set_error(MISSING_COMMA);
        }
      } else {  // 2 base operand
        context->set_error(INVALID_SECOND_OPERAND);
      }
    } else {
      context-> set_error(MISSING_COMMA);
    }
  } else {  // 1 operand
    context->set_error(INVALID_FIRST_OPERAND);
  }
  return 1;
}

int SignatureArgumentList(Context *context) {
  while (1) {
    if (ARG == context->token_to_scan
        || ALIGN == context->token_to_scan ) {
      if (!SignatureType(context)) {
        if (',' == context->token_to_scan) {
          context->token_to_scan = yylex();
          continue;
        } else {
          break;
        }
      }
    } else {
      context->set_error(MISSING_ARGUMENT);
      return 1;
    }
  }
  return 0;
}

int FunctionSignature(Context *context) {
  // first token is SIGNATURE
  context->token_to_scan = yylex();

  size_t inCount = 0;
  size_t outCount = 0;
  if (TOKEN_GLOBAL_IDENTIFIER == context->token_to_scan) {
    std::string name = context->token_value.string_val;
    BrigsOffset32_t name_offset = context->add_symbol(name);
    context->token_to_scan = yylex();
    // check return argument list
    if ('(' == context->token_to_scan) {
      context->token_to_scan = yylex();
      if (')' == context->token_to_scan) {  // empty signature Argument List
        context->token_to_scan = yylex();
      } else if (!SignatureArgumentList(context)) {
        outCount = context->types.size();
        if (context->token_to_scan == ')')
          context->token_to_scan = yylex();
        else
          context->set_error(MISSING_CLOSING_PARENTHESIS);
      }
    } else {
      context->set_error(MISSING_OPENNING_BRACKET);
      return 1;
    }

    // for input argument
    if ('(' == context->token_to_scan) {
      context->token_to_scan = yylex();
      if (')' == context->token_to_scan) {  // empty
        context->token_to_scan = yylex();
      } else if (!SignatureArgumentList(context)) {
        inCount = context->types.size() - outCount ;
        if (context->token_to_scan == ')')
          context->token_to_scan = yylex();
        else
          context->set_error(MISSING_CLOSING_PARENTHESIS);
      }
    } else {
      context->set_error(MISSING_OPENNING_BRACKET);
      return 1;
    }

    if (';' == context->token_to_scan) {  // end with ;

      size_t arraySize = sizeof(BrigDirectiveSignature) +
             (context->types.size() - 1) * sizeof(BrigDirectiveSignature::BrigProtoType);
      uint8_t *array  = new uint8_t[arraySize];
      BrigDirectiveSignature *bds =
          reinterpret_cast<BrigDirectiveSignature*>(array);

      bds->size = arraySize;
      bds->kind = BrigEDirectiveSignature;
      bds->c_code = context->get_code_offset();
      bds->s_name = name_offset;
      bds->outCount = outCount;
      bds->inCount = inCount;
      for(uint32_t i = 0;i < context->types.size();i++)
        memmove(&bds->types[i],&context->types[i],sizeof(BrigDirectiveSignature::BrigProtoType));
      context->append_directive(bds);

      delete[] reinterpret_cast<char *>(bds);
      context->types.clear();

      context->token_to_scan = yylex();
      return 0;
    } else {
      context->set_error(MISSING_SEMICOLON);
      return 1;
    }
  }
  return 1;
}

int Label(Context* context) {
  if (context->token_to_scan == TOKEN_LABEL) {
    BrigDirectiveLabel label_directive = {
      sizeof(BrigDirectiveLabel),    // size
      BrigEDirectiveLabel,    // kind
      0,                      // c_code
      0                       // s_name
    };
    std::string s_name = context->token_value.string_val;
    if (yylex() == ':') {
      if (!context->symbol_map.count(s_name)) {
        label_directive.c_code = context->get_code_offset();
        int str_offset = context->lookup_symbol(s_name);
        if (str_offset == -1) {
          str_offset = context->get_string_offset();
          context->add_symbol(s_name);
        }
        label_directive.s_name = str_offset;
        if (context->label_o_map.count(s_name)) {
          BrigoOffset32_t ope_offset = context->label_o_map[s_name];
          BrigdOffset32_t lab_dir_offset = context->get_directive_offset();
          unsigned char* lab_d_Offset = reinterpret_cast<unsigned char*>(&lab_dir_offset);
          // sizeof(uint16_t) << 1:
          // leaped over BrigOperandLabelRef.size and .kind
          // make the offset to point the address of labeldirecitive in BrigOperandLabelRef
          context->update_operand_bytes(lab_d_Offset,
                                        ope_offset + sizeof(uint16_t) * 2,
                                        sizeof(BrigdOffset32_t));
        }
        context->symbol_map[s_name] = context->get_directive_offset();
        context->append_directive(&label_directive);
      }
      context->token_to_scan = yylex();
      return 0;
    } else {
      context->set_error(MISSING_COLON);
      return 1;
    }
  }
  return 1;
}

int LabelTargets(Context* context) {
	if (!Label(context)){
		if(context->token_to_scan == LABELTARGETS)
			return LabelTargetsPart2(context);
		else {
			context->set_error(INVALID_LABEL_TARGETS);
			return 1;
		}
	}
	else {
		context->set_error(MISSING_LABEL);
		return 1;
	}
}

int LabelTargetsPart2(Context* context){
      while (1) {
        if (yylex() == TOKEN_LABEL) {
          context->token_to_scan = yylex();
          if (context->token_to_scan == ',') {
            continue;
          } else if (context->token_to_scan == ';') {
            context->token_to_scan = yylex();
            return 0;
          } else {
            context->set_error(MISSING_SEMICOLON);
            return 1;
          }
        } else {
          context->set_error(MISSING_LABEL);
          return 1;
        }
      }

}

int Instruction4(Context* context) {

  switch(context->token_to_scan) {
    case SAD:
    case SAD2:
    case SAD4:
    case SAD4HI:
    case LERP:
    case BITALIGN:
    case BYTEALIGN:
      if (!Instruction4MultiMediaOperationPart1(context)) {
        return 0;
      }
      return 1;
    case FMA:
      if (!Instruction4FmaPart2(context)) {
        return 0;
      }
      return 1;
    case MAD:
      if (!Instruction4MadPart3(context)) {
        return 0;
      }
      return 1;
    case EXTRACT:
    case INSERT:
    case BITSELECT:
      if (!Instruction4BitStringOperationPart4(context)) {
        return 0;
      }
      return 1;
    case CMOV:
      if (!Instruction4CmovPart5(context)) {
        return 0;
      }
      return 1;
    case SHUFFLE:
      if (!Instruction4ShufflePart6(context)) {
        return 0;
      }
      return 1;
  }

  return 1;
}

int Instruction4MultiMediaOperationPart1(Context* context) {
  const unsigned int first_token = context->token_to_scan;

  BrigInstBase mmoInst = {
    sizeof(BrigInstBase),   // size
    BrigEInstBase,         // kind
    0,                     // opcode
    0,                     // type
    BrigNoPacking,         // packing
    {0, 0, 0, 0, 0}       // o_operands[5]
  };

  switch(first_token) {
    case SAD:
      mmoInst.opcode = BrigSad;
      break;
    case SAD2:
      mmoInst.opcode = BrigSad2;
      break;
    case SAD4:
      mmoInst.opcode = BrigSad4;
      break;
    case SAD4HI:
      mmoInst.opcode = BrigSad4Hi;
      break;
    case LERP:
      mmoInst.opcode = BrigLerp;
      break;
    case BITALIGN:
      mmoInst.opcode = BrigBitAlign;
      break;
    case BYTEALIGN:
      mmoInst.opcode = BrigByteAlign;
      break;
  }

  context->token_to_scan = yylex();
  // Note: must be b32
  if (context->token_to_scan == _B32) {

    mmoInst.type = context->token_value.data_type;
    context->token_to_scan = yylex();

    // TODO(Chuang): dest:  The destination is an f32.

    if (context->token_type != REGISTER) {
      context->set_error(INVALID_FIRST_OPERAND);
      return 1;
    }

    if (!OperandPart2(context, &mmoInst.o_operands[0])) {
      if (context->token_to_scan != ',') {
        context->set_error(MISSING_COMMA);
        return 1;
      }
      context->token_to_scan = yylex();
      // TODO(Chuang):src0, src1, src2, src3: Sources. All are b32

      if (!OperandPart2(context, &mmoInst.o_operands[1])) {
        if (context->token_to_scan != ',') {
          context->set_error(MISSING_COMMA);
          return 1;
        }
        context->token_to_scan = yylex();

        if (!OperandPart2(context, &mmoInst.o_operands[2])) {
          if (context->token_to_scan != ',') {
            context->set_error(MISSING_COMMA);
            return 1;
          }
          context->token_to_scan = yylex();

          if (!OperandPart2(context, &mmoInst.o_operands[3])) {
            if (context->token_to_scan == ';') {
              context->append_code(&mmoInst);
              context->token_to_scan = yylex();
              return 0;
            } else {
              context->set_error(MISSING_SEMICOLON);
              return 1;
            }  // ';'
          } else {  // 4 operand
              context->set_error(INVALID_FOURTH_OPERAND);
              return 1;
          }
        } else {  // 3 operand
          context->set_error(INVALID_THIRD_OPERAND);
          return 1;
        }
      } else {  // 2 operand
        context->set_error(INVALID_SECOND_OPERAND);
        return 1;
      }
    } else {  // 1 operand
      context->set_error(INVALID_FIRST_OPERAND);
      return 1;
    }
  } else {  // DATA_TYPE_ID
    context->set_error(MISSING_DATA_TYPE);
    return 1;
  }
  return 1;
}

int Instruction4FmaPart2(Context* context) {
  BrigInstBase fmaInst = {
    sizeof(BrigInstBase),   // size
    BrigEInstBase,         // kind
    BrigFma,               // opcode
    0,               // type
    BrigNoPacking,         // packing
    {0, 0, 0, 0, 0}       // o_operands[5]
  };

  BrigAluModifier aluModifier = {0, 0, 0, 0, 0, 0, 0};

  context->token_to_scan = yylex();
  if (!RoundingMode(context)) {
    aluModifier = context->get_alu_modifier();
  }
  // TODO(Chuang):Type Length: 16 (in some implementations), 32, 64
  if (context->token_to_scan == _F32 ||
      context->token_to_scan == _F64) {
    fmaInst.type = context->token_value.data_type;
    context->token_to_scan = yylex();

    // Note: dest: Destination register.

    if (context->token_type != REGISTER) {
      context->set_error(INVALID_OPERAND);
      return 1;
    }

    if (!OperandPart2(context, &fmaInst.o_operands[0])) {
      if (context->token_to_scan != ',') {
        context->set_error(MISSING_COMMA);
        return 1;
      }
      context->token_to_scan = yylex();
      // Sources. Can be a register or immediate value.
      if (context->token_type != REGISTER &&
          context->token_type != CONSTANT) {
        context->set_error(INVALID_OPERAND);
        return 1;
      }

      if (!OperandPart2(context, &fmaInst.o_operands[1])) {
        if (context->token_to_scan != ',') {
          context->set_error(MISSING_COMMA);
          return 1;
        }
        context->token_to_scan = yylex();
        if (context->token_type != REGISTER &&
            context->token_type != CONSTANT) {
          context->set_error(INVALID_OPERAND);
          return 1;
        }

        if (!OperandPart2(context, &fmaInst.o_operands[2])) {
          if (context->token_to_scan != ',') {
              context->set_error(MISSING_COMMA);
              return 1;
          }
          context->token_to_scan = yylex();

          if (context->token_type != REGISTER &&
              context->token_type != CONSTANT) {
            context->set_error(INVALID_OPERAND);
            return 1;
          }

          if (!OperandPart2(context, &fmaInst.o_operands[3])) {

            if (context->token_to_scan == ';') {
              int* pCmp = reinterpret_cast<int*>(&aluModifier);
              if (*pCmp != 0) {
                BrigInstMod fmaMod = {
                  sizeof(BrigInstMod),  // size
                  BrigEInstMod,         // kind
                  BrigFma,              // opcode
                  fmaInst.type,         // type
                  BrigNoPacking,        // packing
                  {0, 0, 0, 0, 0},      // o_operands[5]
                  {0, 0, 0, 0, 0, 0, 0}  // aluModifier
                };
                for (int i = 0 ; i < 5 ; ++i) {
                  fmaMod.o_operands[i] = fmaInst.o_operands[i];
                }
                fmaMod.aluModifier = aluModifier;
                context->append_code(&fmaMod);
              }
              else {
                context->append_code(&fmaInst);
              }
              context->token_to_scan = yylex();
              return 0;
            } else {
              context->set_error(MISSING_SEMICOLON);
              return 1;
            }  // ';'
          } else {  // 4 operand
              context->set_error(INVALID_FOURTH_OPERAND);
              return 1;
          }
        } else {  // 3 operand
          context->set_error(INVALID_THIRD_OPERAND);
          return 1;
        }
      } else {  // 2 operand
        context->set_error(INVALID_SECOND_OPERAND);
        return 1;
      }
    } else {  // 1 operand
      context->set_error(INVALID_FIRST_OPERAND);
      return 1;
    }
  } else {  // DATA_TYPE_ID
    context->set_error(MISSING_DATA_TYPE);
    return 1;
  }
  return 1;

}

int Instruction4MadPart3(Context* context) {
  BrigInstBase madInst = {
    sizeof(BrigInstBase),   // size
    BrigEInstBase,         // kind
    BrigMad,               // opcode
    0,               // type
    BrigNoPacking,         // packing
    {0, 0, 0, 0, 0}       // o_operands[5]
  };

  BrigAluModifier aluModifier = {0, 0, 0, 0, 0, 0, 0};

  context->token_to_scan = yylex();
  if (!RoundingMode(context)) {
    aluModifier = context->get_alu_modifier();
  }
  // TODO(Chuang):Type f Length: 16 (in some implementations), 32, 64
  // Or Type u, s Length 32, 64
  if (context->token_to_scan == _F32 ||
      context->token_to_scan == _F64 ||
      context->token_to_scan == _U32 ||
      context->token_to_scan == _U64 ||
      context->token_to_scan == _S32 ||
      context->token_to_scan == _S64) {

    madInst.type = context->token_value.data_type;
    context->token_to_scan = yylex();

    // Note: dest: Destination register.

    if (context->token_type != REGISTER) {
      context->set_error(INVALID_OPERAND);
      return 1;
    }

    if (!OperandPart2(context, &madInst.o_operands[0])) {
      if (context->token_to_scan != ',') {
        context->set_error(MISSING_COMMA);
        return 1;
      }
      context->token_to_scan = yylex();
      // Sources. Can be a register or immediate value.
      if (context->token_type != REGISTER &&
          context->token_type != CONSTANT) {
        context->set_error(INVALID_OPERAND);
        return 1;
      }

      if (!OperandPart2(context, &madInst.o_operands[1])) {
        if (context->token_to_scan != ',') {
          context->set_error(MISSING_COMMA);
          return 1;
        }
        context->token_to_scan = yylex();
        if (context->token_type != REGISTER &&
            context->token_type != CONSTANT) {
          context->set_error(INVALID_OPERAND);
          return 1;
        }
        if (!OperandPart2(context, &madInst.o_operands[2])) {
          if (context->token_to_scan != ',') {
              context->set_error(MISSING_COMMA);
              return 1;
          }
          context->token_to_scan = yylex();

          if (context->token_type != REGISTER &&
              context->token_type != CONSTANT) {
            context->set_error(INVALID_OPERAND);
            return 1;
          }

          if (!OperandPart2(context, &madInst.o_operands[3])) {

            if (context->token_to_scan == ';') {
              int* pCmp = reinterpret_cast<int*>(&aluModifier);
              if (*pCmp != 0) {
                // Note: mad_u/s without _ftz/rounding
                if (madInst.type != Brigf32 && madInst.type != Brigf64) {
                  context->set_error(INVALID_ROUNDING_MODE);
                  return 1;
                }
                BrigInstMod madMod = {
                  sizeof(BrigInstMod),  // size
                  BrigEInstMod,         // kind
                  BrigMad,              // opcode
                  madInst.type,         // type
                  BrigNoPacking,        // packing
                  {0, 0, 0, 0, 0},      // o_operands[5]
                  {0, 0, 0, 0, 0, 0, 0}  // aluModifier
                };
                for (int i = 0 ; i < 5 ; ++i) {
                  madMod.o_operands[i] = madInst.o_operands[i];
                }
                madMod.aluModifier = aluModifier;
                context->append_code(&madMod);
              }
              else {
                context->append_code(&madInst);
              }
              context->token_to_scan = yylex();
              return 0;
            } else {
              context->set_error(MISSING_SEMICOLON);
              return 1;
            }  // ';'
          } else {  // 4 operand
              context->set_error(INVALID_FOURTH_OPERAND);
              return 1;
          }
        } else {  // 3 operand
          context->set_error(INVALID_THIRD_OPERAND);
          return 1;
        }
      } else {  // 2 operand
        context->set_error(INVALID_SECOND_OPERAND);
        return 1;
      }
    } else {  // 1 operand
      context->set_error(INVALID_FIRST_OPERAND);
      return 1;
    }
  } else {  // DATA_TYPE_ID
    context->set_error(MISSING_DATA_TYPE);
    return 1;
  }
  return 1;
}

int Instruction4BitStringOperationPart4(Context* context) {
  const unsigned int first_token = context->token_to_scan;

  BrigInstBase bsoInst = {
    sizeof(BrigInstBase),   // size
    BrigEInstBase,         // kind
    0,                     // opcode
    0,                     // type
    BrigNoPacking,         // packing
    {0, 0, 0, 0, 0}       // o_operands[5]
  };

  switch(first_token) {
    case EXTRACT:
      bsoInst.opcode = BrigExtract;
      break;
    case INSERT:
      bsoInst.opcode = BrigInsert;
      break;
    case BITSELECT:
      bsoInst.opcode = BrigBitSelect;
      break;
  }

  context->token_to_scan = yylex();
  // Note: Type s, u; Length 32, 64;
  // TODO(Chuang):  I think "b" should be in its type
  if (context->token_to_scan == _S32 ||
      context->token_to_scan == _S64 ||
      context->token_to_scan == _U32 ||
      context->token_to_scan == _U64 ||
      context->token_to_scan == _B32 ||
      context->token_to_scan == _B64) {

    bsoInst.type = context->token_value.data_type;
    context->token_to_scan = yylex();

    // Note: dest: Destination register.

    if (context->token_type != REGISTER) {
      context->set_error(INVALID_OPERAND);
      return 1;
    }

    if (!OperandPart2(context, &bsoInst.o_operands[0])) {
      if (context->token_to_scan != ',') {
        context->set_error(MISSING_COMMA);
        return 1;
      }
      context->token_to_scan = yylex();

      if (!OperandPart2(context, &bsoInst.o_operands[1])) {
        if (context->token_to_scan != ',') {
          context->set_error(MISSING_COMMA);
          return 1;
        }
        context->token_to_scan = yylex();

        // TODO(Chuang): src1, src2: type follow as the kind of opcode.
        // different opcode will have different rule of types.

        if (!OperandPart2(context, &bsoInst.o_operands[2])) {

          if (context->token_to_scan != ',') {
              context->set_error(MISSING_COMMA);
              return 1;
          }
          context->token_to_scan = yylex();

          if (!OperandPart2(context, &bsoInst.o_operands[3])) {
            if (context->token_to_scan == ';') {
              context->append_code(&bsoInst);
              context->token_to_scan = yylex();
              return 0;
            } else {
              context->set_error(MISSING_SEMICOLON);
              return 1;
            }  // ';'
          } else {  // 4 operand
              context->set_error(INVALID_FOURTH_OPERAND);
              return 1;
          }
        } else {  // 3 operand
          context->set_error(INVALID_THIRD_OPERAND);
          return 1;
        }
      } else {  // 2 operand
        context->set_error(INVALID_SECOND_OPERAND);
        return 1;
      }
    } else {  // 1 operand
      context->set_error(INVALID_FIRST_OPERAND);
      return 1;
    }
  } else {  // DATA_TYPE_ID
    context->set_error(MISSING_DATA_TYPE);
    return 1;
  }
  return 1;
}


int Instruction4CmovPart5(Context* context) {
  BrigInstBase cmovInst = {
    sizeof(BrigInstBase),                    // size
    BrigEInstBase,         // kind
    BrigCmov,               // opcode
    0,               // type
    BrigNoPacking,         // packing
    {0, 0, 0, 0, 0}       // o_operands[5]
  };

  context->token_to_scan = yylex();

  // TODO(Chuang):Type: For the regular operation: b.
  // For the packed operation: s, u, f.
  // Length: For rhe regular operation, Length can be 1, 32, 64.
  // Applies to src1, and src2. For the packed
  // operation, Length can be any packed type.

  if (context->token_type == DATA_TYPE_ID) {
    cmovInst.type = context->token_value.data_type;
    context->token_to_scan = yylex();

    // Note: dest: Destination register.
    std::string opName;

    if (context->token_type != REGISTER) {
      context->set_error(INVALID_FIRST_OPERAND);
      return 1;
    }

    if (!OperandPart2(context, &cmovInst.o_operands[0])) {
      if (context->token_to_scan != ',') {
        context->set_error(MISSING_COMMA);
        return 1;
      }
      context->token_to_scan = yylex();

      // TODO(Chuang): src0, src1, src2: Sources. For the regular operation,
      // src0 must be a control (c) register or an immediate value.
      // For the packed operation, if the Length is 32-bit,
      // then src0 must be an s register or literal value; if
      // the Length is 64-bit, then src0 must be a d register or literal value.

      if (context->token_type != REGISTER &&
          context->token_type != CONSTANT) {
        context->set_error(INVALID_OPERAND);
        return 1;
      }

      if (!OperandPart2(context ,&cmovInst.o_operands[1])) {
        if (context->token_to_scan != ',') {
          context->set_error(MISSING_COMMA);
          return 1;
        }
        context->token_to_scan = yylex();
        if (context->token_type != REGISTER &&
            context->token_type != CONSTANT) {
          context->set_error(INVALID_OPERAND);
          return 1;
        }

        if (!OperandPart2(context, &cmovInst.o_operands[2])) {
          if (context->token_to_scan != ',') {
              context->set_error(MISSING_COMMA);
              return 1;
          }
          context->token_to_scan = yylex();

          if (context->token_type != REGISTER &&
              context->token_type != CONSTANT) {
            context->set_error(INVALID_OPERAND);
            return 1;
          }

          if (!OperandPart2(context, &cmovInst.o_operands[3])) {
            if (context->token_to_scan == ';') {
              context->append_code(&cmovInst);
              context->token_to_scan = yylex();
              return 0;
            } else {
              context->set_error(MISSING_SEMICOLON);
              return 1;
            }  // ';'
          } else {  // 4 operand
              context->set_error(INVALID_FOURTH_OPERAND);
              return 1;
          }
        } else {  // 3 operand
          context->set_error(INVALID_THIRD_OPERAND);
          return 1;
        }
      } else {  // 2 operand
        context->set_error(INVALID_SECOND_OPERAND);
        return 1;
      }
    } else {  // 1 operand
      context->set_error(INVALID_FIRST_OPERAND);
      return 1;
    }
  } else {  // DATA_TYPE_ID
    context->set_error(MISSING_DATA_TYPE);
    return 1;
  }
  return 1;

}

int Instruction4ShufflePart6(Context* context) {
  BrigInstBase shuffleInst = {
    sizeof(BrigInstBase),  // size
    BrigEInstBase,         // kind
    BrigShuffle,           // opcode
    0,                     // type
    BrigNoPacking,         // packing
    {0, 0, 0, 0, 0}        // o_operands[5]
  };

  context->token_to_scan = yylex();
  // Type: s, u, f.
  // Length: 8x4, 8x8, 16x2, 16x4, 32x2

  if (context->token_to_scan == _U8X4 ||
      context->token_to_scan == _S8X4 ||
      context->token_to_scan == _U8X8 ||
      context->token_to_scan == _S8X8 ||
      context->token_to_scan == _U16X2 ||
      context->token_to_scan == _S16X2 ||
      context->token_to_scan == _F16X2 ||
      context->token_to_scan == _U16X4 ||
      context->token_to_scan == _S16X4 ||
      context->token_to_scan == _F16X4 ||
      context->token_to_scan == _U32X2 ||
      context->token_to_scan == _S32X2 ||
      context->token_to_scan == _F32X2) {

    shuffleInst.type = context->token_value.data_type;
    context->token_to_scan = yylex();

    // Note: dest: Destination register.
    std::string opName;

    if (context->token_type != REGISTER) {
      context->set_error(INVALID_OPERAND);
      return 1;
    }

    if (!OperandPart2(context, &shuffleInst.o_operands[0])) {
      if (context->token_to_scan != ',') {
        context->set_error(MISSING_COMMA);
        return 1;
      }
      context->token_to_scan = yylex();

      if (context->token_type != REGISTER &&
          context->token_type != CONSTANT) {
        context->set_error(INVALID_OPERAND);
        return 1;
      }

      if (!OperandPart2(context, &shuffleInst.o_operands[1])) {

        if (context->token_to_scan != ',') {
          context->set_error(MISSING_COMMA);
          return 1;
        }
        context->token_to_scan = yylex();
        if (context->token_type != REGISTER &&
            context->token_type != CONSTANT) {
          context->set_error(INVALID_OPERAND);
          return 1;
        }

        if (!OperandPart2(context, &shuffleInst.o_operands[2])) {

          if (context->token_to_scan != ',') {
              context->set_error(MISSING_COMMA);
              return 1;
          }
          context->token_to_scan = yylex();

          // src2: Source. Must be a literal value used to select elements
          if (context->token_type != CONSTANT) {
            context->set_error(INVALID_OPERAND);
            return 1;
          }

          if (!OperandPart2(context, &shuffleInst.o_operands[3])) {
            if (context->token_to_scan == ';') {
              context->append_code(&shuffleInst);
              context->token_to_scan = yylex();
              return 0;
            } else {
              context->set_error(MISSING_SEMICOLON);
              return 1;
            }  // ';'
          } else {  // 4 operand
              context->set_error(INVALID_FOURTH_OPERAND);
              return 1;
          }
        } else {  // 3 operand
          context->set_error(INVALID_THIRD_OPERAND);
          return 1;
        }
      } else {  // 2 operand
        context->set_error(INVALID_SECOND_OPERAND);
        return 1;
      }
    } else {  // 1 operand
      context->set_error(INVALID_FIRST_OPERAND);
      return 1;
    }
  } else {  // DATA_TYPE_ID
    context->set_error(MISSING_DATA_TYPE);
    return 1;
  }
  return 1;

}



int KernelArgumentDecl(Context *context) {
  if (!DeclPrefix(context)) {
    BrigStorageClass32_t storage_class = context->token_value.storage_class;

    // skip over "arg" in context->token_to_scan
    context->token_to_scan = yylex();
    if ((context->token_type == DATA_TYPE_ID)||
        (context->token_to_scan == _RWIMG) ||
        (context->token_to_scan == _SAMP) ||
        (context->token_to_scan == _ROIMG)) {
      context->set_type(context->token_value.data_type);
      context->token_to_scan = yylex();
      if (context->token_to_scan == TOKEN_LOCAL_IDENTIFIER) {
        // for argument, we need to set a BrigDirectiveSymbol
        // and write the corresponding string into .string section.

        std::string arg_name = context->token_value.string_val;
        int arg_name_offset = context->add_symbol(arg_name);

        // scan for arrayDimensions
        context->token_to_scan = yylex();
        // set default value(scalar)
        context->set_dim(0);
        //context->set_symbol_modifier(BrigArray);
        if (context->token_to_scan == '[') {
          if (!ArrayDimensionSet(context)) {
            // context->token_to_scan has been set in ArrayDimensionSet()
            return 0;
          }
        }
        BrigdOffset32_t dsize = context->get_directive_offset();
        BrigDirectiveSymbol sym_decl = {
        sizeof(sym_decl),                 // size
        BrigEDirectiveSymbol,             // kind
        {
          context->get_code_offset(),       // c_code
          storage_class,                    // storageClass
          context->get_attribute(),         // attribute
          0,                                // reserved
          context->get_symbol_modifier(),   // symbol modifier
          context->get_dim(),               // dim
          arg_name_offset,                  // s_name
          context->get_type(),              // data type
          context->get_alignment(),         // alignment
        },
        0,                                // d_init = 0 for arg
        0                                 // reserved
        };
        // append the DirectiveSymbol to .directive section.
        context->append_directive(&sym_decl);
        context->symbol_map[arg_name] = dsize;

        // update the current DirectiveKernel.
        // 1. update the directive offset.
        BrigDirectiveKernel bdk;
        context->get_directive(context->current_bdf_offset, &bdk);
        BrigdOffset32_t first_scope = bdk.d_firstScopedDirective;
        BrigdOffset32_t next_directive = bdk.d_nextDirective;
        if (first_scope == next_directive) {
          bdk.d_nextDirective += sizeof(sym_decl);
          bdk.d_firstScopedDirective = bdk.d_nextDirective;
        } else {
          bdk.d_nextDirective += sizeof(sym_decl);
        }

        // update param count
        if (context->is_arg_output()) {
          bdk.outParamCount++;
        } else {
          if (!bdk.inParamCount)
            bdk.d_firstInParam = dsize;
          bdk.inParamCount++;
        }
        unsigned char * bdk_charp =
          reinterpret_cast<unsigned char*>(&bdk);
        context->update_directive_bytes(bdk_charp,
                                        context->current_bdf_offset,
                                        sizeof(BrigDirectiveKernel));
        return 0;

      } else {
        context->set_error(MISSING_IDENTIFIER);
      }
    } else {
      context->set_error(MISSING_DATA_TYPE);
    }
  }

  return 1;
}

int KernelArgumentListBody(Context *context) {
  while (1) {
    if (!KernelArgumentDecl(context)) {
      if (context->token_to_scan == ',') {
          context->token_to_scan = yylex();
      } else {
        break;  // context was set in ArgumentDecl
      }
    } else {
      context->set_error(MISSING_ARGUMENT);
      return 1;
    }
  }
  return 0;
}

int Kernel(Context *context) {
  // first must be KERNEL
  context->token_to_scan = yylex();
  if (TOKEN_GLOBAL_IDENTIFIER == context->token_to_scan) {
    context->current_bdf_offset = context->get_directive_offset();
    BrigdOffset32_t bdk_offset = context->current_bdf_offset;


    std::string kern_name = context->token_value.string_val;
    BrigsOffset32_t check_result = context->add_symbol(kern_name);

    size_t bdk_size = sizeof(BrigDirectiveKernel);
    BrigDirectiveKernel bdk = {
      bdk_size,                    // size
      BrigEDirectiveKernel,        // kind
      context->get_code_offset(),  // c_code
      check_result,                // s_name
      0,                           // in param count
      bdk_offset + bdk_size,       // d_firstScopedDirective
      0,                           // operation count
      bdk_offset + bdk_size,       // d_nextDirective
      context->get_attribute(),    // attribute
      0,                           // fbar count
      0,                           // out param count
      0                            // d_firstInParam
    };

    context->append_directive(&bdk);
    context->func_map[kern_name] = context->current_bdf_offset;

    // check the input argumentlist
    context->token_to_scan = yylex();
    if ('(' == context->token_to_scan) {
      context->token_to_scan = yylex();

      if (')' == context->token_to_scan) {  // empty arguments
        context->token_to_scan = yylex();
      } else if (!KernelArgumentListBody(context)) {  // not empty arguments
        if (')' == context->token_to_scan) {
          context->token_to_scan = yylex();
        } else {
          context->set_error(MISSING_CLOSING_PARENTHESIS);
          return 1;
        }
      } else {
        context->set_error(INVALID_ARGUMENT_LIST);
        return 1;
      }

    } else {
      context->set_error(MISSING_ARGUMENT_LIST);
      return 1;
    }

    if (!Codeblock(context)) {
      return 0;
    }
  } else {
    context->set_error(MISSING_IDENTIFIER);
  }
  return 1;
}

int OperandList(Context* context) {
  if (!Operand(context)) {
    while (1) {
      if (context->token_to_scan == ',') {
        context->token_to_scan = yylex();
        if (!Operand(context)) {
          continue;
        } else {
          context->set_error(MISSING_OPERAND);
          return 1;
        }
      } else {
        context->token_to_scan = yylex();
        return 0;
      }
    }
  } else {
    context->set_error(MISSING_OPERAND);
  }
  return 1;
}

int ComparisonId(Context* context, BrigCompareOperation32_t* pCmpOperation) {
  switch(context->token_to_scan) {
    case _EQ:
      *pCmpOperation = BrigEq;
      break;
    case _NE:
      *pCmpOperation = BrigNe;
      break;
    case _LT:
      *pCmpOperation = BrigLt;
      break;
    case _LE:
      *pCmpOperation = BrigLe;
      break;
    case _GT:
      *pCmpOperation = BrigGt;
      break;
    case _GE:
      *pCmpOperation = BrigGe;
      break;
    case _EQU:
      *pCmpOperation = BrigEqu;
      break;
    case _NEU:
      *pCmpOperation = BrigNeu;
      break;
    case _LTU:
      *pCmpOperation = BrigLtu;
      break;
    case _LEU:
      *pCmpOperation = BrigLeu;
      break;
    case _GTU:
      *pCmpOperation = BrigGtu;
      break;
    case _GEU:
      *pCmpOperation = BrigGeu;
      break;
    case _NUM:
      *pCmpOperation = BrigNum;
      break;
    case _NAN:
      *pCmpOperation = BrigNan;
      break;
    case _SEQ:
      *pCmpOperation = BrigSeq;
      break;
    case _SNE:
      *pCmpOperation = BrigSne;
      break;
    case _SLT:
      *pCmpOperation = BrigSlt;
      break;
    case _SLE:
      *pCmpOperation = BrigSle;
      break;
    case _SGT:
      *pCmpOperation = BrigSgt;
      break;
    case _SGE:
      *pCmpOperation = BrigSge;
      break;
    case _SGEU:
      *pCmpOperation = BrigSgeu;
      break;
    case _SEQU:
      *pCmpOperation = BrigSequ;
      break;
    case _SNEU:
      *pCmpOperation = BrigSneu;
      break;
    case _SLTU:
      *pCmpOperation = BrigSltu;
      break;
    case _SLEU:
      *pCmpOperation = BrigSleu;
      break;
    case _SNUM:
      *pCmpOperation = BrigSnum;
      break;
    case _SNAN:
      *pCmpOperation = BrigSnan;
      break;
    case _SGTU:
      *pCmpOperation = BrigSgtu;
      break;
    default:
      context->set_error(MISSING_DECLPREFIX);
      return 1;
  }
  return 0;
}

int Cmp(Context* context) {
  // Chuang
  // first token is PACKEDCMP or CMP
  BrigInstCmp cmpInst = {
    sizeof(BrigInstCmp),// size
    BrigEInstCmp,       // kind
    BrigCmp,            // opcode
    0,                  // type
    BrigNoPacking,      // packing
    {0, 0, 0, 0, 0},  // o_operands[5]
    {0, 0, 0, 0, 0, 0, 0},                  // aluModifier
    0,             // comparisonOperator
    0,             // sourceType
    0                   // reserved
  };
  const unsigned int first_token = context->token_to_scan;
  context->token_to_scan = yylex();
  if (!ComparisonId(context, &cmpInst.comparisonOperator)) {
    context->token_to_scan = yylex();
    // 1, 32. Can be 16 if the implementation supports f16.
    if (context->token_type == DATA_TYPE_ID) {
      cmpInst.type = context->token_value.data_type;
      context->token_to_scan = yylex();
      if (first_token == CMP) {
        // 1, 32. Can be 16 if the implementation supports f16.
        if (context->token_type == DATA_TYPE_ID) {
          cmpInst.sourceType = context->token_value.data_type;
          context->token_to_scan = yylex();
        } else {
          context->set_error(MISSING_DATA_TYPE);
          return 1;
        }
      } else {  // CMP
        cmpInst.opcode = BrigPackedCmp;
        cmpInst.sourceType = cmpInst.type;
      }
      std::string opName;
      // Note: Dest must be a register.
      if (context->token_type == REGISTER) {
        if (OperandPart2(context, &cmpInst.o_operands[0])) {
          return 1;
        }
        if (context->token_to_scan == ',') {
          context->token_to_scan = yylex();

          if (!OperandPart2(context, &cmpInst.o_operands[1])) {
            if (context->token_to_scan == ',') {
              context->token_to_scan = yylex();

              if (!OperandPart2(context, &cmpInst.o_operands[2])) {
                if (context->token_to_scan == ';') {
                  context->append_code(&cmpInst);
                  context->token_to_scan = yylex();
                  return 0;
                } else {
                  context->set_error(MISSING_SEMICOLON);
                  return 1;
                }
              } else {  // 3 operand
                context->set_error(INVALID_THIRD_OPERAND);
                return 1;
              }
            } else {  // ','
              context->set_error(MISSING_COMMA);
            }
          } else {  // 2 operand
            context->set_error(INVALID_SECOND_OPERAND);
            return 1;
          }
        } else {  // ','
          context->set_error(MISSING_COMMA);
        }
      } else {  // 1 operand
        context->set_error(INVALID_FIRST_OPERAND);
        return 1;
      }
    } else {  // Data type
      context->set_error(MISSING_DATA_TYPE);
      return 1;
    }
  } else {
    context->set_error(MISSING_COMPARISON_TYPE);
  }
  return 1;
}

int GlobalPrivateDecl(Context* context) {
  // first token is PRIVATE
  context->token_to_scan = yylex();
  if (context->token_type == DATA_TYPE_ID) {
    BrigDataType16_t data_type = context->token_value.data_type ;

    context->token_to_scan = yylex();
    if (context->token_to_scan == TOKEN_GLOBAL_IDENTIFIER) {

      BrigsOffset32_t var_name_offset = context->add_symbol(context->token_value.string_val);
      context->token_to_scan = yylex();
      // set default value(scalar)
      context->set_dim(0);
      //context->set_symbol_modifier(BrigArray);
      if (context->token_to_scan == '[') {
        if (!ArrayDimensionSet(context)) {}
      }

      if (context->token_to_scan == ';') {

        BrigDirectiveSymbol bds = {
        sizeof(BrigDirectiveSymbol),// size
        BrigEDirectiveSymbol ,    // kind
        {
          context->get_code_offset(),     // c_code
          BrigPrivateSpace,               // storag class
          context->get_attribute() ,                      // attribut
          0,                              // reserved
          context->get_symbol_modifier(), // symbolModifier
          context->get_dim(),             // dim
          var_name_offset,                // s_name
          data_type,                      // type
          context->get_alignment(),       // align
        },
        0,                         // d_init
        0,                         // reserved
        };
        context->append_directive(&bds);

        context->token_to_scan = yylex();
        return 0;
      } else {
        context->set_error(MISSING_SEMICOLON);
      }
    } else {
      context->set_error(MISSING_GLOBAL_IDENTIFIER);
    }
  } else {
    context->set_error(MISSING_DATA_TYPE);
  }
  return 1;
}

int OffsetAddressableOperandPart2(Context* context, BrigoOffset32_t addrOpOffset,
                                  BrigoOffset32_t* pRetOpOffset) {

    std::string operand_name;
    // if the value of addrOpOffset is ZERO,
    // there won't be an NonRegister in the front of OffsetAddresssOperand rule.
    if (addrOpOffset) {
        BrigOperandCompound compound_op = {
          sizeof(BrigOperandCompound),     // size
          BrigEOperandCompound,            // kind
          Brigb32,                         // type
          0,                               // reserved
          0,                               // name
          0,                               // reg
          0                                // offset
        };
        if (context->get_machine() == BrigELarge) {
          compound_op.type = Brigb64;
        }
        compound_op.name = addrOpOffset;
        if (context->token_type == REGISTER) {
          // The register must be an s or d register (c registers are not allowed).
          switch (context->token_to_scan) {
            case TOKEN_DREGISTER:
            case TOKEN_SREGISTER:
              break;
            default:
              context->set_error(INVALID_OPERAND);
              return 1;
          }
          operand_name = context->token_value.string_val;
          // the token must be Register.
          // generate BrigOperandReg code.

          if(Identifier(context)) {
            context->set_error(INVALID_OPERAND);
            return 1;
          }
          compound_op.reg = context->operand_map[operand_name];
          context->token_to_scan = yylex();
          if (context->token_to_scan == '+' || context->token_to_scan == '-') {
            int imm_sign = 1;
            if (context->token_to_scan == '-') {
              imm_sign = -1;
            }
            context->token_to_scan = yylex();
            if (context->token_to_scan == TOKEN_INTEGER_CONSTANT) {
              compound_op.offset = context->token_value.int_val * imm_sign;
              context->token_to_scan = yylex();
              if (context->token_to_scan == ']') {
                *pRetOpOffset = context->get_operand_offset();
                context->append_operand(&compound_op);
                context->token_to_scan = yylex();
                return 0;
              } else {
                context->set_error(MISSING_CLOSING_BRACKET);
                return 1;
              }
            } else {
              context->set_error(INVALID_SECOND_OPERAND);
              return 1;
            }
          } else if (context->token_to_scan == ']') {
            *pRetOpOffset = context->get_operand_offset();
            context->append_operand(&compound_op);
            context->token_to_scan = yylex();
            return 0;
          } else {
            context->set_error(MISSING_CLOSING_BRACKET);
            return 1;
          }
        } else if (context->token_to_scan == TOKEN_INTEGER_CONSTANT) {
          compound_op.offset = context->token_value.int_val;
          context->token_to_scan = yylex();
          if (context->token_to_scan == ']') {
            *pRetOpOffset = context->get_operand_offset();
            context->append_operand(&compound_op);
            context->token_to_scan = yylex();
            return 0;
          } else {
            context->set_error(MISSING_CLOSING_BRACKET);
            return 1;
          }
        } else if (context->token_to_scan == ']') {
          // empty body
          context->set_error(MISSING_OPERAND);
          return 1;
        } else {
          context->set_error(INVALID_OPERAND);
          return 1;
        }
    } else {  // addrOpOffset
      BrigOperandIndirect indirect_op = {
        sizeof(BrigOperandIndirect),    // size
        BrigEOperandIndirect,           // kind
        0,                              // reg
        Brigb32,                        // type
        0,                              // reserved
        0                               // offset
      };
      if (context->get_machine() == BrigELarge) {
        indirect_op.type = Brigb64;
      }
      if (context->token_type == REGISTER) {
        // The register must be an s or d register (c registers are not allowed).
        switch (context->token_to_scan) {
          case TOKEN_DREGISTER:
          case TOKEN_SREGISTER:
            break;
          default:
            context->set_error(INVALID_OPERAND);
            return 1;
        }
        operand_name = context->token_value.string_val;
        // the token must be Register.
        // generate BrigOperandReg code.
        if(Identifier(context)) {
          context->set_error(INVALID_OPERAND);
          return 1;
        }
        indirect_op.reg = context->operand_map[operand_name];
        context->token_to_scan = yylex();
        if (context->token_to_scan == '+' || context->token_to_scan == '-') {
          int imm_sign = 1;
          if (context->token_to_scan == '-') {
            imm_sign = -1;
          }
          context->token_to_scan = yylex();
          if (context->token_to_scan == TOKEN_INTEGER_CONSTANT) {
            indirect_op.offset = context->token_value.int_val * imm_sign;
            context->token_to_scan = yylex();
          } else {
            return 1;
          }
        }
        if (context->token_to_scan == ']') {
          *pRetOpOffset = context->get_operand_offset();
          context->append_operand(&indirect_op);
          context->token_to_scan = yylex();
          return 0;
        } else {
          context->set_error(MISSING_CLOSING_BRACKET);
          return 1;
        }
      } else if (context->token_to_scan == TOKEN_INTEGER_CONSTANT) {
        indirect_op.offset = context->token_value.int_val;
        context->token_to_scan = yylex();
        if (context->token_to_scan == ']') {
          *pRetOpOffset = context->get_operand_offset();
          context->append_operand(&indirect_op);
          context->token_to_scan = yylex();
          return 0;
        } else {
          context->set_error(MISSING_CLOSING_BRACKET);
          return 1;
        }
      } else if (context->token_to_scan == ']') {
        // empty body
        context->set_error(MISSING_OPERAND);
        return 1;
      }
  }  // addrOpOffset

  return 1;
}

int OffsetAddressableOperand(Context* context) {
  BrigoOffset32_t retOpOffset;
  return OffsetAddressableOperandPart2(context, 0, &retOpOffset);
}


int MemoryOperand(Context* context) {
  BrigoOffset32_t retOpOffset;
  return MemoryOperandPart2(context, &retOpOffset);
}

int MemoryOperandPart2(Context* context, BrigoOffset32_t* pRetOpOffset) {
  // Chuang
  // this judge(first token == '[') is necessary in here
  if (context->token_to_scan == '[') {
    BrigoOffset32_t currentToOffset = 0;
    context->token_to_scan = yylex();
    // AddressableOperand
    if (!AddressableOperandPart2(context, &currentToOffset, false)) {
      if (context->token_to_scan == '[') {
        context->token_to_scan = yylex();
        if (!OffsetAddressableOperandPart2(context, currentToOffset, pRetOpOffset)) {
          // Global/Local Identifier with offsetAddressOperand.
          return 0;
        }
      }
      // only Global/Local Identifier without offsetAddressOperand.
      *pRetOpOffset = currentToOffset;
      return 0;
    } else if (!OffsetAddressableOperandPart2(context, 0, pRetOpOffset)) {
      return 0;
    }  // Global/Local Identifier/AddressableOperand/offsetAddressableOperand
  }  // '['
  return 1;
}

int Instruction5(Context* context) {
  // first token is F2U4 "f2u4"

  BrigInstBase f2u4Inst = {
    sizeof(BrigInstBase),  // size
    BrigEInstBase,         // kind
    BrigF2u4,               // opcode
    Brigu32,               // type
    BrigNoPacking,         // packing
    {0, 0, 0, 0, 0}       // o_operands[5]
  };
  context->token_to_scan = yylex();
  // Note: must be _u32.
  if (context->token_to_scan == _U32) {
    context->token_to_scan = yylex();
    // Note: dest: The destination is an f32.

    if (!OperandPart2(context, &f2u4Inst.o_operands[0])) {

      if (context->token_to_scan != ',') {
        context->set_error(MISSING_COMMA);
        return 1;
      }
      context->token_to_scan = yylex();

      // Note: Sources. All are b32
      if (!OperandPart2(context, &f2u4Inst.o_operands[1])) {
        if (context->token_to_scan != ',') {
          context->set_error(MISSING_COMMA);
          return 1;
        }
        context->token_to_scan = yylex();

        // Note: Sources. All are b32
        if (!OperandPart2(context, &f2u4Inst.o_operands[2])) {
          if (context->token_to_scan != ',') {
            context->set_error(MISSING_COMMA);
            return 1;
          }
          context->token_to_scan = yylex();

          // Note: Sources. All are b32
          if (!OperandPart2(context, &f2u4Inst.o_operands[3])) {
            if (context->token_to_scan != ',') {
              context->set_error(MISSING_COMMA);
              return 1;
            }
            context->token_to_scan = yylex();
            // Note: Sources. All are b32

            if (!OperandPart2(context, &f2u4Inst.o_operands[4])) {
              if (context->token_to_scan == ';') {
                context->append_code(&f2u4Inst);
                context->token_to_scan = yylex();
                return 0;
              } else {
                context->set_error(MISSING_SEMICOLON);
                return 1;
              }
            } else {  // 5 operand
              context->set_error(INVALID_FIFTH_OPERAND);
              return 1;
            }
          } else {  // 4 operand
            context->set_error(INVALID_FOURTH_OPERAND);
            return 1;
          }
        } else {  // 3 operand
          context->set_error(INVALID_THIRD_OPERAND);
          return 1;
        }
      } else {  // 2 operand
        context->set_error(INVALID_SECOND_OPERAND);
        return 1;
      }
    } else {  // 1 operand
      context->set_error(INVALID_FIRST_OPERAND);
      return 1;
    }
  } else {  // DATA_TYPE_ID
    context->set_error(MISSING_DATA_TYPE);
    return 1;
  }

  return 1;
}

int Extension(Context* context) {
  // first token is EXTENSION "extension"
  if (EXTENSION != context->token_to_scan)
    return 1;

  context->token_to_scan = yylex();

  if (context->token_to_scan == TOKEN_STRING) {
    std::string str(context->token_value.string_val);
    str.assign(str, 1, str.size() - 2);
    context->token_to_scan = yylex();

    if (context->token_to_scan == ';') {
      BrigDirectiveExtension bde = {
        sizeof(BrigDirectiveExtension),
        BrigEDirectiveExtension,
        context->get_code_offset(),
        context->add_symbol(str)
      };
      context->append_directive(&bde);

      context->token_to_scan = yylex();
      return 0;
    } else {   // missing ";"
      context->set_error(MISSING_SEMICOLON);
    }
  }
  return 1;
}

int Ldc(Context* context) {
  // first token is LDC "ldc"
  context->token_to_scan = yylex();

  BrigInstBase ldc_op = {
    sizeof(BrigInstBase),  // size
    BrigEInstBase,         // kind
    BrigLdc,               // opcode
    Brigb32,               // type
    BrigNoPacking,         // packing
    {0, 0, 0, 0, 0}        // o_operands[5]
  };

  if (context->token_to_scan == _B32 ||
      (context->token_to_scan == _B64 &&
       context->get_machine() == BrigELarge)) {

    // If the source is a function, the destination size depends on
    // the machine model. For large, the destination must be 64 bits;
    // for small, the destination must be 32 bits. For
    // more information

    ldc_op.type = context->token_value.data_type;
    context->token_to_scan = yylex();
    // dest: must be BrigEOperandReg.
    if (context->token_to_scan == TOKEN_SREGISTER ||
        (context->token_to_scan == TOKEN_DREGISTER &&
         ldc_op.type == Brigb64)) {
    } else {
      context->set_error(INVALID_FIRST_OPERAND);
      return 1;
    }
    if (!OperandPart2(context, &ldc_op.o_operands[0])) {
      if (context->token_to_scan == ',') {
        context->token_to_scan = yylex();
        // op[1] must be BrigEOperandLabelRef or BrigEOperandFunctionRef

        if (context->token_to_scan == TOKEN_LABEL && ldc_op.type != Brigb64) {
          std::string oper_name = context->token_value.string_val;
          if (!context->label_o_map.count(oper_name)) {
            BrigOperandLabelRef labRef = {
              sizeof(BrigOperandLabelRef), // size
              BrigEOperandLabelRef,  // kind
              0                      // labeldirective
            };

            if (context->symbol_map.count(oper_name)) {
              labRef.labeldirective = context->symbol_map[oper_name];
            }
            ldc_op.o_operands[1] = context->get_operand_offset();
            context->label_o_map[oper_name] = context->get_operand_offset();
            context->append_operand(&labRef);

          } else {
            ldc_op.o_operands[1] = context->label_o_map[oper_name];
          }
        } else if (context->token_to_scan == TOKEN_GLOBAL_IDENTIFIER) {
          std::string oper_name = context->token_value.string_val;
          if (!context->func_o_map.count(oper_name)) {
            BrigOperandFunctionRef funRef = {
              sizeof(BrigOperandFunctionRef),   // size
              BrigEOperandFunctionRef,  // kind
              0                         // fn
            };
            // TODO(Chuang): whether the func has been defined.
            funRef.fn = context->func_map[oper_name];
            context->func_o_map[oper_name] = context->get_operand_offset();
            ldc_op.o_operands[1] = context->get_operand_offset();
            context->append_operand(&funRef);
          } else {
            ldc_op.o_operands[1] = context->func_o_map[oper_name];
          }
        } else {
          context->set_error(INVALID_SECOND_OPERAND);
          return 1;
        }
        context->token_to_scan = yylex();
        if (context->token_to_scan == ';') {
          context->append_code(&ldc_op);
          context->token_to_scan = yylex();
          return 0;
        } else {  // ';'
          context->set_error(MISSING_SEMICOLON);
          return 1;
        }
      } else {
        context->set_error(MISSING_COMMA);
      }
    } else {  // operand
      context->set_error(INVALID_FIRST_OPERAND);
      return 1;
    }
  } else {  // datatypeid
    context->set_error(MISSING_DATA_TYPE);
    return 1;
  }

  return 1;
}

int Atom(Context* context) {

  BrigMemorySemantic32_t MemorySemantic = BrigRegular;
  BrigAtomicOperation32_t atomicOperation;
  BrigStorageClass32_t StorageClass = BrigFlatSpace;
  BrigDataType16_t DataType;
  BrigoOffset32_t OpOffset[4] = {0,0,0,0};

  const unsigned int first_token = context->token_to_scan;
  if ((first_token != ATOMIC) && (first_token != ATOMIC_CAS)) {
    return 1;
  }
  context->token_to_scan = yylex();
  if ((first_token == ATOMIC) && (context->token_type == ATOMIC_OP)) {
    switch (context->token_to_scan) {
      case _AND_:
        atomicOperation = BrigAtomicAnd;
        break;
      case _OR_:
        atomicOperation = BrigAtomicOr;
        break;
      case _XOR_:
        atomicOperation = BrigAtomicXor;
        break;
      case _EXCH_:
        atomicOperation = BrigAtomicExch;
        break;
      case _ADD_:
        atomicOperation = BrigAtomicAdd;
        break;
      case _INC_:
        atomicOperation = BrigAtomicInc;
        break;
      case _DEC_:
        atomicOperation = BrigAtomicDec;
        break;
      case _MIN_:
        atomicOperation = BrigAtomicMin;
        break;
      case _MAX_:
        atomicOperation = BrigAtomicMax;
        break;
      case _SUB_:
        atomicOperation = BrigAtomicSub;
        break;
      default:
        context->set_error(MISSING_OPERATION);
        return 1;
    }
    context->token_to_scan = yylex();
  } else if(first_token==ATOMIC_CAS){
    atomicOperation = BrigAtomicCas;
  } else {
    context->set_error(MISSING_OPERATION);
    return 1;
  }

  if(context->token_type==ADDRESS_SPACE_IDENTIFIER){
    StorageClass = context->token_value.storage_class;
    context->token_to_scan = yylex();
  }

  if (AtomModifiers(context, &MemorySemantic)) {
    context->set_error(UNKNOWN_ERROR);
    return 1;
  }

  if (context->token_type != DATA_TYPE_ID){
    context->set_error(MISSING_DATA_TYPE);
    return 1;
  }
  DataType = context->token_value.data_type;
  context->token_to_scan = yylex();

  if (OperandPart2(context, &OpOffset[0])) {
    return 1;
  }

  if (context->token_to_scan != ',') {
    context->set_error(MISSING_COMMA);
    return 1;
  }
  context->token_to_scan = yylex();

  if (MemoryOperandPart2(context, &OpOffset[1])) {
    return 1;
  }
  if (context->token_to_scan != ',') {
    context->set_error(MISSING_COMMA);
    return 1;
  }
  context->token_to_scan = yylex();

  if (OperandPart2(context, &OpOffset[2])) {
    return 1;
  }

  if (first_token == ATOMIC_CAS){
    if (context->token_to_scan != ',') {
      context->set_error(MISSING_COMMA);
      return 1;
    }
    context->token_to_scan = yylex();
    if (OperandPart2(context, &OpOffset[3])) {
      return 1;
    }
  }
  if (context->token_to_scan != ';') {
    context->set_error(MISSING_SEMICOLON);
    return 1;
  }
  BrigInstAtomic atom_op = {
    sizeof(BrigInstAtomic),// size
    BrigEInstAtomic,       // kind
    BrigAtomic,       // opcode
    DataType,                     // type
    BrigNoPacking,         // packing
    {OpOffset[0], OpOffset[1], OpOffset[2], OpOffset[3], 0},       // o_operands[5]
    atomicOperation,         // atomicOperation
    StorageClass,       // storageClass
    MemorySemantic                      // memorySemantic
  };
  context->append_code(&atom_op);
  context->token_to_scan = yylex();
  return 0;

}

int Mov(Context* context) {
  // Chuang
  // first token is MOV "mov"

  BrigInstBase movInst = {
    sizeof(BrigInstBase),  // size
    BrigEInstBase,         // kind
    BrigMov,               // opcode
    0,                     // type
    BrigNoPacking,         // packing
    {0, 0, 0, 0, 0}        // o_operands[5]
  };

  context->token_to_scan = yylex();
  // TODO(Chuang): When type is b128 or b64 etc, check whether the operands is correct.
  if (context->token_to_scan == _B1 ||
      context->token_to_scan == _B32 ||
      context->token_to_scan == _B64 ||
      context->token_to_scan == _B128) {

    movInst.type = context->token_value.data_type;
    context->token_to_scan = yylex();
    if (!ArrayOperandPart2(context, &movInst.o_operands[0])) {
      if (context->token_to_scan == ',') {
        context->token_to_scan = yylex();
        if (!ArrayOperandPart2(context, &movInst.o_operands[1])) {
          if (context->token_to_scan == ';') {
            context->append_code(&movInst);
            context->token_to_scan = yylex();
            return 0;
          } else {  // ';'
            context->set_error(MISSING_SEMICOLON);
          }
        } else {  // Operand or ArrayOperandList
          context->set_error(INVALID_SECOND_OPERAND);
        }
      } else {  // ','
        context->set_error(MISSING_COMMA);
      }
    } else {  // Operand or ArrayOperandList
      context->set_error(INVALID_FIRST_OPERAND);
    }
  } else {  // datatypeId
    context->set_error(MISSING_DATA_TYPE);
  }
  return 1;
}

int GlobalGroupDecl(Context* context) {
  // first token is Group
  context->token_to_scan = yylex();
  if (context->token_type == DATA_TYPE_ID) {

    BrigDataType16_t data_type = context->token_value.data_type ;
    context->token_to_scan = yylex();
    if (context->token_to_scan == TOKEN_GLOBAL_IDENTIFIER) {

      BrigsOffset32_t var_name_offset = context->add_symbol(context->token_value.string_val);
      context->token_to_scan = yylex();
      // set default value(scalar)
      context->set_dim(0);
      //context->set_symbol_modifier(BrigArray);
      if (context->token_to_scan == '[') {
        if (!ArrayDimensionSet(context)) {}
      }
      if (context->token_to_scan == ';') {

        BrigDirectiveSymbol bds = {
        sizeof(BrigDirectiveSymbol),// size
        BrigEDirectiveSymbol ,    // kind
        {
          context->get_code_offset(),     // c_code
          BrigGroupSpace,                 // storag class
          context->get_attribute() ,                      // attribut
          0,                              // reserved
          context->get_symbol_modifier(), // symbolModifier
          context->get_dim(),             // dim
          var_name_offset,                // s_name
          data_type,                      // type
          context->get_alignment(),       // align
        },
        0,                         // d_init
        0,                         // reserved
        };
        context->append_directive(&bds);

        context->token_to_scan = yylex();
        return 0;
      } else {
        context->set_error(MISSING_SEMICOLON);
        return 1;
      }
    } else {
      context->set_error(MISSING_GLOBAL_IDENTIFIER);
      return 1;
    }
  } else {
    context->set_error(MISSING_DATA_TYPE);
    return 1;
  }
  context->set_error(INVALID_GLOBAL_DECL);
  return 1;
}

int MulInst(Context* context) {

  BrigAluModifier aluModifier = {0, 0, 0, 0, 0, 0, 0};
  BrigOpcode32_t opcode;
  BrigPacking16_t packing = BrigNoPacking;
  BrigDataType16_t type;
  BrigoOffset32_t OpOffset[3] = {0,0,0};

  if ((context->token_to_scan != MUL) &&
      (context->token_to_scan != MUL_HI)) {
      return 1;
  }
  opcode = context->token_value.opcode;
  context->token_to_scan = yylex();

  if (opcode == BrigMul) {
    if (!RoundingMode(context)) {
      aluModifier = context->get_alu_modifier();
    }
  }

  if (context->token_type == PACKING) {
    packing = context->token_value.packing;
    context->token_to_scan = yylex();
  }
  size_t opCount = 0;

  if (context->token_type != DATA_TYPE_ID) {
    context->set_error(MISSING_DATA_TYPE);
    return 1;
  }
  type = context->token_value.data_type;
  context->token_to_scan = yylex();

  if (REGISTER != context->token_type) {
    context->set_error(INVALID_OPERAND);
    return 1;
  }

  if (OperandPart2(context, &OpOffset[opCount++])) {
    context->set_error(INVALID_OPERAND);
    return 1;
  }

  if (context->token_to_scan != ',') {
    context->set_error(MISSING_COMMA);
    return 1;
  }
  context->token_to_scan = yylex();

  if (OperandPart2(context, &OpOffset[opCount++])) {
    context->set_error(INVALID_OPERAND);
    return 1;
  }

  if (context->token_to_scan != ',') {
    context->set_error(MISSING_COMMA);
    return 1;
  }
  context->token_to_scan = yylex();

  if (OperandPart2(context, &OpOffset[opCount++])) {
    context->set_error(INVALID_OPERAND);
    return 1;
  }

  if (context->token_to_scan != ';') {
    context->set_error(MISSING_SEMICOLON);
    return 1;
  }

  if (*(reinterpret_cast<int*>(&aluModifier)) == 0) {
    BrigInstBase mulInst = {
      0,                     // size
      BrigEInstBase,         // kind
      opcode,                     // opcode
      type,               // type
      packing,         // packing
      {OpOffset[0], OpOffset[1], OpOffset[2], 0, 0}        // o_operands
    };
    mulInst.size = sizeof(mulInst);
    context->append_code(&mulInst);
  } else {
    BrigInstMod mulMod = {
      0,                     // size
      BrigEInstMod,         // kind
      opcode,                     // opcode
      type,               // type
      packing,         // packing
      {OpOffset[0], OpOffset[1], OpOffset[2], 0, 0},        // o_operands
      aluModifier
    };
    mulMod.size = sizeof(mulMod);
    context->append_code(&mulMod);
  }
  context->token_to_scan = yylex();
  return 0;
}


int Mul24Inst(Context* context) {

  BrigOpcode32_t opcode;
  BrigDataType16_t type;
  BrigoOffset32_t OpOffset[3] = {0,0,0};
  if ((context->token_to_scan != MUL24_HI) &&
      (context->token_to_scan != MUL24)) {
    return 1;
  }
  opcode = context->token_value.opcode;
  context->token_to_scan = yylex();
  size_t opCount = 0;

  if (context->token_type != DATA_TYPE_ID) {
    context->set_error(MISSING_DATA_TYPE);
    return 1;
  }
  type = context->token_value.data_type;
  context->token_to_scan = yylex();

  if (REGISTER != context->token_type){
    context->set_error(INVALID_OPERAND);
    return 1;
  }

  if (OperandPart2(context, &OpOffset[opCount++])) {
    context->set_error(INVALID_OPERAND);
    return 1;
  }

  if (context->token_to_scan != ',') {
    context->set_error(MISSING_COMMA);
    return 1;
  }
  context->token_to_scan = yylex();

  if (OperandPart2(context, &OpOffset[opCount++])) {
    context->set_error(INVALID_OPERAND);
    return 1;
  }

  if (context->token_to_scan != ',') {
    context->set_error(MISSING_COMMA);
    return 1;
  }
  context->token_to_scan = yylex();

  if (OperandPart2(context, &OpOffset[opCount++])) {
    context->set_error(INVALID_OPERAND);
    return 1;
  }

  if (context->token_to_scan != ';') {
    context->set_error(MISSING_SEMICOLON);
    return 1;
  }
  context->token_to_scan = yylex();

  BrigInstBase bib = {
      0, //size
      BrigEInstBase,        //kind
      opcode,                    //opcode
      type,              //type
      BrigNoPacking,        //packing
      {OpOffset[0],OpOffset[1],OpOffset[2],0,0}           //o_operands[5]
    };
  bib.size = sizeof(bib);
  context->append_code(&bib);
  return 0;

}

int Mad24Inst(Context* context) {

  BrigOpcode32_t opcode;
  BrigDataType16_t type;
  BrigoOffset32_t OpOffset[4] = {0,0,0,0};
  if ((context->token_to_scan != MAD24_HI) &&
      (context->token_to_scan != MAD24)) {
    return 1;
  }

  opcode = context->token_value.opcode;
  context->token_to_scan = yylex();
  size_t opCount = 0;

  if (context->token_type != DATA_TYPE_ID) {
    context->set_error(MISSING_DATA_TYPE);
    return 1;
  }
  type = context->token_value.data_type;
  context->token_to_scan = yylex();

  if (REGISTER != context->token_type){
    context->set_error(INVALID_OPERAND);
    return 1;
  }

  if (OperandPart2(context, &OpOffset[opCount++])) {
    context->set_error(INVALID_OPERAND);
    return 1;
  }

  if (context->token_to_scan != ',') {
    context->set_error(MISSING_COMMA);
    return 1;
  }
  context->token_to_scan = yylex();

  if (OperandPart2(context, &OpOffset[opCount++])) {
    context->set_error(INVALID_OPERAND);
    return 1;
  }

  if (context->token_to_scan != ',') {
    context->set_error(MISSING_COMMA);
    return 1;
  }
  context->token_to_scan = yylex();

  if (OperandPart2(context, &OpOffset[opCount++])) {
    context->set_error(INVALID_OPERAND);
    return 1;
  }

  if (context->token_to_scan != ',') {
    context->set_error(MISSING_COMMA);
    return 1;
  }
  context->token_to_scan = yylex();

  if (OperandPart2(context, &OpOffset[opCount++])) {
    context->set_error(INVALID_OPERAND);
    return 1;
  }

  if (context->token_to_scan != ';') {
    context->set_error(MISSING_SEMICOLON);
    return 1;
  }
  context->token_to_scan = yylex();

  BrigInstBase bib = {
      0, //size
      BrigEInstBase,        //kind
      opcode,                    //opcode
      type,              //type
      BrigNoPacking,        //packing
      {OpOffset[0],OpOffset[1],OpOffset[2], OpOffset[3],0}           //o_operands[5]
    };
  bib.size = sizeof(bib);
  context->append_code(&bib);
  return 0;

}

int Mul(Context* context) {
  if (!MulInst(context)) {
    return 0;
  } else if (!Mul24Inst(context)) {
    return 0;
  } else if (!Mad24Inst(context)) {
    return 0;
  }
  return 1;
}

int LdModifierPart2(Context *context, BrigInstLdSt* pLdSt_op, int* pVec_size) {
  while (1) {
    if (context->token_type == VECTOR) {
      switch (context->token_to_scan) {
        case _V2:
          *pVec_size = 2;
          break;
        case _V4:
          *pVec_size = 4;
          break;
        default:
          *pVec_size = 0;
      }
      context->token_to_scan = yylex();
      continue;
    }

    if (context->token_type == ADDRESS_SPACE_IDENTIFIER) {
      pLdSt_op->storageClass = context->token_value.storage_class;
      context->token_to_scan = yylex();
      continue;
    }

    if (context->token_to_scan == _REL) {
      pLdSt_op->memorySemantic = BrigRelease;
      context->token_to_scan = yylex();
      continue;
    }
    if (context->token_to_scan == _ACQ) {
      pLdSt_op->memorySemantic = BrigAcquire;
      context->token_to_scan = yylex();
      continue;
    }
    if (context->token_to_scan == _DEP) {
      pLdSt_op->memorySemantic = BrigDep;
      context->token_to_scan = yylex();
      continue;
    }

    if (context->token_to_scan == _REGION) {
      // TODO(Chuang) need to check "_region" out again.
      pLdSt_op->memorySemantic = BrigRegular;
      context->token_to_scan = yylex();
      continue;
    }

    if (context->token_to_scan == _EQUIV) {
      context->token_to_scan = yylex();

      if (context->token_to_scan == '(') {
        context->token_to_scan = yylex();
        if (context->token_to_scan == TOKEN_INTEGER_CONSTANT) {
          pLdSt_op->equivClass = context->token_to_scan;
          context->token_to_scan = yylex();
          if (context->token_to_scan == ')') {
            context->token_to_scan = yylex();
            continue;
          } else {  // ')'
            context->set_error(MISSING_CLOSING_PARENTHESIS);
            return 1;
          }
        } else {  // Integer Constant
          context->set_error(MISSING_INTEGER_CONSTANT);
          return 1;
        }
      } else {  // '('
        context->set_error(MISSING_OPENNING_BRACKET);
        return 1;
      }
    }
    return 0;
  }

  return 1;
}

int LdModifier(Context *context){
 BrigInstLdSt ld_op = {
    sizeof(BrigInstLdSt),     // size
    BrigEInstLdSt,            // kind
    BrigLd,                   // opcode
    Brigb32,                  // type
    BrigNoPacking,            // packing
    {0, 0, 0, 0, 0},          // operand[5]
    BrigFlatSpace,            // storageClass
    BrigRegular,              // memorySemantic
    0                         // equivClass
  };
  int vector_size = 0;
  return LdModifierPart2(context, &ld_op, &vector_size);
}

int Ld(Context* context) {
  // first token is LD
  BrigInstLdSt ld_op = {
    sizeof(BrigInstLdSt),     // size
    BrigEInstLdSt,            // kind
    BrigLd,                   // opcode
    Brigb32,                  // type
    BrigNoPacking,            // packing
    {0, 0, 0, 0, 0},          // operand[5]
    BrigFlatSpace,            // storageClass
    BrigRegular,              // memorySemantic
    0                         // equivClass
  };
  int vector_size = 0;
  context->token_to_scan = yylex();
  BrigoOffset32_t widthOffset = context->get_operand_offset();
  widthOffset += widthOffset & 0x7;
  ld_op.o_operands[0] = widthOffset;

  if (context->token_to_scan == _WIDTH) {
    if (OptionalWidth(context)) {
      return 1;
    }
  } else {
   BrigOperandImmed op_width = {
      sizeof(BrigOperandImmed),
      BrigEOperandImmed,
      Brigb32,
      0,
      { 0 }
    };
    op_width.bits.u = 0;
    context->append_operand(&op_width);
  }


  if (LdModifierPart2(context, &ld_op, &vector_size)) {
    return 1;
  }

  if (context->token_type == DATA_TYPE_ID) {
    // Get Type value in here
    ld_op.type = context->token_value.data_type;
    context->token_to_scan = yylex();
    if (!ArrayOperandPart2(context, &ld_op.o_operands[1])) {
      if (context->token_to_scan == ',') {
        context->token_to_scan = yylex();

        if (!MemoryOperandPart2(context, &ld_op.o_operands[2])) {
          if (context->token_to_scan == ';') {
            context->append_code(&ld_op);
            context->token_to_scan = yylex();
            return 0;
          } else {  // ';'
            context->set_error(MISSING_SEMICOLON);
            return 1;
          }
        } else {  // Memory Operand
          context->set_error(INVALID_FIRST_OPERAND);
          return 1;
        }
      } else {  // ','
        context->set_error(MISSING_COMMA);
        return 1;
      }
    } else {
      context->set_error(INVALID_SECOND_OPERAND);
      return 1;
    }
  } else {  // Data Type
    context->set_error(MISSING_DATA_TYPE);
    return 1;
  }
  return 1;
}

int St(Context* context) {
  // first token is St
  BrigInstLdSt st_op = {
    sizeof(BrigInstLdSt),     // size
    BrigEInstLdSt,            // kind
    BrigSt,                   // opcode
    Brigb32,                  // type
    BrigNoPacking,            // packing
    {0, 0, 0, 0, 0},          // operand[5]
    BrigFlatSpace,            // storageClass
    BrigRegular,              // memorySemantic
    0                         // equivClass
  };
  int vector_size = 0;
  context->token_to_scan = yylex();

  if (LdModifierPart2(context, &st_op, &vector_size)) {
    return 1;
  }

  if (context->token_type == DATA_TYPE_ID) {
    st_op.type = context->token_value.data_type;
    context->token_to_scan = yylex();
    if (!ArrayOperandPart2(context, &st_op.o_operands[0])) {
      if (context->token_to_scan == ',') {
        context->token_to_scan = yylex();
        if (!MemoryOperandPart2(context, &st_op.o_operands[1])) {
          if (context->token_to_scan == ';') {
            context->token_to_scan = yylex();
            context->append_code(&st_op);
            return 0;
          } else {  // ';'
            context->set_error(MISSING_SEMICOLON);
            return 1;
          }
        } else {  // Memory Operand
          context->set_error(INVALID_SECOND_OPERAND);
          return 1;
        }
      } else {  // ','
        context->set_error(MISSING_COMMA);
        return 1;
      }
    } else {
      context->set_error(INVALID_FIRST_OPERAND);
      return 1;
    }
  } else {  // Data Type
    context->set_error(MISSING_DATA_TYPE);
    return 1;
  }
  return 1;
}

int Lda(Context* context) {
  // first token is LDA
  context->token_to_scan = yylex();

  BrigInstBase lda_op = {
    sizeof(BrigInstBase),   // size
    BrigEInstBase,          // kind
    BrigLda,               // opcode
    Brigb32,               // type
    BrigNoPacking,         // packing
    {0, 0, 0, 0, 0}       // o_operands[5]
  };

  // Note: lda_uLength I think 'b' is also allowed.
  // Length: 1, 32, 64
  if (context->token_to_scan == _U32 ||
      context->token_to_scan == _U64 ||
      context->token_to_scan == _B32 ||
      context->token_to_scan == _B64) {

    lda_op.type = context->token_value.data_type;
    context->token_to_scan = yylex();

    // dest: must be BrigEOperandReg.
    if ((context->token_to_scan == TOKEN_SREGISTER &&
         (lda_op.type == Brigu32 || lda_op.type == Brigb32)) ||
        (context->token_to_scan == TOKEN_DREGISTER &&
         (lda_op.type == Brigu64 || lda_op.type == Brigb64))) {
    } else {
      context->set_error(INVALID_OPERAND);
      return 1;
    }
    if (!OperandPart2(context, &lda_op.o_operands[0])) {
      if (context->token_to_scan == ',') {
        context->token_to_scan = yylex();
        if (!MemoryOperandPart2(context, &lda_op.o_operands[1])) {
          if (context->token_to_scan == ';') {
            context->append_code(&lda_op);
            context->token_to_scan = yylex();
            return 0;
          } else {  // ';'
            context->set_error(MISSING_SEMICOLON);
            return 1;
          }
        } else {  // MemoryOperand
          context->set_error(MISSING_OPERAND);
          return 1;
        }
      } else {  // ','
        context->set_error(MISSING_COMMA);
        return 1;
      }
    } else {  // Operand
      context->set_error(MISSING_OPERAND);
      return 1;
    }
  } else {  // Data Type
    context->set_error(MISSING_DATA_TYPE);
    return 1;
  }
  return 1;
}

int OptacqregPart2(Context* context, BrigMemorySemantic32_t* pMemSemantic) {
  if (context->token_to_scan == _REL) {
    *pMemSemantic = BrigRelease;
    context->token_to_scan = yylex();
  } else if (context->token_to_scan == _ACQ) {
    *pMemSemantic = BrigAcquire;
    context->token_to_scan = yylex();
  } else if (context->token_to_scan == _AR) {
    *pMemSemantic = BrigAcquireRelease;
    context->token_to_scan = yylex();
  }
  return 0;
}
int Optacqreg(Context* context) {
  BrigMemorySemantic32_t temp;
  return OptacqregPart2(context, &temp);
}

int ImageRet(Context* context) {
  // first token is ATOMIC_IMAGE
  unsigned int second_token;
  BrigInstAtomicImage img_inst = {
    sizeof(BrigInstAtomicImage),// size
    BrigEInstAtomicImage,   // kind
    BrigAtomicImage,        // opcode
    Brigb32,                // type
    BrigNoPacking,          // packing
    {0, 0, 0, 0, 0},        // o_operands[5]
    0,                      // atomicOperation
    BrigGlobalSpace,        // storageClass
    BrigRegular,            // memorySemantic
    0                       // geom
  };
  context->token_to_scan = yylex();
  second_token = context->token_to_scan;

  if (context->token_to_scan == _CAS) {
    img_inst.atomicOperation = BrigAtomicCas;
    context->token_to_scan = yylex();
  } else if (context->token_type == ATOMIC_OP) {
    switch (context->token_to_scan) {  // without _CAS_
      case _AND_:
        img_inst.atomicOperation = BrigAtomicAnd;
        break;
      case _OR_:
        img_inst.atomicOperation = BrigAtomicOr;
        break;
      case _XOR_:
        img_inst.atomicOperation = BrigAtomicXor;
        break;
      case _EXCH_:
        img_inst.atomicOperation = BrigAtomicExch;
        break;
      case _ADD_:
        img_inst.atomicOperation = BrigAtomicAdd;
        break;
      case _INC_:
        img_inst.atomicOperation = BrigAtomicInc;
        break;
      case _DEC_:
        img_inst.atomicOperation = BrigAtomicDec;
        break;
      case _MIN_:
        img_inst.atomicOperation = BrigAtomicMin;
        break;
      case _MAX_:
        img_inst.atomicOperation = BrigAtomicMax;
        break;
      case _SUB_:
        img_inst.atomicOperation = BrigAtomicSub;
        break;
      default:
        context->set_error(MISSING_DECLPREFIX);
        return 1;
    }
    context->token_to_scan =yylex();
  } else {
    context->set_error(MISSING_DECLPREFIX);
    return 1;
  }
  if (!OptacqregPart2(context, &img_inst.memorySemantic)) {
  }

  if (context->token_type == GEOMETRY_ID) {
    switch (context->token_to_scan) {
      case _1D:
        img_inst.geom = Briggeom_1d;
        break;
      case _2D:
        img_inst.geom = Briggeom_2d;
        break;
      case _3D:
        img_inst.geom = Briggeom_3d;
        break;
      case _1DB:
        img_inst.geom = Briggeom_1db;
        break;
      case _1DA:
        img_inst.geom = Briggeom_1da;
        break;
      case _2DA:
        img_inst.geom = Briggeom_2da;
        break;
      default:
        context->set_error(MISSING_DECLPREFIX);
        return 1;
    }
    context->token_to_scan = yylex();
    if (context->token_type == DATA_TYPE_ID) {
      img_inst.type = context->token_value.data_type;

      context->token_to_scan = yylex();

      if (!OperandPart2(context, &img_inst.o_operands[0])) {
        if (context->token_to_scan == ',') {
          context->token_to_scan = yylex();
          if (context->token_to_scan == '[') {
            context->token_to_scan = yylex();
            if (!AddressableOperandPart2(context, &img_inst.o_operands[1], true)) {
              if (context->token_to_scan == ',') {
                context->token_to_scan = yylex();
                unsigned int curOpCount = 2;
                if (!ArrayOperandPart2(context, &img_inst.o_operands[curOpCount++])) {
                  if (context->token_to_scan == ',') {
                    context->token_to_scan = yylex();

                    if (!OperandPart2(context, &img_inst.o_operands[curOpCount++])) {
                      if (second_token == _CAS) {
                        if (context->token_to_scan == ',') {
                          context->token_to_scan = yylex();

                          if (!OperandPart2(context, &img_inst.o_operands[curOpCount++])) {
                          } else {  // Operand
                            context->set_error(MISSING_OPERAND);
                            return 1;
                          }
                        } else {  // ','
                          context->set_error(MISSING_COMMA);
                          return 1;
                        }
                      }
                      if (context->token_to_scan == ';') {
                        context->append_code(&img_inst);
                        context->token_to_scan = yylex();
                        return 0;
                      } else {  // ';'
                        context->set_error(MISSING_SEMICOLON);
                        return 1;
                      }
                    } else {  // Operand
                      context->set_error(MISSING_OPERAND);
                      return 1;
                    }
                  } else {  // ','
                    context->set_error(MISSING_COMMA);
                    return 1;
                  }
                } else {  // ArrayOperand
                  context->set_error(INVALID_OPERAND);
                  return 1;
                }
              } else {  // ','
                context->set_error(MISSING_COMMA);
                return 1;
              }
            } else {  // Addressable Operand
              context->set_error(INVALID_OPERAND);
              return 1;
            }
          } else {
            context->set_error(MISSING_OPERAND);
          }
        } else {  // ','
          context->set_error(MISSING_COMMA);
        }
      } else {  // Operand
        context->set_error(MISSING_OPERAND);
      }
    } else {  // Data Type
      context->set_error(MISSING_DATA_TYPE);
    }
  } else {  // Geometry Id
    context->set_error(MISSING_DECLPREFIX);
  }
  return 1;
}
int ImageNoRet(Context* context) {
  // first token is ATOMICNORET_IMAGE
  BrigInstAtomicImage imgNoRet = {
    sizeof(BrigInstAtomicImage),// size
    BrigEInstAtomicImage,   // kind
    BrigAtomicNoRetImage,   // opcode
    Brigb32,                // type
    BrigNoPacking,          // packing
    {0, 0, 0, 0, 0},        // o_operands[5]
    0,                      // atomicOperation
    BrigGlobalSpace,          // storageClass
    BrigRegular,            // memorySemantic
    0                       // geom
  };

  unsigned int second_token;
  context->token_to_scan = yylex();

  second_token = context->token_to_scan;

  if (context->token_to_scan == _CAS) {
    imgNoRet.atomicOperation = BrigAtomicCas;
    context->token_to_scan = yylex();
  } else if (context->token_type == ATOMIC_OP) {
    switch (context->token_to_scan) {  // without _CAS_ , _EXCh_
      case _AND_:
        imgNoRet.atomicOperation = BrigAtomicAnd;
        imgNoRet.type = Brigb32;
        break;
      case _OR_:
        imgNoRet.atomicOperation = BrigAtomicOr;
        imgNoRet.type = Brigb32;
        break;
      case _XOR_:
        imgNoRet.atomicOperation = BrigAtomicXor;
        imgNoRet.type = Brigb32;
        break;
    //   case _EXCH_:
    //    imgNoRet.atomicOperation = BrigAtomicExch;
    //   break;
      case _ADD_:
        imgNoRet.atomicOperation = BrigAtomicAdd;
        imgNoRet.type = Brigu64;
        break;
      case _INC_:
        imgNoRet.atomicOperation = BrigAtomicInc;
        imgNoRet.type = Brigs32;
        break;
      case _DEC_:
        imgNoRet.atomicOperation = BrigAtomicDec;
        imgNoRet.type = Brigb32;
        break;
      case _MIN_:
        imgNoRet.atomicOperation = BrigAtomicMin;
        imgNoRet.type = Brigu32;
        break;
      case _MAX_:
        imgNoRet.atomicOperation = BrigAtomicMax;
        imgNoRet.type = Brigu32;
        break;
      case _SUB_:
        imgNoRet.atomicOperation = BrigAtomicSub;
        imgNoRet.type = Brigu64;
        break;
      default:
        context->set_error(MISSING_DECLPREFIX);
        return 1;
    }
    context->token_to_scan =yylex();
  } else {
    context->set_error(MISSING_DECLPREFIX);
    return 1;
  }
  if (!OptacqregPart2(context, &imgNoRet.memorySemantic)) {
  }

  if (context->token_type == GEOMETRY_ID) {
    switch (context->token_to_scan) {
      case _1D:
        imgNoRet.geom = Briggeom_1d;
        break;
      case _2D:
        imgNoRet.geom = Briggeom_2d;
        break;
      case _3D:
        imgNoRet.geom = Briggeom_3d;
        break;
      case _1DB:
        imgNoRet.geom = Briggeom_1db;
        break;
      case _1DA:
        imgNoRet.geom = Briggeom_1da;
        break;
      case _2DA:
        imgNoRet.geom = Briggeom_2da;
        break;
      default:
        context->set_error(MISSING_DECLPREFIX);
        return 1;
    }
    context->token_to_scan = yylex();
    // TypeLength: u32, s32, b32, u64, depending on the type of operation.
    // The add operation applies to u32, u64, and s32 types;
    // min and max apply to u32 and s32 types; inc and dec apply to s32 types;
    // and and, or, xor, and cas apply to b32 types.
    /*
    BrigDataType16_t type = context->token_value.data_type;
    if (type == imgNoRet.type ||
        ((imgNoRet.atomicOperation == BrigAtomicSub ||
          imgNoRet.atomicOperation == BrigAtomicAdd) &&
         (type == Brigu32 || type == Brigs32)) ||
        ((imgNoRet.atomicOperation == BrigAtomicMin ||
          imgNoRet.atomicOperation == BrigAtomicMax) &&
         type == Brigs32)) {
      imgNoRet.type = type;
    } else {
      context->set_error(MISSING_DATA_TYPE);
      return 1;
    }*/

    if (context->token_type == DATA_TYPE_ID) {

      std::string op_name;
      imgNoRet.type = context->token_value.data_type;


      context->token_to_scan = yylex();
      if (context->token_to_scan == '[') {
        context->token_to_scan = yylex();
        if (!AddressableOperandPart2(context, &imgNoRet.o_operands[0], true)) {
          if (context->token_to_scan == ',') {
            context->token_to_scan = yylex();
            if (!ArrayOperandPart2(context, &imgNoRet.o_operands[1])) {
              if (context->token_to_scan == ',') {
                context->token_to_scan = yylex();
                unsigned int opCount = 2;

                if (!OperandPart2(context, &imgNoRet.o_operands[opCount++])) {
                  if (second_token == _CAS) {
                    if (context->token_to_scan == ',') {
                      context->token_to_scan = yylex();
                      if (context->valid_string) {
                        op_name = context->token_value.string_val;
                      }
                      if (!OperandPart2(context, &imgNoRet.o_operands[opCount++])) {
                      } else {  // Operand
                        context->set_error(MISSING_OPERAND);
                        return 1;
                      }
                    } else {  // ','
                      context->set_error(MISSING_COMMA);
                      return 1;
                    }
                  }
                  if (context->token_to_scan == ';') {
                    context->append_code(&imgNoRet);

                    context->token_to_scan = yylex();
                    return 0;
                  } else {  // ';'
                    context->set_error(MISSING_SEMICOLON);
                    return 1;
                  }
                } else {  // Operand
                  context->set_error(MISSING_OPERAND);
                  return 1;
                }
              } else {  // ','
                context->set_error(MISSING_COMMA);
                return 1;
              }
            } else {  // Array Operand
              context->set_error(MISSING_OPERAND);
              return 1;
            }
          } else {  // ','
            context->set_error(MISSING_COMMA);
            return 1;
          }
        } else {  // Addressable Operand
          context->set_error(INVALID_OPERAND);
          return 1;
        }
      } else {
        context->set_error(MISSING_OPERAND);
      }
    } else {  // Data Type
      context->set_error(MISSING_DATA_TYPE);
      return 1;
    }
  } else {  // Geometry Id
    context->set_error(MISSING_DECLPREFIX);
    return 1;
  }

  return 1;
}

int Cvt(Context* context) {
  // first token is CVT "cvt"
  // TODO(Chuang): Extensions for Conversions

  BrigInstCvt cvtInst = {
    sizeof(BrigInstCvt),   // size
    BrigEInstCvt,          // kind
    BrigCvt,               // opcode
    0,                     // type
    BrigNoPacking,         // packing
    {0, 0, 0, 0, 0},       // o_operands[5]
    {0, 0, 0, 0, 0, 0, 0}, // aluModifier
    0,                     // stype
    0                      // reserved
  };
  context->token_to_scan = yylex();

  if (!RoundingMode(context)) {
    BrigAluModifier getAluMod = context->get_alu_modifier();
    memcpy(&cvtInst.aluModifier, &getAluMod, sizeof(cvtInst.aluModifier));
  }

  // destType: b, u, s, f. (For b, only b1 is supported.)
  // destLength: 1, 8, 16, 32, 64. (For 1, only b1 is supported.)

  if (context->token_to_scan == _B1 ||
      context->token_to_scan == _S8 ||
      context->token_to_scan == _S16 ||
      context->token_to_scan == _S32 ||
      context->token_to_scan == _S64 ||
      context->token_to_scan == _U8 ||
      context->token_to_scan == _U16 ||
      context->token_to_scan == _U32 ||
      context->token_to_scan == _U64 ||
      context->token_to_scan == _F16 ||
      context->token_to_scan == _F32 ||
      context->token_to_scan == _F64) {

    cvtInst.type = context->token_value.data_type;
    context->token_to_scan = yylex();

    if (context->token_type == DATA_TYPE_ID) {
      cvtInst.stype = context->token_value.data_type;
      context->token_to_scan = yylex();
      // Note: dest: Destination register.
      if (context->token_type != REGISTER) {
        context->set_error(INVALID_OPERAND);
        return 1;
      }
      if (!OperandPart2(context, &cvtInst.o_operands[0])) {
        if (context->token_to_scan == ',') {
          context->token_to_scan = yylex();

          if (!OperandPart2(context, &cvtInst.o_operands[1])) {

            if (context->token_to_scan == ';') {
              context->append_code(&cvtInst);

              context->token_to_scan = yylex();
              return 0;
            } else {
              context->set_error(MISSING_SEMICOLON);
            }
          } else {
            context->set_error(MISSING_OPERAND);
          }
        } else {
          context->set_error(MISSING_COMMA);
        }
      } else {
        context->set_error(INVALID_OPERAND);
      }
    } else {
      context->set_error(MISSING_DATA_TYPE);
    }
  } else {
    context->set_error(MISSING_DATA_TYPE);
  }
  return 1;
}

int Instruction0(Context* context) {
  // first token is NOP "nop"
  BrigInstBase inst0 = {
    sizeof(BrigInstBase),  // size
    BrigEInstBase,         // kind
    BrigNop,               // opcode
    Brigb32,               // type
    BrigNoPacking,         // packing
    {0, 0, 0, 0, 0}        // o_operands[5]
  };
  context->token_to_scan = yylex();
  if (context->token_to_scan == ';') {
    context->append_code(&inst0);
    context->token_to_scan = yylex();
    return 0;
  } else {
    context->set_error(MISSING_SEMICOLON);
  }
  return 1;
}
int Instruction1Part1OpcodeDT(Context* context) {
  BrigInstBase inst1_op = {
    sizeof(inst1_op),
    BrigEInstBase,
    0,
    Brigb32,
    BrigNoPacking,
    {0, 0, 0, 0, 0}
  };
  BrigAluModifier aluModifier = {0, 0, 0, 0, 0, 0, 0};

  inst1_op.opcode = context->token_value.opcode;
  // TODO(Chuang): fbar_wait_segment_b64
  // fbar_init_segment_b64
  // fbar_release_segment_b64
  // and whether there should be rounding in instruction1opcode.
  context->token_to_scan = yylex();

  if (inst1_op.opcode != BrigFbarInit &&
      inst1_op.opcode != BrigFbarRelease) {
    // TODO(Chuang): whether support for rounding
    if (!RoundingMode(context)) {
      aluModifier = context->get_alu_modifier();
    }
  }
  // TODO(Chuang): What can the type of BrigFbarInit be?
  if ((context->token_to_scan == _B64 &&
       inst1_op.opcode != BrigCountUp) ||
      ((inst1_op.opcode == BrigCountUp ||
        inst1_op.opcode == BrigFbarInit) &&
       context->token_to_scan == _U32)) {

    inst1_op.type = context->token_value.data_type;

    context->token_to_scan = yylex();
    if ((context->token_to_scan == TOKEN_DREGISTER &&
         inst1_op.opcode != BrigCountUp) ||
        (context->token_to_scan == TOKEN_SREGISTER &&
         (inst1_op.opcode == BrigCountUp ||
          inst1_op.opcode == BrigFbarInit))) {
      if (OperandPart2(context, &inst1_op.o_operands[0])) {
        return 1;
      }
      // Note: Fbar_Release and Fbar_Init may be a instruction2.
      if (inst1_op.opcode == BrigFbarInit ||
          inst1_op.opcode == BrigFbarRelease) {
        if (context->token_to_scan == ',')  {
          context->token_to_scan = yylex();
          if (context->token_to_scan == TOKEN_DREGISTER) {
            if (OperandPart2(context, &inst1_op.o_operands[1])) {
              return 1;
            }
          } else {  // Second Operand
            context->set_error(MISSING_OPERAND);
            return 1;
          }
        }
      }
      if (context->token_to_scan == ';') {
        int* aluValue = reinterpret_cast<int *>(&aluModifier);
        if (*aluValue != 0) {
          BrigInstMod mod = {
            sizeof(BrigInstMod),  // size
            BrigEInstMod,         // kind
            inst1_op.opcode,              // opcode
            inst1_op.type,         // type
            inst1_op.packing,        // packing
            {0, 0, 0, 0, 0},      // o_operands[5]
            {0, 0, 0, 0, 0, 0, 0}  // aluModifier
          };
          for (int i = 0 ; i < 5 ; ++i) {
            mod.o_operands[i] = inst1_op.o_operands[i];
          }
          mod.aluModifier = aluModifier;
          context->append_code(&mod);
        } else {
          context->append_code(&inst1_op);
        }
        context->token_to_scan = yylex();
        return 0;
      } else {
        context->set_error(MISSING_SEMICOLON);
      }
    } else {  // First Operand
      context->set_error(MISSING_OPERAND);
    }
  } else {
    context->set_error(INVALID_DATA_TYPE);
  }

  return 1;
}
int Instruction1Part2OpcodeNoDT(Context* context) {
  BrigInstBase inst1_op = {
    sizeof(inst1_op),
    BrigEInstBase,
    0,
    Brigb32,
    BrigNoPacking,
    {0, 0, 0, 0, 0}
  };
  BrigAluModifier aluModifier = {0, 0, 0, 0, 0, 0, 0};

  inst1_op.opcode = context->token_value.opcode;

  context->token_to_scan = yylex();
  // TODO(Chuang): whether support for rounding
  if (!RoundingMode(context)) {
    aluModifier = context->get_alu_modifier();
  }

  if ((context->token_to_scan == TOKEN_SREGISTER &&
       inst1_op.opcode != BrigDebugTrap) ||
      (inst1_op.opcode == BrigDebugTrap &&
       context->token_to_scan == TOKEN_INTEGER_CONSTANT)) {
    if (OperandPart2(context, &inst1_op.o_operands[0])) {
      return 1;
    }
    if (context->token_to_scan == ';') {
      int* aluValue = reinterpret_cast<int*>(&aluModifier);
      if (*aluValue != 0) {
        BrigInstMod mod = {
          sizeof(BrigInstMod),  // size
          BrigEInstMod,         // kind
          inst1_op.opcode,              // opcode
          inst1_op.type,         // type
          BrigNoPacking,        // packing
          {0, 0, 0, 0, 0},      // o_operands[5]
          {0, 0, 0, 0, 0, 0, 0}  // aluModifier
        };
        for (int i = 0 ; i < 5 ; ++i) {
          mod.o_operands[i] = inst1_op.o_operands[i];
        }
        mod.aluModifier = aluModifier;
        context->append_code(&mod);
      } else {
        context->append_code(&inst1_op);
      }
      context->token_to_scan = yylex();
      return 0;
    } else {
      context->set_error(MISSING_SEMICOLON);
    }
  } else {
    context->set_error(MISSING_OPERAND);
  }
  return 0;
}
int Instruction1Part3Clock(Context* context) {
  BrigInstBase inst1_op = {
    sizeof(inst1_op),
    BrigEInstBase,
    BrigClock,
    Brigb64,
    BrigNoPacking,
    {0, 0, 0, 0, 0}
  };
  context->token_to_scan = yylex();
  if (context->token_to_scan == TOKEN_DREGISTER) {
    if (OperandPart2(context, &inst1_op.o_operands[0])) {
      return 1;
    }
    if (context->token_to_scan == ';') {
      context->append_code(&inst1_op);
      context->token_to_scan = yylex();
      return 0;
    } else {
      context->set_error(MISSING_SEMICOLON);
    }
  } else {
    context->set_error(MISSING_OPERAND);
  }
  return 1;
}
int Instruction1(Context* context) {
  if (context->token_to_scan == CLOCK) {
    if (!Instruction1Part3Clock(context)) {
      return 0;
    }
  } else if (context->token_type == INSTRUCTION1_OPCODE_NODT) {
    if (!Instruction1Part2OpcodeNoDT(context)) {
      return 0;
    }
  } else if (context->token_type == INSTRUCTION1_OPCODE) {
    if (!Instruction1Part1OpcodeDT(context)) {
      return 0;
    }
  }
  return 1;
}



int Segp(Context* context) {
  if (context->token_to_scan == SEGMENTP) { //segmentp
    context->token_to_scan = yylex();

    BrigInstMem segmentp_op = {
      sizeof(BrigInstMem),   // size
      BrigEInstMem,          // kind
      BrigSegmentp,          // opcode
      Brigb32,               // type
      BrigNoPacking,         // packing
      {0, 0, 0, 0, 0},       // o_operands[5]
      BrigFlatSpace          // storageClass
    };

    if (context->token_type == ADDRESS_SPACE_IDENTIFIER) {
      segmentp_op.storageClass = context->token_value.storage_class;

      context->token_to_scan = yylex();
      if (context->token_to_scan == _B1) { //datatypeId must be b1
        segmentp_op.type = context->token_value.data_type;
        context->token_to_scan = yylex();
        //dest must be c register
        if (context->token_to_scan == TOKEN_CREGISTER) {
          if (OperandPart2(context, &segmentp_op.o_operands[0])) {
            return 1;
          }
          if (context->token_to_scan == ',') {
            context->token_to_scan = yylex();
            if(context->token_type == REGISTER ) {
              if (OperandPart2(context, &segmentp_op.o_operands[1])) {
                return 1;
              }
              if (context->token_to_scan == ';') {
                context->append_code(&segmentp_op);

                context->token_to_scan = yylex();
                return 0;
              } else {
                context->set_error(MISSING_SEMICOLON);
              }
            } else if (context->token_type == CONSTANT ||
                       context->token_to_scan == TOKEN_WAVESIZE) {
              if (OperandPart2(context, &segmentp_op.o_operands[1])) {
                return 1;
              }
              if (context->token_to_scan == ';') {
                context->append_code(&segmentp_op);
                context->token_to_scan = yylex();
                return 0;
              } else {
                context->set_error(MISSING_SEMICOLON);
              }
            } else {
              context->set_error(MISSING_OPERAND);
            }
          } else {
            context->set_error(MISSING_COMMA);
          }
        } else {
          context->set_error(MISSING_OPERAND);
        }
      } else {
        context->set_error(MISSING_DATA_TYPE);
      }
    } else {
      // should be missing ADDRESS_SPACE_IDENTIFIER
      context->set_error(MISSING_IDENTIFIER);
    }
  } else if (context->token_to_scan == STOF || // stof or ftos
             context->token_to_scan == FTOS) {

    BrigInstMem sf_op = {
      sizeof(BrigInstMem),   // size
      BrigEInstMem,          // kind
      BrigStoF,              // opcode
      Brigb32,               // type
      BrigNoPacking,         // packing
      {0, 0, 0, 0, 0},       // o_operands[5]
      BrigFlatSpace          // storageClass
    };

    switch (context->token_to_scan) {
      case STOF:
        sf_op.opcode = BrigStoF;
        break;
      case FTOS:
        sf_op.opcode = BrigFtoS;
        break;
    }
    context->token_to_scan = yylex();
    if (context->token_type == ADDRESS_SPACE_IDENTIFIER) {
      sf_op.storageClass = context->token_value.storage_class;

      context->token_to_scan = yylex();
      if (context->token_to_scan == _U32 ||
          context->token_to_scan == _U64) { //datatypeId must be u32 or u64
        sf_op.type = context->token_value.data_type;
        context->token_to_scan = yylex();
        //dest must be d register
        if (context->token_to_scan == TOKEN_DREGISTER) {
          if (OperandPart2(context, &sf_op.o_operands[0])) {
            return 1;
          }
          if (context->token_to_scan == ',') {
            context->token_to_scan = yylex();
            if(context->token_type == REGISTER ) {
              if (OperandPart2(context, &sf_op.o_operands[1])) {
                return 1;
              }
              if (context->token_to_scan == ';') {
                context->append_code(&sf_op);
                context->token_to_scan = yylex();
                return 0;
              } else {
                context->set_error(MISSING_SEMICOLON);
              }
            } else if (context->token_type == CONSTANT ||
                       context->token_to_scan == TOKEN_WAVESIZE) {
              if (OperandPart2(context, &sf_op.o_operands[1])) {
                return 1;
              }
              if (context->token_to_scan == ';') {
                context->append_code(&sf_op);

                context->token_to_scan = yylex();
                return 0;
              } else {
                context->set_error(MISSING_SEMICOLON);
              }
            } else {
              context->set_error(MISSING_OPERAND);
            }
          } else {
            context->set_error(MISSING_COMMA);
          }
        } else {
          context->set_error(MISSING_OPERAND);
        }
      } else {
        context->set_error(MISSING_DATA_TYPE);
      }
    } else {
      // should be missing ADDRESS_SPACE_IDENTIFIER
      context->set_error(MISSING_IDENTIFIER);
    }
  }
  return 1;
}

int Operation(Context* context) {
  if (context->token_type == INSTRUCTION1_OPCODE_NODT ||
      context->token_to_scan == CLOCK ||
      context->token_type == INSTRUCTION1_OPCODE) {
    if (!Instruction1(context)) {
      return 0;
    }
  } else if (context->token_to_scan == NOP) {
    if (!Instruction0(context)) {
      return 0;
    }
  } else if (context->token_type == INSTRUCTION2_OPCODE_FTZ ||
             context->token_type == INSTRUCTION2_OPCODE ||
             context->token_type == INSTRUCTION2_OPCODE_NODT) {
    if (!Instruction2(context)) {
      return 0;
    }
  } else if (context->token_type == INSTRUCTION3_OPCODE ||
             context->token_type == INSTRUCTION3_OPCODE_FTZ) {
    if (!Instruction3(context)) {
      return 0;
    }
  } else if (context->token_type == INSTRUCTION4_OPCODE) {
    if (!Instruction4(context)) {
      return 0;
    }
  } else if (context->token_to_scan == PACKEDCMP ||
             context->token_to_scan == CMP) {
    if (!Cmp(context)) {
      return 0;
    }
  } else if (context->token_type == MUL_OP) {
    if (!Mul(context)) {
      return 0;
    }
  } else if (context->token_to_scan == F2U4) {
    if (!Instruction5(context)) {
      return 0;
    }
  } else if (context->token_to_scan == MOV) {
    if (!Mov(context)) {
      return 0;
    }
  } else if (context->token_to_scan == SEGMENTP ||
             context->token_to_scan == FTOS ||
             context->token_to_scan == STOF) {
    if (!Segp(context)) {
      return 0;
    }
  } else if (context->token_to_scan == LDA) {
    if (!Lda(context)) {
      return 0;
    }
  } else if (context->token_to_scan == LDC) {
    if (!Ldc(context)) {
      return 0;
    }
  } else if (context->token_to_scan == ATOMIC ||
             context->token_to_scan == ATOMIC_CAS) {
    if (!Atom(context)) {
      return 0;
    }
  } else if (context->token_to_scan == RD_IMAGE) {
    if (!ImageRead(context)) {
      return 0;
    }
  } else if (context->token_to_scan == LD_IMAGE) {
    if (!ImageLoad(context)) {
      return 0;
    }
  } else if (context->token_to_scan == ST_IMAGE) {
    if (!ImageStore(context)) {
      return 0;
    }
  } else if (context->token_to_scan == LD) {
    if (!Ld(context)) {
      return 0;
    }
  } else if (context->token_to_scan == ST) {
    if (!St(context)) {
      return 0;
    }
  } else if (context->token_to_scan == CVT) {
    if (!Cvt(context)) {
      return 0;
    }
  } else if (context->token_to_scan == ATOMICNORET ||
             context->token_to_scan == ATOMICNORET_CAS) {
    if (!AtomicNoRet(context)) {
      return 0;
    }
  } else if (context->token_to_scan == ATOMIC_IMAGE) {
    if (!ImageRet(context)) {
      return 0;
    }
  } else if (context->token_to_scan == SYNC) {
    if (!Sync(context)) {
      return 0;
    }
  } else if (context->token_to_scan == BARRIER) {
    if (!Bar(context)) {
      return 0;
    }
  } else if (context->token_to_scan == SYSCALL) {
    if (!SysCall(context)) {
      return 0;
    }
  }  else if (context->token_to_scan == RET) {
    if (!Ret(context)) {
      return 0;
    }
  } else if (context->token_to_scan == CBR ||
             context->token_to_scan == BRN) {
    if (!Branch(context)) {
      return 0;
    }
  } else if (context->token_type == QUERY_OP) {
    if (!Query(context)) {
      return 0;
    }
  }
  return 1;
}

int BodyStatementNested(Context* context) {
  if (context->token_to_scan == TOKEN_COMMENT) {
    return Comment(context);
  } else if (context->token_to_scan == PRAGMA) {
    if (!Pragma(context)) {
      return 0;
    }
  } else if (context->token_to_scan == BLOCK) {
    if (!Block(context)) {
      return 0;
    }
  } else if (context->token_to_scan == ALIGN ||
             context->token_to_scan == CONST ||
             context->token_to_scan == EXTERN ||
             context->token_to_scan == STATIC ||
             context->token_type == UNINITIALIZABLE_ADDRESS ||
             context->token_type == INITIALIZABLE_ADDRESS) {
    if (!DeclPrefix(context)) {
      if (!InitializableDecl(context)) {
        return 0;
      } else if (!UninitializableDecl(context)) {
        return 0;
      }
    }
  } else if (context->token_to_scan == LOC) {
    if (!Location(context)) {
      return 0;
    }
  } else if (context->token_to_scan == TOKEN_LABEL) {
    if (!Label(context)) {
      if(context->token_to_scan == LABELTARGETS) {
        return LabelTargetsPart2(context);
      }
      return 0;
    } else {
      return 1;
    }
  } else if (!Operation(context)) {
    context->update_bdf_operation_count();
    return 0;
  }

  return 1;
}

int ArgStatement(Context* context) {
  if (context->token_to_scan == CALL) {
    if (!Call(context)) {
      context->update_bdf_operation_count();
      return 0;
    }
  } else if (!BodyStatementNested(context)) {
    return 0;
  } else if (context->token_to_scan == ALIGN ||
             context->token_to_scan == CONST ||
             context->token_to_scan == EXTERN ||
             context->token_to_scan == STATIC ||
             context->token_to_scan == ARG) {
    if (!DeclPrefix(context)) {
      if (!ArgUninitializableDecl(context)) {
        return 0;
      }
    }
  }
  return 1;
}

int ArgStatements(Context* context) {
  if (!ArgStatement(context)) {
    while (!ArgStatement(context)) {
      ;
    }
    return 0;
  }
  return 1;
}

int Comment(Context* context){

    if(context->token_to_scan == TOKEN_COMMENT){
    std::string comment(context->token_value.string_val);
    int comment_offset = context->add_symbol(comment);
    BrigDirectiveComment dir_com = { sizeof(BrigDirectiveComment), BrigEDirectiveComment, context->get_code_offset(), comment_offset};
    context->append_directive(&dir_com);
    context->token_to_scan = yylex();
    return 0;
    } else {
        context->set_error(INVALID_COMMENT);
        return 1;
    }
}

int BodyStatement(Context* context) {

  if (context->token_to_scan == TOKEN_COMMENT) {
    return Comment(context);
  } else if (context->token_to_scan == PRAGMA) {
    if (!Pragma(context)) {
      return 0;
    }
  } else if (context->token_to_scan == BLOCK) {
    if (!Block(context)) {
      return 0;
    }
  } else if (context->token_to_scan == ALIGN ||
             context->token_to_scan == CONST ||
             context->token_to_scan == EXTERN ||
             context->token_to_scan == STATIC ||
             context->token_type == UNINITIALIZABLE_ADDRESS ||
             context->token_type == INITIALIZABLE_ADDRESS) {
    if (!DeclPrefix(context)) {
      if (!InitializableDecl(context)) {
        return 0;
      } else if (!UninitializableDecl(context)) {
        return 0;
      }
    }
  } else if (context->token_to_scan == '{') {
    if (!ArgBlock(context)) {
      return 0;
    }
  } else if (context->token_to_scan == LOC) {
    if (!Location(context)) {
      return 0;
    }
  } else if (context->token_to_scan == TOKEN_LABEL) {
      if (!Label(context)) {
		if(context->token_to_scan == LABELTARGETS)
			return LabelTargetsPart2(context);
		return 0;
	  }else
		return 1;
  } else if (!Operation(context)) {
    context->update_bdf_operation_count();
    return 0;
  }

  return 1;
}

int BodyStatements(Context* context) {
  if (!BodyStatement(context)) {
    while (context->token_to_scan && (context->token_to_scan != '}')){
      if(BodyStatement(context))
		break;
	  //context->token_to_scan = yylex();
	}
	if((!context->token_to_scan) || (context->token_to_scan == '}'))
		return 0;
	else
		return 1;
  } else{
    context->set_error(INVALID_CODEBLOCK); //Codeblock should have atleast one bodyStatement
    return 1;
  }
 }

int ImageLoad(Context* context) {
  // first token is LD_IMAGE
  BrigInstImage imgLdInst = {
    sizeof(BrigInstImage), // size
    BrigEInstImage,        // kind
    BrigLdImage,           // opcode
    0,                 // type
    0,                 // stype
    BrigNoPacking,         // packing
    0,                      // reserved
    {0, 0, 0, 0, 0},   // o_operands[5]
    0                 // geom
  };
  context->token_to_scan = yylex();
  if (context->token_to_scan == _V4) {
    context->token_to_scan = yylex();
    if (context->token_type == GEOMETRY_ID) {
      switch (context->token_to_scan) {
        case _1D:
          imgLdInst.geom = Briggeom_1d;
          break;
        case _2D:
          imgLdInst.geom = Briggeom_2d;
          break;
        case _3D:
          imgLdInst.geom = Briggeom_3d;
          break;
        case _1DB:
          imgLdInst.geom = Briggeom_1db;
          break;
        case _1DA:
          imgLdInst.geom = Briggeom_1da;
          break;
        case _2DA:
          imgLdInst.geom = Briggeom_2da;
          break;
        default:
          context->set_error(MISSING_DECLPREFIX);
          return 1;
      }
      context->token_to_scan = yylex();
      // Note: destLength: Destination length: 32 (f32, u32, or s32)
      if (context->token_to_scan == _F32 ||
          context->token_to_scan == _U32 ||
          context->token_to_scan == _S32) {

        imgLdInst.type = context->token_value.data_type;
        context->token_to_scan = yylex();
        // Note: srcLength: Source length: 32 srcType: u32.
        if (context->token_to_scan == _U32) {
          imgLdInst.stype = context->token_value.data_type;
          context->token_to_scan = yylex();
          if (!ArrayOperandPart2(context, &imgLdInst.o_operands[0])) {
            // Note: dest: Destination. Must be a vector of four s registers.
            uint16_t kind;
            context->get_operand(imgLdInst.o_operands[0] + sizeof(uint16_t), &kind);
            if (kind != BrigEOperandRegV4) {
              context->set_error(INVALID_OPERAND);
              return 1;
            }

            if (context->token_to_scan == ',') {
              context->token_to_scan = yylex();
              // TODO(Chuang): [image]: The image. Must be a read-write or read-only image.
              if (context->token_to_scan == '[') {
                context->token_to_scan = yylex();
                if (!AddressableOperandPart2(context, &imgLdInst.o_operands[1], true)) {
                  if (context->token_to_scan == ',') {
                    context->token_to_scan = yylex();
                    // TODO(Chuang): src: Register source for the coordinates.
                    // A scalar for 1D images; a 2-element vector for 2D images;
                    // a 4-element vector for 3D images, where the fourth element is ignored.
                    // Each coordinate must be in an s register

                    if (!ArrayOperandPart2(context, &imgLdInst.o_operands[2])) {
                      if (context->token_to_scan == ';') {
                        context->append_code(&imgLdInst);
                        context->token_to_scan = yylex();
                        return 0;
                      } else {  // ';'
                        context->set_error(MISSING_SEMICOLON);
                        return 1;
                      }
                    } else {  // ArrayOperand
                      context->set_error(INVALID_OPERAND);
                      return 1;
                    }
                  } else {  // ','
                    context->set_error(MISSING_COMMA);
                    return 1;
                  }
                } else {  // Addressable Operand
                  context->set_error(INVALID_OPERAND);
                  return 1;
                }
              } else {
                context->set_error(MISSING_OPERAND);
                return 1;
              }
            } else {  // ','
              context->set_error(MISSING_COMMA);
              return 1;
            }
          } else {  // ArrayOperand
            context->set_error(INVALID_OPERAND);
            return 1;
          }
        } else {  // Data Type
          context->set_error(MISSING_DATA_TYPE);
          return 1;
        }
      } else {  // Data Type
        context->set_error(MISSING_DATA_TYPE);
        return 1;
      }
    } else {  // Geometry ID
      context->set_error(MISSING_DECLPREFIX);
      return 1;
    }
  } else {  // _V4
    context->set_error(MISSING_DECLPREFIX);
    return 1;
  }
  return 1;
}

int ImageStore(Context* context) {
  // first token is St_image
  BrigInstImage imgStInst = {
    sizeof(BrigInstImage), // size
    BrigEInstImage,        // kind
    BrigStImage,           // opcode
    0,                 // type
    0,                 // stype
    BrigNoPacking,         // packing
    0,                      // reserved
    {0, 0, 0, 0, 0},   // o_operands[5]
    0                 // geom
  };
  context->token_to_scan = yylex();
  if (context->token_to_scan == _V4) {
    context->token_to_scan = yylex();
    if (context->token_type == GEOMETRY_ID) {
      switch (context->token_to_scan) {
        case _1D:
          imgStInst.geom = Briggeom_1d;
          break;
        case _2D:
          imgStInst.geom = Briggeom_2d;
          break;
        case _3D:
          imgStInst.geom = Briggeom_3d;
          break;
        case _1DB:
          imgStInst.geom = Briggeom_1db;
          break;
        case _1DA:
          imgStInst.geom = Briggeom_1da;
          break;
        case _2DA:
          imgStInst.geom = Briggeom_2da;
          break;
        default:
          context->set_error(MISSING_DECLPREFIX);
          return 1;
      }
      context->token_to_scan = yylex();
      // Note: destLength: Destination length: 32 (f32, u32, or s32)
      if (context->token_to_scan == _F32 ||
          context->token_to_scan == _U32 ||
          context->token_to_scan == _S32) {

        imgStInst.type = context->token_value.data_type;
        context->token_to_scan = yylex();
        // Note: srcLength: Source length: 32 srcType: u32.
        if (context->token_to_scan == _U32) {
          imgStInst.stype = context->token_value.data_type;
          context->token_to_scan = yylex();
          if (!ArrayOperandPart2(context, &imgStInst.o_operands[0])) {
            // Note: dest: Destination. Must be a vector of four s registers.
            uint16_t kind;
            context->get_operand(imgStInst.o_operands[0] + sizeof(uint16_t), &kind);
            if (kind != BrigEOperandRegV4) {
              context->set_error(INVALID_OPERAND);
              return 1;
            }

            if (context->token_to_scan == ',') {
              context->token_to_scan = yylex();
              // TODO(Chuang): [image]: Destination image. A read-write image.
              if (context->token_to_scan == '[') {
                context->token_to_scan = yylex();
                if (!AddressableOperandPart2(context, &imgStInst.o_operands[1], true)) {
                  if (context->token_to_scan == ',') {
                    context->token_to_scan = yylex();
                    // TODO(Chuang): src: Register source for the coordinates.
                    // A scalar for 1D images; a 2-element vector for 2D images;
                    // a 4-element vector for 3D images, where the fourth element is ignored.
                    // Each coordinate must be in an s register
                    if (!ArrayOperandPart2(context, &imgStInst.o_operands[2])) {
                      if (context->token_to_scan == ';') {
                        context->append_code(&imgStInst);
                        context->token_to_scan = yylex();
                        return 0;
                      } else {  // ';'
                        context->set_error(MISSING_SEMICOLON);
                        return 1;
                      }
                    } else {  // ArrayOperand
                      context->set_error(INVALID_OPERAND);
                      return 1;
                    }
                  } else {  // ','
                    context->set_error(MISSING_COMMA);
                    return 1;
                  }
                } else {  // Addressable Operand
                  context->set_error(INVALID_OPERAND);
                  return 1;
                }
              } else {
                context->set_error(MISSING_OPERAND);
                return 1;
              }
            } else {  // ','
              context->set_error(MISSING_COMMA);
              return 1;
            }
          } else {  // ArrayOperand
            context->set_error(INVALID_OPERAND);
            return 1;
          }
        } else {  // Data Type
          context->set_error(MISSING_DATA_TYPE);
          return 1;
        }
      } else {  // Data Type
        context->set_error(MISSING_DATA_TYPE);
        return 1;
      }
    } else {  // Geometry ID
      context->set_error(MISSING_DECLPREFIX);
      return 1;
    }
  } else {  // _V4
    context->set_error(MISSING_DECLPREFIX);
    return 1;
  }
  return 1;
}

int SingleListSingle(Context * context) {
  if (context->token_to_scan == TOKEN_SINGLE_CONSTANT) {
    uint32_t elementCount = 0;
    std::vector<float> single_list;
    while (1) {
      elementCount++;
      single_list.push_back(context->token_value.float_val);

      context->token_to_scan = yylex();
      if (context->token_to_scan == ',') {
        context->token_to_scan = yylex();
        if (context->token_to_scan == TOKEN_SINGLE_CONSTANT) {
          continue;
        } else {
          context->set_error(MISSING_SINGLE_CONSTANT);
          return 1;
        }
      } else {
        // TODO(Chuang): handle to BlockNumeric.
        if (context->get_isBlockNumeric()) {
          return 0;
        }
        uint32_t n = 0;
        // elementCount

        // update the BrigDirectiveSymbol.d_init and dim
        BrigDirectiveSymbol bds ;
        BrigdOffset32_t bds_offset = context->current_argdecl_offset ;
        context->get_directive(bds_offset,&bds);

        if (0 == context->get_dim()) {
          if (context->get_isArray()) {
            // If array is empty [],  Update dim.
            bds.s.symbolModifier = BrigArray;
            context->set_symbol_modifier(BrigArray);
          }
          bds.s.dim = elementCount;
        } else if (elementCount > bds.s.dim) {
          context->set_error(INVALID_INITIALIZER);
          return 1;
        }
        n = bds.s.dim;
        context->set_dim(bds.s.dim);

        switch (context->get_type()) {
          case Brigb1:
            context->set_error(INVALID_INITIALIZER);
            return 1;
          case Brigb8:    n = (n + 7) >> 3; break;
          case Brigb16:   n = (n + 3) >> 2; break;
          case Brigb32:   n = (n + 1) >> 1; break;
          case Brigb64:   break;
        }
        size_t arraySize = sizeof(BrigDirectiveInit) + (n - 1) * sizeof(uint64_t);
        uint8_t *array = new uint8_t[arraySize];
        memset(array, 0 , sizeof(uint8_t) * arraySize);
        BrigDirectiveInit *bdi = reinterpret_cast<BrigDirectiveInit*>(array);
        bdi->elementCount = bds.s.dim;
        bdi->size = arraySize;
        bdi->kind = BrigEDirectiveInit;
        // c_code It is unused in this structure.
        bdi->c_code = 0;
        bdi->type = context->get_type();
        bdi->reserved = 0;
        switch (context->get_type()) {
          case Brigb8:
            for (uint32_t i = 0; i < single_list.size(); i++ ) {
              *(float*)&bdi->initializationData.u8[i] = single_list[i];
            }
            break;
          case Brigb16:
            for (uint32_t i = 0; i < single_list.size(); i++ ) {
              *(float*)&bdi->initializationData.u16[i] = single_list[i];
            }
            break;
          case Brigb32:
            for (uint32_t i = 0; i < single_list.size(); i++ ) {
              *(float*)&bdi->initializationData.u32[i] = single_list[i];
            }
            break;
          case Brigb64:
            // TODO(Chuang): Loss of precision
            for (uint32_t i = 0; i < single_list.size(); i++ ) {
              *(double*)&bdi->initializationData.u64[i] = (double)single_list[i];
            }
            break;
        }
        bds.d_init = context->get_directive_offset();
        bds.d_init += bds.d_init & 0x7;
        unsigned char *bds_charp = reinterpret_cast<unsigned char*>(&bds);
        context->update_directive_bytes(bds_charp, bds_offset,
                                        sizeof(BrigDirectiveSymbol));
        context->append_directive(bdi);
        delete[] reinterpret_cast<uint8_t *>(bdi);
        bdi = NULL;
        return 0;
      }  // ','
    }  // while
  }  // Single Constant
  return 0;
}

int ImageInit(Context *context) {
  BrigDirectiveImage bdi ;
  uint32_t first_token ;

  if (FORMAT == context->token_to_scan
    || ORDER == context->token_to_scan) {
    first_token = context->token_to_scan;
    context->token_to_scan = yylex();

     if ('=' == context->token_to_scan) {
       context->token_to_scan = yylex();

       if (TOKEN_PROPERTY == context->token_to_scan) {
         context->get_directive(&bdi);
         switch(first_token){
           case FORMAT:
             bdi.format = context->token_value.format;
             break;
           case ORDER:
             bdi.order  = context->token_value.order;
             break;
         }
       } else {
         context->set_error(MISSING_PROPERTY);
         return 1;
       }
     } else {
       context->set_error(INVALID_IMAGE_INIT);
       return 1;
     }
  } else if (WIDTH == context->token_to_scan
       || HEIGHT == context->token_to_scan
       || DEPTH == context->token_to_scan) {
    first_token = context->token_to_scan ;

    context->token_to_scan = yylex();
    if ('=' == context->token_to_scan) {
      context->token_to_scan = yylex();

      if (TOKEN_INTEGER_CONSTANT == context->token_to_scan) {
        context->get_directive(&bdi);
        switch(first_token){
          case WIDTH:
            bdi.width  = context->token_value.int_val;
            break ;
          case HEIGHT:
            bdi.height = context->token_value.int_val;
            break ;
          case DEPTH:
            bdi.depth  = context->token_value.int_val;
            break ;
        }
      } else {
        context->set_error(MISSING_PROPERTY);
        return 1;
      }
    } else {
      context->set_error(INVALID_IMAGE_INIT);
      return 1;
    }
  }
  unsigned char *bdi_charp =
      reinterpret_cast<unsigned char *>(&bdi);

  context->update_last_directive(bdi_charp, sizeof(bdi));

  context->token_to_scan = yylex();
  return 0;
}

int GlobalImageDecl(Context *context) {
  if(context->token_to_scan == GLOBAL){
    context->token_to_scan = yylex();
    return (GlobalImageDeclPart2(context));
  }else{
    return 1;
  }
}

int GlobalImageDeclPart2(Context *context){
 //First token has been scanned and verified as global. Read next token.

  if (_RWIMG != context->token_to_scan) {
    return 1;
  }
  context->token_to_scan = yylex();
  
  if (TOKEN_GLOBAL_IDENTIFIER != context->token_to_scan) {
    context->set_error(MISSING_IDENTIFIER);
    return 1;
  }
  std::string var_name(context->token_value.string_val);
  int var_name_offset = context->add_symbol(var_name);

  context->token_to_scan = yylex();
  context->set_dim(0);
  if ('[' == context->token_to_scan) {
    if (ArrayDimensionSet(context)) {
      return 1;
    }
  }
  
  BrigDirectiveImage bdi = {
    sizeof(BrigDirectiveImage),//size
    BrigEDirectiveImage,    //kind
    {
      context->get_code_offset(),      // c_code
      BrigGlobalSpace,                 // storag class
      context->get_attribute(),        // attribut
      0,                               // reserved
      context->get_symbol_modifier(),  // symbolModifier
      context->get_dim(),              // dim
      var_name_offset,                 // s_name
      BrigRWImg,                       // type
      context->get_alignment()         // align
    },
    0,                      //width
    0,                      //height
    0,                      //depth
    1,                      //array
    BrigImageOrderUnknown,  //order
    BrigImageFormatUnknown  //format
  };
  context->append_directive(&bdi);

  if ('=' == context->token_to_scan) {
    if (ImageInitializer(context)) {
      context->set_error(INVALID_IMAGE_INIT);
      return 1;
    }
  }

  BrigDirectiveImage get;
  context->get_directive(&get);

  if (context->get_dim()){// a array
    if ((0 != get.width && 0 != get.height)
       ||(0 != get.width && 0 != get.depth)
       ||(0 != get.height && 0 != get.depth)){
      get.array = context->get_dim();

      unsigned char *bdi_charp =
        reinterpret_cast<unsigned char*>(&get);
      context->update_last_directive(bdi_charp, sizeof(BrigDirectiveImage));
    }
  }

  if (';' != context->token_to_scan) {
    context->set_error(MISSING_SEMICOLON);
    return 1;
  }
  context->token_to_scan = yylex();
  return 0;
      
}

int GlobalReadOnlyImageDecl(Context *context) {
  if(GLOBAL == context->token_to_scan){
    context->token_to_scan = yylex();

    return GlobalReadOnlyImageDeclPart2(context);
  }else{
    return 1;
  }
}

int GlobalReadOnlyImageDeclPart2(Context *context){
  //First token has been scanned and verified as global. Scan next token.

 if (_ROIMG == context->token_to_scan) {
    context->token_to_scan = yylex();
    if (TOKEN_GLOBAL_IDENTIFIER == context->token_to_scan) {
      std::string var_name(context->token_value.string_val);
      int var_name_offset = context->add_symbol(var_name);

      context->token_to_scan = yylex();
      // set default value(scalar)
      context->set_dim(0);
      //context->set_symbol_modifier(BrigArray);
      if ('[' == context->token_to_scan) {
        if (!ArrayDimensionSet(context)) {
        } else {
          return 1;
        }
      }
      BrigDirectiveImage bdi = {
        sizeof(BrigDirectiveImage), //size
        BrigEDirectiveImage,       //kind
        {
          context->get_code_offset(),      // c_code
          BrigGlobalSpace,                 // storag class
          context->get_attribute(),        // attribut
          0,                               // reserved
          context->get_symbol_modifier(),  // symbolModifier
          context->get_dim(),              // dim
          var_name_offset,                 // s_name
          BrigROImg,                       // type
          context->get_alignment()         // align
        },
        0,                      //width
        0,                      //height
        0,                      //depth
        1,                      //array
        BrigImageOrderUnknown,  //order
        BrigImageFormatUnknown  //format
      };
      context->append_directive(&bdi);

      if ('=' == context->token_to_scan) {
        if (!ImageInitializer(context)) {
        } else {
          context->set_error(INVALID_IMAGE_INIT);
          return 1;
        }
      }

      BrigDirectiveImage get;
      context->get_directive(&get);

      // array for 1da or 2da,else set 1
      if (context->get_dim()){ // a array
        if ((0 != get.width && 0 != get.height)
           ||(0 != get.width && 0 != get.depth)
           ||(0 != get.height && 0 != get.depth)){
          get.array = context->get_dim();

          unsigned char *bdi_charp =
            reinterpret_cast<unsigned char*>(&get);
          context->update_last_directive(bdi_charp, sizeof(BrigDirectiveImage));
        }
      }

      if (';' == context->token_to_scan) {
        context->token_to_scan = yylex();
        return 0;
      } else {
        context->set_error(MISSING_SEMICOLON);
      }
    } else {
      context->set_error(INVALID_INITIALIZER);
    }
  }

  return 1;
}

int ImageInitializer(Context *context) {
  // first must be '='
  if('=' != context->token_to_scan)
    return 1;

  context->token_to_scan = yylex();
  if ('{' == context->token_to_scan) {
    while (1) {
      context->token_to_scan = yylex();
      if (!ImageInit(context)) {
        if (',' == context->token_to_scan) {
          continue;
        } else {
          break;
        }
      } else {
        context->set_error(MISSING_IDENTIFIER);
        return 1;
      }
    }  // end for while

    if ('}' == context->token_to_scan) {
      context->token_to_scan = yylex();
      return 0;
    } else {
      context->set_error(MISSING_CLOSING_BRACKET);
    }
  } else {
    context->set_error(MISSING_OPENNING_BRACKET);
  }
  return 1;
}

int Ret(Context* context) {
  // first token is RET
  if(RET != context->token_to_scan) {
    return 1;
  }

  BrigOpcode32_t opcode = context->token_value.opcode ;

  context->token_to_scan = yylex();
  if (context->token_to_scan == ';') {
     BrigInstBase op_ret = {
      sizeof(BrigInstBase),
      BrigEInstBase,
      opcode,
      Brigb32,
      BrigNoPacking,
      {0, 0, 0, 0, 0}
    };
    // write to .code section
    context->append_code(&op_ret);

    context->token_to_scan = yylex();
    return 0;
  } else {
    context->set_error(MISSING_SEMICOLON);
    return 1;
  }

}

int ImageRead(Context *context) {
  // first token is RD_IMAGE
  BrigInstRead imgRdInst = {
    sizeof(BrigInstRead),  // size
    BrigEInstRead,         // kind
    BrigRdImage,           // opcode
    0,                     // type
    0,                     // stype
    BrigNoPacking,         // packing
    {0, 0, 0, 0, 0},       // o_operands[5]
    0,                     // geom
    0                      // reserved
  };
  context->token_to_scan = yylex();
  if (context->token_to_scan == _V4) {
    context->token_to_scan = yylex();
    // Note: 1db is not supported
    if (context->token_type == GEOMETRY_ID) {
      switch (context->token_to_scan) {
        case _1D:
          imgRdInst.geom = Briggeom_1d;
          break;
        case _2D:
          imgRdInst.geom = Briggeom_2d;
          break;
        case _3D:
          imgRdInst.geom = Briggeom_3d;
          break;
        case _1DA:
          imgRdInst.geom = Briggeom_1da;
          break;
        case _2DA:
          imgRdInst.geom = Briggeom_2da;
          break;
        default:
          context->set_error(MISSING_DECLPREFIX);
          return 1;
      }

      context->token_to_scan = yylex();
      // Note: destLength: Destination length: 32 (f32, u32, or s32)
      if (context->token_to_scan == _F32 ||
          context->token_to_scan == _U32 ||
          context->token_to_scan == _S32) {

        imgRdInst.type = context->token_value.data_type;
        context->token_to_scan = yylex();
        // Note: srcLength: Source length: 32 srcType: f32 or u32.
        if (context->token_to_scan == _F32 ||
            context->token_to_scan == _U32) {

          imgRdInst.stype = context->token_value.data_type;
          context->token_to_scan = yylex();

          if (!ArrayOperandPart2(context, &imgRdInst.o_operands[0])) {
            // Note: dest: Destination. Must be a vector of four s registers.
            uint16_t kind;
            context->get_operand(imgRdInst.o_operands[0] + sizeof(uint16_t), &kind);
            if (kind != BrigEOperandRegV4) {
              context->set_error(INVALID_OPERAND);
              return 1;
            }
            if (context->token_to_scan == ',') {
              context->token_to_scan = yylex();
              // TODO(Chuang): Whether the sampler("[Samp]") can be omitted.
              // rd_image used with integer coordinates has restrictions on the sampler:
              // coord must be unnormalized.
              // filter must be nearest.
              // The boundary mode must be clamp or border.

              if (context->token_to_scan == '[') {
                context->token_to_scan = yylex();
                if (!AddressableOperandPart2(context, &imgRdInst.o_operands[1], true)) {
                  if (context->token_to_scan == ',') {
                    unsigned int opCount = 2;
                    context->token_to_scan = yylex();
                    if (context->token_to_scan == '[') {
                      context->token_to_scan = yylex();
                      if (!AddressableOperandPart2(context, &imgRdInst.o_operands[opCount++], true)) {
                        if (context->token_to_scan == ',') {
                          context->token_to_scan = yylex();
                        } else {  // ','
                          context->set_error(MISSING_COMMA);
                          return 1;
                        }
                      } else {  // Addressable Operand
                        context->set_error(INVALID_OPERAND);
                        return 1;
                      }
                    } else {  // '['
                      context->set_error(MISSING_OPERAND);
                      return 1;
                    }
                    // TODO(Chuang): src: Register source for the coordinates.
                    // A scalar for 1D images; a 2-element vector for 2D images;
                    // a 4-element vector for 3D images, where the fourth element is ignored.
                    // Each coordinate must be in an s register

                    if (!ArrayOperandPart2(context, &imgRdInst.o_operands[opCount])) {

                      if (context->token_to_scan == ';') {
                        context->append_code(&imgRdInst);
                        context->token_to_scan = yylex();
                        return 0;
                      } else {  // ';'
                        context->set_error(MISSING_SEMICOLON);
                        return 1;
                      }
                    } else {  // Array Operand
                      context->set_error(INVALID_OPERAND);
                      return 1;
                    }
                  } else {  // ','
                    context->set_error(MISSING_COMMA);
                    return 1;
                  }
                } else {  // Addressable Operand
                  context->set_error(INVALID_OPERAND);
                  return 1;
                }
              } else {  // '['
                context->set_error(MISSING_OPERAND);
                return 1;
              }
            } else {  // ','
              context->set_error(MISSING_COMMA);
              return 1;
            }
          } else {  // Array Operand
            context->set_error(MISSING_OPERAND);
            return 1;
          }
        } else {  // Data Type
          context->set_error(MISSING_DATA_TYPE);
          return 1;
        }
      } else {  // Data Type
        context->set_error(MISSING_DATA_TYPE);
        return 1;
      }
    } else {  // Geometry ID
      context->set_error(MISSING_DECLPREFIX);
      return 1;
    }
  } else {  // _V4
    context->set_error(MISSING_DECLPREFIX);
    return 1;
  }
  return 1;
}

int Sync(Context* context) {
  // first token is SYNC
  if(SYNC != context->token_to_scan)
    return 1;

  BrigOpcode32_t opcode = context->token_value.opcode;
  uint32_t syncFlags = BrigGroupLevel | BrigGlobalLevel;

  context->token_to_scan = yylex();
  if (context->token_to_scan == _GLOBAL) {
    syncFlags = BrigGlobalLevel;
    context->token_to_scan = yylex();
  } else if (context->token_to_scan == _GROUP) {
    syncFlags = BrigGroupLevel;
    context->token_to_scan = yylex();
  } else if(context->token_to_scan == _PARTIAL){
    syncFlags = BrigPartialLevel;
    context->token_to_scan = yylex();
  }

  if (context->token_to_scan != ';') {
    context->set_error(MISSING_SEMICOLON);
    return 1;
  }

  BrigInstBar op_sync = {
    sizeof(BrigInstBar),
    BrigEInstBar,
    opcode ,
    Brigb32 ,
    BrigNoPacking,
    {0,0,0,0,0},
    syncFlags
  };
  context->append_code(&op_sync);
  context->token_to_scan = yylex();
  return 0;
}

int Bar(Context* context) {
  // first token is BARRIER
  if(BARRIER != context->token_to_scan)
    return 1;

  BrigOpcode32_t opcode = context->token_value.opcode;
  uint32_t syncFlags = BrigGlobalLevel | BrigGroupLevel; //default

  context->token_to_scan = yylex();
  BrigoOffset32_t offset = context->get_operand_offset();
  offset += offset & 0x7;

  if (context->token_to_scan == _WIDTH) {
    if (OptionalWidth(context)) {
      return 1;
    }
  } else {
   BrigOperandImmed op_width = {
      sizeof(BrigOperandImmed),
      BrigEOperandImmed,
      Brigb32,
      0,
      { 0 }
    };
    op_width.bits.u = 0;
    context->append_operand(&op_width);
  }

    if (context->token_to_scan == _GLOBAL) {
      syncFlags = BrigGlobalLevel;
      context->token_to_scan = yylex();
    } else if (context->token_to_scan == _GROUP) {
      syncFlags = BrigGroupLevel;
      context->token_to_scan = yylex();
    }
    if (context->token_to_scan == ';') {
      BrigInstBar op_bar = {
        sizeof(BrigInstBar),
        BrigEInstBar,
        opcode ,
        Brigb32 ,
        BrigNoPacking,
        {offset,0,0,0,0},
        syncFlags
      };
      context->append_code(&op_bar);
      context->token_to_scan = yylex();
      return 0;
    } else {
      context->set_error(MISSING_SEMICOLON);
      return 1;
    }
}

int AtomModifiers(Context* context, BrigMemorySemantic32_t *pMemorySemantic) {

  if (context->token_to_scan == _AR) {
    *pMemorySemantic = BrigAcquireRelease;
    context->token_to_scan = yylex();
  } else if (context->token_to_scan == _ACQ) {
    *pMemorySemantic = BrigAcquire;
    context->token_to_scan = yylex();
  } else if (context->token_to_scan == _PART_AR) {
    *pMemorySemantic = BrigParAcquireRelease;
    context->token_to_scan = yylex();
  }

  if(context->token_to_scan == _REGION){
    //TODO: What parameter needs to be set if the token is _REGION?
     context->token_to_scan = yylex();
  }
  return 0;
}

int AtomicNoRet(Context* context) {
  // first token is ATOMICNORET or ATOMICNORET_CAS

  BrigMemorySemantic32_t MemorySemantic = BrigRegular;
  BrigAtomicOperation32_t atomicOperation;
  BrigStorageClass32_t StorageClass = BrigFlatSpace;
  BrigDataType16_t DataType;
  BrigoOffset32_t OpOffset[3] = {0,0,0};

  const unsigned int first_token = context->token_to_scan;
  if ((first_token != ATOMICNORET) && (first_token != ATOMICNORET_CAS)) {
    return 1;
  }
  context->token_to_scan = yylex();
  if ((first_token == ATOMICNORET) && (context->token_type == ATOMIC_OP)) {
    switch (context->token_to_scan) {  // without _CAS_
      case _AND_:
        atomicOperation = BrigAtomicAnd;
        break;
      case _OR_:
        atomicOperation = BrigAtomicOr;
        break;
      case _XOR_:
        atomicOperation = BrigAtomicXor;
        break;
      case _EXCH_:
        atomicOperation = BrigAtomicExch;
        break;
      case _ADD_:
        atomicOperation = BrigAtomicAdd;
        break;
      case _INC_:
        atomicOperation = BrigAtomicInc;
        break;
      case _DEC_:
        atomicOperation = BrigAtomicDec;
        break;
      case _MIN_:
        atomicOperation = BrigAtomicMin;
        break;
      case _MAX_:
        atomicOperation = BrigAtomicMax;
        break;
      case _SUB_:
        atomicOperation = BrigAtomicSub;
        break;
      default:
        context->set_error(MISSING_OPERATION);
        return 1;
    }
      context->token_to_scan = yylex();
  } else if(first_token==ATOMICNORET_CAS){
    atomicOperation = BrigAtomicCas;
  } else{
      context->set_error(MISSING_OPERATION);
      return 1;
  }

  if(context->token_type == ADDRESS_SPACE_IDENTIFIER){
    StorageClass = context->token_value.storage_class;
    context->token_to_scan = yylex();
  }

  if (AtomModifiers(context, &MemorySemantic)) {
    context->set_error(UNKNOWN_ERROR);
    return 1;
  }

  if (context->token_type != DATA_TYPE_ID){
    context->set_error(MISSING_DATA_TYPE);
    return 1;
  }
  DataType = context->token_value.data_type;
  context->token_to_scan = yylex();

  if (MemoryOperandPart2(context, &OpOffset[0])) {
    context->set_error(MISSING_OPERAND);
    return 1;
  }
  unsigned int opCount = 1;

  if (first_token == ATOMICNORET_CAS) {
    if (context->token_to_scan != ',') {
      context->set_error(MISSING_COMMA);
      return 1;
    }
    context->token_to_scan = yylex();
    if (OperandPart2(context, &OpOffset[opCount++])) {
      return 1;
    }
  }

  if (context->token_to_scan != ',') {
    context->set_error(MISSING_COMMA);
    return 1;
  }
  context->token_to_scan = yylex();

  if (OperandPart2(context, &OpOffset[opCount++])) {
    return 1;
  }

  if (context->token_to_scan != ';') {
    context->set_error(MISSING_SEMICOLON);
    return 1;
  }
  BrigInstAtomic aNoRetInst = {
    sizeof(BrigInstAtomic),// size
    BrigEInstAtomic,       // kind
    BrigAtomicNoRet,       // opcode
    DataType,                     // type
    BrigNoPacking,         // packing
    {OpOffset[0], OpOffset[1], OpOffset[2], 0, 0},       // o_operands[5]
    atomicOperation,         // atomicOperation
    StorageClass,       // storageClass
    MemorySemantic                      // memorySemantic
  };
  context->append_code(&aNoRetInst);
  context->token_to_scan = yylex();
  return 0;
}

int Location(Context* context) {
  // first token is LOC
  if (LOC != context->token_to_scan)
    return 1;

  context->token_to_scan = yylex();
  if (context->token_to_scan == TOKEN_INTEGER_CONSTANT) {
    uint32_t sourceFile = context->token_value.int_val;
    context->token_to_scan = yylex();
    if (context->token_to_scan == TOKEN_INTEGER_CONSTANT) {
      uint32_t sourceLine = context->token_value.int_val;
      context->token_to_scan = yylex();
      if (context->token_to_scan == TOKEN_INTEGER_CONSTANT) {
        uint32_t sourceColumn = context->token_value.int_val;
        context->token_to_scan = yylex();
        if (context->token_to_scan == ';') {

          BrigDirectiveLoc bdl = {
            sizeof(BrigDirectiveLoc),   //size
            BrigEDirectiveLoc,          //kind
            context->get_code_offset(), //c_code
            sourceFile,                 //sourceFile
            sourceLine,                 //sourceLine
            sourceColumn                //sourceColumn
          };
          context->append_directive(&bdl);

          context->token_to_scan = yylex();
          return 0;
        } else {  // ';'
          context->set_error(MISSING_SEMICOLON);
          return 1;
        }
      } else {  // Integer Constant
        context->set_error(MISSING_INTEGER_CONSTANT);
        return 1;
      }
    } else {  // Integer Constant
      context->set_error(MISSING_INTEGER_CONSTANT);
      return 1;
    }
  } else {  // Integer Constant
    context->set_error(MISSING_INTEGER_CONSTANT);
    return 1;
  }
  return 1;
}

int Control(Context* context) {
  BrigControlType32_t controlType;
  // values[0] = 1 if on,By default, memopt_on is enabled.
  uint32_t values[3] = {1,0,0};

  if (context->token_to_scan == MEMOPT_ON) {
    controlType = BrigEMemOpt;
    values[0] = 1;
  } else if (context->token_to_scan == MEMOPT_OFF) {
    controlType = BrigEMemOpt;
    values[0] = 0;
  } else if (context->token_to_scan == WORKGROUPS_PER_CU) {
    controlType = BrigEMaxGperC;
    context->token_to_scan = yylex();
    if (context->token_to_scan == TOKEN_INTEGER_CONSTANT) {
      values[0] = context->token_value.int_val; //TODO
    } else {  // Integer Constant
      context->set_error(MISSING_INTEGER_CONSTANT);
      return 1;
    }
  } else if (context->token_to_scan == ITEMS_PER_WORKGROUP) {
    controlType = BrigEMaxWIperG;
    context->token_to_scan = yylex();
    if (context->token_to_scan == TOKEN_INTEGER_CONSTANT) {
      values[0] = context->token_value.int_val;
      context->token_to_scan = yylex();
      if (context->token_to_scan == ',') {
        context->token_to_scan = yylex();
        if (context->token_to_scan == TOKEN_INTEGER_CONSTANT) {
          values[1] = context->token_value.int_val;
          context->token_to_scan = yylex();
          if (context->token_to_scan == ',') {
            context->token_to_scan = yylex();
            if (context->token_to_scan == TOKEN_INTEGER_CONSTANT) {
              values[2] = context->token_value.int_val;
            } else {  // Integer Constant
              context->set_error(MISSING_INTEGER_CONSTANT);
              return 1;
            }
          } else {  // ','
             context->set_error(MISSING_COMMA);
             return 1;
          }
        } else {  // Integer Constant
          context->set_error(MISSING_INTEGER_CONSTANT);
          return 1;
        }
      } else {  // ','
        context->set_error(MISSING_COMMA);
        return 1;
      }
    } else {  // Integer Constant
      context->set_error(MISSING_INTEGER_CONSTANT);
      return 1;
    }
  } else {
    return 1;
  }
  context->token_to_scan = yylex();
  if (context->token_to_scan == ';') {
    // codegen
    BrigDirectiveControl bdc = {
      sizeof(BrigDirectiveControl),   // size
      BrigEDirectiveControl,          // kind
      context->get_code_offset(),     // c_code
      controlType,                    // controlType
      {values[0],values[1],values[2]} //values
    };
    context->append_directive(&bdc);

    context->token_to_scan = yylex();
    return 0;
  } else {
    context->set_error(MISSING_SEMICOLON);
    return 1;
  }
}

int Pragma(Context* context) {
  // first token is PRAGMA
  if(PRAGMA != context->token_to_scan)
    return 1;

  context->token_to_scan = yylex();
  if (context->token_to_scan == TOKEN_STRING) {
    std::string s_name = context->token_value.string_val;
    s_name.assign(s_name, 1, s_name.size() - 2); 

    context->token_to_scan = yylex();
    if (context->token_to_scan == ';') {
      BrigDirectivePragma bdp = {
        sizeof(BrigDirectivePragma), // size
        BrigEDirectivePragma,        // kind
        context->get_code_offset(),  // c_code
        context->add_symbol(s_name)  // s_name
      };
      context->append_directive(&bdp);

      context->token_to_scan = yylex();
      return 0;
    } else {  // ';'
      context->set_error(MISSING_SEMICOLON);
      return 1;
    }
  } else {  // String
    context->set_error(MISSING_STRING);
    return 1;
  }
}

// the type must be u or s
// size must 32 or 64
int LabelList(Context* context) {
  uint32_t elementCount = 0;
  std::vector<BrigDirectiveLabel> label_list;

  while (context->token_to_scan == TOKEN_LABEL) {
    std::string label_name = context->token_value.string_val;
    BrigsOffset32_t label_name_offset = context->add_symbol(label_name);

    BrigDirectiveLabel bdl = {
      sizeof(BrigDirectiveLabel),  //size
      BrigEDirectiveLabel,         //kind
      0,                           //c_code
      label_name_offset            //s_name
    };

    label_list.push_back(bdl);
    elementCount ++;
    context->token_to_scan = yylex();
    if (context->token_to_scan == ',') {
      context->token_to_scan = yylex();
      continue;
    } else {
      // create
      size_t arraySize = sizeof(BrigDirectiveLabelInit) +
                         (elementCount - 1) * sizeof(BrigdOffset32_t);
      uint8_t *array = new uint8_t[arraySize];
      BrigDirectiveLabelInit *bdli = reinterpret_cast<BrigDirectiveLabelInit*>(array);

      // update the BrigDirectiveSymbol.d_init and dim
      BrigDirectiveSymbol bds ;
      BrigdOffset32_t bds_offset = context->current_argdecl_offset ;
      context->get_directive(bds_offset,&bds);
      bds.d_init = context->get_directive_offset();
      bds.d_init += bds.d_init & 0x7;
      // TODO(Chuang):  handle to an empty list.
      if (bds.s.dim != 0) {
        if (elementCount > bds.s.dim) {
          context->set_error(INVALID_INITIALIZER);
          return 1;
        }
      } else {
        bds.s.dim = elementCount;
      }
      context->set_dim(bds.s.dim);
      if (0 == context->get_dim() && context->get_isArray())
        bds.s.symbolModifier = BrigArray;

      unsigned char *bds_charp = reinterpret_cast<unsigned char*>(&bds);
      context->update_directive_bytes(bds_charp,
                                      bds_offset,
                                      sizeof(BrigDirectiveSymbol));


      // fill the data of BrigDirectiveLabelInit
      bdli->size = arraySize;
      bdli->kind = BrigEDirectiveLabelInit;
      bdli->c_code = 0;
      bdli->elementCount = elementCount;
      context->append_directive(bdli);

      for (unsigned i = 0 ; i < elementCount ; i ++){
        bdli->d_labels[i] = context->get_directive_offset();
        // put into the symbo_map,not need to check,
        // will be first time to put ?
        std::string label_name = context->get_string(label_list[i].s_name);
        context->symbol_map[label_name] = context->get_directive_offset();

        context->append_directive(&label_list[i]);
      }

      unsigned char *bdli_charp = reinterpret_cast<unsigned char*>(bdli);
      context->update_directive_bytes(bdli_charp,
                                      bds.d_init,
                                      arraySize);
      delete[] reinterpret_cast<char *>(bdli);

      return 0;
    }
  }  // While

  return 1;
}
int FloatListSingle(Context* context) {
  uint32_t elementCount = 0;
  std::vector<double> float_list;

  while (context->token_to_scan == TOKEN_DOUBLE_CONSTANT) {
    elementCount++;
    float_list.push_back(context->token_value.double_val);
    context->token_to_scan = yylex();

    if (context->token_to_scan == ',') {
      context->token_to_scan = yylex();
      continue;
    } else {
        // TODO(Chuang): handle to BlockNumeric.
        if (context->get_isBlockNumeric()) {
          return 0;
        }
        // Note: the token has been updated
        uint32_t n = 0;
        // elementCount

        // update the BrigDirectiveSymbol.d_init and dim
        BrigDirectiveSymbol bds ;
        BrigdOffset32_t bds_offset = context->current_argdecl_offset ;
        context->get_directive(bds_offset, &bds);


        if (0 == context->get_dim()) {
          if (context->get_isArray()) {
            // If array is empty [],  Update dim.
            bds.s.symbolModifier = BrigArray;
            context->set_symbol_modifier(BrigArray);
          }
          bds.s.dim = elementCount;
        } else if (elementCount > bds.s.dim) {
          context->set_error(INVALID_INITIALIZER);
          return 1;
        }
        n = bds.s.dim;
        context->set_dim(bds.s.dim);
        switch (context->get_type()) {
          case Brigb1:
            context->set_error(INVALID_INITIALIZER);
            return 1;
          case Brigb8:    n = (n + 7) >> 3; break;
          case Brigb16:   n = (n + 3) >> 2; break;
          case Brigb32:   n = (n + 1) >> 1; break;
          case Brigb64:   break;
        }
        size_t arraySize = sizeof(BrigDirectiveInit) + (n - 1) * sizeof(uint64_t);
        uint8_t *array = new uint8_t[arraySize];
        memset(array, 0, sizeof(uint8_t) * arraySize);

        BrigDirectiveInit *bdi = reinterpret_cast<BrigDirectiveInit*>(array);
        bdi->elementCount = bds.s.dim;

        bdi->size = arraySize;
        bdi->kind = BrigEDirectiveInit;
        // c_code It is unused in this structure.
        bdi->c_code = 0;
        bdi->type = context->get_type();
        bdi->reserved = 0;
        switch(context->get_type()) {
        case Brigb8:
          for (uint32_t i = 0; i < float_list.size(); i++ ) {
            *(double*)&bdi->initializationData.u8[i] = float_list[i];
          }
          break;
        case Brigb16:
          for (uint32_t i = 0; i < float_list.size(); i++ ) {
            *(double*)&bdi->initializationData.u16[i] = float_list[i];
          }
          break;
        case Brigb32:
          for (uint32_t i = 0; i < float_list.size(); i++ ) {
            *(double*)&bdi->initializationData.u32[i] = float_list[i];
          }
          break;
        case Brigb64:
          // TODO(Chuang): Loss of precision
          for (uint32_t i = 0; i < float_list.size(); i++ ) {
            *(double*)&bdi->initializationData.u64[i] = float_list[i];
          }
          break;
      }
      bds.d_init = context->get_directive_offset();
      bds.d_init += bds.d_init & 0x7;
      unsigned char *bds_charp = reinterpret_cast<unsigned char*>(&bds);
      context->update_directive_bytes(bds_charp, bds_offset,
                                      sizeof(BrigDirectiveSymbol));
      context->append_directive(bdi);
      delete[] reinterpret_cast<uint8_t *>(bdi);
      bdi = NULL;
      return 0;
    }  // ','
  }  // While
  context->set_error(MISSING_DOUBLE_CONSTANT);
  return 1;
}

int DecimalListSingle(Context* context) {
  uint32_t elementCount = 0;
  std::vector<int32_t> decimal_list;
  while (1) {
    if (context->token_to_scan == '-') {
      context->token_to_scan = yylex();
      if (context->token_to_scan != TOKEN_INTEGER_CONSTANT) {
        context->set_error(MISSING_INTEGER_CONSTANT);
        return 1;
      } else {
        context->token_value.int_val *= (-1);
      }
    }
    if (context->token_to_scan == TOKEN_INTEGER_CONSTANT) {
      elementCount++;
      decimal_list.push_back(context->token_value.int_val);

      context->token_to_scan = yylex();
      if (context->token_to_scan == ',') {
        context->token_to_scan = yylex();
        continue;
      } else {
        // TODO(Chuang): handle to BlockNumeric.
        if (context->get_isBlockNumeric()) {
          return 0;
        }
        uint32_t n = 0;

        // update the BrigDirectiveSymbol.d_init and dim
        BrigDirectiveSymbol bds ;
        BrigdOffset32_t bds_offset = context->current_argdecl_offset ;
        context->get_directive(bds_offset,&bds);


        if (0 == context->get_dim()) {
          if (context->get_isArray()) {
            // If array is empty [],  Update dim.
            bds.s.symbolModifier = BrigArray;
            context->set_symbol_modifier(BrigArray);
          }
          bds.s.dim = elementCount;
        } else if (elementCount > bds.s.dim) {
          context->set_error(INVALID_INITIALIZER);
          return 1;
        }
        n = bds.s.dim;
        context->set_dim(bds.s.dim);

        switch (context->get_type()) {
          case Brigb1:
            context->set_error(INVALID_INITIALIZER);
            return 1;
          case Brigb8:    n = (n + 7) >> 3; break;  // (n+7)/8
          case Brigb16:   n = (n + 3) >> 2; break;  // (n+3)/4
          case Brigb32:   n = (n + 1) >> 1; break;  // (n+1)/2
          case Brigb64:   break;
        }
        size_t arraySize = sizeof(BrigDirectiveInit) + (n - 1) * sizeof(uint64_t);
        uint8_t *array = new uint8_t[arraySize];
        memset(array, 0, sizeof(uint8_t) * arraySize);

        BrigDirectiveInit *bdi = reinterpret_cast<BrigDirectiveInit*>(array);
        bdi->elementCount = bds.s.dim;

        bdi->size = arraySize;
        bdi->kind = BrigEDirectiveInit;
        // c_code It is unused in this structure.
        bdi->c_code = 0;
        bdi->type = context->get_type();
        bdi->reserved = 0;
        switch(context->get_type()) {
        case Brigb8:
          for (uint32_t i = 0; i < decimal_list.size(); i++ ){
            bdi->initializationData.u8[i] = (uint8_t)decimal_list[i];
          }
          break;
        case Brigb16:
          for (uint32_t i = 0; i < decimal_list.size(); i++ ){
            bdi->initializationData.u16[i] = (uint16_t)decimal_list[i];
          }
          break;
        case Brigb32:
          for (uint32_t i = 0; i < decimal_list.size(); i++ ){
            *(int32_t*)&bdi->initializationData.u32[i] = decimal_list[i];
          }
          break;
        case Brigb64:
          // TODO(Chuang): Loss of precision
          for (uint32_t i = 0; i < decimal_list.size(); i++ ) {
            *(int32_t*)&bdi->initializationData.u64[i] = decimal_list[i];
          }
          break;
        }
        bds.d_init = context->get_directive_offset();
        bds.d_init += bds.d_init & 0x7;
        unsigned char *bds_charp = reinterpret_cast<unsigned char*>(&bds);
        context->update_directive_bytes(bds_charp, bds_offset,
                                        sizeof(BrigDirectiveSymbol));

        context->append_directive(bdi);
        delete[] reinterpret_cast<uint8_t *>(bdi);
        bdi = NULL;
        return 0;
      }  // ','
    }  // integer constant
  }  // While
  return 1;
}


int Block(Context* context) {
  // first token is BLOCK
  if (BLOCK != context->token_to_scan)
    return 1;

  context->token_to_scan = yylex();
  if (context->token_to_scan == TOKEN_STRING) {
    std::string name = context->token_value.string_val;
    // block start
    BrigBlockStart bbs = {
      sizeof(BrigBlockStart),     // size
      BrigEDirectiveBlockStart,   // kind
      context->get_code_offset(), // c_code
      context->add_symbol(name)   // s_name
    };
    context->append_directive(&bbs);

    context->token_to_scan = yylex();
    if (context->token_to_scan == ENDBLOCK) {
      context->set_error(MISSING_SECTION_ITEM);
      return 1;
    }
    while (context->token_to_scan != ENDBLOCK) {
      if (context->token_to_scan == BLOCKSTRING) {
        context->token_to_scan = yylex();
        if (context->token_to_scan == TOKEN_STRING) {
          std::string str = context->token_value.string_val;
          // block string
          BrigBlockString bbs = {
            sizeof(BrigBlockString),
            BrigEDirectiveBlockString,
            context->add_symbol(str)
          };
          context->append_directive(&bbs);

          context->token_to_scan = yylex();
        } else {  // String
          context->set_error(INVALID_SECTION_ITEM);
          return 1;
        }
      } else if (context->token_to_scan == BLOCKNUMERIC) {
        context->set_isBlockNumeric(true);

        context->token_to_scan = yylex();
        if (context->token_type == DATA_TYPE_ID) {
          context->set_type(context->token_value.data_type);

          context->token_to_scan = yylex();
          if (context->token_to_scan == TOKEN_LABEL) {
            context->token_to_scan = yylex();
          } else if (!DecimalListSingle(context)) {
          } else if (!FloatListSingle(context)) {
          } else {
            context->set_error(INVALID_SECTION_ITEM);
            return 1;
          }
        } else {  // Data Type
          context->set_error(MISSING_DATA_TYPE);
          return 1;
        }
      } else {  // Block Numeric or Block String
        context->set_error(MISSING_BLOCK_TYPE);
        return 1;
      }
      if (context->token_to_scan == ';') {
        context->token_to_scan = yylex();
        continue;
      } else {  // ';'
        context->set_error(MISSING_SEMICOLON);
        return 1;
      }
    }  // While
    context->token_to_scan = yylex();
    if (context->token_to_scan == ';') {
      // block end
      BrigBlockEnd bbe = {
        sizeof(BrigBlockEnd),
        BrigEDirectiveBlockEnd
      };
      context->append_directive(&bbe);

      context->token_to_scan = yylex();
      return 0;
    } else {  // ';'
      context->set_error(MISSING_SEMICOLON);
      return 1;
    }
  } else {  // String
    context->set_error(MISSING_STRING);
    return 1;
  }
}

int GlobalSymbolDeclpart2(Context* context) {
  if (context->token_to_scan == GROUP)
    return (GlobalGroupDecl(context));
  else if (context->token_to_scan == PRIVATE)
    return (GlobalPrivateDecl(context));

  return 1;
}

int GlobalSymbolDecl(Context* context) {
  if (!DeclPrefix(context)) {
    return GlobalSymbolDeclpart2(context);
  }
  return 1;
}

int Directive(Context* context) {
  switch (context->token_to_scan) {
    case PRAGMA:
      if (!Pragma(context)) {
        return 0;
      }
      return 1;
    case EXTENSION:
      if (!Extension(context)) {
        return 0;
      }
      return 1;
    case BLOCK:
      if (!Block(context)) {
        return 0;
      }
      return 1;
    case ITEMS_PER_WORKGROUP:
    case WORKGROUPS_PER_CU:
    case MEMOPT_OFF:
    case MEMOPT_ON:
      if (!Control(context)) {
        return 0;
      }
      return 1;
    case _FILE:
      if (!FileDecl(context)) {
        return 0;
      }
      return 1;
    default:
      return 1;
  }
}


int SobInit(Context *context){
 
  unsigned int first_token = context->token_to_scan ;
  if(COORD != context->token_to_scan
    &&FILTER != context->token_to_scan
    &&BOUNDARYU != context->token_to_scan
    &&BOUNDARYV != context->token_to_scan
    &&BOUNDARYW != context->token_to_scan){
    return 1;
  }
    
  context->token_to_scan = yylex();
  if('=' != context->token_to_scan){
    context->set_error(MISSING_OPERATION);
    return 1;
  }
  context->token_to_scan = yylex();
  if(TOKEN_PROPERTY != context->token_to_scan){
    context->set_error(MISSING_PROPERTY);
    return 1;
  }
  
  BrigDirectiveSampler bds = { 0, 0, { 0, 0, 0, 0, 0, 0, 0, 0, 0 }, 0, 0,
                                0, 0, 0, 0, 0 };
  Context::context_error_t valid_dir = context->get_directive(&bds);
  bds.valid = 1;
  switch(first_token){
    case COORD:
      bds.normalized = context->token_value.normalized;
      break ;
    case FILTER:
      bds.filter = context->token_value.filter;
      break ;
    case BOUNDARYU:
      bds.boundaryU = context->token_value.boundary_mode;
      break ;
    case BOUNDARYV:
      bds.boundaryV = context->token_value.boundary_mode;
      break ;
    case BOUNDARYW:
      bds.boundaryW = context->token_value.boundary_mode;
      break ;
  }
  unsigned char *bds_charp = reinterpret_cast<unsigned char*> (&bds);
  if(valid_dir == Context::CONTEXT_OK)      
    context->update_last_directive(bds_charp, sizeof(bds));

  context->token_to_scan = yylex();
  return 0;
   
}

int SobInitializer(Context *context){
  //first must be '='
  if('=' != context->token_to_scan){
     return 1;
  }

  context->token_to_scan = yylex();
  if('{' != context->token_to_scan){
    context->set_error(MISSING_OPENNING_BRACKET);
    return 1;
  }
  
  while(1){
      context->token_to_scan = yylex();
      if(SobInit(context)){
        context->set_error(INVALID_INITIALIZER);
        return 1;
      }
      if(',' != context->token_to_scan)
        break ;      
  }

  if('}' != context->token_to_scan){
    context->set_error(MISSING_CLOSING_BRACKET);
    return 1;
  }
  context->token_to_scan = yylex();
  return 0 ;
  
}

int GlobalSamplerDecl(Context *context){
  if(GLOBAL == context->token_to_scan){
    context->token_to_scan = yylex();
    return (GlobalSamplerDeclPart2(context));
  }else{
    return 1;
  }
}

int GlobalSamplerDeclPart2(Context *context){
  // First token has already been verified as GLOBAL
  if (_SAMP != context->token_to_scan){
    return 1;
  }
  context->token_to_scan = yylex();
  if (TOKEN_GLOBAL_IDENTIFIER != context->token_to_scan){
     context->set_error(MISSING_IDENTIFIER);
     return 1;
  }
  std::string var_name(context->token_value.string_val);
  int var_name_offset = context->add_symbol(var_name);
  context->token_to_scan = yylex();

  context->set_dim(0);

  if ('[' == context->token_to_scan) {
    if (ArrayDimensionSet(context)) {
      context->set_error(INVALID_ARRAY_DIMENSIONS);
      return 1;
    }
  }

  BrigDirectiveSampler bds = {
        sizeof(BrigDirectiveSampler),      //size
        BrigEDirectiveSampler,             //kind
        {
          context->get_code_offset(),      // c_code
          BrigGlobalSpace,                 // storag class
          context->get_attribute(),        // attribut
          0,                               // reserved
          context->get_symbol_modifier(),  // symbolModifier
          context->get_dim(),              // dim
          var_name_offset,                 // s_name
          BrigSamp,                        // type
          context->get_alignment()         // align
        },
        0,                      //valid
        0,                      //normalized
        0,                      //filter
        0,                      //boundaryU
        0,                      //boundaryV
        0,                      //boundaryW
        0                       //reserved1
  };
  context->append_directive(&bds);

  if ('=' == context->token_to_scan) {
    if (SobInitializer(context)) {
      context->set_error(INVALID_IMAGE_INIT);
      return 1;
    }
  }

  if (';' != context->token_to_scan){
    context->set_error(MISSING_SEMICOLON);
    return 1;
  }  
  context->token_to_scan = yylex();
  return 0;  
}

int GlobalInitializablePart2(Context* context){

  if (GLOBAL == context->token_to_scan){
    BrigStorageClass32_t storage_class = context->token_value.storage_class;
    context->token_to_scan = yylex();
    switch(context->token_to_scan){
      case _RWIMG:
        return(GlobalImageDeclPart2(context));
      case _ROIMG:
        return(GlobalReadOnlyImageDeclPart2(context));
      case _SAMP :
        return(GlobalSamplerDeclPart2(context));
      default:
        if (context->token_type==DATA_TYPE_ID)
          return (InitializableDeclPart2(context, storage_class));
        else {
          context->set_error(MISSING_IDENTIFIER);
          return 1;
        }
    }
  } else if (READONLY == context->token_to_scan){
    return InitializableDecl(context);
  } else {
    return 1;
  }
  return 0;
}

int GlobalInitializable(Context* context){
  if (!DeclPrefix(context)){
    return GlobalInitializablePart2(context);
  } else{
    context->set_error(MISSING_DECLPREFIX);
    return 1;
  }
}

int GlobalDeclpart2(Context *context){
  // the header is declPrefix
  if(FUNCTION == context->token_to_scan){
    if(!FunctionDefinitionPart2(context)){
       if(';'== context->token_to_scan)
          return 0;
        else return 1;
    }
    else return 1;
  } else if (!GlobalInitializablePart2(context)){
    return 0;
  } else if (!GlobalSymbolDeclpart2(context)){
    return 0;
  }
  return 1;
}

int GlobalDecl(Context *context){

  if (SIGNATURE == context->token_to_scan){ // functionSignature
    return FunctionSignature(context);
  } else if (!DeclPrefix(context)){
      return GlobalDeclpart2(context);
  }

  return 1;
}

int SequenceOfPrograms(Context *context){
  while(VERSION == context->token_to_scan){
    if(!Program(context)){
      continue ;
    }else{
      context->set_error(INVALID_PROGRAM);
      return 1;
    }
  }
  return 0;
}

int PairAddressableOperand(Context* context) {
  // this judge(first token == '[') is necessary in here
  if (context->token_to_scan == '[') {
    int CurrentoOffset = 0;
    context->token_to_scan = yylex();
    CurrentoOffset = context->get_operand_offset();
    // AddressableOperand
    if ((context->token_to_scan == TOKEN_GLOBAL_IDENTIFIER) ||
        (context->token_to_scan == TOKEN_LOCAL_IDENTIFIER)) {
      std::string name(context->token_value.string_val);

      context->token_to_scan = yylex();

      if (context->token_to_scan == ']') {
        BrigOperandAddress boa = {
          sizeof(boa),            // size
          BrigEOperandAddress,    // kind
          Brigb32,                // type
          0,                      // reserved
          0                       // directive
        };

        boa.directive = context->symbol_map[name];

        if (context->get_machine() == BrigELarge) {
          boa.type = Brigb64;
        }
        context->append_operand(&boa);
        context->token_to_scan = yylex();
        if (context->token_to_scan == '[') {
          BrigoOffset32_t retOpOffset;
          context->token_to_scan = yylex();
          if (!OffsetAddressableOperandPart2(context, CurrentoOffset, &retOpOffset)) {
            // Global/Local Identifier with offsetAddressOperand.
            return 0;
          } else {
            return 1;
          }
        } else {  // '['
          context->set_error(MISSING_OPENNING_BRACKET);
          return 1;
        }
      } else {
        context->set_error(MISSING_CLOSING_BRACKET);
        return 1;
      }
    } else {  // Global/Local Identifier
      context->set_error(MISSING_IDENTIFIER);
      return 1;
    }
  } else {  // '['
    context->set_error(MISSING_OPENNING_BRACKET);
    return 1;
  }
  return 1;
}

int LdaMod(Context* context) {
  if (context->token_type == ADDRESS_SPACE_IDENTIFIER) {
    return 0;
  }
  return 0;
}

int TopLevelStatement(Context *context){

  if(TOKEN_COMMENT==context->token_to_scan){
    return Comment(context);
  }
  else if(!Directive(context)) {
    return 0 ;
  }else if(KERNEL == context->token_to_scan) {
    return Kernel(context) ;
  }else if(SIGNATURE == context->token_to_scan){
    return GlobalDecl(context) ;
  }else if ( (context->token_to_scan == ALIGN) ||
             (context->token_to_scan == CONST) ||
             (context->token_to_scan == EXTERN) ||
             (context->token_to_scan == STATIC) ) {
    if(DeclPrefix(context)){
        return 1;
    }
  }

  if(FUNCTION == context->token_to_scan){
    if(!FunctionDefinition(context)){
        if(';' == context->token_to_scan){
            context->token_to_scan = yylex();
            return 0;
        }
        else {
            if(!Codeblock(context)){
                return 0;
            } else
                return 1;
        }
    } else return 1;
  } else if (!GlobalInitializablePart2(context)){
    return 0;
  } else if (!GlobalSymbolDeclpart2(context)){
    return 0;
  }
  return 1;
}

int TopLevelStatements(Context *context){
 while (context->token_to_scan && (context->token_to_scan != VERSION)){
    if (TopLevelStatement(context)){
        return 1;
    }
    else continue;
  }
  return 0;
}

int ArrayOperandPart2(Context* context, BrigoOffset32_t* pRetOpOffset) {
  std::string op_name;
  if (context->token_to_scan == '(') {
    if (!ArrayOperandListPart2(context ,pRetOpOffset)) {
      return 0;
    } else {
      context->set_error(MISSING_CLOSING_PARENTHESIS);
      return 1;
    }
  } else {

    if (!OperandPart2(context, pRetOpOffset)) {
      return 0;

    } else {
      context->set_error(MISSING_OPERAND);
      return 1;
    }
  }
  return 1;
}
int ArrayOperand(Context* context) {
  BrigoOffset32_t opOffset;
  return ArrayOperandPart2(context, &opOffset);
}

}  // namespace brig
}  // namespace hsa<|MERGE_RESOLUTION|>--- conflicted
+++ resolved
@@ -1914,38 +1914,12 @@
   BrigoOffset32_t widthOffset = context->get_operand_offset();
   widthOffset += widthOffset & 0x7;
 
-<<<<<<< HEAD
-    BrigAluModifier mod = context->get_alu_modifier();
-    // check for optionalWidth
-    if (context->token_to_scan == _WIDTH) {
-      if (OptionalWidth(context)) {
-        return 1;
-      }
-    } else {
-      BrigOperandImmed op_width = {
-        sizeof(BrigOperandImmed),
-        BrigEOperandImmed,
-        Brigb32,
-        0,
-        { 0 }
-      };
-      op_width.bits.u = 0;
-      context->append_operand(&op_width);
-    }
-    // check for optional _fbar modifier
-    if (context->token_to_scan == __FBAR) {
-      mod.valid = 1;
-      mod.fbar = 1;
-      context->set_alu_modifier(mod);
-      context->token_to_scan = yylex();
-=======
   OpOffset[0] = widthOffset;
 
   // check for optionalWidth
   if (context->token_to_scan == _WIDTH) {
     if (OptionalWidth(context)) {
       return 1;
->>>>>>> 43b85a97
     }
   } else {
     BrigOperandImmed op_width = {
@@ -1960,6 +1934,7 @@
   }
   // check for optional _fbar modifier
   if (context->token_to_scan == __FBAR) {
+      mod.valid = 1;
     mod.fbar = 1;
     context->set_alu_modifier(mod);
     context->token_to_scan = yylex();
