/* Copyright 2012 <MulticorewareInc> */

#include "parser.h"
#include <string>
#include <map>
#include "tokens.h"
#include "lexer.h"
#include "error_reporter_interface.h"


// variables returned by lexer
namespace hsa {
namespace brig {

int QueryOpPart2(Context* context, BrigDataType16_t* pDataType, BrigOpcode32_t* pOpcode) {
  switch (context->token_to_scan) {
    case QUERY_ORDER:
      *pOpcode = BrigQueryOrder;
      *pDataType = Brigb32;
      return 0;
    case QUERY_DATA:
      *pOpcode = BrigQueryData;
      *pDataType = Brigb32;
      return 0;
    case QUERY_ARRAY:
      *pOpcode = BrigQueryArray;
      *pDataType = Brigb32;
      return 0;
    case QUERY_NORMALIZED:
      *pOpcode = BrigQueryNormalized;
      *pDataType = Brigb32;
      return 0;
    case QUERY_FILTERING:
      *pOpcode = BrigQueryFiltering;
      *pDataType = Brigb32;
      return 0;
    case QUERY_WIDTH:
      *pOpcode = BrigQueryWidth;
      *pDataType = Brigu32;
      return 0;
    case QUERY_DEPTH:
      *pOpcode = BrigQueryDepth;
      *pDataType = Brigu32;
      return 0;
    case QUERY_HEIGHT:
      *pOpcode = BrigQueryHeight;
      *pDataType = Brigu32;
      return 0;
    default:
      context->set_error(MISSING_DECLPREFIX);
      return 1;
  }
  return 1;
}
int QueryOp(Context* context) {
  BrigDataType16_t dataType;
  BrigOpcode32_t opcode;
  return QueryOpPart2(context, &dataType, &opcode);
}


int Query(Context* context) {
  // Chuang
  BrigInstBase query_inst = {
    sizeof(BrigInstBase),  // size
    BrigEInstBase,         // kind
    0,                     // opcode
    Brigb32,               // type
    BrigNoPacking,         // packing
    {0, 0, 0, 0, 0}        // o_operands[5]
  };

  if (!QueryOpPart2(context, &query_inst.type, &query_inst.opcode)) {
    context->token_to_scan = yylex();

    // According to Query Image (query) Operations in v1.2 PRM 7.7.1
    // If opcode is width, depth, height. The data type must be Brigu32.
    // If not, it must be Brigb32.
    if (context->token_type != DATA_TYPE_ID) {
      context->set_error(MISSING_DATA_TYPE);
      return 1;
    }
    if (context->token_value.data_type == query_inst.type) {
      context->token_to_scan = yylex();
      // According to the Data Type , The register must be a 32bit Register.
      if (context->token_to_scan == TOKEN_SREGISTER) {
        // just use Idenifier rule to fill $s register to operand section.
        std::string opName = context->token_value.string_val;
        if (Identifier(context)) {
          return 1;
        }
        query_inst.o_operands[0] = context->operand_map[opName];

        context->token_to_scan = yylex();
        if (context->token_to_scan == ',') {
          context->token_to_scan = yylex();
          if (context->token_to_scan != '[') {
            context->set_error(MISSING_OPERAND);
          } else {
            context->token_to_scan = yylex();
          }

          if (!AddressableOperandPart2(context, &query_inst.o_operands[1], true)) {
            if (context->token_to_scan == ';') {

              context->append_code(&query_inst);
              // OperationCount adds 1
              // in BrigDirectiveFunction or BrigDirectivekernel
              context->update_bdf_operation_count();

              context->token_to_scan = yylex();
              return 0;
            } else {
              context->set_error(MISSING_SEMICOLON);
            }
          } else {
            context->set_error(INVALID_SECOND_OPERAND);
          }
        } else {
          context->set_error(MISSING_COMMA);
        }
      } else {
        context->set_error(INVALID_FIRST_OPERAND);
      }
    } else {
      context->set_error(INVALID_DATA_TYPE);
    }
  }
  return 1;
}

int OperandPart2(Context* context, BrigoOffset32_t* pRetOpOffset) {
  BrigoOffset32_t opSize;
  std::string opName;
  opSize = context->get_operand_offset();
  if (context->token_type == REGISTER ||
      context->token_to_scan == WAVESIZE) {
    opName = context->token_value.string_val;
  } else if (context->token_type == CONSTANT) {
    opSize += opSize & 0x7;
  }  // else TOKEN_GLOBAL_IDENTIFIER TOKEN_LOCAL_IDENTIFIER
  if (context->token_to_scan == TOKEN_GLOBAL_IDENTIFIER ||
      context->token_to_scan == TOKEN_LOCAL_IDENTIFIER ||
      context->token_type == REGISTER) {
    if (!Identifier(context)) {
      if (opSize == context->get_operand_offset()) {
        *pRetOpOffset = context->operand_map[opName];
      } else {
        *pRetOpOffset = opSize;
      }
      context->token_to_scan = yylex();
      return 0;
    }
    return 1;
  } else if (!BaseOperand(context)) {
    if (opSize == context->get_operand_offset()) {
      *pRetOpOffset = context->operand_map[opName];
    } else {
      *pRetOpOffset = opSize;
    }
    context->token_to_scan = yylex();
    return 0;
  }
  context->set_error(INVALID_OPERAND);
  return 1;

}

int Operand(Context* context) {
  BrigoOffset32_t retOpOffset;
  return OperandPart2(context, &retOpOffset);
}

int Identifier(Context* context) {
  if (context->token_to_scan == TOKEN_GLOBAL_IDENTIFIER) {
    return 0;
  } else if (context->token_to_scan == TOKEN_LOCAL_IDENTIFIER) {
    return 0;
  } else if (context->token_type == REGISTER) {
    BrigOperandReg bor;
    bor.size = sizeof(BrigOperandReg);
    bor.kind = BrigEOperandReg;
    switch (context->token_to_scan) {
      case TOKEN_CREGISTER:
        bor.type = Brigb1;
        // refresh context type.
        context->set_type(Brigb1);
        break;
      case TOKEN_DREGISTER:
        bor.type = Brigb64;
        context->set_type(Brigb64);
        break;
      case TOKEN_SREGISTER:
        bor.type = Brigb32;
        context->set_type(Brigb32);
        break;
      case TOKEN_QREGISTER:
        bor.type = Brigb128;
        context->set_type(Brigb128);
        break;
    }
    bor.reserved = 0;
    std::string name(context->token_value.string_val);
    bor.name = context->add_symbol(name);
    if (!context->operand_map.count(name)) {
      context->operand_map[name] = context->get_operand_offset();
      context->append_operand(&bor);
    }
    return 0;
  }
  context->set_error(INVALID_IDENTIFIER);
  return 1;
}

int BaseOperand(Context* context) {
  if (context->token_to_scan == TOKEN_DOUBLE_CONSTANT) {
    BrigOperandImmed boi = {
      sizeof(boi),        // size
      BrigEOperandImmed,  // kind
      Brigb64,            // type
      0,                  // reserved
      { 0 }
    };
    boi.bits.d = context->token_value.double_val;
    context->append_operand(&boi);

    return 0;
  } else if (context->token_to_scan == TOKEN_SINGLE_CONSTANT) {
    BrigOperandImmed boi = {
      sizeof(boi),        // size
      BrigEOperandImmed,  // kind
      Brigb32,            // type
      0,                  // reserved
      { 0 }
    };
    boi.bits.f = context->token_value.float_val;
    context->append_operand(&boi);
    return 0;
  } else if (context->token_to_scan == TOKEN_INTEGER_CONSTANT) {
    BrigOperandImmed boi = {
      sizeof(boi),        // size
      BrigEOperandImmed,  // kind
      Brigb32,            // type
      0,                  // reserved
      { 0 }
    };
    // TODO(Huy): check context for operation type and decide the type
    boi.bits.u = context->token_value.int_val;
    context->append_operand(&boi);

    return 0;
  } else if (context->token_to_scan == TOKEN_WAVESIZE) {
    if (!context->operand_map.count("WAVESIZE")) {
      BrigOperandWaveSz waveOp = {
        sizeof(BrigOperandWaveSz),
        BrigEOperandWaveSz
      };
      context->operand_map["WAVESIZE"] = context->get_operand_offset();
      context->append_operand(&waveOp);
    }
    return 0;  // currently not supported
  } else if (context->token_to_scan == '-') {
    context->token_to_scan = yylex();
    if (context->token_to_scan == TOKEN_INTEGER_CONSTANT) {
      BrigOperandImmed boi = {
      sizeof(boi),        // size
      BrigEOperandImmed,  // kind
      Brigb32,            // type
      0,                  // reserved
      { 0 }
      };
      // TODO(Huy): check context for operation type and decide the type
      boi.bits.u = -context->token_value.int_val;
      context->append_operand(&boi);

     return 0;
    }
  } else if (context->token_type == DATA_TYPE_ID) {
    // scan next token
    context->token_to_scan = yylex();
    if (context->token_to_scan == '(') {   // should be '('
      // check if we have a decimal list single or float list single
      context->token_to_scan = yylex();
      if (context->token_to_scan == TOKEN_INTEGER_CONSTANT) {
        BrigOperandImmed boi = {
        sizeof(boi),        // size
        BrigEOperandImmed,  // kind
        Brigb32,            // type
        0,                  // reserved
        { 0 }
        };
        // TODO(Huy): check context for operation type and decide the type
        boi.bits.u = -context->token_value.int_val;
        context->append_operand(&boi);

        context->token_to_scan = yylex();
        if (context->token_to_scan == ')') {
          return 0;
        } else {
          while (context->token_to_scan == ',') {
            context->token_to_scan = yylex();
            if (context->token_to_scan == TOKEN_INTEGER_CONSTANT) {
              BrigOperandImmed boi = {
                sizeof(boi),        // size
                BrigEOperandImmed,  // kind
                Brigb32,            // type
                0,                  // reserved
                { 0 }
              };
  // TODO(Huy): check context for operation type and decide the type
              boi.bits.u = context->token_value.int_val;
              context->append_operand(&boi);

              context->token_to_scan = yylex();
              if (context->token_to_scan == ')') {
                return 0;
              } else if (context->token_to_scan != ',') {
                context->set_error(MISSING_COMMA);
                return 1;
              }
            } else {
              context->set_error(MISSING_INTEGER_CONSTANT);
              return 1;
            }
          }  // while
        }
      } else if (context->token_to_scan == TOKEN_DOUBLE_CONSTANT)   {
        BrigOperandImmed boi = {
        sizeof(boi),        // size
        BrigEOperandImmed,  // kind
        Brigb64,            // type
        0,                  // reserved
        { 0 }
        };
        boi.bits.d = context->token_value.double_val;
        context->append_operand(&boi);

        context->token_to_scan = yylex();
        if (context->token_to_scan == ')') {
          return 0;
        } else {
          while (context->token_to_scan == ',') {
            context->token_to_scan = yylex();
            if (context->token_to_scan == TOKEN_DOUBLE_CONSTANT) {
              BrigOperandImmed boi = {
                sizeof(boi),        // size
                BrigEOperandImmed,  // kind
                Brigb64,            // type
                0,                  // reserved
                { 0 }
              };
              boi.bits.d = context->token_value.double_val;
              context->append_operand(&boi);
              context->token_to_scan = yylex();
              if (context->token_to_scan == ')') {
                return 0;
              } else if (context->token_to_scan != ',') {
                context->set_error(MISSING_COMMA);
                return 1;
              }
            } else {
              context->set_error(MISSING_DOUBLE_CONSTANT);
              return 1;
            }
          }  // while
        }
      }
    }
  }
  return 1;
}

int AddressableOperand(Context* context) {
  BrigoOffset32_t opOffset;
  return AddressableOperandPart2(context, &opOffset, true);
}

int AddressableOperandPart2(Context* context, BrigoOffset32_t* pRetOpOffset, bool IsImageOrSampler){
  // context->token_to_scan must be non register
  if ((context->token_to_scan == TOKEN_GLOBAL_IDENTIFIER) ||
      (context->token_to_scan == TOKEN_LOCAL_IDENTIFIER)) {
    std::string name(context->token_value.string_val);

    context->token_to_scan = yylex();

    if (context->token_to_scan == ']') {
      if (!IsImageOrSampler) {
        BrigOperandAddress boa = {
          sizeof(boa),            // size
          BrigEOperandAddress,    // kind
          Brigb32,                // type
          0,                      // reserved
          0                       // directive
        };
        // TODO(Chuang) name isn't declared in directive.
        // if (!context->symbol_map.count(name)) {
        //   context->set_error(MISSING_OPERAND);
        //   return 1;
        // }
        boa.directive = context->symbol_map[name];

        if (context->get_machine() == BrigELarge) {
          boa.type = Brigb64;
        }
        *pRetOpOffset = context->get_operand_offset();
        context->append_operand(&boa);
      } else {
        BrigOperandOpaque boo = {
          sizeof(BrigOperandOpaque),
          BrigEOperandOpaque,
          0,                      // name
          0,                      // reg
          0                       // offset
        };
        // TODO(Chuang) name isn't declared in directive.
        // if (!context->symbol_map.count(name)) {
        //   context->set_error(MISSING_OPERAND);
        //   return 1;
        // }
        boo.name = context->symbol_map[name];
        *pRetOpOffset = context->get_operand_offset();
        context->append_operand(&boo);
      }
      context->token_to_scan = yylex();
      return 0;
    } else if (context->token_to_scan == '<') {
      if (!IsImageOrSampler) {
        context->set_error(INVALID_OPERATION);
        return 1;
      }
      // TODO(Chuang) name isn't declared in directive.
      // if (!context->symbol_map.count(name)) {
      //   context->set_error(MISSING_OPERAND);
      //   return 1;
      // }
      BrigOperandOpaque boo = {
        sizeof(BrigOperandOpaque),
        BrigEOperandOpaque,
        context->symbol_map[name], // name
        0,                         // reg
        0                          // offset
      };
      context->token_to_scan = yylex();
      if (context->token_to_scan == TOKEN_INTEGER_CONSTANT) {
        boo.offset = context->token_value.int_val;

        context->token_to_scan = yylex();
        if (context->token_to_scan == '>') {
          context->token_to_scan = yylex();
          if (context->token_to_scan == ']') {
            *pRetOpOffset = context->get_operand_offset();
            context->append_operand(&boo);
            context->token_to_scan = yylex();
            return 0;
          } else {
            context->set_error(MISSING_CLOSING_BRACKET);
          }
        } else {
          context->set_error(MISSING_CLOSING_BRACKET);
        }
      } else if (context->token_to_scan == TOKEN_SREGISTER) {
        name = context->token_value.string_val;
        if (Identifier(context)) {
          return 1;
        }
        boo.reg = context->operand_map[name];
        context->token_to_scan = yylex();
        if (context->token_to_scan == '>') {
          context->token_to_scan = yylex();
          if (context->token_to_scan == ']') {
            *pRetOpOffset = context->get_operand_offset();
            context->append_operand(&boo);
            context->token_to_scan = yylex();
            return 0;
          } else {
            context->set_error(MISSING_CLOSING_BRACKET);
          }
        } else if ((context->token_to_scan == '+') ||
                   (context->token_to_scan == '-')) {
          int sign = 1;
          if (context->token_to_scan == '-') {
            sign = -1;
          }
          context->token_to_scan = yylex();
          if (context->token_to_scan == TOKEN_INTEGER_CONSTANT) {
            boo.offset = context->token_value.int_val * sign;
            context->token_to_scan = yylex();
            if (context->token_to_scan == '>') {
              context->token_to_scan = yylex();
              if (context->token_to_scan == ']') {
                *pRetOpOffset = context->get_operand_offset();
                context->append_operand(&boo);
                context->token_to_scan = yylex();
                return 0;
              } else {
                context->set_error(MISSING_CLOSING_BRACKET);
              }
            } else {
              context->set_error(MISSING_CLOSING_BRACKET);
            }
          } else {
            context->set_error(MISSING_INTEGER_CONSTANT);
          }
        } else {
          context->set_error(MISSING_CLOSING_BRACKET);
        }
      } else {
        context->set_error(MISSING_ADDRESS);
      }
    }
  }
  return 1;
}

int ArrayOperandList(Context* context) {
  BrigoOffset32_t opOffset;
  return ArrayOperandListPart2(context, &opOffset);
}

int ArrayOperandListPart2(Context* context, BrigoOffset32_t* pRetOpOffset) {
  // assumed first_token is '('
  unsigned int count_op = 0;
  BrigoOffset32_t regs[4] = {0};
  BrigDataType16_t type = Brigb32;
  std::string iden_name;
  while (1) {
    context->token_to_scan = yylex();
    // set context for Identifier()
    iden_name = context->token_value.string_val;
    if (!Identifier(context)) {
      if (count_op <= 3) {
        regs[count_op] = context->operand_map[iden_name];
      } else {
        context->set_error(INVALID_OPERAND);
        return 1;
      }
      if (count_op == 0) {
        type = context->get_type();
      } else if (type != context->get_type()) {
        context->set_error(INVALID_OPERAND);
        return 1;
      }
      ++count_op;
      context->token_to_scan = yylex();
      if (context->token_to_scan == ')') {
        break;
      } else if (context->token_to_scan == ',') {
        continue;
      } else {
        context->set_error(MISSING_CLOSING_PARENTHESIS);
        return 1;
      }
    } else {
      context->set_error(MISSING_IDENTIFIER);
      return 1;
    }
  }
  switch (count_op) {
    case 0:
    case 3: {
      context->set_error(MISSING_IDENTIFIER);
      return 1;
    }
    case 1: {
      // just have one operand.
      // e.g. ($s1)
      *pRetOpOffset = regs[0];
      break;
    }
    case 2: {
      BrigOperandRegV2 oper_regV2 = {
        sizeof(BrigOperandRegV2),// size
        BrigEOperandRegV2,     // kind
        Brigb32,               // type
        0,                     // reserved
        {0, 0}                 // regs
      };
      oper_regV2.regs[0] = regs[0];
      oper_regV2.regs[1] = regs[1];
      oper_regV2.type = type;

      *pRetOpOffset = context->get_operand_offset();
      context->append_operand(&oper_regV2);

      break;
    }
    case 4: {
      BrigOperandRegV4 oper_regV4 = {
        sizeof(BrigOperandRegV4),// size
        BrigEOperandRegV4,     // kind
        Brigb32,               // type
        0,                     // reserved
        {0, 0, 0, 0}           // regs
      };

      oper_regV4.regs[0] = regs[0];
      oper_regV4.regs[1] = regs[1];
      oper_regV4.regs[2] = regs[2];
      oper_regV4.regs[3] = regs[3];
      oper_regV4.type = type;

      *pRetOpOffset = context->get_operand_offset();
      context->append_operand(&oper_regV4);

      break;
    }
    default: {
      context->set_error(INVALID_OPERAND);
      return 1;
    }
  }
  // set context for following functions
  context->token_to_scan = yylex();
  return 0;
}
int CallTargets(Context* context) {
  // assumed first_token is '['
  // TODO(Chuang): the max size is 256
  BrigoOffset32_t arg_offset[256] = {0};
  int nElements = 0;
  std::string funcName;

  if (context->token_to_scan != '[') {
    if (context->token_to_scan == TOKEN_GLOBAL_IDENTIFIER) {
      funcName = context->token_value.string_val;

      if (!context->arg_map.count(funcName)) {
        BrigOperandArgumentRef opArgRef = {
          sizeof(BrigOperandArgumentRef),
          BrigEOperandArgumentRef,
          0
        };
        // TODO(Chuang): judge whether the identifier has been defined.
        // and which Map will the offset of directive about signature func be saved into?
        opArgRef.arg = context->func_map[funcName];
        context->arg_map[funcName] = context->get_operand_offset();
        context->append_operand(&opArgRef);
      }
      BrigOperandArgumentList funcList = {
        sizeof(BrigOperandArgumentList),
        BrigEOperandFunctionList,
        1,
        { context->arg_map[funcName] }
      };

      context->current_argList_offset = context->get_operand_offset();
      context->append_operand(&funcList);
      context->token_to_scan = yylex();
      return 0;
    } else {
      return 1;
    }
  }
  while (1) {
    context->token_to_scan = yylex();  // set context for Identifier()
    // TODO(Chuang): the name of function must be global identifiers.
    if (context->token_to_scan == TOKEN_GLOBAL_IDENTIFIER) {
      funcName = context->token_value.string_val;
    } else {
      context->set_error(MISSING_IDENTIFIER);
      return 1;
    }
    if (!Identifier(context)) {
      if (context->func_o_map.count(funcName)) {
        arg_offset[nElements++] = context->func_o_map[funcName];
      } else {
        BrigOperandFunctionRef opArgRef = {
          sizeof(BrigOperandFunctionRef),
          BrigEOperandFunctionRef,
          0
        };
        // TODO(Chuang): judge whether the identifier has been defined.
        opArgRef.fn = context->func_map[funcName];
        context->func_o_map[funcName] = context->get_operand_offset();
        context->append_operand(&opArgRef);
        arg_offset[nElements++] = context->func_o_map[funcName];
      }
      context->token_to_scan = yylex();
      if (context->token_to_scan == ']') {
      size_t list_size = sizeof(BrigOperandArgumentList);
      if (nElements > 1) {
        list_size += sizeof(BrigoOffset32_t) * (nElements - 1);
      } else if (nElements == 0) {
        // there is one identifier at least.
        context->set_error(MISSING_IDENTIFIER);
        return 1;
      }

      char *array = new char[list_size];
      BrigOperandArgumentList &funcList =
        *reinterpret_cast<BrigOperandArgumentList *>(array);
        funcList.size = list_size;
        funcList.kind = BrigEOperandFunctionList;
        funcList.elementCount = nElements;
        for (int32_t i = 0; i < nElements; ++i) {
          funcList.o_args[i] = arg_offset[i];
        }

        context->current_argList_offset = context->get_operand_offset();
        context->append_operand(&funcList);

        context->token_to_scan = yylex();  // set context for following function
        delete[] array;

        break;
      } else if (context->token_to_scan == ',') {
      } else {
        context->set_error(MISSING_CLOSING_BRACKET);
        return 1;
      }
    } else {
      context->set_error(MISSING_IDENTIFIER);
      return 1;
    }
  }
  return 0;
}

int CallArgs(Context* context) {
  // assumed first_token is '('
  int n_elements = 0;  // the size of the arglist.
  BrigoOffset32_t arg_offset[256] = {0};

  // [CAUTION] Assume the arg numbers cannot exceed 256
  // Limited by the structure, we can only access one element.

  context->token_to_scan = yylex();  // set context for Operand()
  unsigned int saved_token;
  std::string arg_name;
  while (1) {
    saved_token = context->token_to_scan;
    if ((saved_token == TOKEN_GLOBAL_IDENTIFIER)||
        (saved_token == TOKEN_LOCAL_IDENTIFIER)) {
      arg_name = context->token_value.string_val;
    }

    if (context->token_to_scan == ')') {
      size_t list_size = sizeof(BrigOperandArgumentList);
      if (n_elements > 1) {
        list_size += sizeof(BrigoOffset32_t) * (n_elements - 1);
      }

      char *array = new char[list_size];
      BrigOperandArgumentList &arg_list =
        *reinterpret_cast<BrigOperandArgumentList *>(array);
      arg_list.size = list_size;
      arg_list.kind = BrigEOperandArgumentList;
      arg_list.elementCount = n_elements;
      for (int32_t i = 0; i < n_elements; ++i) {
        arg_list.o_args[i] = arg_offset[i];
      }
      if (!n_elements) {
        // this is an empty Argument List.
        arg_list.o_args[0] = 0;
      }

      context->current_argList_offset = context->get_operand_offset();
      context->append_operand(&arg_list);
      context->token_to_scan = yylex();

      delete[] array;
      break;
    } else if (!Operand(context)) {
      if ((saved_token == TOKEN_GLOBAL_IDENTIFIER)||
          (saved_token == TOKEN_LOCAL_IDENTIFIER)) {
        if (context->arg_map.count(arg_name)) {
          arg_offset[n_elements] = context->arg_map[arg_name];
        } else {
          BrigOperandArgumentRef opArgRef = {
            sizeof(BrigOperandArgumentRef),
            BrigEOperandArgumentRef,
            0
          };
          // TODO(Chuang): judge whether the identifier has been defined.
          opArgRef.arg = context->symbol_map[arg_name];
          context->arg_map[arg_name] = context->get_operand_offset();
          context->append_operand(&opArgRef);
          arg_offset[n_elements] = context->arg_map[arg_name];
        }
      }

      n_elements++;
      continue;
    } else if (context->token_to_scan == ',') {
      context->token_to_scan = yylex();
      continue;
    } else {
      context->set_error(MISSING_CLOSING_PARENTHESIS);
      return 1;
    }
  }
  return 0;
}

int RoundingMode(Context* context) {
  unsigned int first_token = context->token_to_scan;
  // get current alu modifier from context
  BrigAluModifier mod = context->get_alu_modifier();

  if (first_token == _FTZ) {
    mod.ftz = 1;
    context->token_to_scan = yylex();

    if (context->token_type == FLOAT_ROUNDING) {
      // next is floatRounding
      mod.floatOrInt = 1;
      switch (context->token_to_scan) {
        case _UP:
          mod.rounding = 2;
          break;
        case _DOWN:
          mod.rounding = 3;
          break;
        case _ZERO:
          mod.rounding = 1;
          break;
        case _NEAR:
          mod.rounding = 0;
          break;
      }
      context->token_to_scan = yylex();  // set context for following functions
    }
    context->set_alu_modifier(mod);
    return 0;
  } else if (context->token_type == INT_ROUNDING) {
    mod.floatOrInt = 0;
    switch (first_token) {
      case _UPI:
        mod.rounding = 2;
        break;
      case _DOWNI:
        mod.rounding = 3;
        break;
      case _ZEROI:
        mod.rounding = 1;
        break;
      case _NEARI:
        mod.rounding = 0;
        break;
    }
    context->token_to_scan = yylex();  // set context for following functions
    context->set_alu_modifier(mod);
    return 0;
  } else if (context->token_type == FLOAT_ROUNDING) {
    mod.floatOrInt = 1;
    switch (first_token) {
      case _UP:
        mod.rounding = 2;
        break;
      case _DOWN:
        mod.rounding = 3;
        break;
      case _ZERO:
        mod.rounding = 1;
        break;
      case _NEAR:
        mod.rounding = 0;
        break;
    }
    context->token_to_scan = yylex();  // set context for following functions
    context->set_alu_modifier(mod);
    return 0;
  } else {
    return 1;
  }
}

int Instruction2(Context* context) {
  // First token must be an Instruction2Opcode
  BrigOpcode32_t opcode = context->token_value.opcode;

  if (context->token_type == INSTRUCTION2_OPCODE) {
    context->token_to_scan = yylex();  // set context for Rounding mode
    if (!RoundingMode(context)) {
      // need to use BrigInstMod
      // there is a rounding mode specified
      BrigInstMod inst_op = {
        sizeof(inst_op),    // size
        BrigEInstMod,       // kind
        opcode,  // opcode
        0,  // type
        BrigNoPacking,    // packing
        {0, 0, 0, 0, 0},   // o_operands
        context->get_alu_modifier()   // aluModifier;
      };

      // check whether there is a Packing
      if (context->token_type == PACKING) {
        // there is packing
        inst_op.packing = context->token_value.packing;
        context->token_to_scan = yylex();
      }

      // now we must have a dataTypeId
      if (context->token_type == DATA_TYPE_ID) {
        // check the operands
        inst_op.type = context->token_value.data_type;

        context->token_to_scan = yylex();  // set context for Operand()

        if (!OperandPart2(context, &inst_op.o_operands[0])) {
          if (context->token_to_scan == ',') {
            context->token_to_scan = yylex();  // set context for Operand()

            if (!OperandPart2(context, &inst_op.o_operands[1])) {
              if (context->token_to_scan == ';') {
                context->append_code(&inst_op);
                // if the rule is valid, just write to the .code section,
                // may need to edit others, worry about that later.

                // update context for later functions
                // context->update_bdf_operation_count();
                context->token_to_scan = yylex();
                return 0;
              } else {
                context->set_error(MISSING_SEMICOLON);
              }

            } else {
              context->set_error(MISSING_OPERAND);
            }

          } else {
            context->set_error(MISSING_COMMA);
          }
        } else {
          context->set_error(MISSING_OPERAND);
        }
      } else {
        context->set_error(MISSING_DATA_TYPE);
      }
      return 1;
    } else {  // use BrigInstBase
       // default value.
      BrigInstBase inst_op = {
      sizeof(inst_op),
      BrigEInstBase,
      opcode,
      Brigb32,
      BrigNoPacking,
      {0, 0, 0, 0, 0}
      };

      // check whether there is a Packing (optional)
      if (context->token_type == PACKING) {
        // there is packing
        inst_op.packing = context->token_value.packing;
        context->token_to_scan = yylex();
      }

      // now we must have a dataTypeId
      if (context->token_type == DATA_TYPE_ID) {
        // check the operands
        inst_op.type = context->token_value.data_type;

        context->token_to_scan = yylex();  // set context for Operand()

        if (!OperandPart2(context, &inst_op.o_operands[0])) {
          if (context->token_to_scan == ',') {
            context->token_to_scan = yylex();  // set context for Operand()

            if (!OperandPart2(context, &inst_op.o_operands[1])) {
              if (context->token_to_scan == ';') {
                context->append_code(&inst_op);
                // if the rule is valid, just write to the .code section,
                // may need to edit others, worry about that later.

                // set context for later functions
                // context->update_bdf_operation_count();
                context->token_to_scan = yylex();
                return 0;
              } else {
                context->set_error(MISSING_SEMICOLON);
              }

            } else {
              context->set_error(MISSING_OPERAND);
            }

          } else {
            context->set_error(MISSING_COMMA);
          }
        } else {
          context->set_error(MISSING_OPERAND);
        }
      } else {
        context->set_error(MISSING_DATA_TYPE);
      }
      return 1;
    }
  } else if (context->token_type == INSTRUCTION2_OPCODE_NODT) {
    context->token_to_scan = yylex();  // set context for RoundingMode
    if (!RoundingMode(context)) {
      // check the operands
      if (!Operand(context)) {
        if (context->token_to_scan == ',') {
            context->token_to_scan = yylex();  // set context for Operand()
          if (!Operand(context)) {
            if (context->token_to_scan == ';') {
              // set context for later functions
              context->token_to_scan = yylex();
              return 0;
            } else {
              context->set_error(MISSING_SEMICOLON);
            }
          } else {
            context->set_error(MISSING_OPERAND);
          }
        } else {
          context->set_error(MISSING_COMMA);
        }
      } else {
        context->set_error(MISSING_OPERAND);
      }
      return 1;
    }else{
      // use BrigInstBase
       // default value.
      BrigInstBase inst_op = {
      sizeof(inst_op),
      BrigEInstBase,
      opcode,
      Brigb32,
      BrigNoPacking,
      {0, 0, 0, 0, 0}
      };


      if (!OperandPart2(context, &inst_op.o_operands[0])) {
        if (context->token_to_scan == ',') {
          context->token_to_scan = yylex();  // set context for Operand()

          if (!OperandPart2(context, &inst_op.o_operands[1])) {
            if (context->token_to_scan == ';') {
              context->append_code(&inst_op);
              // if the rule is valid, just write to the .code section,
              // may need to edit others, worry about that later.

              // set context for later functions
              // context->update_bdf_operation_count();
              context->token_to_scan = yylex();
              return 0;
            } else {
              context->set_error(MISSING_SEMICOLON);
            }

          } else {
            context->set_error(MISSING_OPERAND);
          }

        } else {
          context->set_error(MISSING_COMMA);
        }
      } else {
        context->set_error(MISSING_OPERAND);
      }
      return 1;
    }
  } else if (context->token_type == INSTRUCTION2_OPCODE_FTZ) {
    context->token_to_scan = yylex();
    // Optional FTZ
    if (context->token_to_scan == _FTZ) {  // use BrigInstMod
      // has a _ftz
      BrigAluModifier bam = {0, 0, 0, 0, 0, 0, 0};
      bam.ftz = 1;
      context->set_alu_modifier(bam);

      yylex();  // get next token

      // default value.
      BrigInstMod inst_op = {
        sizeof(inst_op),    // size
        BrigEInstMod,       // kind
        opcode,  // opcode
        0,  // type
        BrigNoPacking,    // packing
        {0, 0, 0, 0, 0},   // o_operands
        context->get_alu_modifier()   // aluModifier;
      };

      // now we must have a dataTypeId
      if (context->token_type == DATA_TYPE_ID) {
        // check the operands
        inst_op.type = context->token_value.data_type;


        context->token_to_scan = yylex();  // set context for Operand()

        if (!OperandPart2(context, &inst_op.o_operands[0])) {
          if (context->token_to_scan == ',') {
            context->token_to_scan = yylex();  // set context for Operand()

            if (!OperandPart2(context, &inst_op.o_operands[1])) {
              if (context->token_to_scan == ';') {
                context->append_code(&inst_op);
                // if the rule is valid, just write to the .code section,
                // may need to edit others, worry about that later.

                // set context for later functions
                // context->update_bdf_operation_count();
                context->token_to_scan = yylex();
                return 0;
              } else {
                context->set_error(MISSING_SEMICOLON);
              }
            } else {
              context->set_error(MISSING_OPERAND);
            }
          } else {
            context->set_error(MISSING_COMMA);
          }
        } else {
          context->set_error(MISSING_OPERAND);
        }
      } else {
        context->set_error(MISSING_DATA_TYPE);
      }
      return 1;

    } else {  // use BrigInstBase
      // default value.
      BrigInstBase inst_op = {
      sizeof(inst_op),
      BrigEInstBase,
      opcode,
      Brigb32,
      BrigNoPacking,
      {0, 0, 0, 0, 0}
      };

      // now we must have a dataTypeId
      if (context->token_type == DATA_TYPE_ID) {
        // check the operands
        inst_op.type = context->token_value.data_type;

        context->token_to_scan = yylex();  // set context for Operand()


        if (!OperandPart2(context, &inst_op.o_operands[0])) {
          if (context->token_to_scan == ',') {
            context->token_to_scan = yylex();  // set context for Operand()

            if (!OperandPart2(context, &inst_op.o_operands[1])) {
              if (context->token_to_scan == ';') {
                context->append_code(&inst_op);
                // if the rule is valid, just write to the .code section,
                // may need to edit others, worry about that later.

                // context->update_bdf_operation_count();
                context->token_to_scan = yylex();  // set context for later
                return 0;
              } else {
                context->set_error(MISSING_SEMICOLON);
              }
            } else {
              context->set_error(MISSING_OPERAND);
            }
          } else {
            context->set_error(MISSING_COMMA);
          }
        } else {
          context->set_error(MISSING_OPERAND);
        }
      } else {
        context->set_error(MISSING_DATA_TYPE);
      }
      return 1;
    }
  } else {
    return 1;
  }
}

int Instruction3(Context* context) {
  // First token must be an Instruction3Opcode
  BrigOpcode32_t opcode = context->token_value.opcode;

  // default value.
  BrigInstBase inst_op = {
    sizeof(BrigInstBase),
    BrigEInstBase,
    opcode,
    Brigb32,
    BrigNoPacking,
    {0, 0, 0, 0, 0}
  };

  if (context->token_type == INSTRUCTION3_OPCODE) {
    context->token_to_scan= yylex();
    if (!RoundingMode(context)) {
    }

    // check whether there is a Packing
    if (context->token_type == PACKING) {
      // there is packing
      inst_op.packing = context->token_value.packing;
      yylex();
    }

    // now we must have a dataTypeId
    if (context->token_type == DATA_TYPE_ID) {
      // check the operands
      inst_op.type = context->token_value.data_type;
      context->token_to_scan = yylex();

      if (!OperandPart2(context, &inst_op.o_operands[0])) {
        if (context->token_to_scan == ',') {
          context->token_to_scan = yylex();

          if (!OperandPart2(context, &inst_op.o_operands[1])) {
            if (context->token_to_scan == ',') {
              context->token_to_scan = yylex();

              if (!OperandPart2(context, &inst_op.o_operands[2])) {
                if (context->token_to_scan == ';') {
                  context->append_code(&inst_op);

                  // context->update_bdf_operation_count();
                  context->token_to_scan = yylex();
                  return 0;
                } else {
                  context->set_error(MISSING_SEMICOLON);
                }
              } else {  // 3rd operand
                context->set_error(MISSING_OPERAND);
              }
            } else {  // 2nd comma
              context->set_error(MISSING_COMMA);
            }
          } else {  // 2nd operand
            context->set_error(MISSING_OPERAND);
          }
        } else {  // 1st comma
          context->set_error(MISSING_COMMA);
        }
      } else {  // 1st operand
        context->set_error(MISSING_OPERAND);
      }
    } else {  // DATA_TYPE_ID
      context->set_error(MISSING_DATA_TYPE);
    }
    return 1;
  } else if (context->token_type == INSTRUCTION3_OPCODE_FTZ) {
    // Optional FTZ
    if (yylex() == _FTZ) {
      // has a _ftz
      yylex();
    }

    // check whether there is a Packing
    if (context->token_type == PACKING) {
      // there is packing
      inst_op.packing = context->token_value.packing;
      context->token_to_scan = yylex();
    }
    // now we must have a dataTypeId
    if (context->token_type == DATA_TYPE_ID) {
      // check the operands
      inst_op.type = context->token_value.data_type;

      context->token_to_scan = yylex();

      if (!OperandPart2(context, &inst_op.o_operands[0])) {
        if (context->token_to_scan == ',') {
          context->token_to_scan = yylex();

          if (!OperandPart2(context, &inst_op.o_operands[1])) {
            if (context->token_to_scan == ',') {
              context->token_to_scan = yylex();

              if (!OperandPart2(context, &inst_op.o_operands[2])) {
                if (context->token_to_scan == ';') {
                  context->append_code(&inst_op);

                  // context->update_bdf_operation_count();
                  context->token_to_scan = yylex();
                  return 0;
                } else {
                  context->set_error(MISSING_SEMICOLON);
                }
              } else {  // 3rd operand
                context->set_error(MISSING_OPERAND);
              }
            } else {  // 2nd comma
              context->set_error(MISSING_COMMA);
            }
          } else {  // 2nd operand
            context->set_error(MISSING_OPERAND);
          }
        } else {  // 1st comma
          context->set_error(MISSING_COMMA);
        }
      } else {  // 1st operand
        context->set_error(MISSING_OPERAND);
      }
    } else {  // DATA_TYPE_ID
      context->set_error(MISSING_DATA_TYPE);
    }
    return 1;
  } else {
    return 1;
  }
}

int Version(Context* context) {
  // first token must be version keyword
  BrigDirectiveVersion bdv;
  bdv.kind = BrigEDirectiveVersion;
  bdv.size = sizeof(BrigDirectiveVersion);
  bdv.reserved = 0;
  bdv.c_code = context->get_code_offset();
  // set default values
  bdv.machine = BrigELarge;
  bdv.profile = BrigEFull;
  bdv.ftz = BrigENosftz;
  context->token_to_scan = yylex();
  if (context->token_to_scan == TOKEN_INTEGER_CONSTANT) {
    bdv.major = context->token_value.int_val;
    context->token_to_scan = yylex();
    if (context->token_to_scan == ':') {
      context->token_to_scan = yylex();
      // check for minor
      if (context->token_to_scan == TOKEN_INTEGER_CONSTANT) {
        bdv.minor = context->token_value.int_val;
        context->token_to_scan = yylex();

        if (context->token_to_scan == ';') {
        } else if (context->token_to_scan == ':') {
          // check for target
          context->token_to_scan = yylex();
          while (context->token_to_scan != ';') {
            if (context->token_type == TARGET) {
              switch (context->token_to_scan) {
                case _SMALL:
                  bdv.machine = BrigESmall;
                  break;
                case _LARGE:
                  bdv.machine = BrigELarge;
                  break;
                case _FULL:
                  bdv.profile = BrigEFull;
                  break;
                case _REDUCED:
                  bdv.profile = BrigEReduced;
                  break;
                case _SFTZ:
                  bdv.ftz = BrigESftz;
                  break;
                case _NOSFTZ:
                  bdv.ftz = BrigENosftz;
                  break;
              }

              // update context
              context->set_machine(bdv.machine);
              context->set_profile(bdv.profile);
              context->set_ftz(bdv.ftz);

              context->token_to_scan = yylex();
              if (context->token_to_scan == ',') {
                context->token_to_scan = yylex();      // next target
              } else {
                if (context->token_to_scan != ';') {
                  context->set_error(MISSING_SEMICOLON);
                  return 1;
                }
              }
            } else {
              context->set_error(INVALID_TARGET);
              return 1;
            }
          }
        } else {
          context->set_error(MISSING_SEMICOLON);
          return 1;
        }
        context->append_directive(&bdv);
        context->token_to_scan = yylex();
        context->set_error(OK);
        return 0;
      } else {
      context->set_error(MISSING_INTEGER_CONSTANT);
      }
    } else {
    context->set_error(MISSING_COLON);
    }
  } else {
    context->set_error(MISSING_INTEGER_CONSTANT);
  }

  return 1;
}

int Alignment(Context* context) {
  // first token must be "align" keyword
	context->token_to_scan = yylex();
	if (context->token_to_scan == TOKEN_INTEGER_CONSTANT) {
		context->set_alignment(context->token_value.int_val);
		context->token_to_scan = yylex();
		return 0;
	} else {
		context->set_error(MISSING_INTEGER_CONSTANT);
		return 1;
	}

}
/*
int DeclPrefix(Context* context) {
  if (context->token_to_scan == ALIGN) {
    if (!Alignment(context)) {
      // first is alignment
      if (context->token_to_scan == CONST) {
        context->set_symbol_modifier(BrigConst);
        // alignment const
        context->token_to_scan = yylex();

        if ((context->token_to_scan == EXTERN) ||
            (context->token_to_scan == STATIC)) {
          if (context->token_to_scan == EXTERN)
            context->set_attribute(BrigExtern);
          else
            context->set_attribute(BrigStatic);

          // alignment const externOrStatic
          context->token_to_scan = yylex();
        }
      } else if ((context->token_to_scan == EXTERN) ||
                 (context->token_to_scan == STATIC)) {
        // alignment externOrStatic
        if (context->token_to_scan == EXTERN)
          context->set_attribute(BrigExtern);
        else
          context->set_attribute(BrigStatic);

        context->token_to_scan = yylex();

        if (context->token_to_scan == CONST) {
          // alignment externOrStatic const
          context->set_symbol_modifier(BrigConst);
          context->token_to_scan = yylex();
        }
      }
    } else {
      context->set_error(INVALID_ALIGNMENT);
    }
  } else if (context->token_to_scan == CONST) {
    // first is const
    context->set_symbol_modifier(BrigConst);
    context->token_to_scan = yylex();

    if (context->token_to_scan == ALIGN) {
      if (!Alignment(context)) {
        // const alignment
       if ((context->token_to_scan == EXTERN) ||
           (context->token_to_scan == STATIC)) {
         // const alignment externOrStatic
         if (context->token_to_scan == EXTERN)
            context->set_attribute(BrigExtern);
          else
            context->set_attribute(BrigStatic);

          context->token_to_scan = yylex();
        }
      } else {
        context->set_error(INVALID_ALIGNMENT);
      }
    } else if ((context->token_to_scan == EXTERN) ||
               (context->token_to_scan == STATIC)) {
      // const externOrStatic
      if (context->token_to_scan == EXTERN)
        context->set_attribute(BrigExtern);
      else
        context->set_attribute(BrigStatic);

      context->token_to_scan = yylex();

      if (context->token_to_scan == ALIGN) {
        if (!Alignment(context)) {
          // const externOrStatic alignment
        } else {
          context->set_error(INVALID_ALIGNMENT);
          return 1;
        }
      }
    } else {  // const does not stand alone
      return 1;
    }
  } else if ((context->token_to_scan == EXTERN) ||
             (context->token_to_scan == STATIC)) {
    // externOrStatic first
    if (context->token_to_scan == EXTERN)
      context->set_attribute(BrigExtern);
    else
      context->set_attribute(BrigStatic);

    context->token_to_scan = yylex();

    if (context->token_to_scan == ALIGN) {
      if (!Alignment(context)) {
        // externOrStatic alignment
        if (context->token_to_scan == CONST) {
          // externOrStatic alignment const
          context->set_symbol_modifier(BrigConst);
          context->token_to_scan = yylex();
        }
      } else {
        context->set_error(INVALID_ALIGNMENT);
      }
    } else if (context->token_to_scan == CONST) {
      // externOrStatic const
      context->set_symbol_modifier(BrigConst);

      context->token_to_scan = yylex();

      if (context->token_to_scan == ALIGN) {
        if (!Alignment(context)) {
        } else {
          context->set_error(INVALID_ALIGNMENT);
          return 1;
        }
        // externOrStatic const alignment
      }
    }
  }
  return 0;
}


*/
int DeclPrefix(Context* context){

	context->set_attribute(BrigNone);
	context->init_symbol_modifier();
	if((context->token_to_scan == ALIGN) || (context->token_to_scan == EXTERN) || (context->token_to_scan == STATIC) || (context->token_to_scan==CONST)){
		switch(context->token_to_scan){
			case ALIGN: if(Alignment(context)) return 1;
						break;
			case CONST:
						context->set_symbol_modifier(BrigConst);
						context->token_to_scan = yylex();
						break;
			default: if(context->token_to_scan==EXTERN)
						context->set_attribute(BrigExtern);
					 else if(context->token_to_scan == STATIC)
							context->set_attribute(BrigStatic);
					 context->token_to_scan = yylex();
					 break;
		}
	}else return 0;

	if((context->token_to_scan == ALIGN) || (context->token_to_scan == EXTERN) || (context->token_to_scan == STATIC) || (context->token_to_scan==CONST)){
		switch(context->token_to_scan){
			case ALIGN: if(Alignment(context)) return 1;
						break;
			case CONST:
						context->set_symbol_modifier(BrigConst);
						context->token_to_scan = yylex();
						break;
			default: if(context->token_to_scan==EXTERN)
						context->set_attribute(BrigExtern);
					 else if(context->token_to_scan == STATIC)
							context->set_attribute(BrigStatic);
					 context->token_to_scan = yylex();
					 break;
		}
	} else return 0;
	if((context->token_to_scan == ALIGN) || (context->token_to_scan == EXTERN) || (context->token_to_scan == STATIC) || (context->token_to_scan==CONST)){
		switch(context->token_to_scan){
			case ALIGN: if(Alignment(context)) return 1;
						break;
			case CONST:
						context->set_symbol_modifier(BrigConst);
						context->token_to_scan = yylex();
						break;
			default: if(context->token_to_scan==EXTERN)
						context->set_attribute(BrigExtern);
					 else if(context->token_to_scan == STATIC)
							context->set_attribute(BrigStatic);
					 context->token_to_scan = yylex();
					 break;
		}
	}
	return 0;
}


int FBar(Context* context) {
  // first token must be _FBAR
  context->token_to_scan = yylex();
  if (context->token_to_scan == '(') {
    context->token_to_scan = yylex();
    if (context->token_to_scan == TOKEN_INTEGER_CONSTANT) {
      context->set_fbar(context->token_value.int_val);
      context->token_to_scan = yylex();
      if (context->token_to_scan == ')') {
        context->token_to_scan = yylex();
        return 0;
      } else {
        context->set_error(MISSING_CLOSING_PARENTHESIS);
      }
    } else {
      context->set_error(MISSING_INTEGER_CONSTANT);
    }
  }
  return 1;
}

int ArrayDimensionSet(Context* context) {
  // first token must be '['
  uint32_t dim = 1;
  bool have_size = false;
  context->set_isArray(true);
  context->token_to_scan = yylex();

  while (1) {
    if (context->token_to_scan == ']') {
      context->token_to_scan = yylex();  // check if there is more item
      if (context->token_to_scan == '[') {  // more item
        context->token_to_scan = yylex();
      } else {  // no more item
        break;
      }
    } else if (context->token_to_scan == TOKEN_INTEGER_CONSTANT) {
      have_size = true;
      dim *= context->token_value.int_val;
      context->token_to_scan = yylex();  // scan next
    } else {
      context->set_error(MISSING_CLOSING_BRACKET);
      return 1;
    }
  }
  if (!have_size){
    context->set_dim(0);// flexiable array
	//context->set_symbol_modifier(BrigArray);
    context->set_symbol_modifier(BrigFlex);
  } else {
    context->set_dim(dim); // vector(size in dim)
    context->set_symbol_modifier(BrigArray);
  }
  return 0;
}

int ArgumentDecl(Context* context) {
  if (!DeclPrefix(context)) {
    BrigStorageClass32_t storage_class = context->token_value.storage_class;

    // skip over "arg" in context->token_to_scan
    context->token_to_scan = yylex();
    if ((context->token_type == DATA_TYPE_ID)||
        (context->token_to_scan == _RWIMG) ||
        (context->token_to_scan == _SAMP) ||
        (context->token_to_scan == _ROIMG)) {
      context->set_type(context->token_value.data_type);
      context->token_to_scan = yylex();
      if (context->token_to_scan == TOKEN_LOCAL_IDENTIFIER) {
        // for argument, we need to set a BrigDirectiveSymbol
        // and write the corresponding string into .string section.

        std::string arg_name = context->token_value.string_val;
        int arg_name_offset = context->add_symbol(arg_name);

        // scan for arrayDimensions
        context->token_to_scan = yylex();
        // set default value(scalar)
        context->set_dim(0);
        context->set_symbol_modifier(BrigArray);
        if (context->token_to_scan == '[') {
          if (!ArrayDimensionSet(context)) {
            // context->token_to_scan has been set in ArrayDimensionSet()
            return 0;
          }
        }
        BrigdOffset32_t dsize = context->get_directive_offset();
        BrigDirectiveSymbol sym_decl = {
        sizeof(sym_decl),                 // size
        BrigEDirectiveSymbol,             // kind
        {
          context->get_code_offset(),       // c_code
          storage_class,                    // storageClass
          context->get_attribute(),         // attribute
          0,                                // reserved
          context->get_symbol_modifier(),   // symbol modifier
          context->get_dim(),               // dim
          arg_name_offset,                  // s_name
          context->get_type(),              // data type
          context->get_alignment(),         // alignment
        },
        0,                                // d_init = 0 for arg
        0                                 // reserved
        };
        // append the DirectiveSymbol to .directive section.
        context->append_directive(&sym_decl);
        context->symbol_map[arg_name] = dsize;

        // update the current DirectiveFunction.
        // 1. update the directive offset.
        BrigDirectiveFunction bdf;
        context->get_directive(context->current_bdf_offset, &bdf);
        BrigdOffset32_t first_scope = bdf.d_firstScopedDirective;
        BrigdOffset32_t next_directive = bdf.d_nextDirective;
        if (first_scope == next_directive) {
          bdf.d_nextDirective += sizeof(sym_decl);
          bdf.d_firstScopedDirective = bdf.d_nextDirective;
        } else {
          bdf.d_nextDirective += sizeof(sym_decl);
        }

        // update param count
        if (context->is_arg_output()) {
          bdf.outParamCount++;
        } else {
          if (!bdf.inParamCount)
            bdf.d_firstInParam = dsize;
          bdf.inParamCount++;
        }
        unsigned char * bdf_charp =
          reinterpret_cast<unsigned char*>(&bdf);
        context->update_directive_bytes(bdf_charp,
                                        context->current_bdf_offset,
                                        sizeof(BrigDirectiveFunction));

        context->get_directive(context->current_bdf_offset, &bdf);
        return 0;

      } else {
        context->set_error(MISSING_IDENTIFIER);
      }
    } else {
      context->set_error(MISSING_DATA_TYPE);
    }
  }

  return 1;
}

int ArgumentListBody(Context* context) {
  while (1) {
    if (!ArgumentDecl(context)) {
      if (context->token_to_scan == ',') {
          context->token_to_scan = yylex();
      } else {
        break;  // context was set in ArgumentDecl
      }
    } else {
      context->set_error(MISSING_ARGUMENT);
      return 1;
    }
  }
  return 0;
}

int FunctionDefinition(Context* context){
	if(!DeclPrefix(context)){
		return FunctionDefinitionPart2(context);
	} else return 1;
}
int FunctionDefinitionPart2(Context* context) {

    if (context->token_to_scan == FUNCTION) {

      context->current_bdf_offset = context->get_directive_offset();
      BrigdOffset32_t bdf_offset = context->current_bdf_offset;
      uint16_t size = sizeof(BrigDirectiveFunction);
      BrigDirectiveFunction bdf = {
      size,                      // size
      BrigEDirectiveFunction,    // kind
      context->get_code_offset(),   // c_code
      0,                            // name
      0,                          // in param count
      bdf_offset + size,          // d_firstScopedDirective
      0,                          // operation count
      bdf_offset + size,          // d_nextDirective
      context->get_attribute(),  // attribute
      context->get_fbar(),   // fbar count
      0,    // out param count
      0     // d_firstInParam
      };


      // update it when necessary.
      // the later functions should have a entry point of bdf
      // just update it in time.
      //
      context->token_to_scan = yylex();
      if (context->token_to_scan == TOKEN_GLOBAL_IDENTIFIER) {
        // should have meaning of Global_Identifier,
        // and check if there is existing global identifier
        // if there is, just use the current string,
        // if not write into string.

        std::string func_name = context->token_value.string_val;

        BrigsOffset32_t check_result = context->add_symbol(func_name);

        // add the func_name to the func_map.
        context->func_map[func_name] = context->current_bdf_offset;

        bdf.s_name = check_result;
        context->append_directive(&bdf);

        /* Debug */
        // BrigDirectiveFunction get;

        // check return argument list
        context->token_to_scan = yylex();
        if (context->token_to_scan == '(') {
          context->set_arg_output(true);
          context->token_to_scan = yylex();

          if (context->token_to_scan == ')') {   // empty argument list body
            context->token_to_scan = yylex();
          } else if (!ArgumentListBody(context)) {
            if (context->token_to_scan == ')') {
              context->token_to_scan = yylex();
            } else {
              context->set_error(MISSING_CLOSING_PARENTHESIS);
              return 1;
            }
          } else {
            context->set_error(INVALID_ARGUMENT_LIST);
            return 1;
          }
        } else {
          context->set_error(MISSING_ARGUMENT_LIST);
          return 1;
        }
        // check argument list
        if (context->token_to_scan == '(') {
          context->set_arg_output(false);
          context->token_to_scan = yylex();

          if (context->token_to_scan == ')') {   // empty argument list body
              context->token_to_scan = yylex();
          } else if (!ArgumentListBody(context)) {
            if (context->token_to_scan == ')') {
              context->token_to_scan = yylex();
            } else {
              context->set_error(MISSING_CLOSING_PARENTHESIS);
              return 1;
            }
          } else {
            context->set_error(INVALID_ARGUMENT_LIST);
            return 1;
          }
        } else {
          context->set_error(MISSING_ARGUMENT_LIST);
          return 1;
        }
        // check for optional FBar
        if (context->token_to_scan == _FBAR) {
          if (!FBar(context)) {
            // context->token_to_scan = yylex();
            return 0;
          } else {
            context->set_error(INVALID_FBAR);
          }
        } else {
          return 0;
        }
      } else {
        context->set_error(MISSING_IDENTIFIER);
      }
    }
    return 1;
}

int FunctionDecl(Context *context){
  if (!DeclPrefix(context)) {
    if (!FunctionDefinitionPart2(context)){
      if (';' == context->token_to_scan){
        return 0 ;
      } else {
        context->set_error(MISSING_IDENTIFIER);
      }
    }
  }
  return 1;
}

int ArgBlock(Context* context) {
  // first token should be {
  // add BrigDirectiveScope
  BrigDirectiveScope argblock_start = {
    sizeof(BrigDirectiveScope),
    BrigEDirectiveArgStart,
    context->get_code_offset()
  };

  // needed for update d_firstScopedDirective
  BrigdOffset32_t arg_offset = context->get_directive_offset();
  context->append_directive(&argblock_start);

  // update the d_nextDirective.
  BrigDirectiveFunction bdf;
  context->get_directive(context->current_bdf_offset, &bdf);
  if (bdf.d_firstScopedDirective == bdf.d_nextDirective)
    // check if the firstScopedDirective is modified before.
    bdf.d_firstScopedDirective = arg_offset;
  unsigned char * bdf_charp = reinterpret_cast<unsigned char*>(&bdf);
  context->update_directive_bytes(bdf_charp,
                                  context->current_bdf_offset,
                                  bdf.size);

  context->token_to_scan = yylex();
  while (1) {
    if ((context->token_type == INSTRUCTION2_OPCODE) ||
        (context->token_type == INSTRUCTION2_OPCODE_NODT) ||
        (context->token_type == INSTRUCTION2_OPCODE_FTZ)) {
      // Instruction 2 Operation
      if (!Instruction2(context)) {
        // update the operationCount.
        BrigDirectiveFunction bdf;
        context->get_directive(context->current_bdf_offset, &bdf);
        bdf.operationCount++;

        unsigned char * bdf_charp =
          reinterpret_cast<unsigned char*>(&bdf);
        context->update_directive_bytes(bdf_charp,
                                        context->current_bdf_offset,
                                        bdf.size);
      } else {
        return 1;
      }
    } else if ((context->token_type == INSTRUCTION3_OPCODE) ||
               (context->token_type == INSTRUCTION3_OPCODE_FTZ)) {
      // Instruction 3 Operation
      if (!Instruction3(context)) {
        // update the operationCount.
        BrigDirectiveFunction bdf;
        context->get_directive(context->current_bdf_offset, &bdf);
        bdf.operationCount++;

        unsigned char * bdf_charp =
          reinterpret_cast<unsigned char*>(&bdf);
        context->update_directive_bytes(bdf_charp,
                                        context->current_bdf_offset,
                                        bdf.size);
      } else {
        return 1;
      }
    } else if (context->token_type == QUERY_OP) {  // Query Operation
      if (!Query(context)) {
      } else {
        return 1;
      }
    } else if (context->token_to_scan == RET) {  // ret operation
      if (yylex() == ';') {
        BrigInstBase op_ret = {
          sizeof(BrigInstBase),
          BrigEInstBase,
          BrigRet,
          Brigb32,
          BrigNoPacking,
          {0, 0, 0, 0, 0}
          };
        // write to .code section
        context->append_code(&op_ret);
        BrigDirectiveFunction bdf;
        context->get_directive(context->current_bdf_offset, &bdf);
        bdf.operationCount++;

        unsigned char * bdf_charp =
          reinterpret_cast<unsigned char*>(&bdf);
        context->update_directive_bytes(bdf_charp,
                                        context->current_bdf_offset,
                                        bdf.size);
        context->token_to_scan = yylex();
      } else {
        context->set_error(MISSING_SEMICOLON);
        return 1;
      }
    } else if ((context->token_to_scan == BRN) ||
               (context->token_to_scan == CBR)) {
      if (!Branch(context)) {
      } else {
        return 1;
      }
    } else if (context->token_to_scan == TOKEN_LABEL) {  // label
      // need to check the lable_map, and update when necessary.
      // std::string label_name = context->token_value.string_val;
      // context->lable_o_map[label_name] = context->get_operand_offset();
      // set the lable_map
      // add operand in .operand;
      // check if any entry with the same key in label_c_map;
      // update the corresponding instructions.
      //
      // if no correlated instructions, then later instructions
      // can directly use the label.
      if (context->token_to_scan == ':') {
        context->token_to_scan = yylex();
      } else {
        context->set_error(MISSING_COLON);
        return 1;
      }
    } else if (context->token_to_scan == CALL) {  // call (only inside argblock
      if (!Call(context)) {
        // update the operationCount.
        BrigDirectiveFunction bdf;
        context->get_directive(context->current_bdf_offset, &bdf);
        bdf.operationCount++;

        unsigned char * bdf_charp =
          reinterpret_cast<unsigned char*>(&bdf);
        context->update_directive_bytes(bdf_charp,
                                        context->current_bdf_offset,
                                        bdf.size);
      } else {
        return 1;
      }
    } else if ((context->token_to_scan == ALIGN) ||
               (context->token_to_scan == CONST) ||
               (context->token_to_scan == STATIC) ||
               (context->token_to_scan == EXTERN)) {
      if (!DeclPrefix(context)) {
        if (context->token_type == INITIALIZABLE_ADDRESS) {
          // initializable decl
          if (!InitializableDecl(context)) {
          }
        } else if (context->token_type == UNINITIALIZABLE_ADDRESS) {
          // uninitializable decl
          if (!UninitializableDecl(context)) {
          }
        } else if (context->token_to_scan == ARG) {
          // arg uninitializable decl
          if (!ArgUninitializableDecl(context)) {
          }
        }
      }
    } else if (context->token_type == INITIALIZABLE_ADDRESS) {
      if (!InitializableDecl(context)) {
      } else {
        return 1;
      }
    } else if (context->token_type == UNINITIALIZABLE_ADDRESS) {
      if (!UninitializableDecl(context)) {
      } else {
        return 1;
      }
    } else if (context->token_to_scan == ARG) {
      if (!ArgUninitializableDecl(context)) {
      } else {
        return 1;
      }
    } else if (context->token_to_scan == '{') {
      context->set_error(INVALID_NESTED_ARGUMENT_SCOPE);
      return 1;
    } else if (context->token_to_scan == '}') {
      // add BrigDirectiveScope
      BrigDirectiveScope argblock_start = {
        8,
        BrigEDirectiveArgEnd,
        context->get_code_offset()
      };
      context->append_directive(&argblock_start);

      // update the d_nextDirective.
      BrigDirectiveFunction bdf;
      context->get_directive(context->current_bdf_offset, &bdf);
      bdf.d_nextDirective = context->get_directive_offset();
      unsigned char * bdf_charp = reinterpret_cast<unsigned char*>(&bdf);
      context->update_directive_bytes(bdf_charp,
                                      context->current_bdf_offset,
                                      bdf.size);
      context->token_to_scan = yylex();
      return 0;
    } else {
      break;
    }
  }
  return 1;
}
int CodeBlockEnd(Context* context) {
  if (context->token_to_scan == '}') {
    context->token_to_scan = yylex();
    if (context->token_to_scan == ';') {
      context->token_to_scan = yylex();
      return 0;
    } else {
      context->set_error(MISSING_SEMICOLON);
	  return 1;
    }
  }else return 1;
}

int Codeblock(Context* context) {
  // first token should be '{'
  context->token_to_scan = yylex();
  if(!BodyStatements(context)){
	   
      BrigDirectiveFunction bdf;
      context->get_directive(context->current_bdf_offset, &bdf);
	  if(bdf.kind == BrigEDirectiveFunction){
		
		bdf.d_nextDirective = context->get_directive_offset();
		unsigned char * bdf_charp = reinterpret_cast<unsigned char*>(&bdf);
		context->update_directive_bytes(bdf_charp,
                                 context->current_bdf_offset,
                                 sizeof(BrigDirectiveFunction));
	  } else if(bdf.kind == BrigEDirectiveKernel){
		BrigDirectiveKernel* bdk = reinterpret_cast<BrigDirectiveKernel*> (&bdf); //Since they are the same size
		bdk->d_nextDirective = context->get_directive_offset();
		unsigned char * bdf_charp = reinterpret_cast<unsigned char*>(bdk);
		context->update_directive_bytes(bdf_charp,
                                 context->current_bdf_offset,
                                 sizeof(BrigDirectiveKernel));
		
	  } else {
			context->set_error(UNKNOWN_ERROR);
			return 1;     
		}
   }
	if (context->token_to_scan == '}')
      return CodeBlockEnd(context);
	else if(!context->token_to_scan){
		context->set_error(MISSING_CLOSING_BRACKET);
		return 1;
	} else
		return 1;
}

int Functionpart2(Context *context){
  if (!Codeblock(context)){
    return 0;
  }
  return 1;
}
int Function(Context* context) {
  if (!FunctionDefinition(context)) {
    return Functionpart2(context);
  } else {
    context->set_error(INVALID_FUNCTION_DEFINITION);
  }
  return 1;
}

int Program(Context* context) {
  if (context->token_to_scan == VERSION) {
    if (!Version(context)) {
      // parse topLevelStatement
      return TopLevelStatements(context);
    }   // if (!Version)
  } else {
    context->set_error(MISSING_VERSION_STATEMENT);
  }
  return 1;
}

int OptionalWidth(Context* context) {
  // first token must be _WIDTH

  if (context->token_to_scan == _WIDTH) {
    BrigOperandImmed op_width = {
      sizeof(BrigOperandImmed),
      BrigEOperandImmed,
      Brigb32,
      0,
      { 0 }
    } ;
    context->token_to_scan = yylex();
    if (context->token_to_scan == '(') {
      context->token_to_scan = yylex();
      if (context->token_to_scan == ALL) {
        op_width.bits.u = 0 ;

        context->token_to_scan = yylex();
      } else if (context->token_to_scan == TOKEN_INTEGER_CONSTANT) {
        uint32_t n = context->token_value.int_val;
        if((1<= n && n<= 1024) && ((n&0x01) == 0))
          op_width.bits.u  = n ;
        else
          context->set_error(INVALID_WIDTH_NUMBER);

        context->token_to_scan = yylex();
      } else {
        context->set_error(MISSING_WIDTH_INFO);
        return 1;
      }
      if (context->token_to_scan == ')') {
        context->append_operand(&op_width);

        context->token_to_scan = yylex();
        return 0;
      } else {
        context->set_error(MISSING_CLOSING_PARENTHESIS);
        return 1;
      }
    } else {
      context->set_error(MISSING_WIDTH_INFO);
      return 1;
    }
  }
  return 1;
}

int Branch(Context* context) {
  unsigned int op = context->token_to_scan;  // CBR or BRN

  BrigAluModifier mod = context->get_alu_modifier();

  context->token_to_scan = yylex();
  // check for optionalWidth
  if (context->token_to_scan == _WIDTH) {
    if (!OptionalWidth(context)) {
    } else {
      return 1;
    }
  }

  // check for optional _fbar modifier
  if (context->token_to_scan == __FBAR) {
    mod.fbar = 1;
    context->set_alu_modifier(mod);
    context->token_to_scan = yylex();
  }

  // parse operands
  if (op == CBR) {
    // add structures for CBR.
    // default value.
    BrigInstBase inst_op = {
      sizeof(BrigInstBase),
      BrigEInstBase,
      BrigCbr,
      Brigb32,  // no specification of datatype in Brn and Cbr.
      BrigNoPacking,
      {0, 0, 0, 0, 0}
    };

    if (context->token_to_scan == TOKEN_CREGISTER)
      inst_op.type = Brigb1;

    std::string operand_name = context->token_value.string_val;

    if (!Operand(context)) {
      inst_op.o_operands[1] = context->operand_map[operand_name];
      if (context->token_to_scan == ',') {
        context->token_to_scan = yylex();
        if (context->token_to_scan == TOKEN_LABEL) {
          // if the next operand is label, which is the case in example4
          // 1. check if the label is already defined,
          // 2. if defined, just set it up
          // 3. if not, add it to the multimap

              std::string label_name = context->token_value.string_val;

              if (context->label_o_map.count(label_name)) {
                inst_op.o_operands[2] = context->label_o_map[label_name];
              } else {
                BrigOperandLabelRef opLabelRef = {
                  8,
                  BrigEOperandLabelRef,
                  -1
                };
                inst_op.o_operands[2] = context->get_operand_offset();
                context->label_o_map[label_name] = context->get_operand_offset();
                if (context->symbol_map.count(label_name)) {
                  opLabelRef.labeldirective = context->symbol_map[label_name];
                }
                context->append_operand(&opLabelRef);
              }

          context->token_to_scan = yylex();  // should be ';'
        } else if (!Identifier(context)) {
          context->token_to_scan = yylex();  // should be ';'
        } else if (!Operand(context)) {
          if (context->token_to_scan == ',') {
            context->token_to_scan = yylex();

            if (context->token_to_scan == TOKEN_LABEL) {  // LABEL
              context->token_to_scan = yylex();  // should be ';'
            } else if (context->token_to_scan == '[') {
              context->token_to_scan = yylex();
              if (!Identifier(context)) {
                context->token_to_scan = yylex();  // should be ']'
              } else if (context->token_to_scan == TOKEN_LABEL) {
                context->token_to_scan = yylex();

                while (context->token_to_scan != ']') {
                  if (context->token_to_scan == ',') {
                    if (yylex() == TOKEN_LABEL) {
                      context->token_to_scan = yylex();  // scan next;
                    } else {
                      context->set_error(MISSING_OPERAND);
                      return 1;
                    }
                  } else {
                    context->set_error(MISSING_COMMA);
                    return 1;
                  }
                }   // while
              } else {
                context->set_error(MISSING_OPERAND);
              }
              // current token should be ']'
              context->token_to_scan = yylex();  // should be ';'
            } else {
              context->set_error(MISSING_OPERAND);
            }
          }  else {  // yylex() = ','
            context->set_error(MISSING_COMMA);
          }
        } else {
          context->set_error(MISSING_OPERAND);
          return 1;
        }
        if (context->token_to_scan == ';') {
          context->append_code(&inst_op);

          context->update_bdf_operation_count();
          context->token_to_scan = yylex();
          return 0;
        } else {
          context->set_error(MISSING_SEMICOLON);
        }
      } else {  // yylex = ','
        context->set_error(MISSING_COMMA);
      }
    } else {  // first operand
      context->set_error(MISSING_OPERAND);
    }
    return 1;
  } else if (op == BRN) {
    // add structures for CBR.
    // default value.
    BrigInstBar inst_op = {
      sizeof(BrigInstBar),
      BrigEInstBar,
      BrigBrn,
      0,  // no specification of datatype in Brn and Cbr.
      BrigNoPacking,
      {0, 0, 0, 0, 0},
      0
    };

    if (context->token_to_scan == TOKEN_LABEL) {
      // if the next operand is label, which is the case in example4
      // 1. check if the label is already defined,
      // 2. if defined, just set it up
      // 3. if not, add it to the multimap
              std::string label_name = context->token_value.string_val;

              if (context->label_o_map.count(label_name)) {
                inst_op.o_operands[1] = context->label_o_map[label_name];
              } else {
                BrigOperandLabelRef opLabelRef = {
                  sizeof(BrigOperandLabelRef),
                  BrigEOperandLabelRef,
                  -1
                };
                inst_op.o_operands[1] = context->get_operand_offset();
                context->label_o_map[label_name] = context->get_operand_offset();
                if (context->symbol_map.count(label_name)) {
                  opLabelRef.labeldirective = context->symbol_map[label_name];
                }
                context->append_operand(&opLabelRef);
              }
      context->token_to_scan = yylex();
      if (context->token_to_scan == ';') {
        context->append_code(&inst_op);

        context->update_bdf_operation_count();
        context->token_to_scan = yylex();
        return 0;
      } else {
        context->set_error(MISSING_SEMICOLON);
      }
    } else if (!Identifier(context)) {
        context->token_to_scan = yylex();

      if (context->token_to_scan == ';') {
        context->token_to_scan = yylex();
        return 0;
      } else if (context->token_to_scan == ',') {
        if (yylex() == '[') {
          context->token_to_scan = yylex();

        if (context->token_to_scan == TOKEN_LABEL) {
          context->token_to_scan = yylex();    // should be ']'
        } else if (!Identifier(context)) {
          context->token_to_scan = yylex();    // should be ']'
          }
        }

        if (context->token_to_scan == ']') {
        } else {
          context->set_error(MISSING_CLOSING_BRACKET);
        }

        context->token_to_scan = yylex();
        if (context->token_to_scan == ';') {
          context->token_to_scan = yylex();
          return 0;
        } else {
          context->set_error(MISSING_SEMICOLON);
        }
      } else {
        context->set_error(MISSING_SEMICOLON);
      }
    } else {
      context->set_error(MISSING_OPERAND);
    }
    return 1;
  }
  return 1;
}

int Call(Context* context) {
  // first token is "call"
  BrigoOffset32_t firstOpOffset = 0;
  BrigoOffset32_t secondOpOffset = 0;

  bool hasWidthOrFbar = false;
  bool hasFbar = false;

  BrigInstBase callInst = {
    sizeof(BrigInstBase),
    BrigEInstBase,
    BrigCall,
    Brigb32,
    BrigNoPacking,
    {0, 0, 0, 0, 0}
  };

  context->token_to_scan = yylex();
  // optional width
  if (context->token_to_scan == _WIDTH) {
    BrigoOffset32_t curOpOffset = context->get_operand_offset();
    if (!OptionalWidth(context)) {
      callInst.o_operands[0] = curOpOffset;
      hasWidthOrFbar = true;
    } else {
      return 1;
    }
  }
  if (context->token_to_scan == __FBAR) {
    hasWidthOrFbar = true;
    hasFbar = true;
    context->token_to_scan = yylex();
  }


  std::string opName;
  const unsigned int firstOpToken = context->token_to_scan;;
  // the operand should be a register or a Func name.
  // and if isThereWidthOrFbar is true, token must be a global identifier.


  if (firstOpToken == TOKEN_GLOBAL_IDENTIFIER && !hasWidthOrFbar) {
    opName.assign(context->token_value.string_val);
    if (context->func_o_map.count(opName)) {
      callInst.o_operands[2] = context->func_o_map[opName];
    } else {
      BrigOperandFunctionRef func_o_ref = {
        8,
        BrigEOperandFunctionRef,
        context->func_map[opName]
      };
      context->func_o_map[opName] = context->get_operand_offset();
      context->append_operand(&func_o_ref);
      callInst.o_operands[2] = context->func_o_map[opName];

    }
    context->token_to_scan = yylex();
  } else if (firstOpToken == TOKEN_SREGISTER) {
    opName.assign(context->token_value.string_val);
    if (Operand(context)) {
      return 1;
    }
    callInst.o_operands[2] = context->operand_map[opName];
  } else {
    context->set_error(MISSING_OPERAND);
    return 1;
  }

  // check for twoCallArgs
  if (context->token_to_scan == '(') {
    if (!CallArgs(context)) {
      firstOpOffset = context->current_argList_offset;
    } else {
      return 1;
    }
  }

  if (context->token_to_scan == '(') {
    if (!CallArgs(context)) {
      secondOpOffset = context->current_argList_offset;
    } else {
      return 1;
    }
  }
  if (secondOpOffset) {
    callInst.o_operands[1] = firstOpOffset;
    callInst.o_operands[3] = secondOpOffset;
  } else {
    callInst.o_operands[1] = 0;
    callInst.o_operands[3] = firstOpOffset;
  }
  // if there is CallTarget, the first operand token must be a s register.
  if (firstOpToken == TOKEN_SREGISTER) {
    if (!CallTargets(context)) {
      callInst.o_operands[4] = context->current_argList_offset;
    } else {
      return 1;
    }
  }
  if (context->token_to_scan == ';') {
    if (hasFbar) {
      BrigInstMod callMod;
      callMod.size = sizeof(BrigInstMod);
      callMod.kind = BrigEInstMod;
      callMod.opcode = callInst.opcode;
      callMod.type = callInst.type;
      callMod.packing = callInst.packing;
      for (int i = 0 ; i < 5 ; ++i) {
        callMod.o_operands[i] = callInst.o_operands[i];
      }
      memset(&callMod.aluModifier, 0, sizeof(BrigAluModifier));
      callMod.aluModifier.fbar = 1;
      context->append_code(&callMod);
    } else {
      context->append_code(&callInst);
    }
    context->token_to_scan = yylex();
    return 0;
  } else {
    context->set_error(MISSING_SEMICOLON);
  }
  return 1;
}

int Initializer(Context* context) {
  // first token should be '='
  if (context->token_to_scan == '=') {
    bool hasCurlyBrackets = false;
    context->token_to_scan = yylex();
    if (context->token_to_scan == '{') {
      context->token_to_scan = yylex();
      hasCurlyBrackets = true;
    }
    BrigDirectiveSymbol bds ;
    //BrigdOffset32_t sym_offset = context->get_directive_offset() - sizeof(BrigDirectiveSymbol);
    BrigdOffset32_t sym_offset = context->current_argdecl_offset;
    context->get_directive(sym_offset,&bds);
    BrigDataType16_t init_type ;
    BrigDataType16_t data_type = context->get_type();
    switch(data_type){
      case Brigb1: init_type = Brigb1; break;

      case Brigs8:
      case Brigu8:
      case Brigb8: init_type = Brigb8; break;

      case Brigs16:
      case Brigu16:
      case Brigf16:
      case Brigb16: init_type = Brigb16; break;

      case Brigs32:
      case Brigu32:
      case Brigf32:
      case Brigb32: init_type = Brigb32; break;

      case Brigs64:
      case Brigu64:
      case Brigf64:
      case Brigb64: init_type = Brigb64; break;
	  default: context->set_error(INVALID_INITIALIZER);
				return 1;
    }
    context->set_type(init_type);

    context->set_isBlockNumeric(false);
    switch (context->token_to_scan) {
      case TOKEN_DOUBLE_CONSTANT:
        if (!FloatListSingle(context)) {
          break;
        } else {
          return 1;
        }
      case TOKEN_INTEGER_CONSTANT:
      case '-':
        if (!DecimalListSingle(context)) {
          break;
        } else {
          return 1;
        }
      case TOKEN_SINGLE_CONSTANT:
        if (!SingleListSingle(context)) {
          break;
        } else {
          return 1;
        }
      case TOKEN_LABEL:
        if (hasCurlyBrackets) {
          if (!LabelList(context)) {
            break;
          }
        } else {
          return 1;
        }
      default:
        context->set_error(INVALID_INITIALIZER);
        return 1;
    }
    if (hasCurlyBrackets) {
      if (context->token_to_scan == '}') {
        context->token_to_scan = yylex();
        return 0;
      } else {
        context->set_error(MISSING_CLOSING_BRACKET);
        return 1;
      }
    } else {
      return 0;
    }
  } // '='
  return 0;
}

int InitializableDecl(Context* context) {

  if ((context->token_to_scan==GLOBAL)
     || (context->token_to_scan == READONLY)){
    BrigStorageClass32_t storage_class = context->token_value.storage_class;
    context->token_to_scan = yylex();
    return (InitializableDeclPart2(context, storage_class));
  } else {
    return 1;
  }
}

int InitializableDeclPart2(Context *context, BrigStorageClass32_t storage_class)
{
  context->init_symbol_modifier();
  //First token already verified as GLOBAL/READONLY
  if (context->token_type == DATA_TYPE_ID) {
    context->set_type(context->token_value.data_type);

    context->token_to_scan = yylex();

    if (!Identifier(context)) {
      std::string var_name = context->token_value.string_val;
      int var_name_offset = context->add_symbol(var_name);

      // scan for arrayDimensions
      context->token_to_scan = yylex();

      // set default value(scalar)
      context->set_dim(0);
      //context->set_symbol_modifier(BrigArray);
      if (context->token_to_scan == '[') {
        if (!ArrayDimensionSet(context)) {
        }
      }
      BrigDirectiveSymbol sym_decl = {
        sizeof(sym_decl),                 // size
        BrigEDirectiveSymbol,             // kind
        {
          context->get_code_offset(),       // c_code
          storage_class,                    // storageClass ??
          context->get_attribute(),         // attribute
          0,                                // reserved
          context->get_symbol_modifier(),   // symbol modifier
          context->get_dim(),                                // dim
          var_name_offset,                  // s_name
          context->get_type(),                        // data type
          context->get_alignment(),         // alignment
        },
        0,                                // d_init = 0 for arg
        0                                 // reserved
      };

      context->current_argdecl_offset = context->get_directive_offset();
      context->append_directive(&sym_decl);

      BrigDirectiveFunction bdf;
      context->get_directive(context->current_bdf_offset, &bdf);
      BrigdOffset32_t first_scope = bdf.d_firstScopedDirective;
      BrigdOffset32_t next_directive = bdf.d_nextDirective;
      if (first_scope == next_directive) {
        bdf.d_nextDirective += sizeof(sym_decl);
        bdf.d_firstScopedDirective = bdf.d_nextDirective;
      } else {
        bdf.d_nextDirective += sizeof(sym_decl);
      }

      unsigned char *bdf_charp = reinterpret_cast<unsigned char*>(&bdf);
      context->update_directive_bytes(bdf_charp ,
                                      context->current_bdf_offset,
                                      sizeof(BrigDirectiveFunction));

      if (!Initializer(context)) {
        if (context->token_to_scan == ';') {
            context->token_to_scan = yylex();
          return 0;
        } else {
          context->set_error(MISSING_SEMICOLON);
        }
      }
    } else {
      context->set_error(MISSING_IDENTIFIER);
    }
  }
  return 1;
}

int UninitializableDecl(Context* context) {
  // first_token is PRIVATE, GROUP or SPILL

  BrigStorageClass32_t storage_class = context->token_value.storage_class;

  context->token_to_scan = yylex();
  if (context->token_type == DATA_TYPE_ID) {
    context->token_to_scan = yylex();

    if (!Identifier(context)) {
      std::string var_name = context->token_value.string_val;
      int var_name_offset = context->add_symbol(var_name);

      // scan for arrayDimensions
      context->token_to_scan = yylex();
      // set default value(scalar)
      context->set_dim(0);
      //context->set_symbol_modifier(BrigArray);
      if (context->token_to_scan == '[') {
        if (!ArrayDimensionSet(context)) {
        }
      }
      BrigDirectiveSymbol sym_decl = {
        sizeof(sym_decl),                 // size
        BrigEDirectiveSymbol,             // kind
        {
          context->get_code_offset(),       // c_code
          storage_class,                    // storageClass
          context->get_attribute(),         // attribute
          0,                                // reserved
          context->get_symbol_modifier(),   // symbol modifier
          context->get_dim(),               // dim
          var_name_offset,                  // s_name
          context->token_value.data_type,   // data type
          context->get_alignment(),         // alignment
        },
        0,                                // d_init = 0 for arg
        0                                 // reserved
      };
      context->append_directive(&sym_decl);
/*
      BrigDirectiveFunction bdf;
      context->get_directive(context->current_bdf_offset, &bdf);
      BrigdOffset32_t first_scope = bdf.d_firstScopedDirective;
      BrigdOffset32_t next_directive = bdf.d_nextDirective;
      if (first_scope == next_directive) {
        bdf.d_nextDirective += sizeof(sym_decl);
        bdf.d_firstScopedDirective = bdf.d_nextDirective;
      } else {
        bdf.d_nextDirective += sizeof(sym_decl);
      }

      unsigned char *bdf_charp = reinterpret_cast<unsigned char*>(&bdf);
      context->update_directive_bytes(bdf_charp ,
                                          context->current_bdf_offset,
                                          sizeof(sym_decl));
*/
      if (context->token_to_scan == ';') {
        context->token_to_scan = yylex();
        return 0;
      } else {
        context->set_error(MISSING_SEMICOLON);
      }
    } else {
      context->set_error(MISSING_IDENTIFIER);
    }
  } else {
    context->set_error(MISSING_DATA_TYPE);
  }

  return 1;
}

int ArgUninitializableDecl(Context* context) {
  // first token is ARG
  BrigStorageClass32_t storage_class = context->token_value.storage_class;
  context->token_to_scan = yylex();

  if (context->token_type == DATA_TYPE_ID) {
    BrigDataType16_t data_type = context->token_value.data_type;
    context->token_to_scan = yylex();
    if (!Identifier(context)) {
      // need to add to both .operand BrigOperandArgumentRef,
      // and .directive BrigDirectiveSymbol,
      // also should have a map, for BrigOperandArgumentList.

      // default value for BrigDirectiveSymbol.
      // for Now, assume this is a scalar. [CAUTION]
      std::string arg_name = context->token_value.string_val;

      // scan for arrayDimensions
      context->token_to_scan = yylex();
      // set default value(scalar)
      context->set_dim(0);
      //context->set_symbol_modifier(BrigArray);
      if (context->token_to_scan == '[') {
        if (!ArrayDimensionSet(context)) {
        }
      }
      if (context->token_to_scan == ';') {
        BrigDirectiveSymbol arg_decl = {
          sizeof(arg_decl),                 // size
          BrigEDirectiveSymbol,             // kind
          {
            context->get_code_offset(),       // c_code
            storage_class,                    // storageClass
            context->get_attribute(),         // attribute
            0,                                // reserved
            context->get_symbol_modifier(),     // symbol modifier
            context->get_dim(),               // dim
            context->add_symbol(arg_name),    // s_name
            data_type,                        // data_type
            context->get_alignment(),         // alignment
          },
          0,                                // d_init = 0 for arg
          0                                 // reserved
        };

        BrigOperandArgumentRef arg_ref = {
          8,
          BrigEOperandArgumentRef,
          context->get_directive_offset()
        };

        context->symbol_map[arg_name]= context->get_operand_offset();
        context->append_directive(&arg_decl);
        // add the operand to the map.
        context->arg_map[arg_name] = context->get_operand_offset();
        context->append_operand(&arg_ref);

        context->token_to_scan = yylex();
        arg_name.clear();
        return 0;
      } else {
        context->set_error(MISSING_SEMICOLON);
      }
    } else {
      context->set_error(MISSING_IDENTIFIER);
    }
  } else {
    context->set_error(MISSING_DATA_TYPE);
  }
  return 1;
}

int FileDecl(Context* context) {
  // first token is _FILE "file"
  if (_FILE != context->token_to_scan)
    return 1;

  context->token_to_scan = yylex();

  if (context->token_to_scan == TOKEN_INTEGER_CONSTANT) {
    int fileid = context->token_value.int_val;
    context->token_to_scan = yylex();

    if (context->token_to_scan == TOKEN_STRING) {
      std::string path(context->token_value.string_val);
      BrigsOffset32_t path_offset = context->add_symbol(path);
      context->token_to_scan = yylex();

      if (context->token_to_scan == ';') {

        BrigDirectiveFile bdfile = {
           sizeof(BrigDirectiveFile),   //size
           BrigEDirectiveFile,          //kind
           context->get_code_offset(),  //c_code??
           fileid,                      //fileid
           path_offset                  //s_filename
        };
        context->append_directive(&bdfile);

        context->token_to_scan = yylex();
        return 0;
      } else {
        context->set_error(MISSING_SEMICOLON);
      }
    } else {
      context->set_error(MISSING_STRING);
    }
  } else {
    context->set_error(MISSING_INTEGER_CONSTANT);
  }

  return 1;
}

int SignatureType(Context *context) {
  // alignment optional
  if (ALIGN == context->token_to_scan){
    if (Alignment(context))
      return 1;
    if (ARG == context->token_to_scan){
      context->token_to_scan = yylex();
      if (DATA_TYPE_ID == context->token_type){
        context->set_type(context->token_value.data_type);
        context->token_to_scan = yylex();
        // set default value(scalar)
        context->set_dim(0);
        //context->set_symbol_modifier(BrigArray);
        if (TOKEN_LOCAL_IDENTIFIER == context->token_to_scan){
          context->token_to_scan = yylex();
          if ('[' == context->token_to_scan){
            if (!ArrayDimensionSet(context)){
            } else {
              return 1;
	    }
	  }
	}
      }
    }
  } else if (ARG == context->token_to_scan){
    context->token_to_scan = yylex();
    if (DATA_TYPE_ID == context->token_type) {
      context->set_type(context->token_value.data_type);
      context->token_to_scan = yylex();
      // set default value(scalar)
      context->set_dim(0);
     // context->set_symbol_modifier(BrigArray);
      if (TOKEN_LOCAL_IDENTIFIER == context->token_to_scan){
      // ignore the local identifier
        context->token_to_scan = yylex();
        if ('[' == context->token_to_scan){
          return ArrayDimensionSet(context);
        }
      }
    } else if (_ROIMG == context->token_to_scan
             || _RWIMG == context->token_to_scan
             || _SAMP == context->token_to_scan ) {
      context->set_type(context->token_value.data_type);
      context->token_to_scan = yylex();
    }
  } else {
    return 1;
  }
  BrigDirectiveSignature::BrigProtoType bpt = {
    context->get_type(),
    context->get_alignment(),
    (context->get_dim() != 0),
    context->get_dim()
  };
  context->types.push_back(bpt);

  return 0;
}

int SysCall(Context* context) {
  // first token is _SYSCALL "syscall"

  BrigInstBase syscallInst = {
    sizeof(BrigInstBase),  // size
    BrigEInstBase,         // kind
    BrigSyscall,         // opcode
    Brigb32,               // type
    BrigNoPacking,         // packing
    {0, 0, 0, 0, 0}        // o_operands[5]
  };
  std::string opName;
  context->token_to_scan = yylex();

  if (context->valid_string) {
    opName = context->token_value.string_val;
  } else {
    context->set_error(INVALID_FIRST_OPERAND);
    return 1;
  }
  // Note: dest: Destination. Must be a 32-bit register.
  if (context->token_to_scan == TOKEN_SREGISTER) {
    if (Operand(context)) {
      return 1;
    }
    syscallInst.o_operands[0] = context->operand_map[opName];
    if (context->token_to_scan == ',') {
      context->token_to_scan = yylex();
      BrigoOffset32_t opSize = 0;
      // n: An integer literal. Valid values fit into a u32 data type.
      opSize = context->get_operand_offset();
      opSize += opSize & 0x7;
      if (context->token_to_scan == TOKEN_INTEGER_CONSTANT) {
        if (Operand(context)) {
          return 1;
        }
        syscallInst.o_operands[1] = opSize;
        if (context->token_to_scan == ',') {
          context->token_to_scan = yylex();

          if (((context->token_to_scan == TOKEN_SREGISTER) ||
               (context->token_to_scan == TOKEN_WAVESIZE) ||
               (context->token_to_scan == TOKEN_INTEGER_CONSTANT))) {
            opSize = context->get_operand_offset();
            if (context->token_to_scan == TOKEN_SREGISTER) {
              opName = context->token_value.string_val;
            } else {
              if (context->token_type == CONSTANT) {
                opSize += opSize & 0x7;
              }
            }
            if (Operand(context)) {
              return 1;
            }
            if (context->get_operand_offset() == opSize) {
              syscallInst.o_operands[2] = context->operand_map[opName];
            } else {
              syscallInst.o_operands[2] = opSize;
            }
            if (context->token_to_scan == ',') {
              context->token_to_scan = yylex();

              if ((context->token_to_scan == TOKEN_SREGISTER) ||
                  (context->token_to_scan == TOKEN_WAVESIZE) ||
                  (context->token_to_scan == TOKEN_INTEGER_CONSTANT)) {
                opSize = context->get_operand_offset();
                if (context->token_to_scan == TOKEN_SREGISTER) {
                  opName = context->token_value.string_val;
                } else {
                  if (context->token_type == CONSTANT) {
                    opSize += opSize & 0x7;
                  }
                }
                if (Operand(context)) {
                  return 1;
                }
                if (context->get_operand_offset() == opSize) {
                  syscallInst.o_operands[3] = context->operand_map[opName];
                } else {
                  syscallInst.o_operands[3] = opSize;
                }
                if (context->token_to_scan == ',') {
                  context->token_to_scan = yylex();

                  if ((context->token_to_scan == TOKEN_SREGISTER) ||
                      (context->token_to_scan == TOKEN_WAVESIZE) ||
                      (context->token_to_scan == TOKEN_INTEGER_CONSTANT)) {
                    opSize = context->get_operand_offset();
                    if (context->token_to_scan == TOKEN_SREGISTER) {
                      opName = context->token_value.string_val;
                    } else {
                      if (context->token_type == CONSTANT) {
                        opSize += opSize & 0x7;
                      }
                    }
                    if (Operand(context)) {
                      return 1;
                    }
                    if (context->get_operand_offset() == opSize) {
                      syscallInst.o_operands[4] = context->operand_map[opName];
                    } else {
                      syscallInst.o_operands[4] = opSize;
                    }

                    if (context->token_to_scan == ';') {
                      context->append_code(&syscallInst);

                      // context->update_bdf_operation_count();
                      context->token_to_scan = yylex();
                      return 0;
                    } else {  // ';'
                      context->set_error(MISSING_SEMICOLON);
                    }
                  } else {  // 5 operand
                    context->set_error(INVALID_FIFTH_OPERAND);
                  }
                } else {
                  context->set_error(MISSING_COMMA);
                }
              } else {  // 4 operand
                context->set_error(INVALID_FOURTH_OPERAND);
              }
            } else {
              context->set_error(MISSING_COMMA);
            }
          } else {  // 3 operand
            context->set_error(INVALID_THIRD_OPERAND);
          }
        } else {
          context->set_error(MISSING_COMMA);
        }
      } else {  // 2 base operand
        context->set_error(INVALID_SECOND_OPERAND);
      }
    } else {
      context-> set_error(MISSING_COMMA);
    }
  } else {  // 1 operand
    context->set_error(INVALID_FIRST_OPERAND);
  }
  return 1;
}

int SignatureArgumentList(Context *context) {
  while (1) {
    if (ARG == context->token_to_scan
        || ALIGN == context->token_to_scan ) {
      if (!SignatureType(context)) {
        if (',' == context->token_to_scan) {
          context->token_to_scan = yylex();
          continue;
        } else {
          break;
        }
      }
    } else {
      context->set_error(MISSING_ARGUMENT);
      return 1;
    }
  }
  return 0;
}

int FunctionSignature(Context *context) {
  // first token is SIGNATURE
  context->token_to_scan = yylex();

  size_t inCount = 0;
  size_t outCount = 0;
  if (TOKEN_GLOBAL_IDENTIFIER == context->token_to_scan) {
    std::string name = context->token_value.string_val;
    BrigsOffset32_t name_offset = context->add_symbol(name);
    context->token_to_scan = yylex();
    // check return argument list
    if ('(' == context->token_to_scan) {
      context->token_to_scan = yylex();
      if (')' == context->token_to_scan) {  // empty signature Argument List
        context->token_to_scan = yylex();
      } else if (!SignatureArgumentList(context)) {
        outCount = context->types.size();
        if (context->token_to_scan == ')')
          context->token_to_scan = yylex();
        else
          context->set_error(MISSING_CLOSING_PARENTHESIS);
      }
    } else {
      context->set_error(MISSING_OPENNING_BRACKET);
      return 1;
    }

    // for input argument
    if ('(' == context->token_to_scan) {
      context->token_to_scan = yylex();
      if (')' == context->token_to_scan) {  // empty
        context->token_to_scan = yylex();
      } else if (!SignatureArgumentList(context)) {
        inCount = context->types.size() - outCount ;
        if (context->token_to_scan == ')')
          context->token_to_scan = yylex();
        else
          context->set_error(MISSING_CLOSING_PARENTHESIS);
      }
    } else {
      context->set_error(MISSING_OPENNING_BRACKET);
      return 1;
    }

    if (_FBAR == context->token_to_scan) {
      if (!FBar(context)) {
      } else {
        context->set_error(INVALID_FBAR);
        return 1;
      }
    }

    if (';' == context->token_to_scan) {  // end with ;

      size_t arraySize = sizeof(BrigDirectiveSignature) +
             (context->types.size() - 1) * sizeof(BrigDirectiveSignature::BrigProtoType);
      uint8_t *array  = new uint8_t[arraySize];
      BrigDirectiveSignature *bds =
          reinterpret_cast<BrigDirectiveSignature*>(array);

      bds->size = arraySize;
      bds->kind = BrigEDirectiveSignature;
      bds->c_code = context->get_code_offset();
      bds->s_name = name_offset;
      bds->fbarCount = context->get_fbar();
      bds->reserved = 0;
      bds->outCount = outCount;
      bds->inCount = inCount;
      for(uint32_t i = 0;i < context->types.size();i++)
        memmove(&bds->types[i],&context->types[i],sizeof(BrigDirectiveSignature::BrigProtoType));
      context->append_directive(bds);

      delete[] reinterpret_cast<char *>(bds);
      context->types.clear();

      context->token_to_scan = yylex();
      return 0;
    } else {
      context->set_error(MISSING_SEMICOLON);
      return 1;
    }
  }
  return 1;
}

int Label(Context* context) {
  if (context->token_to_scan == TOKEN_LABEL) {
    BrigDirectiveLabel label_directive = {
      sizeof(BrigDirectiveLabel),    // size
      BrigEDirectiveLabel,    // kind
      0,                      // c_code
      0                       // s_name
    };
    std::string s_name = context->token_value.string_val;
    if (yylex() == ':') {
      if (!context->symbol_map.count(s_name)) {
        label_directive.c_code = context->get_code_offset();
        int str_offset = context->lookup_symbol(s_name);
        if (str_offset == -1) {
          str_offset = context->get_string_offset();
          context->add_symbol(s_name);
        }
        label_directive.s_name = str_offset;
        if (context->label_o_map.count(s_name)) {
          BrigoOffset32_t ope_offset = context->label_o_map[s_name];
          BrigdOffset32_t lab_dir_offset = context->get_directive_offset();
          unsigned char* lab_d_Offset = reinterpret_cast<unsigned char*>(&lab_dir_offset);
          // sizeof(uint16_t) << 1:
          // leaped over BrigOperandLabelRef.size and .kind
          // make the offset to point the address of labeldirecitive in BrigOperandLabelRef
          context->update_operand_bytes(lab_d_Offset,
                                        ope_offset + sizeof(uint16_t) * 2,
                                        sizeof(BrigdOffset32_t));
        }
        context->symbol_map[s_name] = context->get_directive_offset();
        context->append_directive(&label_directive);
      }
      context->token_to_scan = yylex();
      return 0;
    } else {
      context->set_error(MISSING_COLON);
      return 1;
    }
  }
  return 1;
}

int LabelTargets(Context* context) {
	if (!Label(context)){
		if(context->token_to_scan == LABELTARGETS)
			return LabelTargetsPart2(context);
		else {
			context->set_error(UNKNOWN_ERROR);
			return 1;
		}
	}	
	else {
		context->set_error(MISSING_LABEL);
		return 1;
	}
}
  
int LabelTargetsPart2(Context* context){
      while (1) {
        if (yylex() == TOKEN_LABEL) {
          context->token_to_scan = yylex();
          if (context->token_to_scan == ',') {
            continue;
          } else if (context->token_to_scan == ';') {
			context->token_to_scan = yylex();
            return 0;
          } else {
            context->set_error(MISSING_SEMICOLON);
            return 1;
          }
        } else {
          context->set_error(MISSING_LABEL);
          return 1;
        }
      }
<<<<<<< HEAD
    } else {
      context->set_error(INVALID_LABEL_TARGETS);
    }
  }
  return 1;
=======
    
>>>>>>> a6bb5765
}

int Instruction4(Context* context) {

  switch(context->token_to_scan) {
    case SAD:
    case SAD2:
    case SAD4:
    case SAD4HI:
    case LERP:
    case BITALIGN:
    case BYTEALIGN:
      if (!Instruction4MultiMediaOperationPart1(context)) {
        return 0;
      }
      return 1;
    case FMA:
      if (!Instruction4FmaPart2(context)) {
        return 0;
      }
      return 1;
    case MAD:
      if (!Instruction4MadPart3(context)) {
        return 0;
      }
      return 1;
    case EXTRACT:
    case INSERT:
    case BITSELECT:
      if (!Instruction4BitStringOperationPart4(context)) {
        return 0;
      }
      return 1;
    case CMOV:
      if (!Instruction4CmovPart5(context)) {
        return 0;
      }
      return 1;
    case SHUFFLE:
      if (!Instruction4ShufflePart6(context)) {
        return 0;
      }
      return 1;
  }

  return 1;
}

int Instruction4MultiMediaOperationPart1(Context* context) {
  const unsigned int first_token = context->token_to_scan;

  BrigInstBase mmoInst = {
    sizeof(BrigInstBase),   // size
    BrigEInstBase,         // kind
    0,                     // opcode
    0,                     // type
    BrigNoPacking,         // packing
    {0, 0, 0, 0, 0}       // o_operands[5]
  };

  switch(first_token) {
    case SAD:
      mmoInst.opcode = BrigSad;
      break;
    case SAD2:
      mmoInst.opcode = BrigSad2;
      break;
    case SAD4:
      mmoInst.opcode = BrigSad4;
      break;
    case SAD4HI:
      mmoInst.opcode = BrigSad4Hi;
      break;
    case LERP:
      mmoInst.opcode = BrigLerp;
      break;
    case BITALIGN:
      mmoInst.opcode = BrigBitAlign;
      break;
    case BYTEALIGN:
      mmoInst.opcode = BrigByteAlign;
      break;
  }

  context->token_to_scan = yylex();
  // Note: must be b32
  if (context->token_to_scan == _B32) {

    mmoInst.type = context->token_value.data_type;
    context->token_to_scan = yylex();

    // TODO(Chuang): dest:  The destination is an f32.
    std::string opName;
    BrigoOffset32_t opSize;

    if (context->token_type == REGISTER) {
      opName = context->token_value.string_val;
    } else {
      context->set_error(INVALID_FIRST_OPERAND);
      return 1;
    }

    if (!Operand(context)) {
      mmoInst.o_operands[0] = context->operand_map[opName];
      if (context->token_to_scan != ',') {
        context->set_error(MISSING_COMMA);
        return 1;
      }
      context->token_to_scan = yylex();
      // TODO(Chuang):src0, src1, src2, src3: Sources. All are b32
      opSize = context->get_operand_offset();
      if (context->token_type == REGISTER) {
        opName = context->token_value.string_val;
      } else if (context->token_type == CONSTANT) {
        opSize += opSize & 0x7;
      }  // else WaveSize

      if (!Operand(context)) {
        if (opSize == context->get_operand_offset()) {
          mmoInst.o_operands[1] = context->operand_map[opName];
        } else {
          mmoInst.o_operands[1] = opSize;
        }
        if (context->token_to_scan != ',') {
          context->set_error(MISSING_COMMA);
          return 1;
        }
        context->token_to_scan = yylex();
        opSize = context->get_operand_offset();
        if (context->token_type == REGISTER) {
          opName = context->token_value.string_val;
        } else if (context->token_type == CONSTANT) {
          opSize += opSize & 0x7;
        }  // else WaveSize

        if (!Operand(context)) {
          if (opSize == context->get_operand_offset()) {
            mmoInst.o_operands[2] = context->operand_map[opName];
          } else {
            mmoInst.o_operands[2] = opSize;
          }
          if (context->token_to_scan != ',') {
              context->set_error(MISSING_COMMA);
              return 1;
          }
          context->token_to_scan = yylex();

          opSize = context->get_operand_offset();
          if (context->token_type == REGISTER) {
            opName = context->token_value.string_val;
          } else if (context->token_type == CONSTANT) {
            opSize += opSize & 0x7;
          }  // else WaveSize

          if (!Operand(context)) {
            if (opSize == context->get_operand_offset()) {
              mmoInst.o_operands[3] = context->operand_map[opName];
            } else {
              mmoInst.o_operands[3] = opSize;
            }
            if (context->token_to_scan == ';') {
              context->append_code(&mmoInst);
              context->token_to_scan = yylex();
              return 0;
            } else {
              context->set_error(MISSING_SEMICOLON);
              return 1;
            }  // ';'
          } else {  // 4 operand
              context->set_error(INVALID_FOURTH_OPERAND);
              return 1;
          }
        } else {  // 3 operand
          context->set_error(INVALID_THIRD_OPERAND);
          return 1;
        }
      } else {  // 2 operand
        context->set_error(INVALID_SECOND_OPERAND);
        return 1;
      }
    } else {  // 1 operand
      context->set_error(INVALID_FIRST_OPERAND);
      return 1;
    }
  } else {  // DATA_TYPE_ID
    context->set_error(MISSING_DATA_TYPE);
    return 1;
  }
  return 1;
}

int Instruction4FmaPart2(Context* context) {
  BrigInstBase fmaInst = {
    sizeof(BrigInstBase),   // size
    BrigEInstBase,         // kind
    BrigFma,               // opcode
    0,               // type
    BrigNoPacking,         // packing
    {0, 0, 0, 0, 0}       // o_operands[5]
  };

  BrigAluModifier aluModifier = {0, 0, 0, 0, 0, 0, 0};

  context->token_to_scan = yylex();
  if (!RoundingMode(context)) {
    aluModifier = context->get_alu_modifier();
  }
  // TODO(Chuang):Type Length: 16 (in some implementations), 32, 64
  if (context->token_to_scan == _F32 ||
      context->token_to_scan == _F64) {
    fmaInst.type = context->token_value.data_type;
    context->token_to_scan = yylex();

    // Note: dest: Destination register.
    std::string opName;
    BrigoOffset32_t opSize;

    if (context->token_type == REGISTER) {
      opName = context->token_value.string_val;
    } else {
      context->set_error(INVALID_OPERAND);
      return 1;
    }

    if (!Operand(context)) {
      fmaInst.o_operands[0] = context->operand_map[opName];
      if (context->token_to_scan != ',') {
        context->set_error(MISSING_COMMA);
        return 1;
      }
      context->token_to_scan = yylex();
      // Sources. Can be a register or immediate value.
      opSize = context->get_operand_offset();
      if (context->token_type == REGISTER) {
        opName = context->token_value.string_val;
      } else if (context->token_type == CONSTANT) {
        opSize += opSize & 0x7;
      } else {
        context->set_error(INVALID_OPERAND);
        return 1;
      }

      if (!Operand(context)) {
        if (opSize == context->get_operand_offset()) {
          fmaInst.o_operands[1] = context->operand_map[opName];
        } else {
          fmaInst.o_operands[1] = opSize;
        }
        if (context->token_to_scan != ',') {
          context->set_error(MISSING_COMMA);
          return 1;
        }
        context->token_to_scan = yylex();
        opSize = context->get_operand_offset();
        if (context->token_type == REGISTER) {
          opName = context->token_value.string_val;
        } else if (context->token_type == CONSTANT) {
          opSize += opSize & 0x7;
        } else {
          context->set_error(INVALID_OPERAND);
          return 1;
        }

        if (!Operand(context)) {
          if (opSize == context->get_operand_offset()) {
            fmaInst.o_operands[2] = context->operand_map[opName];
          } else {
            fmaInst.o_operands[2] = opSize;
          }
          if (context->token_to_scan != ',') {
              context->set_error(MISSING_COMMA);
              return 1;
          }
          context->token_to_scan = yylex();

          opSize = context->get_operand_offset();
          if (context->token_type == REGISTER) {
            opName = context->token_value.string_val;
          } else if (context->token_type == CONSTANT) {
            opSize += opSize & 0x7;
          } else {
            context->set_error(INVALID_OPERAND);
            return 1;
          }

          if (!Operand(context)) {
            if (opSize == context->get_operand_offset()) {
              fmaInst.o_operands[3] = context->operand_map[opName];
            } else {
              fmaInst.o_operands[3] = opSize;
            }
            if (context->token_to_scan == ';') {
              int* pCmp = reinterpret_cast<int*>(&aluModifier);
              if (*pCmp != 0) {
                BrigInstMod fmaMod = {
                  sizeof(BrigInstMod),  // size
                  BrigEInstMod,         // kind
                  BrigFma,              // opcode
                  fmaInst.type,         // type
                  BrigNoPacking,        // packing
                  {0, 0, 0, 0, 0},      // o_operands[5]
                  {0, 0, 0, 0, 0, 0, 0}  // aluModifier
                };
                for (int i = 0 ; i < 5 ; ++i) {
                  fmaMod.o_operands[i] = fmaInst.o_operands[i];
                }
                fmaMod.aluModifier = aluModifier;
                context->append_code(&fmaMod);
              }
              else {
                context->append_code(&fmaInst);
              }
              context->token_to_scan = yylex();
              return 0;
            } else {
              context->set_error(MISSING_SEMICOLON);
              return 1;
            }  // ';'
          } else {  // 4 operand
              context->set_error(INVALID_FOURTH_OPERAND);
              return 1;
          }
        } else {  // 3 operand
          context->set_error(INVALID_THIRD_OPERAND);
          return 1;
        }
      } else {  // 2 operand
        context->set_error(INVALID_SECOND_OPERAND);
        return 1;
      }
    } else {  // 1 operand
      context->set_error(INVALID_FIRST_OPERAND);
      return 1;
    }
  } else {  // DATA_TYPE_ID
    context->set_error(MISSING_DATA_TYPE);
    return 1;
  }
  return 1;

}

int Instruction4MadPart3(Context* context) {
  BrigInstBase madInst = {
    sizeof(BrigInstBase),   // size
    BrigEInstBase,         // kind
    BrigMad,               // opcode
    0,               // type
    BrigNoPacking,         // packing
    {0, 0, 0, 0, 0}       // o_operands[5]
  };

  BrigAluModifier aluModifier = {0, 0, 0, 0, 0, 0, 0};

  context->token_to_scan = yylex();
  if (!RoundingMode(context)) {
    aluModifier = context->get_alu_modifier();
  }
  // TODO(Chuang):Type f Length: 16 (in some implementations), 32, 64
  // Or Type u, s Length 32, 64
  if (context->token_to_scan == _F32 ||
      context->token_to_scan == _F64 ||
      context->token_to_scan == _U32 ||
      context->token_to_scan == _U64 ||
      context->token_to_scan == _S32 ||
      context->token_to_scan == _S64) {

    madInst.type = context->token_value.data_type;
    context->token_to_scan = yylex();

    // Note: dest: Destination register.
    std::string opName;
    BrigoOffset32_t opSize;

    if (context->token_type == REGISTER) {
      opName = context->token_value.string_val;
    } else {
      context->set_error(INVALID_OPERAND);
      return 1;
    }

    if (!Operand(context)) {
      madInst.o_operands[0] = context->operand_map[opName];
      if (context->token_to_scan != ',') {
        context->set_error(MISSING_COMMA);
        return 1;
      }
      context->token_to_scan = yylex();
      // Sources. Can be a register or immediate value.
      opSize = context->get_operand_offset();
      if (context->token_type == REGISTER) {
        opName = context->token_value.string_val;
      } else if (context->token_type == CONSTANT) {
        opSize += opSize & 0x7;
      } else {
        context->set_error(INVALID_OPERAND);
        return 1;
      }

      if (!Operand(context)) {
        if (opSize == context->get_operand_offset()) {
          madInst.o_operands[1] = context->operand_map[opName];
        } else {
          madInst.o_operands[1] = opSize;
        }
        if (context->token_to_scan != ',') {
          context->set_error(MISSING_COMMA);
          return 1;
        }
        context->token_to_scan = yylex();
        opSize = context->get_operand_offset();
        if (context->token_type == REGISTER) {
          opName = context->token_value.string_val;
        } else if (context->token_type == CONSTANT) {
          opSize += opSize & 0x7;
        } else {
          context->set_error(INVALID_OPERAND);
          return 1;
        }

        if (!Operand(context)) {
          if (opSize == context->get_operand_offset()) {
            madInst.o_operands[2] = context->operand_map[opName];
          } else {
            madInst.o_operands[2] = opSize;
          }
          if (context->token_to_scan != ',') {
              context->set_error(MISSING_COMMA);
              return 1;
          }
          context->token_to_scan = yylex();

          opSize = context->get_operand_offset();
          if (context->token_type == REGISTER) {
            opName = context->token_value.string_val;
          } else if (context->token_type == CONSTANT) {
            opSize += opSize & 0x7;
          } else {
            context->set_error(INVALID_OPERAND);
            return 1;
          }

          if (!Operand(context)) {
            if (opSize == context->get_operand_offset()) {
              madInst.o_operands[3] = context->operand_map[opName];
            } else {
              madInst.o_operands[3] = opSize;
            }
            if (context->token_to_scan == ';') {
              int* pCmp = reinterpret_cast<int*>(&aluModifier);
              if (*pCmp != 0) {
                // Note: mad_u/s without _ftz/rounding
                if (madInst.type != Brigf32 && madInst.type != Brigf64) {
                  context->set_error(INVALID_ROUNDING_MODE);
                  return 1;
                }
                BrigInstMod madMod = {
                  sizeof(BrigInstMod),  // size
                  BrigEInstMod,         // kind
                  BrigMad,              // opcode
                  madInst.type,         // type
                  BrigNoPacking,        // packing
                  {0, 0, 0, 0, 0},      // o_operands[5]
                  {0, 0, 0, 0, 0, 0, 0}  // aluModifier
                };
                for (int i = 0 ; i < 5 ; ++i) {
                  madMod.o_operands[i] = madInst.o_operands[i];
                }
                madMod.aluModifier = aluModifier;
                context->append_code(&madMod);
              }
              else {
                context->append_code(&madInst);
              }
              context->token_to_scan = yylex();
              return 0;
            } else {
              context->set_error(MISSING_SEMICOLON);
              return 1;
            }  // ';'
          } else {  // 4 operand
              context->set_error(INVALID_FOURTH_OPERAND);
              return 1;
          }
        } else {  // 3 operand
          context->set_error(INVALID_THIRD_OPERAND);
          return 1;
        }
      } else {  // 2 operand
        context->set_error(INVALID_SECOND_OPERAND);
        return 1;
      }
    } else {  // 1 operand
      context->set_error(INVALID_FIRST_OPERAND);
      return 1;
    }
  } else {  // DATA_TYPE_ID
    context->set_error(MISSING_DATA_TYPE);
    return 1;
  }
  return 1;
}

int Instruction4BitStringOperationPart4(Context* context) {
  const unsigned int first_token = context->token_to_scan;

  BrigInstBase bsoInst = {
    sizeof(BrigInstBase),   // size
    BrigEInstBase,         // kind
    0,                     // opcode
    0,                     // type
    BrigNoPacking,         // packing
    {0, 0, 0, 0, 0}       // o_operands[5]
  };

  switch(first_token) {
    case EXTRACT:
      bsoInst.opcode = BrigExtract;
      break;
    case INSERT:
      bsoInst.opcode = BrigInsert;
      break;
    case BITSELECT:
      bsoInst.opcode = BrigBitSelect;
      break;
  }

  context->token_to_scan = yylex();
  // Note: Type s, u; Length 32, 64;
  // TODO(Chuang):  I think "b" should be in its type
  if (context->token_to_scan == _S32 ||
      context->token_to_scan == _S64 ||
      context->token_to_scan == _U32 ||
      context->token_to_scan == _U64 ||
      context->token_to_scan == _B32 ||
      context->token_to_scan == _B64) {

    bsoInst.type = context->token_value.data_type;
    context->token_to_scan = yylex();

    // Note: dest: Destination register.
    std::string opName;
    BrigoOffset32_t opSize;

    if (context->token_type == REGISTER) {
      opName = context->token_value.string_val;
    } else {
      context->set_error(INVALID_OPERAND);
      return 1;
    }

    if (!Operand(context)) {
      bsoInst.o_operands[0] = context->operand_map[opName];
      if (context->token_to_scan != ',') {
        context->set_error(MISSING_COMMA);
        return 1;
      }
      context->token_to_scan = yylex();

      opSize = context->get_operand_offset();
      if (context->token_type == REGISTER) {
        opName = context->token_value.string_val;
      } else if (context->token_type == CONSTANT) {
        opSize += opSize & 0x7;
      }  // else WaveSize

      if (!Operand(context)) {
        if (opSize == context->get_operand_offset()) {
          bsoInst.o_operands[1] = context->operand_map[opName];
        } else {
          bsoInst.o_operands[1] = opSize;
        }
        if (context->token_to_scan != ',') {
          context->set_error(MISSING_COMMA);
          return 1;
        }
        context->token_to_scan = yylex();
        opSize = context->get_operand_offset();
        if (context->token_type == REGISTER) {
          opName = context->token_value.string_val;
        } else if (context->token_type == CONSTANT) {
          opSize += opSize & 0x7;
        }  // else WaveSize

        // TODO(Chuang): src1, src2: type follow as the kind of opcode.
        // different opcode will have different rule of types.

        if (!Operand(context)) {
          if (opSize == context->get_operand_offset()) {
            bsoInst.o_operands[2] = context->operand_map[opName];
          } else {
            bsoInst.o_operands[2] = opSize;
          }
          if (context->token_to_scan != ',') {
              context->set_error(MISSING_COMMA);
              return 1;
          }
          context->token_to_scan = yylex();

          opSize = context->get_operand_offset();
          if (context->token_type == REGISTER) {
            opName = context->token_value.string_val;
          } else if (context->token_type == CONSTANT) {
            opSize += opSize & 0x7;
          }  // else WaveSize

          if (!Operand(context)) {
            if (opSize == context->get_operand_offset()) {
              bsoInst.o_operands[3] = context->operand_map[opName];
            } else {
              bsoInst.o_operands[3] = opSize;
            }
            if (context->token_to_scan == ';') {
              context->append_code(&bsoInst);
              context->token_to_scan = yylex();
              return 0;
            } else {
              context->set_error(MISSING_SEMICOLON);
              return 1;
            }  // ';'
          } else {  // 4 operand
              context->set_error(INVALID_FOURTH_OPERAND);
              return 1;
          }
        } else {  // 3 operand
          context->set_error(INVALID_THIRD_OPERAND);
          return 1;
        }
      } else {  // 2 operand
        context->set_error(INVALID_SECOND_OPERAND);
        return 1;
      }
    } else {  // 1 operand
      context->set_error(INVALID_FIRST_OPERAND);
      return 1;
    }
  } else {  // DATA_TYPE_ID
    context->set_error(MISSING_DATA_TYPE);
    return 1;
  }
  return 1;
}


int Instruction4CmovPart5(Context* context) {
  BrigInstBase cmovInst = {
    sizeof(BrigInstBase),                    // size
    BrigEInstBase,         // kind
    BrigCmov,               // opcode
    0,               // type
    BrigNoPacking,         // packing
    {0, 0, 0, 0, 0}       // o_operands[5]
  };

  context->token_to_scan = yylex();

  // TODO(Chuang):Type: For the regular operation: b.
  // For the packed operation: s, u, f.
  // Length: For rhe regular operation, Length can be 1, 32, 64.
  // Applies to src1, and src2. For the packed
  // operation, Length can be any packed type.

  if (context->token_type == DATA_TYPE_ID) {
    cmovInst.type = context->token_value.data_type;
    context->token_to_scan = yylex();

    // Note: dest: Destination register.
    std::string opName;
    BrigoOffset32_t opSize;

    if (context->token_type == REGISTER) {
      opName = context->token_value.string_val;
    } else {
      context->set_error(INVALID_FIRST_OPERAND);
      return 1;
    }

    if (!Operand(context)) {
      cmovInst.o_operands[0] = context->operand_map[opName];
      if (context->token_to_scan != ',') {
        context->set_error(MISSING_COMMA);
        return 1;
      }
      context->token_to_scan = yylex();

      // TODO(Chuang): src0, src1, src2: Sources. For the regular operation,
      // src0 must be a control (c) register or an immediate value.
      // For the packed operation, if the Length is 32-bit,
      // then src0 must be an s register or literal value; if
      // the Length is 64-bit, then src0 must be a d register or literal value.

      opSize = context->get_operand_offset();
      if (context->token_type == REGISTER) {
        opName = context->token_value.string_val;
      } else if (context->token_type == CONSTANT) {
        opSize += opSize & 0x7;
      } else {
        context->set_error(INVALID_OPERAND);
        return 1;
      }

      if (!Operand(context)) {
        if (opSize == context->get_operand_offset()) {
          cmovInst.o_operands[1] = context->operand_map[opName];
        } else {
          cmovInst.o_operands[1] = opSize;
        }
        if (context->token_to_scan != ',') {
          context->set_error(MISSING_COMMA);
          return 1;
        }
        context->token_to_scan = yylex();
        opSize = context->get_operand_offset();
        if (context->token_type == REGISTER) {
          opName = context->token_value.string_val;
        } else if (context->token_type == CONSTANT) {
          opSize += opSize & 0x7;
        } else {
          context->set_error(INVALID_OPERAND);
          return 1;
        }

        if (!Operand(context)) {
          if (opSize == context->get_operand_offset()) {
            cmovInst.o_operands[2] = context->operand_map[opName];
          } else {
            cmovInst.o_operands[2] = opSize;
          }
          if (context->token_to_scan != ',') {
              context->set_error(MISSING_COMMA);
              return 1;
          }
          context->token_to_scan = yylex();

          opSize = context->get_operand_offset();
          if (context->token_type == REGISTER) {
            opName = context->token_value.string_val;
          } else if (context->token_type == CONSTANT) {
            opSize += opSize & 0x7;
          } else {
            context->set_error(INVALID_OPERAND);
            return 1;
          }

          if (!Operand(context)) {
            if (opSize == context->get_operand_offset()) {
              cmovInst.o_operands[3] = context->operand_map[opName];
            } else {
              cmovInst.o_operands[3] = opSize;
            }
            if (context->token_to_scan == ';') {
              context->append_code(&cmovInst);
              context->token_to_scan = yylex();
              return 0;
            } else {
              context->set_error(MISSING_SEMICOLON);
              return 1;
            }  // ';'
          } else {  // 4 operand
              context->set_error(INVALID_FOURTH_OPERAND);
              return 1;
          }
        } else {  // 3 operand
          context->set_error(INVALID_THIRD_OPERAND);
          return 1;
        }
      } else {  // 2 operand
        context->set_error(INVALID_SECOND_OPERAND);
        return 1;
      }
    } else {  // 1 operand
      context->set_error(INVALID_FIRST_OPERAND);
      return 1;
    }
  } else {  // DATA_TYPE_ID
    context->set_error(MISSING_DATA_TYPE);
    return 1;
  }
  return 1;

}

int Instruction4ShufflePart6(Context* context) {
  BrigInstBase shuffleInst = {
    sizeof(BrigInstBase),  // size
    BrigEInstBase,         // kind
    BrigShuffle,           // opcode
    0,                     // type
    BrigNoPacking,         // packing
    {0, 0, 0, 0, 0}        // o_operands[5]
  };

  context->token_to_scan = yylex();
  // Type: s, u, f.
  // Length: 8x4, 16x2, 16x4, 32x2

  if (context->token_to_scan == _U8X4 ||
      context->token_to_scan == _S8X4 ||
      context->token_to_scan == _U16X2 ||
      context->token_to_scan == _S16X2 ||
      context->token_to_scan == _F16X2 ||
      context->token_to_scan == _U16X4 ||
      context->token_to_scan == _S16X4 ||
      context->token_to_scan == _F16X4 ||
      context->token_to_scan == _U32X2 ||
      context->token_to_scan == _S32X2 ||
      context->token_to_scan == _F32X2) {

    shuffleInst.type = context->token_value.data_type;
    context->token_to_scan = yylex();

    // Note: dest: Destination register.
    std::string opName;
    BrigoOffset32_t opSize;

    if (context->token_type == REGISTER) {
      opName = context->token_value.string_val;
    } else {
      context->set_error(INVALID_OPERAND);
      return 1;
    }

    if (!Operand(context)) {
      shuffleInst.o_operands[0] = context->operand_map[opName];
      if (context->token_to_scan != ',') {
        context->set_error(MISSING_COMMA);
        return 1;
      }
      context->token_to_scan = yylex();

      opSize = context->get_operand_offset();
      if (context->token_type == REGISTER) {
        opName = context->token_value.string_val;
      } else if (context->token_type == CONSTANT) {
        opSize += opSize & 0x7;
      } else {
        context->set_error(INVALID_OPERAND);
        return 1;
      }

      if (!Operand(context)) {
        if (opSize == context->get_operand_offset()) {
          shuffleInst.o_operands[1] = context->operand_map[opName];
        } else {
          shuffleInst.o_operands[1] = opSize;
        }
        if (context->token_to_scan != ',') {
          context->set_error(MISSING_COMMA);
          return 1;
        }
        context->token_to_scan = yylex();
        opSize = context->get_operand_offset();
        if (context->token_type == REGISTER) {
          opName = context->token_value.string_val;
        } else if (context->token_type == CONSTANT) {
          opSize += opSize & 0x7;
        } else {
          context->set_error(INVALID_OPERAND);
          return 1;
        }

        if (!Operand(context)) {
          if (opSize == context->get_operand_offset()) {
            shuffleInst.o_operands[2] = context->operand_map[opName];
          } else {
            shuffleInst.o_operands[2] = opSize;
          }
          if (context->token_to_scan != ',') {
              context->set_error(MISSING_COMMA);
              return 1;
          }
          context->token_to_scan = yylex();

          opSize = context->get_operand_offset();

          // src2: Source. Must be a literal value used to select elements
          if (context->token_type == CONSTANT) {
            opSize += opSize & 0x7;
          } else {
            context->set_error(INVALID_OPERAND);
            return 1;
          }

          if (!Operand(context)) {
            shuffleInst.o_operands[3] = opSize;

            if (context->token_to_scan == ';') {
              context->append_code(&shuffleInst);
              context->token_to_scan = yylex();
              return 0;
            } else {
              context->set_error(MISSING_SEMICOLON);
              return 1;
            }  // ';'
          } else {  // 4 operand
              context->set_error(INVALID_FOURTH_OPERAND);
              return 1;
          }
        } else {  // 3 operand
          context->set_error(INVALID_THIRD_OPERAND);
          return 1;
        }
      } else {  // 2 operand
        context->set_error(INVALID_SECOND_OPERAND);
        return 1;
      }
    } else {  // 1 operand
      context->set_error(INVALID_FIRST_OPERAND);
      return 1;
    }
  } else {  // DATA_TYPE_ID
    context->set_error(MISSING_DATA_TYPE);
    return 1;
  }
  return 1;

}



int KernelArgumentDecl(Context *context) {
  if (!DeclPrefix(context)) {
    BrigStorageClass32_t storage_class = context->token_value.storage_class;

    // skip over "arg" in context->token_to_scan
    context->token_to_scan = yylex();
    if ((context->token_type == DATA_TYPE_ID)||
        (context->token_to_scan == _RWIMG) ||
        (context->token_to_scan == _SAMP) ||
        (context->token_to_scan == _ROIMG)) {
      context->set_type(context->token_value.data_type);
      context->token_to_scan = yylex();
      if (context->token_to_scan == TOKEN_LOCAL_IDENTIFIER) {
        // for argument, we need to set a BrigDirectiveSymbol
        // and write the corresponding string into .string section.

        std::string arg_name = context->token_value.string_val;
        int arg_name_offset = context->add_symbol(arg_name);

        // scan for arrayDimensions
        context->token_to_scan = yylex();
        // set default value(scalar)
        context->set_dim(0);
        //context->set_symbol_modifier(BrigArray);
        if (context->token_to_scan == '[') {
          if (!ArrayDimensionSet(context)) {
            // context->token_to_scan has been set in ArrayDimensionSet()
            return 0;
          }
        }
        BrigdOffset32_t dsize = context->get_directive_offset();
        BrigDirectiveSymbol sym_decl = {
        sizeof(sym_decl),                 // size
        BrigEDirectiveSymbol,             // kind
        {
          context->get_code_offset(),       // c_code
          storage_class,                    // storageClass
          context->get_attribute(),         // attribute
          0,                                // reserved
          context->get_symbol_modifier(),   // symbol modifier
          context->get_dim(),               // dim
          arg_name_offset,                  // s_name
          context->get_type(),              // data type
          context->get_alignment(),         // alignment
        },
        0,                                // d_init = 0 for arg
        0                                 // reserved
        };
        // append the DirectiveSymbol to .directive section.
        context->append_directive(&sym_decl);
        context->symbol_map[arg_name] = dsize;

        // update the current DirectiveKernel.
        // 1. update the directive offset.
        BrigDirectiveKernel bdk;
        context->get_directive(context->current_bdf_offset, &bdk);
        BrigdOffset32_t first_scope = bdk.d_firstScopedDirective;
        BrigdOffset32_t next_directive = bdk.d_nextDirective;
        if (first_scope == next_directive) {
          bdk.d_nextDirective += sizeof(sym_decl);
          bdk.d_firstScopedDirective = bdk.d_nextDirective;
        } else {
          bdk.d_nextDirective += sizeof(sym_decl);
        }

        // update param count
        if (context->is_arg_output()) {
          bdk.outParamCount++;
        } else {
          if (!bdk.inParamCount)
            bdk.d_firstInParam = dsize;
          bdk.inParamCount++;
        }
        unsigned char * bdk_charp =
          reinterpret_cast<unsigned char*>(&bdk);
        context->update_directive_bytes(bdk_charp,
                                        context->current_bdf_offset,
                                        sizeof(BrigDirectiveKernel));
        return 0;

      } else {
        context->set_error(MISSING_IDENTIFIER);
      }
    } else {
      context->set_error(MISSING_DATA_TYPE);
    }
  }

  return 1;
}
int KernelArgumentListBody(Context *context) {
  while (1) {
    if (!KernelArgumentDecl(context)) {
      if (context->token_to_scan == ',') {
          context->token_to_scan = yylex();
      } else {
        break;  // context was set in ArgumentDecl
      }
    } else {
      context->set_error(MISSING_ARGUMENT);
      return 1;
    }
  }
  return 0;
}

int Kernel(Context *context) {
  // first must be KERNEL
  context->token_to_scan = yylex();
  if (TOKEN_GLOBAL_IDENTIFIER == context->token_to_scan) {
    context->current_bdf_offset = context->get_directive_offset();
    BrigdOffset32_t bdk_offset = context->current_bdf_offset;


    std::string kern_name = context->token_value.string_val;
    BrigsOffset32_t check_result = context->add_symbol(kern_name);

    size_t bdk_size = sizeof(BrigDirectiveKernel);
    BrigDirectiveKernel bdk = {
      bdk_size,                    // size
      BrigEDirectiveKernel,        // kind
      context->get_code_offset(),  // c_code
      check_result,                // s_name
      0,                           // in param count
      bdk_offset + bdk_size,       // d_firstScopedDirective
      0,                           // operation count
      bdk_offset + bdk_size,       // d_nextDirective
      context->get_attribute(),    // attribute
      0,                           // fbar count
      0,                           // out param count
      0                            // d_firstInParam
    };

    context->append_directive(&bdk);
    context->func_map[kern_name] = context->current_bdf_offset;

    // check the input argumentlist
    context->token_to_scan = yylex();
    if ('(' == context->token_to_scan) {
      context->token_to_scan = yylex();

      if (')' == context->token_to_scan) {  // empty arguments
        context->token_to_scan = yylex();
      } else if (!KernelArgumentListBody(context)) {  // not empty arguments
        if (')' == context->token_to_scan) {
          context->token_to_scan = yylex();
        } else {
          context->set_error(MISSING_CLOSING_PARENTHESIS);
          return 1;
        }
      } else {
        context->set_error(INVALID_ARGUMENT_LIST);
        return 1;
      }

    } else {
      context->set_error(MISSING_ARGUMENT_LIST);
      return 1;
    }

    if (_FBAR == context->token_to_scan) {
      if (!FBar(context)) {
      } else {
        context->set_error(INVALID_FBAR);
        return 1;
      }
      BrigDirectiveKernel get;
      context->get_directive(context->current_bdf_offset,&get);

      get.fbarCount = context->get_fbar();
      // update
      unsigned char *bdk_charp =
         reinterpret_cast<unsigned char*>(&get);
      context->update_directive_bytes(bdk_charp,
                                context->current_bdf_offset,
                                bdk_size);
    }
    if (!Codeblock(context)) {
      return 0;
    }
  } else {
    context->set_error(MISSING_IDENTIFIER);
  }
  return 1;
}

int OperandList(Context* context) {
  if (!Operand(context)) {
    while (1) {
      if (context->token_to_scan == ',') {
        context->token_to_scan = yylex();
        if (!Operand(context)) {
          continue;
        } else {
          context->set_error(MISSING_OPERAND);
          return 1;
        }
      } else {
        context->token_to_scan = yylex();
        return 0;
      }
    }
  } else {
    context->set_error(MISSING_OPERAND);
  }
  return 1;
}

int ComparisonId(Context* context) {
   BrigCompareOperation32_t cmpOperation;
   return ComparisonIdPart2(context, &cmpOperation);
}

int ComparisonIdPart2(Context* context, BrigCompareOperation32_t* pCmpOperation) {
  switch(context->token_to_scan) {
    case _EQ:
      *pCmpOperation = BrigEq;
      break;
    case _NE:
      *pCmpOperation = BrigNe;
      break;
    case _LT:
      *pCmpOperation = BrigLt;
      break;
    case _LE:
      *pCmpOperation = BrigLe;
      break;
    case _GT:
      *pCmpOperation = BrigGt;
      break;
    case _GE:
      *pCmpOperation = BrigGe;
      break;
    case _EQU:
      *pCmpOperation = BrigEqu;
      break;
    case _NEU:
      *pCmpOperation = BrigNeu;
      break;
    case _LTU:
      *pCmpOperation = BrigLtu;
      break;
    case _LEU:
      *pCmpOperation = BrigLeu;
      break;
    case _GTU:
      *pCmpOperation = BrigGtu;
      break;
    case _GEU:
      *pCmpOperation = BrigGeu;
      break;
    case _NUM:
      *pCmpOperation = BrigNum;
      break;
    case _NAN:
      *pCmpOperation = BrigNan;
      break;
    case _SEQ:
      *pCmpOperation = BrigSeq;
      break;
    case _SNE:
      *pCmpOperation = BrigSne;
      break;
    case _SLT:
      *pCmpOperation = BrigSlt;
      break;
    case _SLE:
      *pCmpOperation = BrigSle;
      break;
    case _SGT:
      *pCmpOperation = BrigSgt;
      break;
    case _SGE:
      *pCmpOperation = BrigSge;
      break;
    case _SGEU:
      *pCmpOperation = BrigSgeu;
      break;
    case _SEQU:
      *pCmpOperation = BrigSequ;
      break;
    case _SNEU:
      *pCmpOperation = BrigSneu;
      break;
    case _SLTU:
      *pCmpOperation = BrigSltu;
      break;
    case _SLEU:
      *pCmpOperation = BrigSleu;
      break;
    case _SNUM:
      *pCmpOperation = BrigSnum;
      break;
    case _SNAN:
      *pCmpOperation = BrigSnan;
      break;
    case _SGTU:
      *pCmpOperation = BrigSgtu;
      break;
    default:
      context->set_error(MISSING_DECLPREFIX);
      return 1;
  }
  return 0;
}


int Cmp(Context* context) {
  // Chuang
  // first token is PACKEDCMP or CMP
  BrigInstCmp cmpInst = {
    sizeof(BrigInstCmp),// size
    BrigEInstCmp,       // kind
    BrigCmp,            // opcode
    0,                  // type
    BrigNoPacking,      // packing
    {0, 0, 0, 0, 0},  // o_operands[5]
    {0, 0, 0, 0, 0, 0, 0},                  // aluModifier
    0,             // comparisonOperator
    0,             // sourceType
    0                   // reserved
  };
  const unsigned int first_token = context->token_to_scan;
  context->token_to_scan = yylex();
  if (!ComparisonIdPart2(context, &cmpInst.comparisonOperator)) {
    context->token_to_scan = yylex();
    // 1, 32. Can be 16 if the implementation supports f16.
    if (context->token_type == DATA_TYPE_ID) {
      cmpInst.type = context->token_value.data_type;
      context->token_to_scan = yylex();
      if (first_token == CMP) {
        // 1, 32. Can be 16 if the implementation supports f16.
        if (context->token_type == DATA_TYPE_ID) {
          cmpInst.sourceType = context->token_value.data_type;
          context->token_to_scan = yylex();
        } else {
          context->set_error(MISSING_DATA_TYPE);
          return 1;
        }
      } else {  // CMP
        cmpInst.opcode = BrigPackedCmp;
      }
      std::string opName;
      // Note: Dest must be a register.
      if (context->token_type == REGISTER) {
        opName = context->token_value.string_val;
        if (Operand(context)) {
          return 1;
        }
        cmpInst.o_operands[0] = context->operand_map[opName];
        if (context->token_to_scan == ',') {
          context->token_to_scan = yylex();
          BrigoOffset32_t opSize = 0;
          opSize = context->get_operand_offset();
          if (context->valid_string) {
            opName = context->token_value.string_val;
          } else {
            if (context->token_type == CONSTANT) {
              opSize += opSize & 0x7;
            }
          }
          if (!Operand(context)) {
            if (opSize == context->get_operand_offset()) {
              cmpInst.o_operands[1] = context->operand_map[opName];
            } else {
              cmpInst.o_operands[1] = opSize;
            }
            if (context->token_to_scan == ',') {
              context->token_to_scan = yylex();
              opSize = context->get_operand_offset();
              if (context->valid_string) {
                opName = context->token_value.string_val;
              } else {
                if (context->token_type == CONSTANT) {
                  opSize += opSize & 0x7;
                }
              }

              if (!Operand(context)) {
                if (opSize == context->get_operand_offset()) {
                  cmpInst.o_operands[2] = context->operand_map[opName];
                } else {
                  cmpInst.o_operands[2] = opSize;
                }
                if (context->token_to_scan == ';') {
                  context->append_code(&cmpInst);

                  // OperationCount adds 1
                  // in BrigDirectiveFunction or BrigDirectivekernel
                  // context->update_bdf_operation_count();

                  context->token_to_scan = yylex();
                  return 0;
                } else {
                  context->set_error(MISSING_SEMICOLON);
                  return 1;
                }
              } else {  // 3 operand
                context->set_error(INVALID_THIRD_OPERAND);
                return 1;
              }
            } else {  // ','
              context->set_error(MISSING_COMMA);
            }
          } else {  // 2 operand
            context->set_error(INVALID_SECOND_OPERAND);
            return 1;
          }
        } else {  // ','
          context->set_error(MISSING_COMMA);
        }
      } else {  // 1 operand
        context->set_error(INVALID_FIRST_OPERAND);
        return 1;
      }
    } else {  // Data type
      context->set_error(MISSING_DATA_TYPE);
      return 1;
    }
  } else {
    context->set_error(MISSING_COMPARISON_TYPE);
  }
  return 1;
}
int GlobalPrivateDecl(Context* context) {
  // first token is PRIVATE
  context->token_to_scan = yylex();
  if (context->token_type == DATA_TYPE_ID) {
    BrigDataType16_t data_type = context->token_value.data_type ;

    context->token_to_scan = yylex();
    if (context->token_to_scan == TOKEN_GLOBAL_IDENTIFIER) {

      BrigsOffset32_t var_name_offset = context->add_symbol(context->token_value.string_val);
      context->token_to_scan = yylex();
      // set default value(scalar)
      context->set_dim(0);
      //context->set_symbol_modifier(BrigArray);
      if (context->token_to_scan == '[') {
        if (!ArrayDimensionSet(context)) {}
      }

      if (context->token_to_scan == ';') {

        BrigDirectiveSymbol bds = {
        sizeof(BrigDirectiveSymbol),// size
        BrigEDirectiveSymbol ,    // kind
        {
          context->get_code_offset(),     // c_code
          BrigPrivateSpace,               // storag class
          context->get_attribute() ,                      // attribut
          0,                              // reserved
          context->get_symbol_modifier(), // symbolModifier
          context->get_dim(),             // dim
          var_name_offset,                // s_name
          data_type,                      // type
          context->get_alignment(),       // align
        },
        0,                         // d_init
        0,                         // reserved
        };
        context->append_directive(&bds);

        context->token_to_scan = yylex();
        return 0;
      } else {
        context->set_error(MISSING_SEMICOLON);
      }
    } else {
      context->set_error(MISSING_GLOBAL_IDENTIFIER);
    }
  } else {
    context->set_error(MISSING_DATA_TYPE);
  }
  return 1;
}

int OffsetAddressableOperandPart2(Context* context, BrigoOffset32_t addrOpOffset,
                                  BrigoOffset32_t* pRetOpOffset) {

    std::string operand_name;
    // if the value of addrOpOffset is ZERO,
    // there won't be an NonRegister in the front of OffsetAddresssOperand rule.
    if (addrOpOffset) {
        BrigOperandCompound compound_op = {
          sizeof(BrigOperandCompound),     // size
          BrigEOperandCompound,            // kind
          Brigb32,                         // type
          0,                               // reserved
          0,                               // name
          0,                               // reg
          0                                // offset
        };
        if (context->get_machine() == BrigELarge) {
          compound_op.type = Brigb64;
        }
        compound_op.name = addrOpOffset;
        if (context->token_type == REGISTER) {
          // The register must be an s or d register (c registers are not allowed).
          switch (context->token_to_scan) {
            case TOKEN_DREGISTER:
            case TOKEN_SREGISTER:
              break;
            default:
              context->set_error(INVALID_OPERAND);
              return 1;
          }
          operand_name = context->token_value.string_val;
          // the token must be Register.
          // generate BrigOperandReg code.

          if(Identifier(context)) {
            context->set_error(INVALID_OPERAND);
            return 1;
          }
          compound_op.reg = context->operand_map[operand_name];
          context->token_to_scan = yylex();
          if (context->token_to_scan == '+' || context->token_to_scan == '-') {
            int imm_sign = 1;
            if (context->token_to_scan == '-') {
              imm_sign = -1;
            }
            context->token_to_scan = yylex();
            if (context->token_to_scan == TOKEN_INTEGER_CONSTANT) {
              compound_op.offset = context->token_value.int_val * imm_sign;
              context->token_to_scan = yylex();
              if (context->token_to_scan == ']') {
                *pRetOpOffset = context->get_operand_offset();
                context->append_operand(&compound_op);
                context->token_to_scan = yylex();
                return 0;
              } else {
                context->set_error(MISSING_CLOSING_BRACKET);
                return 1;
              }
            } else {
              context->set_error(INVALID_SECOND_OPERAND);
              return 1;
            }
          } else if (context->token_to_scan == ']') {
            *pRetOpOffset = context->get_operand_offset();
            context->append_operand(&compound_op);
            context->token_to_scan = yylex();
            return 0;
          } else {
            context->set_error(MISSING_CLOSING_BRACKET);
            return 1;
          }
        } else if (context->token_to_scan == TOKEN_INTEGER_CONSTANT) {
          compound_op.offset = context->token_value.int_val;
          context->token_to_scan = yylex();
          if (context->token_to_scan == ']') {
            *pRetOpOffset = context->get_operand_offset();
            context->append_operand(&compound_op);
            context->token_to_scan = yylex();
            return 0;
          } else {
            context->set_error(MISSING_CLOSING_BRACKET);
            return 1;
          }
        } else if (context->token_to_scan == ']') {
          // empty body
          context->set_error(MISSING_OPERAND);
          return 1;
        } else {
          context->set_error(INVALID_OPERAND);
          return 1;
        }
    } else {  // addrOpOffset
      BrigOperandIndirect indirect_op = {
        sizeof(BrigOperandIndirect),    // size
        BrigEOperandIndirect,           // kind
        0,                              // reg
        Brigb32,                        // type
        0,                              // reserved
        0                               // offset
      };
      if (context->get_machine() == BrigELarge) {
        indirect_op.type = Brigb64;
      }
      if (context->token_type == REGISTER) {
        // The register must be an s or d register (c registers are not allowed).
        switch (context->token_to_scan) {
          case TOKEN_DREGISTER:
          case TOKEN_SREGISTER:
            break;
          default:
            context->set_error(INVALID_OPERAND);
            return 1;
        }
        operand_name = context->token_value.string_val;
        // the token must be Register.
        // generate BrigOperandReg code.
        if(Identifier(context)) {
          context->set_error(INVALID_OPERAND);
          return 1;
        }
        indirect_op.reg = context->operand_map[operand_name];
        context->token_to_scan = yylex();
        if (context->token_to_scan == '+' || context->token_to_scan == '-') {
          int imm_sign = 1;
          if (context->token_to_scan == '-') {
            imm_sign = -1;
          }
          context->token_to_scan = yylex();
          if (context->token_to_scan == TOKEN_INTEGER_CONSTANT) {
            indirect_op.offset = context->token_value.int_val * imm_sign;
            context->token_to_scan = yylex();
          } else {
            return 1;
          }
        }
        if (context->token_to_scan == ']') {
          *pRetOpOffset = context->get_operand_offset();
          context->append_operand(&indirect_op);
          context->token_to_scan = yylex();
          return 0;
        } else {
          context->set_error(MISSING_CLOSING_BRACKET);
          return 1;
        }
      } else if (context->token_to_scan == TOKEN_INTEGER_CONSTANT) {
        indirect_op.offset = context->token_value.int_val;
        context->token_to_scan = yylex();
        if (context->token_to_scan == ']') {
          *pRetOpOffset = context->get_operand_offset();
          context->append_operand(&indirect_op);
          context->token_to_scan = yylex();
          return 0;
        } else {
          context->set_error(MISSING_CLOSING_BRACKET);
          return 1;
        }
      } else if (context->token_to_scan == ']') {
        // empty body
        context->set_error(MISSING_OPERAND);
        return 1;
      }
  }  // addrOpOffset

  return 1;
}

int OffsetAddressableOperand(Context* context) {
  BrigoOffset32_t retOpOffset;
  return OffsetAddressableOperandPart2(context, 0, &retOpOffset);
}


int MemoryOperand(Context* context) {
  BrigoOffset32_t retOpOffset;
  return MemoryOperandPart2(context, &retOpOffset);
}

int MemoryOperandPart2(Context* context, BrigoOffset32_t* pRetOpOffset) {
  // Chuang
  // this judge(first token == '[') is necessary in here
  if (context->token_to_scan == '[') {
    BrigoOffset32_t currentToOffset = 0;
    context->token_to_scan = yylex();
    // AddressableOperand
    if (!AddressableOperandPart2(context, &currentToOffset, false)) {
      if (context->token_to_scan == '[') {
        context->token_to_scan = yylex();
        if (!OffsetAddressableOperandPart2(context, currentToOffset, pRetOpOffset)) {
          // Global/Local Identifier with offsetAddressOperand.
          return 0;
        }
      }
      // only Global/Local Identifier without offsetAddressOperand.
      *pRetOpOffset = currentToOffset;
      return 0;
    } else if (!OffsetAddressableOperandPart2(context, 0, pRetOpOffset)) {
      return 0;
    }  // Global/Local Identifier/AddressableOperand/offsetAddressableOperand
  }  // '['
  return 1;
}

int Instruction5(Context* context) {
  // first token is F2U4 "f2u4"

  BrigInstBase f2u4Inst = {
    sizeof(BrigInstBase),  // size
    BrigEInstBase,         // kind
    BrigF2u4,               // opcode
    Brigu32,               // type
    BrigNoPacking,         // packing
    {0, 0, 0, 0, 0}       // o_operands[5]
  };
  context->token_to_scan = yylex();
  // Note: must be _u32.
  if (context->token_to_scan == _U32) {
    context->token_to_scan = yylex();
    std::string opName;
    BrigoOffset32_t opSize = 0;

    // Note: dest: The destination is an f32.
    opSize = context->get_operand_offset();
    if (context->token_to_scan == TOKEN_SREGISTER) {
      opName = context->token_value.string_val;
    } else if (context->token_type == CONSTANT) {
      opSize += opSize & 0x7;
    }

    if (!Operand(context)) {
      if (opSize == context->get_operand_offset()) {
        f2u4Inst.o_operands[0] = context->operand_map[opName];
      } else {
        f2u4Inst.o_operands[0] = opSize;
      }

      if (context->token_to_scan != ',') {
        context->set_error(MISSING_COMMA);
        return 1;
      }
      context->token_to_scan = yylex();

      opSize = context->get_operand_offset();
      // Note: Sources. All are b32
      if (context->token_to_scan == TOKEN_SREGISTER) {
        opName = context->token_value.string_val;
      } else if (context->token_type == CONSTANT) {
        opSize += opSize & 0x7;
      }
      if (!Operand(context)) {
        if (opSize == context->get_operand_offset()) {
          f2u4Inst.o_operands[1] = context->operand_map[opName];
        } else {
          f2u4Inst.o_operands[1] = opSize;
        }
        if (context->token_to_scan != ',') {
          context->set_error(MISSING_COMMA);
          return 1;
        }
        context->token_to_scan = yylex();

        opSize = context->get_operand_offset();
        // Note: Sources. All are b32
        if (context->token_to_scan == TOKEN_SREGISTER) {
          opName = context->token_value.string_val;
        } else if (context->token_type == CONSTANT) {
          opSize += opSize & 0x7;
        }
        if (!Operand(context)) {
          if (opSize == context->get_operand_offset()) {
            f2u4Inst.o_operands[2] = context->operand_map[opName];
          } else {
            f2u4Inst.o_operands[2] = opSize;
          }

          if (context->token_to_scan != ',') {
            context->set_error(MISSING_COMMA);
            return 1;
          }
          context->token_to_scan = yylex();

          opSize = context->get_operand_offset();
          // Note: Sources. All are b32
          if (context->token_to_scan == TOKEN_SREGISTER) {
            opName = context->token_value.string_val;
          } else if (context->token_type == CONSTANT) {
            opSize += opSize & 0x7;
          }
          if (!Operand(context)) {
            if (opSize == context->get_operand_offset()) {
              f2u4Inst.o_operands[3] = context->operand_map[opName];
            } else {
              f2u4Inst.o_operands[3] = opSize;
            }
            if (context->token_to_scan != ',') {
              context->set_error(MISSING_COMMA);
              return 1;
            }
            context->token_to_scan = yylex();
            opSize = context->get_operand_offset();
            // Note: Sources. All are b32
            if (context->token_to_scan == TOKEN_SREGISTER) {
              opName = context->token_value.string_val;
            } else if (context->token_type == CONSTANT) {
              opSize += opSize & 0x7;
            }
            if (!Operand(context)) {
              if (opSize == context->get_operand_offset()) {
                f2u4Inst.o_operands[4] = context->operand_map[opName];
              } else {
                f2u4Inst.o_operands[4] = opSize;
              }
              if (context->token_to_scan == ';') {
                context->append_code(&f2u4Inst);

                // context->update_bdf_operation_count();
                context->token_to_scan = yylex();
                return 0;
              } else {
                context->set_error(MISSING_SEMICOLON);
                return 1;
              }
            } else {  // 5 operand
              context->set_error(INVALID_FIFTH_OPERAND);
              return 1;
            }
          } else {  // 4 operand
            context->set_error(INVALID_FOURTH_OPERAND);
            return 1;
          }
        } else {  // 3 operand
          context->set_error(INVALID_THIRD_OPERAND);
          return 1;
        }
      } else {  // 2 operand
        context->set_error(INVALID_SECOND_OPERAND);
        return 1;
      }
    } else {  // 1 operand
      context->set_error(INVALID_FIRST_OPERAND);
      return 1;
    }
  } else {  // DATA_TYPE_ID
    context->set_error(MISSING_DATA_TYPE);
    return 1;
  }

  return 1;
}

int Extension(Context* context) {
  // first token is EXTENSION "extension"
  if (EXTENSION != context->token_to_scan)
    return 1;

  context->token_to_scan = yylex();

  if (context->token_to_scan == TOKEN_STRING) {
    std::string str(context->token_value.string_val);
    context->token_to_scan = yylex();

    if (context->token_to_scan == ';') {
      BrigDirectiveExtension bde = {
        sizeof(BrigDirectiveExtension),
        BrigEDirectiveExtension,
        context->get_code_offset(),
        context->add_symbol(str)
      };
      context->append_directive(&bde);

      context->token_to_scan = yylex();
      return 0;
    } else {   // missing ";"
      context->set_error(MISSING_SEMICOLON);
    }
  }
  return 1;
}

int Ldc(Context* context) {
  // first token is LDC "ldc"
  context->token_to_scan = yylex();

  BrigInstBase ldc_op = {
    sizeof(BrigInstBase),  // size
    BrigEInstBase,         // kind
    BrigLdc,               // opcode
    Brigb32,               // type
    BrigNoPacking,         // packing
    {0, 0, 0, 0, 0}        // o_operands[5]
  };

  if (context->token_to_scan == _B32 ||
      (context->token_to_scan == _B64 &&
       context->get_machine() == BrigELarge)) {

    // If the source is a function, the destination size depends on
    // the machine model. For large, the destination must be 64 bits;
    // for small, the destination must be 32 bits. For
    // more information

    ldc_op.type = context->token_value.data_type;
    context->token_to_scan = yylex();
    std::string oper_name;
    // dest: must be BrigEOperandReg.
    if (context->token_to_scan == TOKEN_SREGISTER ||
        (context->token_to_scan == TOKEN_DREGISTER &&
         ldc_op.type == Brigb64)) {
      oper_name = context->token_value.string_val;
    } else {
      context->set_error(INVALID_FIRST_OPERAND);
      return 1;
    }
    if (!Operand(context)) {
      ldc_op.o_operands[0] = context->operand_map[oper_name];
      if (context->token_to_scan == ',') {
        context->token_to_scan = yylex();
        // op[1] must be BrigEOperandLabelRef or BrigEOperandFunctionRef

        if (context->token_to_scan == TOKEN_LABEL && ldc_op.type != Brigb64) {
          oper_name = context->token_value.string_val;
          if (!context->label_o_map.count(oper_name)) {
            BrigOperandLabelRef labRef = {
              sizeof(BrigOperandLabelRef), // size
              BrigEOperandLabelRef,  // kind
              -1                      // labeldirective
            };

            if (context->symbol_map.count(oper_name)) {
              labRef.labeldirective = context->symbol_map[oper_name];
            }
            ldc_op.o_operands[1] = context->get_operand_offset();
            context->label_o_map[oper_name] = context->get_operand_offset();
            context->append_operand(&labRef);

          } else {
            ldc_op.o_operands[1] = context->label_o_map[oper_name];
          }
        } else if (context->token_to_scan == TOKEN_GLOBAL_IDENTIFIER) {
          oper_name = context->token_value.string_val;
          if (!context->func_o_map.count(oper_name)) {
            BrigOperandFunctionRef funRef = {
              sizeof(BrigOperandFunctionRef),   // size
              BrigEOperandFunctionRef,  // kind
              0                         // fn
            };
            // TODO(Chuang): whether the func has been defined.
            funRef.fn = context->func_map[oper_name];
            context->func_o_map[oper_name] = context->get_operand_offset();
            ldc_op.o_operands[1] = context->get_operand_offset();
            context->append_operand(&funRef);
          } else {
            ldc_op.o_operands[1] = context->func_o_map[oper_name];
          }
        } else {
          context->set_error(INVALID_SECOND_OPERAND);
          return 1;
        }
        context->token_to_scan = yylex();
        if (context->token_to_scan == ';') {
          context->append_code(&ldc_op);
          //context->update_bdf_operation_count();

          context->token_to_scan = yylex();
          return 0;
        } else {  // ';'
          context->set_error(MISSING_SEMICOLON);
          return 1;
        }
      } else {
        context->set_error(MISSING_COMMA);
      }
    } else {  // operand
      context->set_error(INVALID_FIRST_OPERAND);
      return 1;
    }
  } else {  // datatypeid
    context->set_error(MISSING_DATA_TYPE);
    return 1;
  }

  return 1;
}

int Atom(Context* context) {
  const unsigned int first_token = context->token_to_scan;
  context->token_to_scan = yylex();
  BrigInstAtomic atom_op = {
    sizeof(BrigInstAtomic),// size
    BrigEInstAtomic,       // kind
    BrigAtomic,            // opcode
    Brigb32,               // type
    BrigNoPacking,         // packing
    {0, 0, 0, 0, 0},       // o_operands[5]
    BrigAtomicCas,         // atomicOperation;
    BrigFlatSpace,         // storageClass;
    BrigRegular            // memorySemantic;
  };
  if (first_token == ATOMIC) {  // atomic
    if (context->token_type == ATOMIC_OP) {
      switch (context->token_to_scan) {  // without _CAS_
        case _AND_:
          atom_op.atomicOperation = BrigAtomicAnd;
          break;
        case _OR_:
          atom_op.atomicOperation = BrigAtomicOr;
          break;
        case _XOR_:
          atom_op.atomicOperation = BrigAtomicXor;
          break;
        case _EXCH_:
          atom_op.atomicOperation = BrigAtomicExch;
          break;
        case _ADD_:
          atom_op.atomicOperation = BrigAtomicAdd;
          break;
        case _INC_:
          atom_op.atomicOperation = BrigAtomicInc;
          break;
        case _DEC_:
          atom_op.atomicOperation = BrigAtomicDec;
          break;
        case _MIN_:
          atom_op.atomicOperation = BrigAtomicMin;
          break;
        case _MAX_:
          atom_op.atomicOperation = BrigAtomicMax;
          break;
        case _SUB_:
          atom_op.atomicOperation = BrigAtomicSub;
          break;
        default:
          context->set_error(MISSING_DECLPREFIX);
          return 1;
      }
      context->token_to_scan = yylex();
    } else {
      context->set_error(MISSING_DECLPREFIX);
      return 1;
    }
  }
  std::string oper_name;
  // with AtomModifiers
  if (!AtomModifiersPart2(context, &atom_op.storageClass, &atom_op.memorySemantic)) {
    if (context->token_type == DATA_TYPE_ID) {
      atom_op.type = context->token_value.data_type;
      context->token_to_scan = yylex();
      if (context->valid_string) {
        oper_name = context->token_value.string_val;
      }
      if (!Operand(context)) {
        atom_op.o_operands[0] = context->operand_map[oper_name];
        if (context->token_to_scan == ',') {
          context->token_to_scan = yylex();
          atom_op.o_operands[1] = context->get_operand_offset();
          if (!MemoryOperand(context)) {
            if (context->token_to_scan == ',') {
              context->token_to_scan = yylex();
              if (context->valid_string) {
                oper_name = context->token_value.string_val;
              }
              unsigned int cur_op_offset = context->get_operand_offset();
              if (cur_op_offset & 0x7) {
                cur_op_offset += 4;
              }
              atom_op.o_operands[2] = cur_op_offset;
              if (!Operand(context)) {

                // atom_op.o_operands[2] = context->operand_map[oper_name];
                if (first_token == ATOMIC_CAS) {
                  if (context->token_to_scan == ',') {
                    context->token_to_scan = yylex();
                    if (context->valid_string) {
                      oper_name = context->token_value.string_val;
                    }
                    atom_op.o_operands[3] = context->get_operand_offset();
                    if (!Operand(context)) {
                    // atom_op.o_operands[3] = context->operand_map[oper_name];
                    } else {  // 4 Operand
                      context->set_error(INVALID_FOURTH_OPERAND);
                      return 1;
                    }
                  } else {  // ','
                    context->set_error(MISSING_COMMA);
                    return 1;
                  }
                }
                if (context->token_to_scan == ';') {
                  context->append_code(&atom_op);

                  // OperationCount adds 1
                  // in BrigDirectiveFunction or BrigDirectivekernel
                  // context->update_bdf_operation_count();

                  context->token_to_scan = yylex();
                  return 0;
                } else {  // ';'
                  context->set_error(MISSING_SEMICOLON);
                }
              } else {  // 3 Operand
                context->set_error(INVALID_THIRD_OPERAND);
              }
            } else {  // ','
              context->set_error(MISSING_COMMA);
            }
          } else {  // 2 MemoryOperand
            context->set_error(INVALID_SECOND_OPERAND);
          }
        } else {  // ','
          context->set_error(MISSING_COMMA);
        }
      } else {  // 1 Operand
        context->set_error(INVALID_FIRST_OPERAND);
      }
    } else {  // Data Type
      context->set_error(MISSING_DATA_TYPE);
    }
  }  // AtomModifiers
  return 1;
}

int CvtModifier1(Context* context) {
  unsigned int next;
  unsigned int first_token = context->token_to_scan;
  // get current alu modifier from context
  BrigAluModifier mod = {0, 0, 0, 0, 0, 0, 0};

  if (first_token == _FTZ) {
    mod.ftz = 1;
    next = yylex();

    if (context->token_type == FLOAT_ROUNDING) {
      // next is floatRounding
      mod.floatOrInt = 1;
      switch (next) {
        case _UP:
          mod.rounding = 2;
          break;
        case _DOWN:
          mod.rounding = 3;
          break;
        case _ZERO:
          mod.rounding = 1;
          break;
        case _NEAR:
          mod.rounding = 0;
          break;
      }
      context->token_to_scan = yylex();  // set context for following functions
    } else {
      context->token_to_scan = next;
    }

    context->set_alu_modifier(mod);
    return 0;
  } else if (context->token_type == INT_ROUNDING) {
    mod.floatOrInt = 0;
    switch (first_token) {
      case _UPI:
        mod.rounding = 2;
        break;
      case _DOWNI:
        mod.rounding = 3;
        break;
      case _ZEROI:
        mod.rounding = 1;
        break;
      case _NEARI:
        mod.rounding = 0;
        break;
    }
    context->token_to_scan = yylex();  // set context for following functions
    context->set_alu_modifier(mod);
    return 0;
  } else if (context->token_type == FLOAT_ROUNDING) {
    mod.floatOrInt = 1;
    switch (first_token) {
      case _UP:
        mod.rounding = 2;
        break;
      case _DOWN:
        mod.rounding = 3;
        break;
      case _ZERO:
        mod.rounding = 1;
        break;
      case _NEAR:
        mod.rounding = 0;
        break;
    }
    mod.reserved = 0;
    context->token_to_scan = yylex();  // set context for following functions
    context->set_alu_modifier(mod);
    return 0;
  } else {
    return 1;
  }
}

int Mov(Context* context) {
  // Chuang
  // first token is MOV "mov"

  BrigInstBase movInst = {
    sizeof(BrigInstBase),  // size
    BrigEInstBase,         // kind
    BrigMov,               // opcode
    0,                     // type
    BrigNoPacking,         // packing
    {0, 0, 0, 0, 0}        // o_operands[5]
  };

  context->token_to_scan = yylex();
  // TODO(Chuang): When type is b128 or b64 etc, check whether the operands is correct.
  if (context->token_to_scan == _B1 ||
      context->token_to_scan == _B32 ||
      context->token_to_scan == _B64 ||
      context->token_to_scan == _B128) {

    movInst.type = context->token_value.data_type;
    context->token_to_scan = yylex();
    if (!ArrayOperandPart2(context, &movInst.o_operands[0])) {
      if (context->token_to_scan == ',') {
        context->token_to_scan = yylex();
        if (!ArrayOperandPart2(context, &movInst.o_operands[1])) {
          if (context->token_to_scan == ';') {
            context->append_code(&movInst);

            // OperationCount adds 1
            // in BrigDirectiveFunction or BrigDirectivekernel
            // context->update_bdf_operation_count();

            context->token_to_scan = yylex();
            return 0;
          } else {  // ';'
            context->set_error(MISSING_SEMICOLON);
          }
        } else {  // Operand or ArrayOperandList
          context->set_error(INVALID_SECOND_OPERAND);
        }
      } else {  // ','
        context->set_error(MISSING_COMMA);
      }
    } else {  // Operand or ArrayOperandList
      context->set_error(INVALID_FIRST_OPERAND);
    }
  } else {  // datatypeId
    context->set_error(MISSING_DATA_TYPE);
  }
  return 1;
}

int GlobalGroupDecl(Context* context) {
  // first token is Group
  context->token_to_scan = yylex();
  if (context->token_type == DATA_TYPE_ID) {

    BrigDataType16_t data_type = context->token_value.data_type ;
    context->token_to_scan = yylex();
    if (context->token_to_scan == TOKEN_GLOBAL_IDENTIFIER) {

      BrigsOffset32_t var_name_offset = context->add_symbol(context->token_value.string_val);
      context->token_to_scan = yylex();
      // set default value(scalar)
      context->set_dim(0);
      //context->set_symbol_modifier(BrigArray);
      if (context->token_to_scan == '[') {
        if (!ArrayDimensionSet(context)) {}
      }
      if (context->token_to_scan == ';') {

        BrigDirectiveSymbol bds = {
        sizeof(BrigDirectiveSymbol),// size
        BrigEDirectiveSymbol ,    // kind
        {
          context->get_code_offset(),     // c_code
          BrigGroupSpace,                 // storag class
          context->get_attribute() ,                      // attribut
          0,                              // reserved
          context->get_symbol_modifier(), // symbolModifier
          context->get_dim(),             // dim
          var_name_offset,                // s_name
          data_type,                      // type
          context->get_alignment(),       // align
        },
        0,                         // d_init
        0,                         // reserved
        };
        context->append_directive(&bds);

        context->token_to_scan = yylex();
        return 0;
      } else {
        context->set_error(MISSING_SEMICOLON);
        return 1;
      }
    } else {
      context->set_error(MISSING_GLOBAL_IDENTIFIER);
      return 1;
    }
  } else {
    context->set_error(MISSING_DATA_TYPE);
    return 1;
  }
  context->set_error(INVALID_GLOBAL_DECL);
  return 1;
}

int MulInst(Context* context) {
  if (context->token_to_scan == MUL) {
    context->token_to_scan = yylex();
    if (!RoundingMode(context)) { // with roundingmode

      BrigInstMod bim = {
        sizeof(BrigInstMod),     // size
        BrigEInstMod,       // kind
        BrigMul,            // opcode
        Brigb32,            // type
        BrigNoPacking,      // packing
        {0, 0, 0, 0, 0},    // o_operands
        context->get_alu_modifier()   // aluModifier;
      };

      if (context->token_type == PACKING) {
        bim.packing = context->token_value.packing;
        context->token_to_scan = yylex();
      }
      BrigoOffset32_t opSize = 0;
      std::string opName;
      size_t opCount = 0;

      if (context->token_type == DATA_TYPE_ID) {
        context->set_type(context->token_value.data_type);
        bim.type = context->get_type();

        context->token_to_scan = yylex();
        if (REGISTER == context->token_type){
          opName = context->token_value.string_val;
        } else {
          context->set_error(INVALID_OPERAND);
          return 1;
        }
        if (Operand(context)) {
          return 1;
        }
        bim.o_operands[opCount++] = context->operand_map[opName];
        if (context->token_to_scan == ',') {
          context->token_to_scan = yylex();

            opSize = context->get_operand_offset();
            if (REGISTER == context->token_type){
              opName = context->token_value.string_val;
            } else if (CONSTANT == context->token_type
                     || '-' == context->token_to_scan){
              opSize += opSize & 0x7;
            } else {
              context->set_error(INVALID_OPERAND);
              return 1;
            }
            if (Operand(context)) {
              return 1;
            }
            if (opSize == context->get_operand_offset()){
              bim.o_operands[opCount++] = context->operand_map[opName];
            } else {
              bim.o_operands[opCount++] = opSize;
            }

            if (context->token_to_scan == ',') {
              context->token_to_scan = yylex();

              opSize = context->get_operand_offset();
              if (REGISTER == context->token_type){
                opName = context->token_value.string_val;
              } else if (CONSTANT == context->token_type
                       || '-' == context->token_to_scan){
                opSize += opSize & 0x7;
              } else {
                context->set_error(INVALID_OPERAND);
                return 1;
              }
              if (Operand(context)) {
                return 1;
              }
              if (opSize == context->get_operand_offset()){
                bim.o_operands[opCount++] = context->operand_map[opName];
              } else {
                bim.o_operands[opCount++] = opSize;
              }
              if (context->token_to_scan == ';') {
                context->append_code(&bim);
                context->update_bdf_operation_count();

                context->token_to_scan = yylex();
                return 0;
              } else {
                context->set_error(MISSING_SEMICOLON);
              }
            } else {
              context->set_error(MISSING_COMMA);
          }
        }  else {
          context->set_error(MISSING_COMMA);
        }
      } else {
        context->set_error(MISSING_DATA_TYPE);
      }
    } else { // without roundingmode
      BrigInstBase bib = {
        sizeof(BrigInstBase), //size
        BrigEInstBase,        //kind
        BrigMul,              //opcode
        Brigb32,              //type
        BrigNoPacking,        //packing
        {0,0,0,0,0}           //o_operands[5]
      };
      if (context->token_type == PACKING) {
        bib.packing = context->token_value.packing;
        context->token_to_scan = yylex();
      }
      BrigoOffset32_t opSize = 0;
      std::string opName;
      size_t opCount = 0;

      if (context->token_type == DATA_TYPE_ID) {
        context->set_type(context->token_value.data_type);
        bib.type = context->get_type();

        context->token_to_scan = yylex();
        if (REGISTER == context->token_type){
          opName = context->token_value.string_val;
        } else {
          context->set_error(INVALID_OPERAND);
          return 1;
        }
        if (!Operand(context)) {  // operand reg
          bib.o_operands[opCount++] = context->operand_map[opName];

          if (context->token_to_scan == ',') {
            context->token_to_scan = yylex();

            opSize = context->get_operand_offset();
            if (REGISTER == context->token_type){
              opName = context->token_value.string_val;
            } else if (CONSTANT == context->token_type
                     || '-' == context->token_to_scan){
              opSize += opSize & 0x7;
            } else {
              context->set_error(INVALID_OPERAND);
              return 1;
            }
            if (!Operand(context)) {
              if (opSize == context->get_operand_offset()){
                bib.o_operands[opCount++] = context->operand_map[opName];
              } else {
                bib.o_operands[opCount++] = opSize;
              }
              if (context->token_to_scan == ',') {
                context->token_to_scan = yylex();

                opSize = context->get_operand_offset();
                if (REGISTER == context->token_type){
                  opName = context->token_value.string_val;
                } else if (CONSTANT == context->token_type
                        || '-' == context->token_to_scan){
                  opSize += opSize & 0x7;
                } else {
                  context->set_error(INVALID_OPERAND);
                  return 1;
                }
                if (!Operand(context)) {
                  if (opSize == context->get_operand_offset()){
                    bib.o_operands[opCount++] = context->operand_map[opName];
                  } else {
                    bib.o_operands[opCount++] = opSize;
                  }
                  if (context->token_to_scan == ';') {
                    context->append_code(&bib);
                    // context->update_bdf_operation_count();

                    context->token_to_scan = yylex();
                    return 0;
                  } else {
                    context->set_error(MISSING_SEMICOLON);
                  }
                } else {
                  context->set_error(MISSING_OPERAND);
                }
              } else {
                context->set_error(MISSING_COMMA);
              }
            } else {
              context->set_error(MISSING_OPERAND);
            }
          } else {
            context->set_error(MISSING_COMMA);
          }
        } else {
          context->set_error(MISSING_OPERAND);
        }
      } else {
        context->set_error(MISSING_DATA_TYPE);
      }
    }
  } else if (context->token_to_scan == MUL_HI) {
    BrigInstBase bib = {
      sizeof(BrigInstBase), //size
      BrigEInstBase,        //kind
      BrigMul,              //opcode
      Brigb32,              //type
      BrigNoPacking,        //packing
      {0,0,0,0,0}           //o_operands[5]
    };
    context->token_to_scan = yylex();
    if (context->token_type == PACKING) {
      context->token_to_scan = yylex();
    }

    BrigoOffset32_t opSize = 0;
    std::string opName;
    size_t opCount = 0;

    if (context->token_type == DATA_TYPE_ID) {
      context->set_type(context->token_value.data_type);
      bib.type = context->get_type();

      context->token_to_scan = yylex();

      if (REGISTER == context->token_type){
        opName = context->token_value.string_val;
      } else {
        context->set_error(INVALID_OPERAND);
        return 1;
      }
      if (!Operand(context)) {
        bib.o_operands[opCount++] = context->operand_map[opName];

        if (context->token_to_scan == ',') {
          context->token_to_scan = yylex();

          opSize = context->get_operand_offset();
          if (REGISTER == context->token_type){
            opName = context->token_value.string_val;
          } else if (CONSTANT == context->token_type
                   || '-' == context->token_to_scan){
            opSize += opSize & 0x7;
          } else {
            context->set_error(INVALID_OPERAND);
            return 1;
          }
          if (!Operand(context)) {
            if (opSize == context->get_operand_offset()){
              bib.o_operands[opCount++] = context->operand_map[opName];
            } else {
              bib.o_operands[opCount++] = opSize;
            }
            if (context->token_to_scan == ',') {
              context->token_to_scan = yylex();

              opSize = context->get_operand_offset();
              if (REGISTER == context->token_type){
                opName = context->token_value.string_val;
              } else if (CONSTANT == context->token_type
                        || '-' == context->token_to_scan){
                opSize += opSize & 0x7;
              } else {
                context->set_error(INVALID_OPERAND);
                return 1;
              }
              if (!Operand(context)) {
                if (opSize == context->get_operand_offset()){
                  bib.o_operands[opCount++] = context->operand_map[opName];
                } else {
                  bib.o_operands[opCount++] = opSize;
                }
                if (context->token_to_scan == ';') {
                  context->append_code(&bib);
                  // context->update_bdf_operation_count();

                  context->token_to_scan = yylex();
                  return 0;
                } else {
                    context->set_error(MISSING_SEMICOLON);
                }
              } else {
                context->set_error(MISSING_OPERAND);
              }
            } else {
              context->set_error(MISSING_COMMA);
            }
          } else {
            context->set_error(MISSING_OPERAND);
          }
        } else {
          context->set_error(MISSING_COMMA);
        }
      } else {
        context->set_error(MISSING_OPERAND);
      }
    } else {
      context->set_error(MISSING_DATA_TYPE);
    }
  }
  return 1;
}

int Mul24Inst(Context* context) {
  if (context->token_to_scan == MUL24_HI ||
      context->token_to_scan == MUL24) {
    BrigInstBase bib = {
      sizeof(BrigInstBase), //size
      BrigEInstBase,        //kind
      BrigMul,              //opcode
      Brigb32,              //type
      BrigNoPacking,        //packing
      {0,0,0,0,0}           //o_operands[5]
    };

    BrigoOffset32_t opSize = 0;
    std::string opName;
    size_t opCount = 0;

    context->token_to_scan = yylex();
    if (context->token_type == DATA_TYPE_ID) {
      if(!(_U32 == context->token_to_scan
         || _U64 == context->token_to_scan
         || _S32 == context->token_to_scan
         || _S64 == context->token_to_scan)){
         // u or s ,32 or 64
         return 1;
      }
      context->set_type(context->token_value.data_type);
      bib.type = context->get_type();

      context->token_to_scan = yylex();

      if (REGISTER == context->token_type){
        opName = context->token_value.string_val;
      } else {
        context->set_error(INVALID_OPERAND);
        return 1;
      }
      if (!Operand(context)) {
        bib.o_operands[opCount++] = context->operand_map[opName];

        if (context->token_to_scan == ',') {
          context->token_to_scan = yylex();

          opSize = context->get_operand_offset();
          if (REGISTER == context->token_type){
            opName = context->token_value.string_val;
          } else if (CONSTANT == context->token_type
                    || '-' == context->token_to_scan){
            opSize += opSize & 0x7;
          } else {
            context->set_error(INVALID_OPERAND);
            return 1;
          }
          if (!Operand(context)) {
            if (opSize == context->get_operand_offset()){
              bib.o_operands[opCount++] = context->operand_map[opName];
            } else {
              bib.o_operands[opCount++] = opSize;
            }
            if (context->token_to_scan == ',') {
              context->token_to_scan = yylex();

              opSize = context->get_operand_offset();
              if (REGISTER == context->token_type){
                opName = context->token_value.string_val;
              } else if (CONSTANT == context->token_type
                         || '-' == context->token_to_scan){
                opSize += opSize & 0x7;
              } else {
                context->set_error(INVALID_OPERAND);
                return 1;
              }
              if (!Operand(context)) {
                if (opSize == context->get_operand_offset()){
                  bib.o_operands[opCount++] = context->operand_map[opName];
                } else {
                  bib.o_operands[opCount++] = opSize;
                }
                if (context->token_to_scan == ';') {
                  context->append_code(&bib);
                  context->update_bdf_operation_count();

                  context->token_to_scan = yylex();
                  return 0;
                } else {
                  context->set_error(MISSING_SEMICOLON);
                }
              } else {
                context->set_error(MISSING_OPERAND);
              }
            } else {
              context->set_error(MISSING_COMMA);
            }
          } else {
            context->set_error(MISSING_OPERAND);
          }
        } else {
          context->set_error(MISSING_COMMA);
        }
      } else {
        context->set_error(MISSING_OPERAND);
      }
    } else {
      context->set_error(MISSING_DATA_TYPE);
    }
  }
  return 1;
}

int Mad24Inst(Context* context) {
  if (context->token_to_scan == MAD24_HI ||
      context->token_to_scan == MAD24) {
    BrigInstBase bib = {
      sizeof(BrigInstBase), //size
      BrigEInstBase,        //kind
      BrigMul,              //opcode
      Brigb32,              //type
      BrigNoPacking,        //packing
      {0,0,0,0,0}           //o_operands[5]
    };

    BrigoOffset32_t opSize = 0;
    std::string opName;
    size_t opCount = 0;

    context->token_to_scan = yylex();
    if (context->token_type == DATA_TYPE_ID) {
      if(!(_U32 == context->token_to_scan
         || _U64 == context->token_to_scan
         || _S32 == context->token_to_scan
         || _S64 == context->token_to_scan)){
         // u or s ,32 or 64
         return 1;
      }
      context->set_type(context->token_value.data_type);
      bib.type = context->get_type();

      context->token_to_scan = yylex();
      if (REGISTER == context->token_type){
        opName = context->token_value.string_val;
      } else {
        context->set_error(INVALID_OPERAND);
        return 1;
      }
      if (!Operand(context)) {
        bib.o_operands[opCount++] = context->operand_map[opName];

        if (context->token_to_scan == ',') {
          context->token_to_scan = yylex();

          opSize = context->get_operand_offset();
          if (REGISTER == context->token_type){
            opName = context->token_value.string_val;
          } else if (CONSTANT == context->token_type
                    || '-' == context->token_to_scan){
            opSize += opSize & 0x7;
          } else {
            context->set_error(INVALID_OPERAND);
            return 1;
          }
          if (!Operand(context)) {
            if (opSize == context->get_operand_offset()){
              bib.o_operands[opCount++] = context->operand_map[opName];
            } else {
              bib.o_operands[opCount++] = opSize;
            }
            if (context->token_to_scan == ',') {
              context->token_to_scan = yylex();

              opSize = context->get_operand_offset();
              if (REGISTER == context->token_type){
                opName = context->token_value.string_val;
              } else if (CONSTANT == context->token_type
                         || '-' == context->token_to_scan){
                opSize += opSize & 0x7;
              } else {
                context->set_error(INVALID_OPERAND);
                return 1;
              }
              if (!Operand(context)) {
                if (opSize == context->get_operand_offset()){
                  bib.o_operands[opCount++] = context->operand_map[opName];
                } else {
                  bib.o_operands[opCount++] = opSize;
                }
                if (context->token_to_scan == ',') {
                  context->token_to_scan = yylex();

                  opSize = context->get_operand_offset();
                  if (REGISTER == context->token_type){
                    opName = context->token_value.string_val;
                  } else if (CONSTANT == context->token_type
                             || '-' == context->token_to_scan){
                    opSize += opSize & 0x7;
                  } else {
                    context->set_error(INVALID_OPERAND);
                    return 1;
                  }
                  if (!Operand(context)) {
                    if (opSize == context->get_operand_offset()){
                      bib.o_operands[opCount++] = context->operand_map[opName];
                    } else {
                      bib.o_operands[opCount++] = opSize;
                    }
                    if (context->token_to_scan == ';') {
                      context->append_code(&bib);
                      context->update_bdf_operation_count();

                      context->token_to_scan = yylex();
                      return 0;
                    } else {
                      context->set_error(MISSING_SEMICOLON);
                    }
                  } else {
                    context->set_error(MISSING_OPERAND);
                  }
                } else {
                  context->set_error(MISSING_COMMA);
                }
              } else {
                context->set_error(MISSING_OPERAND);
              }
            } else {
              context->set_error(MISSING_COMMA);
            }
          } else {
            context->set_error(MISSING_OPERAND);
          }
        } else {
          context->set_error(MISSING_COMMA);
        }
      } else {
        context->set_error(MISSING_OPERAND);
      }
    } else {
      context->set_error(MISSING_DATA_TYPE);
    }
  }
  return 1;
}

int Mul(Context* context) {
  if (!MulInst(context)) {
    return 0;
  } else if (!Mul24Inst(context)) {
    return 0;
  } else if (!Mad24Inst(context)) {
    return 0;
  }
  return 1;
}

int LdModifierPart2(Context *context, BrigInstLdSt* pLdSt_op, int* pVec_size) {
  while (1) {
    if (context->token_type == VECTOR) {
      switch (context->token_to_scan) {
        case _V2:
          *pVec_size = 2;
          break;
        case _V4:
          *pVec_size = 4;
          break;
        default:
          *pVec_size = 0;
      }
      context->token_to_scan = yylex();
      continue;
    }

    if (context->token_type == ADDRESS_SPACE_IDENTIFIER) {
      pLdSt_op->storageClass = context->token_value.storage_class;
      context->token_to_scan = yylex();
      continue;
    }

    if (context->token_to_scan == _REL) {
      pLdSt_op->memorySemantic = BrigRelease;
      context->token_to_scan = yylex();
      continue;
    }
    if (context->token_to_scan == _ACQ) {
      pLdSt_op->memorySemantic = BrigAcquire;
      context->token_to_scan = yylex();
      continue;
    }
    if (context->token_to_scan == _DEP) {
      pLdSt_op->memorySemantic = BrigDep;
      context->token_to_scan = yylex();
      continue;
    }

    if (context->token_to_scan == _REGION) {
      // TODO(Chuang) need to check "_region" out again.
      pLdSt_op->memorySemantic = BrigRegular;
      context->token_to_scan = yylex();
      continue;
    }

    if (context->token_to_scan == _EQUIV) {
      context->token_to_scan = yylex();

      if (context->token_to_scan == '(') {
        context->token_to_scan = yylex();
        if (context->token_to_scan == TOKEN_INTEGER_CONSTANT) {
          pLdSt_op->equivClass = context->token_to_scan;
          context->token_to_scan = yylex();
          if (context->token_to_scan == ')') {
            context->token_to_scan = yylex();
            continue;
          } else {  // ')'
            context->set_error(MISSING_CLOSING_PARENTHESIS);
            return 1;
          }
        } else {  // Integer Constant
          context->set_error(MISSING_INTEGER_CONSTANT);
          return 1;
        }
      } else {  // '('
        context->set_error(MISSING_OPENNING_BRACKET);
        return 1;
      }
    }
    return 0;
  }

  return 1;
}

int LdModifier(Context *context){
 BrigInstLdSt ld_op = {
    sizeof(BrigInstLdSt),     // size
    BrigEInstLdSt,            // kind
    BrigLd,                   // opcode
    Brigb32,                  // type
    BrigNoPacking,            // packing
    {0, 0, 0, 0, 0},          // operand[5]
    BrigFlatSpace,            // storageClass
    BrigRegular,              // memorySemantic
    0                         // equivClass
  };
  int vector_size = 0;
  return LdModifierPart2(context, &ld_op, &vector_size);
}

int Ld(Context* context) {
  // first token is LD
  BrigInstLdSt ld_op = {
    sizeof(BrigInstLdSt),     // size
    BrigEInstLdSt,            // kind
    BrigLd,                   // opcode
    Brigb32,                  // type
    BrigNoPacking,            // packing
    {0, 0, 0, 0, 0},          // operand[5]
    BrigFlatSpace,            // storageClass
    BrigRegular,              // memorySemantic
    0                         // equivClass
  };
  int vector_size = 0;
  context->token_to_scan = yylex();
  if (context->token_to_scan == _WIDTH) {
    ld_op.o_operands[0] = context->get_operand_offset();
    if (OptionalWidth(context)) {
      return 1;
    }
  }
  if (LdModifierPart2(context, &ld_op, &vector_size)) {
    return 1;
  }

  if (context->token_type == DATA_TYPE_ID) {
    // Get Type value in here
    ld_op.type = context->token_value.data_type;
    context->token_to_scan = yylex();
    if (!ArrayOperandPart2(context, &ld_op.o_operands[1])) {
      if (context->token_to_scan == ',') {
        context->token_to_scan = yylex();

        if (!MemoryOperandPart2(context, &ld_op.o_operands[2])) {
          if (context->token_to_scan == ';') {
            context->append_code(&ld_op);
            context->token_to_scan = yylex();
            return 0;
          } else {  // ';'
            context->set_error(MISSING_SEMICOLON);
            return 1;
          }
        } else {  // Memory Operand
          context->set_error(INVALID_SECOND_OPERAND);
          return 1;
        }
      } else {  // ','
        context->set_error(MISSING_COMMA);
        return 1;
      }
    } else {  // ArrayOperand
      context->set_error(INVALID_FIRST_OPERAND);
      return 1;
    }
  } else {  // Data Type
    context->set_error(MISSING_DATA_TYPE);
    return 1;
  }
  return 1;
}

int St(Context* context) {
  // first token is St
  BrigInstLdSt st_op = {
    sizeof(BrigInstLdSt),     // size
    BrigEInstLdSt,            // kind
    BrigSt,                   // opcode
    Brigb32,                  // type
    BrigNoPacking,            // packing
    {0, 0, 0, 0, 0},          // operand[5]
    BrigFlatSpace,            // storageClass
    BrigRegular,              // memorySemantic
    0                         // equivClass
  };
  int vector_size = 0;
  context->token_to_scan = yylex();

  if (LdModifierPart2(context, &st_op, &vector_size)) {
    return 1;
  }

  if (context->token_type == DATA_TYPE_ID) {
    st_op.type = context->token_value.data_type;
    context->token_to_scan = yylex();
    if (!ArrayOperandPart2(context, &st_op.o_operands[0])) {
      if (context->token_to_scan == ',') {
        context->token_to_scan = yylex();
        if (!MemoryOperandPart2(context, &st_op.o_operands[1])) {
          if (context->token_to_scan == ';') {
            context->token_to_scan = yylex();
            context->append_code(&st_op);
            return 0;
          } else {  // ';'
            context->set_error(MISSING_SEMICOLON);
            return 1;
          }
        } else {  // Memory Operand
          context->set_error(INVALID_SECOND_OPERAND);
          return 1;
        }
      } else {  // ','
        context->set_error(MISSING_COMMA);
        return 1;
      }
    } else {
      context->set_error(INVALID_OPERAND);
      return 1;
    }
  } else {  // Data Type
    context->set_error(MISSING_DATA_TYPE);
    return 1;
  }
  return 1;
}

int Lda(Context* context) {
  // first token is LDA
  context->token_to_scan = yylex();

  BrigInstMem lda_op = {
    sizeof(BrigInstMem),   // size
    BrigEInstMem,          // kind
    BrigLda,               // opcode
    Brigb32,               // type
    BrigNoPacking,         // packing
    {0, 0, 0, 0, 0},       // o_operands[5]
    BrigFlatSpace          // storageClass
  };

  if (context->token_type == ADDRESS_SPACE_IDENTIFIER) {
    lda_op.storageClass = context->token_value.storage_class;
    context->token_to_scan = yylex();
  }
  // Note: lda_uLength I think 'b' is also allowed.
  // Length: 1, 32, 64
  if (context->token_to_scan == _U32 ||
      context->token_to_scan == _U64 ||
      context->token_to_scan == _B32 ||
      context->token_to_scan == _B64) {

    lda_op.type = context->token_value.data_type;
    context->token_to_scan = yylex();

    std::string oper_name;
    // dest: must be BrigEOperandReg.
    if ((context->token_to_scan == TOKEN_SREGISTER &&
         (lda_op.type == Brigu32 || lda_op.type == Brigb32)) ||
        (context->token_to_scan == TOKEN_DREGISTER &&
         (lda_op.type == Brigu64 || lda_op.type == Brigb64))) {
      oper_name = context->token_value.string_val;
    } else {
      context->set_error(INVALID_OPERAND);
      return 1;
    }
    if (!Operand(context)) {
      lda_op.o_operands[0] = context->operand_map[oper_name];
      if (context->token_to_scan == ',') {
        context->token_to_scan = yylex();
        if (!MemoryOperandPart2(context, &lda_op.o_operands[1])) {
          if (context->token_to_scan == ';') {
            context->append_code(&lda_op);

            // OperationCount adds 1
            // in BrigDirectiveFunction or BrigDirectivekernel
            // context->update_bdf_operation_count();

            context->token_to_scan = yylex();
            return 0;
          } else {  // ';'
            context->set_error(MISSING_SEMICOLON);
            return 1;
          }
        } else {  // MemoryOperand
          context->set_error(MISSING_OPERAND);
          return 1;
        }
      } else {  // ','
        context->set_error(MISSING_COMMA);
        return 1;
      }
    } else {  // Operand
      context->set_error(MISSING_OPERAND);
      return 1;
    }
  } else {  // Data Type
    context->set_error(MISSING_DATA_TYPE);
    return 1;
  }
  return 1;
}

int OptacqregPart2(Context* context, BrigMemorySemantic32_t* pMemSemantic) {
  if (context->token_to_scan == _REL) {
    *pMemSemantic = BrigRelease;
    context->token_to_scan = yylex();
  } else if (context->token_to_scan == _ACQ) {
    *pMemSemantic = BrigAcquire;
    context->token_to_scan = yylex();
  } else if (context->token_to_scan == _AR) {
    *pMemSemantic = BrigAcquireRelease;
    context->token_to_scan = yylex();
  }
  return 0;
}
int Optacqreg(Context* context) {
  BrigMemorySemantic32_t temp;
  return OptacqregPart2(context, &temp);
}

int ImageRet(Context* context) {
  // first token is ATOMIC_IMAGE
  unsigned int second_token;
  BrigInstAtomicImage img_inst = {
    sizeof(BrigInstAtomicImage),// size
    BrigEInstAtomicImage,   // kind
    BrigAtomicImage,        // opcode
    Brigb32,                // type
    BrigNoPacking,          // packing
    {0, 0, 0, 0, 0},        // o_operands[5]
    0,                      // atomicOperation
    BrigGlobalSpace,        // storageClass
    BrigRegular,            // memorySemantic
    0                       // geom
  };
  context->token_to_scan = yylex();
  second_token = context->token_to_scan;

  if (context->token_to_scan == _CAS) {
    img_inst.atomicOperation = BrigAtomicCas;
    context->token_to_scan = yylex();
  } else if (context->token_type == ATOMIC_OP) {
    switch (context->token_to_scan) {  // without _CAS_
      case _AND_:
        img_inst.atomicOperation = BrigAtomicAnd;
        break;
      case _OR_:
        img_inst.atomicOperation = BrigAtomicOr;
        break;
      case _XOR_:
        img_inst.atomicOperation = BrigAtomicXor;
        break;
      case _EXCH_:
        img_inst.atomicOperation = BrigAtomicExch;
        break;
      case _ADD_:
        img_inst.atomicOperation = BrigAtomicAdd;
        break;
      case _INC_:
        img_inst.atomicOperation = BrigAtomicInc;
        break;
      case _DEC_:
        img_inst.atomicOperation = BrigAtomicDec;
        break;
      case _MIN_:
        img_inst.atomicOperation = BrigAtomicMin;
        break;
      case _MAX_:
        img_inst.atomicOperation = BrigAtomicMax;
        break;
      case _SUB_:
        img_inst.atomicOperation = BrigAtomicSub;
        break;
      default:
        context->set_error(MISSING_DECLPREFIX);
        return 1;
    }
    context->token_to_scan =yylex();
  } else {
    context->set_error(MISSING_DECLPREFIX);
    return 1;
  }
  if (!OptacqregPart2(context, &img_inst.memorySemantic)) {
  }

  if (context->token_type == GEOMETRY_ID) {
    switch (context->token_to_scan) {
      case _1D:
        img_inst.geom = Briggeom_1d;
        break;
      case _2D:
        img_inst.geom = Briggeom_2d;
        break;
      case _3D:
        img_inst.geom = Briggeom_3d;
        break;
      case _1DB:
        img_inst.geom = Briggeom_1db;
        break;
      case _1DA:
        img_inst.geom = Briggeom_1da;
        break;
      case _2DA:
        img_inst.geom = Briggeom_2da;
        break;
      default:
        context->set_error(MISSING_DECLPREFIX);
        return 1;
    }
    context->token_to_scan = yylex();
    if (context->token_type == DATA_TYPE_ID) {
      img_inst.type = context->token_value.data_type;

      std::string op_name;
      context->token_to_scan = yylex();
      if (context->valid_string) {
        op_name = context->token_value.string_val;
      }
      if (!Operand(context)) {
        img_inst.o_operands[0] = context->operand_map[op_name];
        if (context->token_to_scan == ',') {
          context->token_to_scan = yylex();
          img_inst.o_operands[1] = context->get_operand_offset();
          if (context->token_to_scan == '[') {
            context->token_to_scan = yylex();
            if (!AddressableOperand(context)) {
              if (context->token_to_scan == ',') {
                context->token_to_scan = yylex();
                unsigned int curOpCount = 2;
                if (context->token_to_scan == '(') {
                  if (!ArrayOperandList(context)) {
                  } else {
                    context->set_error(MISSING_CLOSING_PARENTHESIS);
                    return 1;
                  }
                } else {
                  if (context->valid_string) {
                    op_name = context->token_value.string_val;
                  }
                  if (!Operand(context)) {
                    img_inst.o_operands[curOpCount++] = context->operand_map[op_name];
                  } else {  // Array Operand
                    context->set_error(MISSING_OPERAND);
                    return 1;
                  }
               }

                if (context->token_to_scan == ',') {
                  context->token_to_scan = yylex();
                  if (context->valid_string) {
                    op_name = context->token_value.string_val;
                  }
                  if (!Operand(context)) {
                    img_inst.o_operands[curOpCount++] = context->operand_map[op_name];
                    if (second_token == _CAS) {
                      if (context->token_to_scan == ',') {
                        context->token_to_scan = yylex();
                        if (context->valid_string) {
                          op_name = context->token_value.string_val;
                        }
                        if (!Operand(context)) {
                          img_inst.o_operands[curOpCount++] = context->operand_map[op_name];
                        } else {  // Operand
                          context->set_error(MISSING_OPERAND);
                          return 1;
                        }
                      } else {  // ','
                        context->set_error(MISSING_COMMA);
                        return 1;
                      }
                    }
                    if (context->token_to_scan == ';') {
                      context->append_code(&img_inst);

                      // context->update_bdf_operation_count();
                      context->token_to_scan = yylex();
                      return 0;
                    } else {  // ';'
                      context->set_error(MISSING_SEMICOLON);
                      return 1;
                    }
                  } else {  // Operand
                    context->set_error(MISSING_OPERAND);
                    return 1;
                  }
                } else {  // ','
                  context->set_error(MISSING_COMMA);
                  return 1;
                }
              } else {  // ','
                context->set_error(MISSING_COMMA);
                return 1;
              }
            } else {  // Addressable Operand
              context->set_error(INVALID_OPERAND);
              return 1;
            }
          } else {
            context->set_error(MISSING_OPERAND);
          }
        } else {  // ','
          context->set_error(MISSING_COMMA);
        }
      } else {  // Operand
        context->set_error(MISSING_OPERAND);
      }
    } else {  // Data Type
      context->set_error(MISSING_DATA_TYPE);
    }
  } else {  // Geometry Id
    context->set_error(MISSING_DECLPREFIX);
  }
  return 1;
}
int ImageNoRet(Context* context) {
  // first token is ATOMICNORET_IMAGE
  BrigInstAtomicImage imgNoRet = {
    sizeof(BrigInstAtomicImage),// size
    BrigEInstAtomicImage,   // kind
    BrigAtomicNoRetImage,   // opcode
    Brigb32,                // type
    BrigNoPacking,          // packing
    {0, 0, 0, 0, 0},        // o_operands[5]
    0,                      // atomicOperation
    BrigGlobalSpace,          // storageClass
    BrigRegular,            // memorySemantic
    0                       // geom
  };

  unsigned int second_token;
  context->token_to_scan = yylex();

  second_token = context->token_to_scan;

  if (context->token_to_scan == _CAS) {
    imgNoRet.atomicOperation = BrigAtomicCas;
    context->token_to_scan = yylex();
  } else if (context->token_type == ATOMIC_OP) {
    switch (context->token_to_scan) {  // without _CAS_ , _EXCh_
      case _AND_:
        imgNoRet.atomicOperation = BrigAtomicAnd;
        imgNoRet.type = Brigb32;
        break;
      case _OR_:
        imgNoRet.atomicOperation = BrigAtomicOr;
        imgNoRet.type = Brigb32;
        break;
      case _XOR_:
        imgNoRet.atomicOperation = BrigAtomicXor;
        imgNoRet.type = Brigb32;
        break;
    //   case _EXCH_:
    //    imgNoRet.atomicOperation = BrigAtomicExch;
    //   break;
      case _ADD_:
        imgNoRet.atomicOperation = BrigAtomicAdd;
        imgNoRet.type = Brigu64;
        break;
      case _INC_:
        imgNoRet.atomicOperation = BrigAtomicInc;
        imgNoRet.type = Brigs32;
        break;
      case _DEC_:
        imgNoRet.atomicOperation = BrigAtomicDec;
        imgNoRet.type = Brigb32;
        break;
      case _MIN_:
        imgNoRet.atomicOperation = BrigAtomicMin;
        imgNoRet.type = Brigu32;
        break;
      case _MAX_:
        imgNoRet.atomicOperation = BrigAtomicMax;
        imgNoRet.type = Brigu32;
        break;
      case _SUB_:
        imgNoRet.atomicOperation = BrigAtomicSub;
        imgNoRet.type = Brigu64;
        break;
      default:
        context->set_error(MISSING_DECLPREFIX);
        return 1;
    }
    context->token_to_scan =yylex();
  } else {
    context->set_error(MISSING_DECLPREFIX);
    return 1;
  }
  if (!OptacqregPart2(context, &imgNoRet.memorySemantic)) {
  }

  if (context->token_type == GEOMETRY_ID) {
    switch (context->token_to_scan) {
      case _1D:
        imgNoRet.geom = Briggeom_1d;
        break;
      case _2D:
        imgNoRet.geom = Briggeom_2d;
        break;
      case _3D:
        imgNoRet.geom = Briggeom_3d;
        break;
      case _1DB:
        imgNoRet.geom = Briggeom_1db;
        break;
      case _1DA:
        imgNoRet.geom = Briggeom_1da;
        break;
      case _2DA:
        imgNoRet.geom = Briggeom_2da;
        break;
      default:
        context->set_error(MISSING_DECLPREFIX);
        return 1;
    }
    context->token_to_scan = yylex();
    // TypeLength: u32, s32, b32, u64, depending on the type of operation.
    // The add operation applies to u32, u64, and s32 types;
    // min and max apply to u32 and s32 types; inc and dec apply to s32 types;
    // and and, or, xor, and cas apply to b32 types.
    /*
    BrigDataType16_t type = context->token_value.data_type;
    if (type == imgNoRet.type ||
        ((imgNoRet.atomicOperation == BrigAtomicSub ||
          imgNoRet.atomicOperation == BrigAtomicAdd) &&
         (type == Brigu32 || type == Brigs32)) ||
        ((imgNoRet.atomicOperation == BrigAtomicMin ||
          imgNoRet.atomicOperation == BrigAtomicMax) &&
         type == Brigs32)) {
      imgNoRet.type = type;
    } else {
      context->set_error(MISSING_DATA_TYPE);
      return 1;
    }*/

    if (context->token_type == DATA_TYPE_ID) {

      std::string op_name;
      imgNoRet.type = context->token_value.data_type;


      context->token_to_scan = yylex();
      if (context->token_to_scan == '[') {
        imgNoRet.o_operands[0] = context->get_operand_offset();
        context->token_to_scan = yylex();
        if (!AddressableOperand(context)) {
          if (context->token_to_scan == ',') {
            context->token_to_scan = yylex();
            if (!ArrayOperandPart2(context, &imgNoRet.o_operands[1])) {
              if (context->token_to_scan == ',') {
                context->token_to_scan = yylex();
                unsigned int opCount = 2;

                if (context->valid_string) {
                  op_name = context->token_value.string_val;
                }
                if (!Operand(context)) {
                  imgNoRet.o_operands[opCount++] = context->operand_map[op_name];
                  if (second_token == _CAS) {
                    if (context->token_to_scan == ',') {
                      context->token_to_scan = yylex();
                      if (context->valid_string) {
                        op_name = context->token_value.string_val;
                      }
                      if (!Operand(context)) {
                        imgNoRet.o_operands[opCount++] = context->operand_map[op_name];
                      } else {  // Operand
                        context->set_error(MISSING_OPERAND);
                        return 1;
                      }
                    } else {  // ','
                      context->set_error(MISSING_COMMA);
                      return 1;
                    }
                  }
                  if (context->token_to_scan == ';') {
                    context->append_code(&imgNoRet);

                    // context->update_bdf_operation_count();

                    context->token_to_scan = yylex();
                    return 0;
                  } else {  // ';'
                    context->set_error(MISSING_SEMICOLON);
                    return 1;
                  }
                } else {  // Operand
                  context->set_error(MISSING_OPERAND);
                  return 1;
                }
              } else {  // ','
                context->set_error(MISSING_COMMA);
                return 1;
              }
            } else {  // Array Operand
              context->set_error(MISSING_OPERAND);
              return 1;
            }
          } else {  // ','
            context->set_error(MISSING_COMMA);
            return 1;
          }
        } else {  // Addressable Operand
          context->set_error(INVALID_OPERAND);
          return 1;
        }
      } else {
        context->set_error(MISSING_OPERAND);
      }
    } else {  // Data Type
      context->set_error(MISSING_DATA_TYPE);
      return 1;
    }
  } else {  // Geometry Id
    context->set_error(MISSING_DECLPREFIX);
    return 1;
  }

  return 1;
}

int Cvt(Context* context) {
  // first token is CVT "cvt"
  // TODO(Chuang): Extensions for Conversions

  BrigInstCvt cvtInst = {
    sizeof(BrigInstCvt),   // size
    BrigEInstCvt,          // kind
    BrigCvt,               // opcode
    0,                     // type
    BrigNoPacking,         // packing
    {0, 0, 0, 0, 0},       // o_operands[5]
    {0, 0, 0, 0, 0, 0, 0}, // aluModifier
    0,                     // stype
    0                      // reserved
  };
  context->token_to_scan = yylex();

  if (!CvtModifier1(context)) {
    BrigAluModifier getAluMod = context->get_alu_modifier();
    memcpy(&cvtInst.aluModifier, &getAluMod, sizeof(cvtInst.aluModifier));
  }

  // destType: b, u, s, f. (For b, only b1 is supported.)
  // destLength: 1, 8, 16, 32, 64. (For 1, only b1 is supported.)

  if (context->token_to_scan == _B1 ||
      context->token_to_scan == _S8 ||
      context->token_to_scan == _S16 ||
      context->token_to_scan == _S32 ||
      context->token_to_scan == _S64 ||
      context->token_to_scan == _U8 ||
      context->token_to_scan == _U16 ||
      context->token_to_scan == _U32 ||
      context->token_to_scan == _U64 ||
      context->token_to_scan == _F16 ||
      context->token_to_scan == _F32 ||
      context->token_to_scan == _F64) {

    cvtInst.type = context->token_value.data_type;
    context->token_to_scan = yylex();

    if (context->token_type == DATA_TYPE_ID) {
      cvtInst.stype = context->token_value.data_type;
      context->token_to_scan = yylex();
      std::string opName;
      BrigoOffset32_t opSize = 0;

      // Note: dest: Destination register.
      if (context->token_type == REGISTER) {
        opName = context->token_value.string_val;
      } else {
        context->set_error(INVALID_OPERAND);
        return 1;
      }
      if (!Operand(context)) {
        cvtInst.o_operands[0] = context->operand_map[opName];
        if (context->token_to_scan == ',') {
          context->token_to_scan = yylex();

          opSize = context->get_operand_offset();
          if (context->valid_string) {
            opName = context->token_value.string_val;
          } else {
            if (context->token_type == CONSTANT) {
              opSize += opSize & 0x7;
            }
          }
          if (!Operand(context)) {
            if (opSize == context->get_operand_offset()) {
              cvtInst.o_operands[1] = context->operand_map[opName];
            } else {
              cvtInst.o_operands[1] = opSize;
            }
            if (context->token_to_scan == ';') {
              context->append_code(&cvtInst);

              // OperationCount adds 1
              // in BrigDirectiveFunction or BrigDirectivekernel
              // context->update_bdf_operation_count();

              context->token_to_scan = yylex();
              return 0;
            } else {
              context->set_error(MISSING_SEMICOLON);
            }
          } else {
            context->set_error(MISSING_OPERAND);
          }
        } else {
          context->set_error(MISSING_COMMA);
        }
      } else {
        context->set_error(INVALID_OPERAND);
      }
    } else {
      context->set_error(MISSING_DATA_TYPE);
    }
  } else {
    context->set_error(MISSING_DATA_TYPE);
  }
  return 1;
}

int Instruction0(Context* context) {
  // first token is NOP "nop"
  BrigInstBase inst0 = {
    sizeof(BrigInstBase),  // size
    BrigEInstBase,         // kind
    BrigNop,               // opcode
    Brigb32,               // type
    BrigNoPacking,         // packing
    {0, 0, 0, 0, 0}        // o_operands[5]
  };
  context->token_to_scan = yylex();
  if (context->token_to_scan == ';') {
    context->append_code(&inst0);
    // context->update_bdf_operation_count();
    context->token_to_scan = yylex();
    return 0;
  } else {
    context->set_error(MISSING_SEMICOLON);
  }
  return 1;
}

int Instruction1(Context* context) {

  BrigInstBase inst1_op = {
    sizeof(inst1_op),
    BrigEInstBase,
    BrigLaneId,
    Brigb32,
    BrigNoPacking,
    {0, 0, 0, 0, 0}
  };

  inst1_op.opcode = context->token_value.opcode;

  if (context->token_type == INSTRUCTION1_OPCODE_NODT) {
    // Instruction1OpcodeNoDT
    // debugtrap require operand must be reg,imm,wavesize
    if (context->token_to_scan == DEBUGTRAP) {
      context->token_to_scan = yylex();
      if (!RoundingMode(context)) {
      }
      if (context->token_type == REGISTER) {
        std::string oper_name = context->token_value.string_val;
        if (Operand(context)) {
          return 1;
        }
        inst1_op.o_operands[0] = context->operand_map[oper_name];
        if (context->token_to_scan == ';') {
          context->append_code(&inst1_op);
          context->token_to_scan = yylex();
          return 0;
        } else {
           context->set_error(MISSING_SEMICOLON);
        }
      } else if (context->token_type == CONSTANT ||
                 context->token_to_scan == TOKEN_WAVESIZE) {
        inst1_op.o_operands[0] = context->get_operand_offset();
        if (Operand(context)) {
          return 1;
        }
        if (context->token_to_scan == ';') {
          context->append_code(&inst1_op);

          // context->update_bdf_operation_count();
          context->token_to_scan = yylex();
          return 0;
        } else {
          context->set_error(MISSING_SEMICOLON);
        }
      } else {
        context->set_error(MISSING_OPERAND);
      }
    } else {
    context->token_to_scan = yylex();
    if (!RoundingMode(context)) {
    }
      if (context->token_to_scan == TOKEN_SREGISTER) {
        std::string oper_name = context->token_value.string_val;
        if (Operand(context)) {
          return 1;
        }
        inst1_op.o_operands[0] = context->operand_map[oper_name];
        if (context->token_to_scan == ';') {
          context->append_code(&inst1_op);

          // context->update_bdf_operation_count();
          context->token_to_scan = yylex();
          return 0;
        } else {
          context->set_error(MISSING_SEMICOLON);
        }
      } else {
        context->set_error(MISSING_OPERAND);
      }
    }
  } else if (context->token_to_scan == CLOCK) {  // clock
    context->token_to_scan = yylex();
    if (context->token_to_scan == TOKEN_DREGISTER) {
      std::string oper_name = context->token_value.string_val;
      if (Operand(context)) {
        return 1;
      }
      inst1_op.o_operands[0] = context->operand_map[oper_name];
      if (context->token_to_scan == ';') {
        context->append_code(&inst1_op);

        // context->update_bdf_operation_count();
        context->token_to_scan = yylex();
        return 0;
      } else {
        context->set_error(MISSING_SEMICOLON);
      }
    } else {
      context->set_error(MISSING_OPERAND);
    }
  } else if (context->token_type == INSTRUCTION1_OPCODE) {
    // instruction1opcode
    // fbar_release can have one or two operands
    if (context->token_to_scan == FBAR_RELEASE) {
      context->token_to_scan = yylex();
      if (!RoundingMode(context)) {
      }
      if (context->token_to_scan == _B64) {
        inst1_op.type = context->token_value.data_type;
        context->token_to_scan = yylex();
        if (context->token_to_scan == TOKEN_DREGISTER) {
          std::string oper_name = context->token_value.string_val;
          if (Operand(context)) {
            return 1;
          }
          inst1_op.o_operands[0] = context->operand_map[oper_name];
          if (context->token_to_scan == ',') { // two operands
            context->token_to_scan = yylex();
            if (context->token_to_scan == TOKEN_DREGISTER) {
              std::string oper_name = context->token_value.string_val;
              if (Operand(context)) {
                return 1;
              }
              inst1_op.o_operands[1] = context->operand_map[oper_name];
                if (context->token_to_scan == ';') {
                  context->append_code(&inst1_op);

                  // context->update_bdf_operation_count();
                  context->token_to_scan = yylex();
                  return 0;
                } else {
                  context->set_error(MISSING_SEMICOLON);
                }
            } else {
              context->set_error(MISSING_OPERAND);
            } // one operand
          } else if (context->token_to_scan == ';') {
            context->append_code(&inst1_op);

            // context->update_bdf_operation_count();
            context->token_to_scan = yylex();
            return 0;
          } else {
            context->set_error(MISSING_SEMICOLON);
          }
        } else {
          context->set_error(MISSING_OPERAND);
        }
      } else {
        context->set_error(MISSING_DATA_TYPE);
      }
    } else {
      context->token_to_scan = yylex();
      if (!RoundingMode(context)) {
      }
      if (context->token_type == DATA_TYPE_ID) {
        inst1_op.type = context->token_value.data_type;
        context->token_to_scan = yylex();
        if (context->token_type == REGISTER) {
          std::string oper_name = context->token_value.string_val;
          if (Operand(context)) {
            return 1;
          }
          inst1_op.o_operands[0] = context->operand_map[oper_name];
          if (context->token_to_scan == ';') {
            context->append_code(&inst1_op);

            // context->update_bdf_operation_count();
            context->token_to_scan = yylex();
            return 0;
          } else {
            context->set_error(MISSING_SEMICOLON);
          }
        } else {
          context->set_error(MISSING_OPERAND);
        }
      } else {
        context->set_error(MISSING_DATA_TYPE);
      }
    }
  }
  return 1;
}

// this function specifies operand must be register,immediate value,or WAVESIZE
int RIW_Operand(Context* context) {
  if (context->token_type == REGISTER) {
    context->token_to_scan = yylex(); // set token for next function
    return 0;
  } else if (context->token_type == CONSTANT) {
    context->token_to_scan = yylex();
    return 0;
  } else if (context->token_to_scan == TOKEN_WAVESIZE) {
    context->token_to_scan = yylex();
    return 0;
  } else {
    context->set_error(INVALID_OPERATION);
  }
  return 1;
}

int Segp(Context* context) {
  if (context->token_to_scan == SEGMENTP) { //segmentp
    context->token_to_scan = yylex();

    BrigInstMem segmentp_op = {
      sizeof(BrigInstMem),   // size
      BrigEInstMem,          // kind
      BrigSegmentp,          // opcode
      Brigb32,               // type
      BrigNoPacking,         // packing
      {0, 0, 0, 0, 0},       // o_operands[5]
      BrigFlatSpace          // storageClass
    };

    if (context->token_type == ADDRESS_SPACE_IDENTIFIER) {
      segmentp_op.storageClass = context->token_value.storage_class;

      context->token_to_scan = yylex();
      if (context->token_to_scan == _B1) { //datatypeId must be b1
        segmentp_op.type = context->token_value.data_type;
        context->token_to_scan = yylex();
        //dest must be c register
        if (context->token_to_scan == TOKEN_CREGISTER) {
          std::string oper_name = context->token_value.string_val;
          if (Operand(context)) {
            return 1;
          }
          segmentp_op.o_operands[0] = context->operand_map[oper_name];
          if (context->token_to_scan == ',') {
            context->token_to_scan = yylex();
            if(context->token_type == REGISTER ) {
              std::string oper_name = context->token_value.string_val;
              if (Operand(context)) {
                return 1;
              }
              segmentp_op.o_operands[1] = context->operand_map[oper_name];
              if (context->token_to_scan == ';') {
                context->append_code(&segmentp_op);

                // context->update_bdf_operation_count();
                context->token_to_scan = yylex();
                return 0;
              } else {
                context->set_error(MISSING_SEMICOLON);
              }
            } else if (context->token_type == CONSTANT ||
                       context->token_to_scan == TOKEN_WAVESIZE) {
              segmentp_op.o_operands[1] = context->get_operand_offset();
              if (Operand(context)) {
                return 1;
              }
              if (context->token_to_scan == ';') {
                context->append_code(&segmentp_op);

                // context->update_bdf_operation_count();
                context->token_to_scan = yylex();
                return 0;
              } else {
                context->set_error(MISSING_SEMICOLON);
              }
            } else {
              context->set_error(MISSING_OPERAND);
            }
          } else {
            context->set_error(MISSING_COMMA);
          }
        } else {
          context->set_error(MISSING_OPERAND);
        }
      } else {
        context->set_error(MISSING_DATA_TYPE);
      }
    } else {
      // should be missing ADDRESS_SPACE_IDENTIFIER
      context->set_error(MISSING_IDENTIFIER);
    }
  } else if (context->token_to_scan == STOF || // stof or ftos
             context->token_to_scan == FTOS) {

    BrigInstMem sf_op = {
      sizeof(BrigInstMem),   // size
      BrigEInstMem,          // kind
      BrigStoF,              // opcode
      Brigb32,               // type
      BrigNoPacking,         // packing
      {0, 0, 0, 0, 0},       // o_operands[5]
      BrigFlatSpace          // storageClass
    };

    switch (context->token_to_scan) {
      case STOF:
        sf_op.opcode = BrigStoF;
        break;
      case FTOS:
        sf_op.opcode = BrigFtoS;
        break;
    }
    context->token_to_scan = yylex();
    if (context->token_type == ADDRESS_SPACE_IDENTIFIER) {
      sf_op.storageClass = context->token_value.storage_class;

      context->token_to_scan = yylex();
      if (context->token_to_scan == _U32 ||
          context->token_to_scan == _U64) { //datatypeId must be u32 or u64
        sf_op.type = context->token_value.data_type;
        context->token_to_scan = yylex();
        //dest must be d register
        if (context->token_to_scan == TOKEN_DREGISTER) {
          std::string oper_name = context->token_value.string_val;
          if (Operand(context)) {
            return 1;
          }
          sf_op.o_operands[0] = context->operand_map[oper_name];
          if (context->token_to_scan == ',') {
            context->token_to_scan = yylex();
            if(context->token_type == REGISTER ) {
              std::string oper_name = context->token_value.string_val;
              if (Operand(context)) {
                return 1;
              }
              sf_op.o_operands[1] = context->operand_map[oper_name];
              if (context->token_to_scan == ';') {
                context->append_code(&sf_op);

                // context->update_bdf_operation_count();
                context->token_to_scan = yylex();
                return 0;
              } else {
                context->set_error(MISSING_SEMICOLON);
              }
            } else if (context->token_type == CONSTANT ||
                       context->token_to_scan == TOKEN_WAVESIZE) {
              sf_op.o_operands[1] = context->get_operand_offset();
              if (Operand(context)) {
                return 1;
              }
              if (context->token_to_scan == ';') {
                context->append_code(&sf_op);

                // context->update_bdf_operation_count();
                context->token_to_scan = yylex();
                return 0;
              } else {
                context->set_error(MISSING_SEMICOLON);
              }
            } else {
              context->set_error(MISSING_OPERAND);
            }
          } else {
            context->set_error(MISSING_COMMA);
          }
        } else {
          context->set_error(MISSING_OPERAND);
        }
      } else {
        context->set_error(MISSING_DATA_TYPE);
      }
    } else {
      // should be missing ADDRESS_SPACE_IDENTIFIER
      context->set_error(MISSING_IDENTIFIER);
    }
  }
  return 1;
}

int Operation(Context* context) {
  if (context->token_type == INSTRUCTION1_OPCODE_NODT ||
      context->token_to_scan == CLOCK ||
      context->token_type == INSTRUCTION1_OPCODE) {
    if (!Instruction1(context)) {
      return 0;
    }
  } else if (context->token_to_scan == NOP) {
    if (!Instruction0(context)) {
      return 0;
    }
  } else if (context->token_type == INSTRUCTION2_OPCODE_FTZ ||
             context->token_type == INSTRUCTION2_OPCODE ||
             context->token_type == INSTRUCTION2_OPCODE_NODT) {
    if (!Instruction2(context)) {
      context->update_bdf_operation_count();
      return 0;
    }
  } else if (context->token_type == INSTRUCTION3_OPCODE ||
             context->token_type == INSTRUCTION3_OPCODE_FTZ) {
    if (!Instruction3(context)) {
      context->update_bdf_operation_count();
      return 0;
    }
  } else if (context->token_type == INSTRUCTION4_OPCODE) {
    if (!Instruction4(context)) {
      context->update_bdf_operation_count();
      return 0;
    }
  } else if (context->token_to_scan == PACKEDCMP ||
             context->token_to_scan == CMP) {
    if (!Cmp(context)) {
      return 0;
    }
  } else if (context->token_to_scan == MUL ||
             context->token_to_scan == MUL_HI ||
             context->token_to_scan == MUL24_HI ||
             context->token_to_scan == MUL24 ||
             context->token_to_scan == MAD24 ||
             context->token_to_scan == MAD24_HI) {
    if (!Mul(context)) {
      context->update_bdf_operation_count();
      return 0;
    }
  } else if (context->token_to_scan == F2U4) {
    if (!Instruction5(context)) {
      return 0;
    }
  } else if (context->token_to_scan == MOV) {
    if (!Mov(context)) {
      return 0;
    }
  } else if (context->token_to_scan == SEGMENTP ||
             context->token_to_scan == FTOS ||
             context->token_to_scan == STOF) {
    if (!Segp(context)) {
      return 0;
    }
  } else if (context->token_to_scan == LDA) {
    if (!Lda(context)) {
      return 0;
    }
  } else if (context->token_to_scan == LDC) {
    if (!Ldc(context)) {
      return 0;
    }
  } else if (context->token_to_scan == ATOMIC ||
             context->token_to_scan == ATOMIC_CAS) {
    if (!Atom(context)) {
      return 0;
    }
  } else if (context->token_to_scan == RD_IMAGE) {
    if (!ImageRead(context)) {
      return 0;
    }
  } else if (context->token_to_scan == LD_IMAGE) {
    if (!ImageLoad(context)) {
      return 0;
    }
  } else if (context->token_to_scan == ST_IMAGE) {
    if (!ImageStore(context)) {
      return 0;
    }
  } else if (context->token_to_scan == LD) {
    if (!Ld(context)) {
      context->update_bdf_operation_count();
      return 0;
    }
  } else if (context->token_to_scan == ST) {
    if (!St(context)) {
      return 0;
    }
  } else if (context->token_to_scan == CVT) {
    if (!Cvt(context)) {
      return 0;
    }
  } else if (context->token_to_scan == ATOMICNORET ||
             context->token_to_scan == ATOMICNORET_CAS) {
    if (!AtomicNoRet(context)) {
      return 0;
    }
  } else if (context->token_to_scan == ATOMIC_IMAGE) {
    if (!ImageRet(context)) {
      return 0;
    }
  } else if (context->token_to_scan == SYNC) {
    if (!Sync(context)) {
      return 0;
    }
  } else if (context->token_to_scan == BARRIER) {
    if (!Bar(context)) {
      return 0;
    }
  } else if (context->token_to_scan == SYSCALL) {
    if (!SysCall(context)) {
      return 0;
    }
  }  else if (context->token_to_scan == RET) {
    if (!Ret(context)) {
      context->update_bdf_operation_count();
      return 0;
    }
  } else if (context->token_to_scan == CBR ||
             context->token_to_scan == BRN) {
    if (!Branch(context)) {
      return 0;
    }
  } else if (context->token_type == QUERY_OP) {
    if (!Query(context)) {
      return 0;
    }
  }
  return 1;
}

int BodyStatementNested(Context* context) {
  if (context->token_to_scan == TOKEN_COMMENT) {
	return Comment(context);
  } else if (context->token_to_scan == PRAGMA) {
    if (!Pragma(context)) {
      return 0;
    }
  } else if (context->token_to_scan == BLOCK) {
    if (!Block(context)) {
      return 0;
    }
  } else if (context->token_to_scan == ALIGN ||
             context->token_to_scan == CONST ||
             context->token_to_scan == EXTERN ||
             context->token_to_scan == STATIC) {
    if (!DeclPrefix(context)) {
      if (!InitializableDecl(context)) {
        return 0;
      } else if (!UninitializableDecl(context)) {
        return 0;
      }
    }
  } else if (context->token_to_scan == LOC) {
    if (!Location(context)) {
      return 0;
    }
  } else if (context->token_to_scan == TOKEN_LABEL) {
    context->token_to_scan = yylex();
    return 0;
  } else if (!LabelTargets(context)) {
    return 0;
  } else if (!Operation(context)) {
    return 0;
  }
  return 1;
}

int ArgStatement(Context* context) {
  if (context->token_to_scan == CALL) {
    if (!Call(context)) {
      return 0;
    }
  } else if (!BodyStatementNested(context)) {
    return 0;
  } else if (context->token_to_scan == ALIGN ||
             context->token_to_scan == CONST ||
             context->token_to_scan == EXTERN ||
             context->token_to_scan == STATIC) {
    if (!DeclPrefix(context)) {
      if (!ArgUninitializableDecl(context)) {
        return 0;
      }
    }
  }
  return 1;
}

int ArgStatements(Context* context) {
  if (!ArgStatement(context)) {
    while (!ArgStatement(context)) {
      ;
    }
    return 0;
  }
  return 1;
}

int Comment(Context* context){

	if (context->token_to_scan == TOKEN_COMMENT) {
	std::string comment(context->token_value.string_val);
    int comment_offset = context->add_symbol(comment);
	BrigDirectiveComment dir_com = { sizeof(BrigDirectiveComment), BrigEDirectiveComment, context->get_code_offset(), comment_offset};
	context->append_directive(&dir_com);
	context->token_to_scan = yylex();
	return 0;
	} else {
		context->set_error(INVALID_COMMENT);
		return 1;
	}
}

int BodyStatement(Context* context) {

  if (context->token_to_scan == TOKEN_COMMENT) {
	return Comment(context);
  } else if (context->token_to_scan == PRAGMA) {
    if (!Pragma(context)) {
      return 0;
    }
  } else if (context->token_to_scan == BLOCK) {
    if (!Block(context)) {
      return 0;
    }
  } else if (context->token_to_scan == ALIGN ||
             context->token_to_scan == CONST ||
             context->token_to_scan == EXTERN ||
             context->token_to_scan == STATIC ||
             context->token_type == UNINITIALIZABLE_ADDRESS ||
             context->token_type == INITIALIZABLE_ADDRESS) {
    if (!DeclPrefix(context)) {
      if (!InitializableDecl(context)) {
        return 0;
      } else if (!UninitializableDecl(context)) {
        return 0;
      }
    }
  } else if (context->token_to_scan == '{') {
    if (!ArgBlock(context)) {
      return 0;
    }
  } else if (context->token_to_scan == LOC) {
    if (!Location(context)) {
      return 0;
    }
  } else if (context->token_to_scan == TOKEN_LABEL) {
      if (!Label(context)) {
		if(context->token_to_scan == LABELTARGETS)	
			return LabelTargetsPart2(context);
		return 0;	
	  }else 
		return 1;
  } else if (!Operation(context)) {
    return 0;
  }

  return 1;
}

int BodyStatements(Context* context) {
  if (!BodyStatement(context)) {
    while (context->token_to_scan && (context->token_to_scan != '}')){
      if(BodyStatement(context))
		break;
	  //context->token_to_scan = yylex();
	}
	if((!context->token_to_scan) || (context->token_to_scan == '}'))
		return 0;
	else 
		return 1;
  } else{
    context->set_error(INVALID_CODEBLOCK); //Codeblock should have atleast one bodyStatement
    return 1;
  }
 }

int ImageLoad(Context* context) {
  // first token is LD_IMAGE
  BrigInstImage imgLdInst = {
    sizeof(BrigInstImage), // size
    BrigEInstImage,        // kind
    BrigLdImage,           // opcode
    {0, 0, 0, 0, 0},   // o_operands[5]
    0,                 // geom
    0,                 // type
    0,                 // stype
    BrigNoPacking,         // packing
    0                      // reserved
  };
  context->token_to_scan = yylex();
  if (context->token_to_scan == _V4) {
    context->token_to_scan = yylex();
    if (context->token_type == GEOMETRY_ID) {
      switch (context->token_to_scan) {
        case _1D:
          imgLdInst.geom = Briggeom_1d;
          break;
        case _2D:
          imgLdInst.geom = Briggeom_2d;
          break;
        case _3D:
          imgLdInst.geom = Briggeom_3d;
          break;
        case _1DB:
          imgLdInst.geom = Briggeom_1db;
          break;
        case _1DA:
          imgLdInst.geom = Briggeom_1da;
          break;
        case _2DA:
          imgLdInst.geom = Briggeom_2da;
          break;
        default:
          context->set_error(MISSING_DECLPREFIX);
          return 1;
      }
      context->token_to_scan = yylex();
      // Note: destLength: Destination length: 32 (f32, u32, or s32)
      if (context->token_to_scan == _F32 ||
          context->token_to_scan == _U32 ||
          context->token_to_scan == _S32) {

        imgLdInst.type = context->token_value.data_type;
        context->token_to_scan = yylex();
        // Note: srcLength: Source length: 32 srcType: u32.
        if (context->token_to_scan == _U32) {
          imgLdInst.stype = context->token_value.data_type;
          context->token_to_scan = yylex();
          if (!ArrayOperandPart2(context, &imgLdInst.o_operands[0])) {
            // Note: dest: Destination. Must be a vector of four s registers.
            uint16_t kind;
            context->get_operand(imgLdInst.o_operands[0] + sizeof(uint16_t), &kind);
            if (kind != BrigEOperandRegV4) {
              context->set_error(INVALID_OPERAND);
              return 1;
            }

            if (context->token_to_scan == ',') {
              context->token_to_scan = yylex();
              // TODO(Chuang): [image]: The image. Must be a read-write or read-only image.
              if (context->token_to_scan == '[') {
                context->token_to_scan = yylex();
                if (!AddressableOperandPart2(context, &imgLdInst.o_operands[1], true)) {
                  if (context->token_to_scan == ',') {
                    context->token_to_scan = yylex();
                    // TODO(Chuang): src: Register source for the coordinates.
                    // A scalar for 1D images; a 2-element vector for 2D images;
                    // a 4-element vector for 3D images, where the fourth element is ignored.
                    // Each coordinate must be in an s register

                    if (!ArrayOperandPart2(context, &imgLdInst.o_operands[2])) {
                      if (context->token_to_scan == ';') {
                        context->append_code(&imgLdInst);

                        // context->update_bdf_operation_count();

                        context->token_to_scan = yylex();
                        return 0;
                      } else {  // ';'
                        context->set_error(MISSING_SEMICOLON);
                        return 1;
                      }
                    } else {  // ArrayOperand
                      context->set_error(INVALID_OPERAND);
                      return 1;
                    }
                  } else {  // ','
                    context->set_error(MISSING_COMMA);
                    return 1;
                  }
                } else {  // Addressable Operand
                  context->set_error(INVALID_OPERAND);
                  return 1;
                }
              } else {
                context->set_error(MISSING_OPERAND);
                return 1;
              }
            } else {  // ','
              context->set_error(MISSING_COMMA);
              return 1;
            }
          } else {  // ArrayOperand
            context->set_error(INVALID_OPERAND);
            return 1;
          }
        } else {  // Data Type
          context->set_error(MISSING_DATA_TYPE);
          return 1;
        }
      } else {  // Data Type
        context->set_error(MISSING_DATA_TYPE);
        return 1;
      }
    } else {  // Geometry ID
      context->set_error(MISSING_DECLPREFIX);
      return 1;
    }
  } else {  // _V4
    context->set_error(MISSING_DECLPREFIX);
    return 1;
  }
  return 1;
}

int ImageStore(Context* context) {
  // first token is St_image
  BrigInstImage imgStInst = {
    sizeof(BrigInstImage), // size
    BrigEInstImage,        // kind
    BrigStImage,           // opcode
    {0, 0, 0, 0, 0},   // o_operands[5]
    0,                 // geom
    0,                 // type
    0,                 // stype
    BrigNoPacking,         // packing
    0                      // reserved
  };
  context->token_to_scan = yylex();
  if (context->token_to_scan == _V4) {
    context->token_to_scan = yylex();
    if (context->token_type == GEOMETRY_ID) {
      switch (context->token_to_scan) {
        case _1D:
          imgStInst.geom = Briggeom_1d;
          break;
        case _2D:
          imgStInst.geom = Briggeom_2d;
          break;
        case _3D:
          imgStInst.geom = Briggeom_3d;
          break;
        case _1DB:
          imgStInst.geom = Briggeom_1db;
          break;
        case _1DA:
          imgStInst.geom = Briggeom_1da;
          break;
        case _2DA:
          imgStInst.geom = Briggeom_2da;
          break;
        default:
          context->set_error(MISSING_DECLPREFIX);
          return 1;
      }
      context->token_to_scan = yylex();
      // Note: destLength: Destination length: 32 (f32, u32, or s32)
      if (context->token_to_scan == _F32 ||
          context->token_to_scan == _U32 ||
          context->token_to_scan == _S32) {

        imgStInst.type = context->token_value.data_type;
        context->token_to_scan = yylex();
        // Note: srcLength: Source length: 32 srcType: u32.
        if (context->token_to_scan == _U32) {
          imgStInst.stype = context->token_value.data_type;
          context->token_to_scan = yylex();
          if (!ArrayOperandPart2(context, &imgStInst.o_operands[0])) {
            // Note: dest: Destination. Must be a vector of four s registers.
            uint16_t kind;
            context->get_operand(imgStInst.o_operands[0] + sizeof(uint16_t), &kind);
            if (kind != BrigEOperandRegV4) {
              context->set_error(INVALID_OPERAND);
              return 1;
            }

            if (context->token_to_scan == ',') {
              context->token_to_scan = yylex();
              // TODO(Chuang): [image]: Destination image. A read-write image.
              if (context->token_to_scan == '[') {
                context->token_to_scan = yylex();
                if (!AddressableOperandPart2(context, &imgStInst.o_operands[1], true)) {
                  if (context->token_to_scan == ',') {
                    context->token_to_scan = yylex();
                    // TODO(Chuang): src: Register source for the coordinates.
                    // A scalar for 1D images; a 2-element vector for 2D images;
                    // a 4-element vector for 3D images, where the fourth element is ignored.
                    // Each coordinate must be in an s register
                    if (!ArrayOperandPart2(context, &imgStInst.o_operands[2])) {
                      if (context->token_to_scan == ';') {
                        context->append_code(&imgStInst);

                        // context->update_bdf_operation_count();

                        context->token_to_scan = yylex();
                        return 0;
                      } else {  // ';'
                        context->set_error(MISSING_SEMICOLON);
                        return 1;
                      }
                    } else {  // ArrayOperand
                      context->set_error(INVALID_OPERAND);
                      return 1;
                    }
                  } else {  // ','
                    context->set_error(MISSING_COMMA);
                    return 1;
                  }
                } else {  // Addressable Operand
                  context->set_error(INVALID_OPERAND);
                  return 1;
                }
              } else {
                context->set_error(MISSING_OPERAND);
                return 1;
              }
            } else {  // ','
              context->set_error(MISSING_COMMA);
              return 1;
            }
          } else {  // ArrayOperand
            context->set_error(INVALID_OPERAND);
            return 1;
          }
        } else {  // Data Type
          context->set_error(MISSING_DATA_TYPE);
          return 1;
        }
      } else {  // Data Type
        context->set_error(MISSING_DATA_TYPE);
        return 1;
      }
    } else {  // Geometry ID
      context->set_error(MISSING_DECLPREFIX);
      return 1;
    }
  } else {  // _V4
    context->set_error(MISSING_DECLPREFIX);
    return 1;
  }
  return 1;
}

int SingleListSingle(Context * context) {
  if (context->token_to_scan == TOKEN_SINGLE_CONSTANT) {
    uint32_t elementCount = 0;
    std::vector<float> single_list ;

    while (1) {
      elementCount ++;
      single_list.push_back(context->token_value.float_val);

      context->token_to_scan = yylex();
      if (context->token_to_scan == ',') {
        context->token_to_scan = yylex();
        if (context->token_to_scan == TOKEN_SINGLE_CONSTANT) {
          continue;
        } else {
          context->set_error(MISSING_SINGLE_CONSTANT);
          return 1;
        }
      } else {
        uint32_t n = 0;
	// elementCount
	switch(context->get_type()){
	case Brigb1:
	  // n = elementCount;
          break;
	case Brigb8:
          n = ((elementCount&0xfff8)>>3)+((elementCount&0x07)!=0) ;
          break;
	case Brigb16:
          n = ((elementCount&0xfffc)>>2)+((elementCount&0x03)!=0) ;
          break;
	case Brigb32:
          n = ((elementCount&0xfffe)>>1)+((elementCount&0x01)!=0) ;
          break;
        case Brigb64:
          n = elementCount ;
          break;
	  }
        size_t arraySize = sizeof(BrigDirectiveInit) + (n - 1) * sizeof(uint64_t) ;
        uint8_t *array = new uint8_t[arraySize];
        BrigDirectiveInit *bdi = reinterpret_cast<BrigDirectiveInit*>(array);
        uint32_t init_length = 0;

        bdi->size = arraySize;
        bdi->kind = BrigEDirectiveInit;
        bdi->c_code = 0 ;
        bdi->elementCount = elementCount;
        bdi->type = context->get_type();
        bdi->reserved = 0 ;

        switch(context->get_type()){
	case Brigb1:
          break;
        case Brigb8:
          for(unsigned i = 0; i < elementCount; i ++ ){ // right ?? lose value??
            memmove(&bdi->initializationData.u8[i],&single_list[i],sizeof(uint8_t));
	  }
          init_length =  n * 8;
          for (unsigned i = elementCount; i < init_length; i ++){
            bdi->initializationData.u8[i] = 0;
          }
          break;
        case Brigb16:
          for(unsigned i = 0; i < elementCount; i ++ ){// right ?? lose value??
            memmove(&bdi->initializationData.u16[i],&single_list[i],sizeof(uint16_t));
	  }
          init_length =  n * 4;
          for (unsigned i = elementCount; i < init_length; i ++){
            bdi->initializationData.u16[i] = 0;
          }
          break;
        case Brigb32:
          for(unsigned i = 0; i < elementCount; i ++ ){
            memmove(&bdi->initializationData.u32[i],&single_list[i],sizeof(uint32_t));
	  }
          init_length =  n * 2;
          for (unsigned i = elementCount; i < init_length; i ++){
            bdi->initializationData.u32[i] = 0;
          }
          break;
        case Brigb64:
          for(unsigned i = 0; i < elementCount; i ++ ){
            memmove(&bdi->initializationData.u64[i],&single_list[i],sizeof(uint64_t));
	  }
          break;
        }

        // update the BrigDirectiveSymbol.d_init and dim
        BrigDirectiveSymbol bds ;
        BrigdOffset32_t bds_offset = context->current_argdecl_offset ;
        // BrigdOffset32_t bds_offset = context->get_directive_offset() - sizeof(BrigDirectiveSymbol);
        context->get_directive(bds_offset,&bds);
        bds.d_init = context->get_directive_offset();
        if (0 == context->get_dim() && context->get_isArray())
          bds.s.symbolModifier = BrigArray;
        if (context->get_dim() < init_length)
          bds.s.dim = init_length;

        unsigned char *bds_charp = reinterpret_cast<unsigned char*>(&bds);
        context->update_directive_bytes(bds_charp,
                                        bds_offset,
                                        sizeof(BrigDirectiveSymbol));

        context->append_directive(bdi);
        delete[] reinterpret_cast<char *>(bdi);
        return 0;
      }
    }
  } else {
    return 1;
  }
  return 0;
}

int ImageInit(Context *context) {
  BrigDirectiveImage bdi ;
  uint32_t first_token ;

  if (FORMAT == context->token_to_scan
    || ORDER == context->token_to_scan) {
    first_token = context->token_to_scan;
    context->token_to_scan = yylex();

     if ('=' == context->token_to_scan) {
       context->token_to_scan = yylex();

       if (TOKEN_PROPERTY == context->token_to_scan) {
         context->get_directive(context->current_img_offset,&bdi);
         switch(first_token){
           case FORMAT:
             bdi.format = context->token_value.format;
             break;
           case ORDER:
             bdi.order  = context->token_value.order;
             break;
         }
       } else {
         context->set_error(MISSING_PROPERTY);
         return 1;
       }
     } else {
       context->set_error(INVALID_IMAGE_INIT);
       return 1;
     }
  } else if (WIDTH == context->token_to_scan
       || HEIGHT == context->token_to_scan
       || DEPTH == context->token_to_scan) {
    first_token = context->token_to_scan ;

    context->token_to_scan = yylex();
    if ('=' == context->token_to_scan) {
      context->token_to_scan = yylex();

      if (TOKEN_INTEGER_CONSTANT == context->token_to_scan) {
        context->get_directive(context->current_img_offset,&bdi);
        switch(first_token){
          case WIDTH:
            bdi.width  = context->token_value.int_val;
            break ;
          case HEIGHT:
            bdi.height = context->token_value.int_val;
            break ;
          case DEPTH:
            bdi.depth  = context->token_value.int_val;
            break ;
        }
      } else {
        context->set_error(MISSING_PROPERTY);
        return 1;
      }
    } else {
      context->set_error(INVALID_IMAGE_INIT);
      return 1;
    }
  }
  unsigned char *bdi_charp =
      reinterpret_cast<unsigned char *>(&bdi);

  context->update_directive_bytes(bdi_charp,
                                  context->current_img_offset,
                                  sizeof(bdi));

  context->token_to_scan = yylex();
  return 0;
}

int GlobalImageDecl(Context *context) {
  if(context->token_to_scan == GLOBAL){
    context->token_to_scan = yylex();
    return (GlobalImageDeclPart2(context));
  }else{
    return 1;
  }
}

int GlobalImageDeclPart2(Context *context){
 //First token has been scanned and verified as global. Read next token.

  if (_RWIMG == context->token_to_scan) {
    context->token_to_scan = yylex();
    if (TOKEN_GLOBAL_IDENTIFIER == context->token_to_scan) {
      std::string var_name(context->token_value.string_val);
      int var_name_offset = context->add_symbol(var_name);

      context->token_to_scan = yylex();
      // set default value(scalar)
      context->set_dim(0);
      //context->set_symbol_modifier(BrigArray);
      if ('[' == context->token_to_scan) {
        if (!ArrayDimensionSet(context)) {
        } else {
          return 1;
        }
      }
      BrigDirectiveImage bdi = {
        sizeof(BrigDirectiveImage),//size
        BrigEDirectiveImage,    //kind
        {
          context->get_code_offset(),      // c_code
          BrigGlobalSpace,                 // storag class
          context->get_attribute(),        // attribut
          0,                               // reserved
          context->get_symbol_modifier(),  // symbolModifier
          context->get_dim(),              // dim
          var_name_offset,                 // s_name
          BrigRWImg,                       // type
          context->get_alignment()         // align
        },
        0,                      //width
        0,                      //height
        0,                      //depth
        1,                      //array
        BrigImageOrderUnknown,  //order
        BrigImageFormatUnknown  //format
      };
      context->current_img_offset = context->get_directive_offset();
      context->append_directive(&bdi);

      if ('=' == context->token_to_scan) {
        if (!ImageInitializer(context)) {
        } else {
          context->set_error(INVALID_IMAGE_INIT);
          return 1;
        }
      }

      BrigDirectiveImage get;
      context->get_directive(context->current_img_offset,&get);

      // array for 1da or 2da,else set 1
      if (context->get_dim()){// a array
        if ((0 != get.width && 0 != get.height)
           ||(0 != get.width && 0 != get.depth)
           ||(0 != get.height && 0 != get.depth)){
          get.array = context->get_dim();

          unsigned char *bdi_charp =
            reinterpret_cast<unsigned char*>(&get);
          context->update_directive_bytes(bdi_charp,
                                          context->current_img_offset,
                                          sizeof(BrigDirectiveImage));
        }
      }

      if (';' == context->token_to_scan) {
        context->token_to_scan = yylex();
        return 0;
      } else {
        context->set_error(MISSING_SEMICOLON);
      }
    } else {
    context->set_error(MISSING_IDENTIFIER);
    }
  }

  return 1;
}

int GlobalReadOnlyImageDecl(Context *context) {
  if(GLOBAL == context->token_to_scan){
    context->token_to_scan = yylex();

    return GlobalReadOnlyImageDeclPart2(context);
  }else{
    return 1;
  }
}

int GlobalReadOnlyImageDeclPart2(Context *context){
  //First token has been scanned and verified as global. Scan next token.

 if (_ROIMG == context->token_to_scan) {
    context->token_to_scan = yylex();
    if (TOKEN_GLOBAL_IDENTIFIER == context->token_to_scan) {
      std::string var_name(context->token_value.string_val);
      int var_name_offset = context->add_symbol(var_name);

      context->token_to_scan = yylex();
      // set default value(scalar)
      context->set_dim(0);
      //context->set_symbol_modifier(BrigArray);
      if ('[' == context->token_to_scan) {
        if (!ArrayDimensionSet(context)) {
        } else {
          return 1;
        }
      }
      BrigDirectiveImage bdi = {
        sizeof(BrigDirectiveImage), //size
        BrigEDirectiveImage,       //kind
        {
          context->get_code_offset(),      // c_code
          BrigGlobalSpace,                 // storag class
          context->get_attribute(),        // attribut
          0,                               // reserved
          context->get_symbol_modifier(),  // symbolModifier
          context->get_dim(),              // dim
          var_name_offset,                 // s_name
          BrigROImg,                       // type
          context->get_alignment()         // align
        },
        0,                      //width
        0,                      //height
        0,                      //depth
        1,                      //array
        BrigImageOrderUnknown,  //order
        BrigImageFormatUnknown  //format
      };
      context->current_img_offset = context->get_directive_offset();
      context->append_directive(&bdi);

      if ('=' == context->token_to_scan) {
        if (!ImageInitializer(context)) {
        } else {
          context->set_error(INVALID_IMAGE_INIT);
          return 1;
        }
      }

      BrigDirectiveImage get;
      context->get_directive(context->current_img_offset,&get);

      // array for 1da or 2da,else set 1
      if (context->get_dim()){ // a array
        if ((0 != get.width && 0 != get.height)
           ||(0 != get.width && 0 != get.depth)
           ||(0 != get.height && 0 != get.depth)){
          get.array = context->get_dim();

          unsigned char *bdi_charp =
            reinterpret_cast<unsigned char*>(&get);
          context->update_directive_bytes(bdi_charp,
                                          context->current_img_offset,
                                          sizeof(BrigDirectiveImage));
        }
      }

      if (';' == context->token_to_scan) {
        context->token_to_scan = yylex();
        return 0;
      } else {
        context->set_error(MISSING_SEMICOLON);
      }
    } else {
      context->set_error(INVALID_INITIALIZER);
    }
  }

  return 1;
}

int ImageInitializer(Context *context) {
  // first must be '='
  if('=' != context->token_to_scan)
    return 1;

  context->token_to_scan = yylex();
  if ('{' == context->token_to_scan) {
    while (1) {
      context->token_to_scan = yylex();
      if (!ImageInit(context)) {
        if (',' == context->token_to_scan) {
          continue;
        } else {
          break;
        }
      } else {
        context->set_error(MISSING_IDENTIFIER);
        return 1;
      }
    }  // end for while

    if ('}' == context->token_to_scan) {
      context->token_to_scan = yylex();
      return 0;
    } else {
      context->set_error(MISSING_CLOSING_BRACKET);
    }
  } else {
    context->set_error(MISSING_OPENNING_BRACKET);
  }
  return 1;
}

int Ret(Context* context) {
  // first token is RET
  if(RET != context->token_to_scan) {
    return 1;
  }

  BrigOpcode32_t opcode = context->token_value.opcode ;

  context->token_to_scan = yylex();
  if (context->token_to_scan == ';') {
     BrigInstBase op_ret = {
      sizeof(BrigInstBase),
      BrigEInstBase,
      opcode,
      Brigb32,
      BrigNoPacking,
      {0, 0, 0, 0, 0}
    };
    // write to .code section
    context->append_code(&op_ret);

    context->token_to_scan = yylex();
    return 0;
  } else {
    context->set_error(MISSING_SEMICOLON);
    return 1;
  }

}

int ImageRead(Context *context) {
  // first token is RD_IMAGE
  BrigInstRead imgRdInst = {
    sizeof(BrigInstRead),  // size
    BrigEInstRead,         // kind
    BrigRdImage,           // opcode
    {0, 0, 0, 0, 0},       // o_operands[5]
    0,                     // geom
    0,                     // stype
    0,                     // type
    BrigNoPacking,         // packing
    0                      // reserved
  };
  context->token_to_scan = yylex();
  if (context->token_to_scan == _V4) {
    context->token_to_scan = yylex();
    // Note: 1db is not supported
    if (context->token_type == GEOMETRY_ID) {
      switch (context->token_to_scan) {
        case _1D:
          imgRdInst.geom = Briggeom_1d;
          break;
        case _2D:
          imgRdInst.geom = Briggeom_2d;
          break;
        case _3D:
          imgRdInst.geom = Briggeom_3d;
          break;
        case _1DA:
          imgRdInst.geom = Briggeom_1da;
          break;
        case _2DA:
          imgRdInst.geom = Briggeom_2da;
          break;
        default:
          context->set_error(MISSING_DECLPREFIX);
          return 1;
      }

      context->token_to_scan = yylex();
      // Note: destLength: Destination length: 32 (f32, u32, or s32)
      if (context->token_to_scan == _F32 ||
          context->token_to_scan == _U32 ||
          context->token_to_scan == _S32) {

        imgRdInst.type = context->token_value.data_type;
        context->token_to_scan = yylex();
        // Note: srcLength: Source length: 32 srcType: f32 or u32.
        if (context->token_to_scan == _F32 ||
            context->token_to_scan == _U32) {

          imgRdInst.stype = context->token_value.data_type;
          context->token_to_scan = yylex();

          if (!ArrayOperandPart2(context, &imgRdInst.o_operands[0])) {
            // Note: dest: Destination. Must be a vector of four s registers.
            uint16_t kind;
            context->get_operand(imgRdInst.o_operands[0] + sizeof(uint16_t), &kind);
            if (kind != BrigEOperandRegV4) {
              context->set_error(INVALID_OPERAND);
              return 1;
            }
            if (context->token_to_scan == ',') {
              context->token_to_scan = yylex();
              // TODO(Chuang): Whether the sampler("[Samp]") can be omitted.
              // rd_image used with integer coordinates has restrictions on the sampler:
              // coord must be unnormalized.
              // filter must be nearest.
              // The boundary mode must be clamp or border.

              if (context->token_to_scan == '[') {
                context->token_to_scan = yylex();
                if (!AddressableOperandPart2(context, &imgRdInst.o_operands[1], true)) {
                  if (context->token_to_scan == ',') {
                    unsigned int opCount = 2;
                    context->token_to_scan = yylex();
                    if (context->token_to_scan == '[') {
                      context->token_to_scan = yylex();
                      if (!AddressableOperandPart2(context, &imgRdInst.o_operands[opCount++], true)) {
                        if (context->token_to_scan == ',') {
                          context->token_to_scan = yylex();
                        } else {  // ','
                          context->set_error(MISSING_COMMA);
                          return 1;
                        }
                      } else {  // Addressable Operand
                        context->set_error(INVALID_OPERAND);
                        return 1;
                      }
                    } else {  // '['
                      context->set_error(MISSING_OPERAND);
                      return 1;
                    }
                    // TODO(Chuang): src: Register source for the coordinates.
                    // A scalar for 1D images; a 2-element vector for 2D images;
                    // a 4-element vector for 3D images, where the fourth element is ignored.
                    // Each coordinate must be in an s register

                    if (!ArrayOperandPart2(context, &imgRdInst.o_operands[opCount])) {

                      if (context->token_to_scan == ';') {
                        context->append_code(&imgRdInst);

                        // context->update_bdf_operation_count();

                        context->token_to_scan = yylex();
                        return 0;
                      } else {  // ';'
                        context->set_error(MISSING_SEMICOLON);
                        return 1;
                      }
                    } else {  // Array Operand
                      context->set_error(INVALID_OPERAND);
                      return 1;
                    }
                  } else {  // ','
                    context->set_error(MISSING_COMMA);
                    return 1;
                  }
                } else {  // Addressable Operand
                  context->set_error(INVALID_OPERAND);
                  return 1;
                }
              } else {  // '['
                context->set_error(MISSING_OPERAND);
                return 1;
              }
            } else {  // ','
              context->set_error(MISSING_COMMA);
              return 1;
            }
          } else {  // Array Operand
            context->set_error(MISSING_OPERAND);
            return 1;
          }
        } else {  // Data Type
          context->set_error(MISSING_DATA_TYPE);
          return 1;
        }
      } else {  // Data Type
        context->set_error(MISSING_DATA_TYPE);
        return 1;
      }
    } else {  // Geometry ID
      context->set_error(MISSING_DECLPREFIX);
      return 1;
    }
  } else {  // _V4
    context->set_error(MISSING_DECLPREFIX);
    return 1;
  }
  return 1;
}

int Sync(Context* context) {
  // first token is SYNC
  if(SYNC != context->token_to_scan)
    return 1;

  BrigOpcode32_t opcode = context->token_value.opcode;
  uint32_t syncFlags = BrigPartialLevel; //default

  context->token_to_scan = yylex();
  if (context->token_to_scan == _GLOBAL) {
    syncFlags = BrigGlobalLevel;
    context->token_to_scan = yylex();
  } else if (context->token_to_scan == _GROUP) {
    syncFlags = BrigGroupLevel;
    context->token_to_scan = yylex();
  }
  if (context->token_to_scan == ';') {
    BrigInstBar op_sync = {
      sizeof(BrigInstBar),
      BrigEInstBar,
      opcode ,
      Brigb32 ,
      BrigNoPacking,
      {0,0,0,0,0},
      syncFlags
    };
    context->append_code(&op_sync);
    // context->update_bdf_operation_count();

    context->token_to_scan = yylex();
    return 0;
  } else {
    context->set_error(MISSING_SEMICOLON);
    return 1;
  }

}
int Bar(Context* context) {
  // first token is BARRIER
  if(BARRIER != context->token_to_scan)
    return 1;

  BrigOpcode32_t opcode = context->token_value.opcode;
  uint32_t syncFlags = BrigPartialLevel; //default

  context->token_to_scan = yylex();
  BrigoOffset32_t offset = context->get_operand_offset();

  if (OptionalWidth(context)) { // no width
    offset = 0;
  }
    if (context->token_to_scan == _GLOBAL) {
      syncFlags = BrigGlobalLevel;
      context->token_to_scan = yylex();
    } else if (context->token_to_scan == _GROUP) {
      syncFlags = BrigGroupLevel;
      context->token_to_scan = yylex();
    }
    if (context->token_to_scan == ';') {
      BrigInstBar op_bar = {
        sizeof(BrigInstBar),
        BrigEInstBar,
        opcode ,
        Brigb32 ,
        BrigNoPacking,
        {offset,0,0,0,0},
        syncFlags
      };
      context->append_code(&op_bar);
      // context->update_bdf_operation_count();

      context->token_to_scan = yylex();
      return 0;
    } else {
      context->set_error(MISSING_SEMICOLON);
      return 1;
    }
}



int AtomModifiers(Context* context) {
  BrigMemorySemantic32_t memorySemantic;
  BrigStorageClass32_t storageClass;
  return AtomModifiersPart2(context, &storageClass, &memorySemantic );
}

int AtomModifiersPart2(Context* context, BrigStorageClass32_t* pStorageClass,
                       BrigMemorySemantic32_t* pMemorySemantic) {
  while (1) {
    if (context->token_type == ADDRESS_SPACE_IDENTIFIER) {
      *pStorageClass = context->token_value.storage_class;

      context->token_to_scan = yylex();
      continue;
    }

    if (context->token_to_scan == _AR) {
      *pMemorySemantic = BrigAcquireRelease;
      context->token_to_scan = yylex();
      continue;
    }

    if (context->token_to_scan == _REL) {
      *pMemorySemantic = BrigRelease;
      context->token_to_scan = yylex();
      continue;
    }
    if (context->token_to_scan == _ACQ) {
      *pMemorySemantic = BrigAcquire;
      context->token_to_scan = yylex();
      continue;
    }

    if (context->token_to_scan == _REGION) {
      // TODO(Chuang) need to check "_region" out again.
      *pMemorySemantic = BrigRegular;
      context->token_to_scan = yylex();
      continue;
    }
    return 0;
  }
  return 1;
}

int AtomicNoRet(Context* context) {
  // first token is ATOMICNORET or ATOMICNORET_CAS

  BrigInstAtomic aNoRetInst = {
    sizeof(BrigInstAtomic),// size
    BrigEInstAtomic,       // kind
    BrigAtomicNoRet,       // opcode
    0,                     // type
    BrigNoPacking,         // packing
    {0, 0, 0, 0, 0},       // o_operands[5]
    BrigAtomicCas,         // atomicOperation
    BrigGlobalSpace,       // storageClass
    0                      // memorySemantic
  };

  const unsigned int first_token = context->token_to_scan;
  context->token_to_scan = yylex();
  if (first_token == ATOMICNORET) {
    if (context->token_type == ATOMIC_OP) {
      switch (context->token_to_scan) {  // without _CAS_
        case _AND_:
          aNoRetInst.atomicOperation = BrigAtomicAnd;
          break;
        case _OR_:
          aNoRetInst.atomicOperation = BrigAtomicOr;
          break;
        case _XOR_:
          aNoRetInst.atomicOperation = BrigAtomicXor;
          break;
        case _EXCH_:
          aNoRetInst.atomicOperation = BrigAtomicExch;
          break;
        case _ADD_:
          aNoRetInst.atomicOperation = BrigAtomicAdd;
          break;
        case _INC_:
          aNoRetInst.atomicOperation = BrigAtomicInc;
          break;
        case _DEC_:
          aNoRetInst.atomicOperation = BrigAtomicDec;
          break;
        case _MIN_:
          aNoRetInst.atomicOperation = BrigAtomicMin;
          break;
        case _MAX_:
          aNoRetInst.atomicOperation = BrigAtomicMax;
          break;
        case _SUB_:
          aNoRetInst.atomicOperation = BrigAtomicSub;
          break;
        default:
          context->set_error(MISSING_DECLPREFIX);
          return 1;
      }
      context->token_to_scan = yylex();
    } else {
      context->set_error(MISSING_OPERAND);
      return 1;
    }
  }

  if (!AtomModifiersPart2(context, &aNoRetInst.storageClass, &aNoRetInst.memorySemantic)) {

    // Type: b, u, s, f (f is supported only for max and min).
    // Length: 32, 64.
    if ((context->token_to_scan == _U32 ||
         context->token_to_scan == _S32 ||
         context->token_to_scan == _B32 ||
         context->token_to_scan == _U64 ||
         context->token_to_scan == _S64 ||
         context->token_to_scan == _B64) ||
        ((aNoRetInst.atomicOperation == BrigAtomicMax ||
         aNoRetInst.atomicOperation == BrigAtomicMin) &&
         (context->token_to_scan == _F32 ||
          context->token_to_scan == _F64))) {

      aNoRetInst.type = context->token_value.data_type;
      context->token_to_scan = yylex();
      aNoRetInst.o_operands[0] = context->get_operand_offset();
      if (!MemoryOperand(context)) {
        unsigned int opCount = 1;
        BrigoOffset32_t opSize = 0;
        std::string opName;

        if (first_token == ATOMICNORET_CAS) {
          if (context->token_to_scan == ',') {
            context->token_to_scan = yylex();
            opSize = context->get_operand_offset();
            if (context->valid_string) {
              opName = context->token_value.string_val;
            } else {
              if (context->token_type == CONSTANT) {
                opSize += opSize & 0x7;
              }
            }
            if (!Operand(context)) {
              if (opSize == context->get_operand_offset()) {
                aNoRetInst.o_operands[opCount++] = context->operand_map[opName];
              } else {
                aNoRetInst.o_operands[opCount++] = opSize;
              }
            } else {
              context->set_error(MISSING_OPERAND);
              return 1;
            }
          } else {  // ','
            context->set_error(MISSING_COMMA);
            return 1;
          }
        }
        if (context->token_to_scan == ',') {
          context->token_to_scan = yylex();
          opSize = context->get_operand_offset();
          if (context->valid_string) {
            opName = context->token_value.string_val;
          } else {
            if (context->token_type == CONSTANT) {
              opSize += opSize & 0x7;
            }
          }
          if (!Operand(context)) {
            if (opSize == context->get_operand_offset()) {
              aNoRetInst.o_operands[opCount++] = context->operand_map[opName];
            } else {
              aNoRetInst.o_operands[opCount++] = opSize;
            }
            if (context->token_to_scan == ';') {
              context->append_code(&aNoRetInst);

              // context->update_bdf_operation_count();

              context->token_to_scan = yylex();
              return 0;
            } else {
              context->set_error(MISSING_SEMICOLON);
              return 1;
            }
          } else {  // Operand
            context->set_error(MISSING_OPERAND);
            return 1;
          }
        } else {  // ','
          context->set_error(MISSING_COMMA);
          return 1;
        }
      } else {
        context->set_error(MISSING_OPERAND);
        return 1;
      }
    } else {  // Data Type
      context->set_error(MISSING_DATA_TYPE);
      return 1;
    }
  } else {  // Atom Modifiers
    context->set_error(MISSING_IDENTIFIER);
    return 1;
  }
  return 1;
}

int Location(Context* context) {
  // first token is LOC
  if (LOC != context->token_to_scan)
    return 1;

  context->token_to_scan = yylex();
  if (context->token_to_scan == TOKEN_INTEGER_CONSTANT) {
    uint32_t sourceFile = context->token_value.int_val;
    context->token_to_scan = yylex();
    if (context->token_to_scan == TOKEN_INTEGER_CONSTANT) {
      uint32_t sourceLine = context->token_value.int_val;
      context->token_to_scan = yylex();
      if (context->token_to_scan == TOKEN_INTEGER_CONSTANT) {
        uint32_t sourceColumn = context->token_value.int_val;
        context->token_to_scan = yylex();
        if (context->token_to_scan == ';') {

          BrigDirectiveLoc bdl = {
            sizeof(BrigDirectiveLoc),   //size
            BrigEDirectiveLoc,          //kind
            context->get_code_offset(), //c_code
            sourceFile,                 //sourceFile
            sourceLine,                 //sourceLine
            sourceColumn                //sourceColumn
          };
          context->append_directive(&bdl);

          context->token_to_scan = yylex();
          return 0;
        } else {  // ';'
          context->set_error(MISSING_SEMICOLON);
          return 1;
        }
      } else {  // Integer Constant
        context->set_error(MISSING_INTEGER_CONSTANT);
        return 1;
      }
    } else {  // Integer Constant
      context->set_error(MISSING_INTEGER_CONSTANT);
      return 1;
    }
  } else {  // Integer Constant
    context->set_error(MISSING_INTEGER_CONSTANT);
    return 1;
  }
  return 1;
}

int Control(Context* context) {
  BrigControlType32_t controlType;
  // values[0] = 1 if on,By default, memopt_on is enabled.
  uint32_t values[3] = {1,0,0};

  if (context->token_to_scan == MEMOPT_ON) {
    controlType = BrigEMemOpt;
    values[0] = 1;
  } else if (context->token_to_scan == MEMOPT_OFF) {
    controlType = BrigEMemOpt;
    values[0] = 0;
  } else if (context->token_to_scan == WORKGROUPS_PER_CU) {
    controlType = BrigEMaxGperC;
    context->token_to_scan = yylex();
    if (context->token_to_scan == TOKEN_INTEGER_CONSTANT) {
      values[0] = context->token_value.int_val; //TODO
    } else {  // Integer Constant
      context->set_error(MISSING_INTEGER_CONSTANT);
      return 1;
    }
  } else if (context->token_to_scan == ITEMS_PER_WORKGROUP) {
    controlType = BrigEMaxTid;
    context->token_to_scan = yylex();
    if (context->token_to_scan == TOKEN_INTEGER_CONSTANT) {
      values[0] = context->token_value.int_val;
      context->token_to_scan = yylex();
      if (context->token_to_scan == ',') {
        context->token_to_scan = yylex();
        if (context->token_to_scan == TOKEN_INTEGER_CONSTANT) {
          values[1] = context->token_value.int_val;
          context->token_to_scan = yylex();
          if (context->token_to_scan == ',') {
            context->token_to_scan = yylex();
            if (context->token_to_scan == TOKEN_INTEGER_CONSTANT) {
              values[2] = context->token_value.int_val;
            } else {  // Integer Constant
              context->set_error(MISSING_INTEGER_CONSTANT);
              return 1;
            }
          } else {  // ','
             context->set_error(MISSING_COMMA);
             return 1;
          }
        } else {  // Integer Constant
          context->set_error(MISSING_INTEGER_CONSTANT);
          return 1;
        }
      } else {  // ','
        context->set_error(MISSING_COMMA);
        return 1;
      }
    } else {  // Integer Constant
      context->set_error(MISSING_INTEGER_CONSTANT);
      return 1;
    }
  } else {
    return 1;
  }
  context->token_to_scan = yylex();
  if (context->token_to_scan == ';') {
    // codegen
    BrigDirectiveControl bdc = {
      sizeof(BrigDirectiveControl),   // size
      BrigEDirectiveControl,          // kind
      context->get_code_offset(),     // c_code
      controlType,                    // controlType
      {values[0],values[1],values[2]} //values
    };
    context->append_directive(&bdc);

    context->token_to_scan = yylex();
    return 0;
  } else {
    context->set_error(MISSING_SEMICOLON);
    return 1;
  }
}

int Pragma(Context* context) {
  // first token is PRAGMA
  if(PRAGMA != context->token_to_scan)
    return 1;

  context->token_to_scan = yylex();
  if (context->token_to_scan == TOKEN_STRING) {
    std::string s_name = context->token_value.string_val;
    context->token_to_scan = yylex();
    if (context->token_to_scan == ';') {
      BrigDirectivePragma bdp = {
        sizeof(BrigDirectivePragma), // size
        BrigEDirectivePragma,        // kind
        context->get_code_offset(),  // c_code
        context->add_symbol(s_name)  // s_name
      };
      context->append_directive(&bdp);

      context->token_to_scan = yylex();
      return 0;
    } else {  // ';'
      context->set_error(MISSING_SEMICOLON);
      return 1;
    }
  } else {  // String
    context->set_error(MISSING_STRING);
    return 1;
  }
}

// the type must be u or s
// size must 32 or 64
int LabelList(Context* context) {
  uint32_t elementCount = 0;
  std::vector<BrigDirectiveLabel> label_list;

  while (context->token_to_scan == TOKEN_LABEL) {
    std::string label_name = context->token_value.string_val;
    BrigsOffset32_t label_name_offset = context->add_symbol(label_name);

    BrigDirectiveLabel bdl = {
      sizeof(BrigDirectiveLabel),  //size
      BrigEDirectiveLabel,         //kind
      0,                           //c_code
      label_name_offset            //s_name
    };

    label_list.push_back(bdl);
    elementCount ++;
    context->token_to_scan = yylex();
    if (context->token_to_scan == ',') {
      context->token_to_scan = yylex();
      continue;
    } else {
      // create
      size_t arraySize = sizeof(BrigDirectiveLabelInit) +
                         (elementCount - 1) * sizeof(BrigdOffset32_t);
      uint8_t *array = new uint8_t[arraySize];
      BrigDirectiveLabelInit *bdli = reinterpret_cast<BrigDirectiveLabelInit*>(array);

      // update the BrigDirectiveSymbol.d_init and dim
      BrigDirectiveSymbol bds ;
      BrigdOffset32_t bds_offset = context->current_argdecl_offset ;
      context->get_directive(bds_offset,&bds);
      bds.d_init = context->get_directive_offset();
      bds.s.dim = elementCount;
      if (0 == context->get_dim() && context->get_isArray())
        bds.s.symbolModifier = BrigArray;

      unsigned char *bds_charp = reinterpret_cast<unsigned char*>(&bds);
      context->update_directive_bytes(bds_charp,
                                      bds_offset,
                                      sizeof(BrigDirectiveSymbol));


      // fill the data of BrigDirectiveLabelInit
      bdli->size = arraySize;
      bdli->kind = BrigEDirectiveLabelInit;
      bdli->c_code = 0;
      bdli->elementCount = elementCount;
      context->append_directive(bdli);

      for (unsigned i = 0 ; i < elementCount ; i ++){
        bdli->d_labels[i] = context->get_directive_offset();
        // put into the symbo_map,not need to check,
        // will be first time to put ?
        std::string label_name = context->get_string(label_list[i].s_name);
        context->symbol_map[label_name] = context->get_directive_offset();

        context->append_directive(&label_list[i]);
      }

      unsigned char *bdli_charp = reinterpret_cast<unsigned char*>(bdli);
      context->update_directive_bytes(bdli_charp,
                                      bds.d_init,
                                      arraySize);
      delete[] reinterpret_cast<char *>(bdli);

      return 0;
    }
  }  // While

  return 1;
}
int FloatListSingle(Context* context) {
  uint32_t elementCount = 0;
  std::vector<double> float_list ;

  while (context->token_to_scan == TOKEN_DOUBLE_CONSTANT) {
    elementCount ++ ;
    float_list.push_back(context->token_value.double_val);

    context->token_to_scan = yylex();
    if (context->token_to_scan == ',') {
      context->token_to_scan = yylex();
      continue;
    } else {
    // Note: the token has been updated
     uint32_t n = 0;
    // elementCount
    switch(context->get_type()){
      case Brigb1:
	// n = elementCount;
        break;
      case Brigb8:
        n = ((elementCount&0xfff8)>>3)+((elementCount&0x07)!=0) ;
        break;
      case Brigb16:
        n = ((elementCount&0xfffc)>>2)+((elementCount&0x03)!=0) ;
        break;
      case Brigb32:
        n = ((elementCount&0xfffe)>>1)+((elementCount&0x01)!=0) ;
        break;
      case Brigb64:
        n = elementCount ;
        break;
      }
      if (!context->get_isBlockNumeric()){
        size_t arraySize = sizeof(BrigDirectiveInit) + (n - 1) * sizeof(uint64_t) ;
        uint8_t *array = new uint8_t[arraySize];
        BrigDirectiveInit *bdi = reinterpret_cast<BrigDirectiveInit*>(array);
        uint32_t init_length = 0;

        bdi->size = arraySize;
        bdi->kind = BrigEDirectiveInit;
        bdi->c_code = 0 ;
        bdi->elementCount = elementCount;
        bdi->type = context->get_type();
        bdi->reserved = 0;

        switch(context->get_type()){
        case Brigb1:
          break;
        case Brigb8:
          for (uint32_t i = 0; i < elementCount; i ++ ){// right ?? lose value??
            memmove(&bdi->initializationData.u8[i], &float_list[i],sizeof(uint8_t));
	  }
          init_length = 8 * n ;
          for (uint32_t i = elementCount; i < init_length; i ++){
            bdi->initializationData.u8[i] = 0;
          }
          break;
        case Brigb16:
          for (uint32_t i = 0; i < elementCount; i ++ ){ // right ?? lose value??
            memmove(&bdi->initializationData.u16[i], &float_list[i],sizeof(uint16_t));
	  }
          init_length = 4 * n ;
          for (uint32_t i = elementCount; i < init_length; i ++){
            bdi->initializationData.u16[i] = 0;
          }
          break;
        case Brigb32:
          for (uint32_t i = 0; i < elementCount; i ++ ){// right ?? lose value??
            memmove(&bdi->initializationData.u32[i], &float_list[i],sizeof(uint32_t));
	  }
          init_length = 2 * n ;
          for (uint32_t i = elementCount; i < init_length; i ++){
            bdi->initializationData.u32[i] = 0;
          }
          break;
        case Brigb64:
          for (uint32_t i = 0; i < elementCount; i ++ ){
            memmove(&bdi->initializationData.u64[i], &float_list[i],sizeof(uint64_t));
	  }
          init_length = n;
          break;
        }

        // update the BrigDirectiveSymbol.d_init and dim
        BrigDirectiveSymbol bds ;
        BrigdOffset32_t bds_offset = context->current_argdecl_offset ;
        context->get_directive(bds_offset,&bds);
        bds.d_init = context->get_directive_offset();
        if (0 == context->get_dim() && context->get_isArray())
          bds.s.symbolModifier = BrigArray;
        if (context->get_dim() < init_length)
          bds.s.dim = init_length;

        unsigned char *bds_charp = reinterpret_cast<unsigned char*>(&bds);
        context->update_directive_bytes(bds_charp,
                                        bds_offset,
                                        sizeof(BrigDirectiveSymbol));

        context->append_directive(bdi);

        delete[] reinterpret_cast<char *>(bdi);
      } else { //blockNumeric
        size_t arraySize = sizeof(BrigBlockNumeric) + (n - 1) * sizeof(uint64_t);
        uint8_t *array = new uint8_t[arraySize];
        BrigBlockNumeric *bbn = reinterpret_cast<BrigBlockNumeric*>(array);
        uint32_t len = 0;

        bbn->size = arraySize;
        bbn->kind = BrigEDirectiveBlockNumeric;
        bbn->type = context->get_type();
        bbn->elementCount = elementCount;

        switch(context->get_type()){
        case Brigb1:
          break;
        case Brigb8:
          for (uint32_t i = 0; i < elementCount; i ++ ){
            memmove(&bbn->u8[i],&float_list[i],sizeof(uint8_t));
	  }
          len = 8 * n ;
          for (uint32_t i = elementCount; i < len; i ++){
            bbn->u8[i] = 0;
          }
          break;
        case Brigb16:
          for (uint32_t i = 0; i < elementCount; i ++ ){
            memmove(&bbn->u16[i],&float_list[i],sizeof(uint16_t));
	  }
          len = 4 * n ;
          for (uint32_t i = elementCount; i < len; i ++){
            bbn->u16[i] = 0;
          }
          break;
        case Brigb32:
          for (uint32_t i = 0; i < elementCount; i ++ ){
            memmove(&bbn->u32[i],&float_list[i],sizeof(uint32_t));
	  }
          len = 2 * n ;
          for (uint32_t i = elementCount; i < len; i ++){
            bbn->u32[i] = 0;
          }
          break;
        case Brigb64:
          for (uint32_t i = 0; i < elementCount; i ++ ){
            memmove(&bbn->u64[i],&float_list[i],sizeof(uint64_t));
	  }
          len =  n ;
          for (uint32_t i = elementCount; i < len; i ++){
            bbn->u64[i] = 0;
          }
          break;
        }
        context->append_directive(bbn);
        delete bbn;
      }
      return 0;
    }
  }  // While
  context->set_error(MISSING_DOUBLE_CONSTANT);
  return 1;
}

int DecimalListSingle(Context* context) {
  uint32_t elementCount = 0;
  std::vector<int32_t> decimal_list ;

  while (1) {
    if (context->token_to_scan == '-') {
      context->token_to_scan = yylex();
      if (context->token_to_scan != TOKEN_INTEGER_CONSTANT) {
        context->set_error(MISSING_INTEGER_CONSTANT);
        return 1;
      } else {
        context->token_value.int_val *= (-1);
      }
    }
    if (context->token_to_scan == TOKEN_INTEGER_CONSTANT) {
      elementCount ++;
      decimal_list.push_back(context->token_value.int_val);

      context->token_to_scan = yylex();
      if (context->token_to_scan == ',') {
        context->token_to_scan = yylex();
        continue;
      } else {
        // Note: the token has been updated
        uint32_t n = 0;
	// elementCount
	switch(context->get_type()){
	case Brigb1:
	  // n = elementCount;
          break;
	case Brigb8:
          n = ((elementCount&0xfff8)>>3)+((elementCount&0x07)!=0) ;
          break;
	case Brigb16:
          n = ((elementCount&0xfffc)>>2)+((elementCount&0x03)!=0) ;
          break;
	case Brigb32:
          n = ((elementCount&0xfffe)>>1)+((elementCount&0x01)!=0) ;
          break;
        case Brigb64:
          n = elementCount ;
          break;
	}
        if (!context->get_isBlockNumeric()) {
          size_t arraySize = sizeof(BrigDirectiveInit) + (n - 1) * sizeof(uint64_t) ;
          uint8_t *array = new uint8_t[arraySize];
          BrigDirectiveInit *bdi = reinterpret_cast<BrigDirectiveInit*>(array);
          uint32_t init_length = 0;

          bdi->size = arraySize;
          bdi->kind = BrigEDirectiveInit;
          bdi->c_code = 0 ;
          bdi->elementCount = elementCount;
          bdi->type = context->get_type();
          bdi->reserved = 0;

          switch(context->get_type()){
          case Brigb1:
            break;
          case Brigb8:
            for (uint32_t i = 0; i < elementCount; i ++ ){
              bdi->initializationData.u8[i] = decimal_list[i];
	    }
            init_length = 8 * n ;
            for (uint32_t i = elementCount; i < init_length; i ++){
              bdi->initializationData.u8[i] = 0;
            }
            break;
          case Brigb16:
            for (uint32_t i = 0; i < elementCount; i ++ ){
              bdi->initializationData.u16[i] = decimal_list[i];
	    }
            init_length = 4 * n ;
            for (uint32_t i = elementCount; i < init_length; i ++){
              bdi->initializationData.u16[i] = 0;
            }
            break;
          case Brigb32:
            for (uint32_t i = 0; i < elementCount; i ++ ){
              bdi->initializationData.u32[i] = decimal_list[i];
	    }
            init_length = 2 * n ;
            for (uint32_t i = elementCount; i < init_length; i ++){
              bdi->initializationData.u32[i] = 0;
            }
            break;
          case Brigb64:
            for (uint32_t i = 0; i < elementCount; i ++ ){
              bdi->initializationData.u64[i] = decimal_list[i];
	    }
            init_length =  n ;
            for (uint32_t i = elementCount; i < init_length; i ++){
              bdi->initializationData.u64[i] = 0;
            }
            break;
          }

          // update the BrigDirectiveSymbol.d_init and dim
          BrigDirectiveSymbol bds ;
          BrigdOffset32_t bds_offset = context->current_argdecl_offset ;
          context->get_directive(bds_offset,&bds);
          bds.d_init = context->get_directive_offset();
          if (0 == context->get_dim() && context->get_isArray()){
            bds.s.symbolModifier = BrigArray;
            context->set_symbol_modifier(BrigArray);
          }
          if (context->get_dim() < init_length){
            bds.s.dim = init_length;
            context->set_dim(init_length);
          }

          unsigned char *bds_charp = reinterpret_cast<unsigned char*>(&bds);
          context->update_directive_bytes(bds_charp,
                                          bds_offset,
                                          sizeof(BrigDirectiveSymbol));

        context->append_directive(bdi);

        delete[] reinterpret_cast<char *>(bdi);
	} else { //blockNumeric
          size_t arraySize = sizeof(BrigBlockNumeric) + (n - 1) * sizeof(uint64_t);
          uint8_t *array = new uint8_t[arraySize];
          BrigBlockNumeric *bbn = reinterpret_cast<BrigBlockNumeric*>(array);
          uint32_t len = 0;

          bbn->size = arraySize;
          bbn->kind = BrigEDirectiveBlockNumeric;
          bbn->type = context->get_type();
          bbn->elementCount = elementCount;

          switch(context->get_type()){
          case Brigb1:
            break;
          case Brigb8:
            for (uint32_t i = 0; i < elementCount; i ++ ){
              bbn->u8[i] = decimal_list[i];
	    }
            len = 8 * n ;
            for (uint32_t i = elementCount; i < len; i ++){
              bbn->u8[i] = 0;
            }
            break;
          case Brigb16:
            for (uint32_t i = 0; i < elementCount; i ++ ){
              bbn->u16[i] = decimal_list[i];
	    }
            len = 4 * n ;
            for (uint32_t i = elementCount; i < len; i ++){
              bbn->u16[i] = 0;
            }
            break;
          case Brigb32:
            for (uint32_t i = 0; i < elementCount; i ++ ){
              bbn->u32[i] = decimal_list[i];
	    }
            len = 2 * n ;
            for (uint32_t i = elementCount; i < len; i ++){
              bbn->u32[i] = 0;
            }
            break;
          case Brigb64:
            for (uint32_t i = 0; i < elementCount; i ++ ){
              bbn->u64[i] = decimal_list[i];
	    }
            len =  n ;
            for (uint32_t i = elementCount; i < len; i ++){
              bbn->u64[i] = 0;
            }
            break;
          }
          context->append_directive(bbn);
          delete[] reinterpret_cast<char *>(bbn);
	}
        return 0;
      }  // ','
    }  // integer constant
  }  // While
  return 1;
}


int Block(Context* context) {
  // first token is BLOCK
  if (BLOCK != context->token_to_scan)
    return 1;

  context->token_to_scan = yylex();
  if (context->token_to_scan == TOKEN_STRING) {
    std::string name = context->token_value.string_val;
    // block start
    BrigBlockStart bbs = {
      sizeof(BrigBlockStart),     // size
      BrigEDirectiveBlockStart,   // kind
      context->get_code_offset(), // c_code
      context->add_symbol(name)   // s_name
    };
    context->append_directive(&bbs);

    context->token_to_scan = yylex();
    if (context->token_to_scan == ENDBLOCK) {
      context->set_error(MISSING_SECTION_ITEM);
      return 1;
    }
    while (context->token_to_scan != ENDBLOCK) {
      if (context->token_to_scan == BLOCKSTRING) {
        context->token_to_scan = yylex();
        if (context->token_to_scan == TOKEN_STRING) {
          std::string str = context->token_value.string_val;
          // block string
          BrigBlockString bbs = {
            sizeof(BrigBlockString),
            BrigEDirectiveBlockString,
            context->add_symbol(str)
          };
          context->append_directive(&bbs);

          context->token_to_scan = yylex();
        } else {  // String
          context->set_error(INVALID_SECTION_ITEM);
          return 1;
        }
      } else if (context->token_to_scan == BLOCKNUMERIC) {
        context->set_isBlockNumeric(true);

        context->token_to_scan = yylex();
        if (context->token_type == DATA_TYPE_ID) {
          context->set_type(context->token_value.data_type);

          context->token_to_scan = yylex();
          if (context->token_to_scan == TOKEN_LABEL) {
            context->token_to_scan = yylex();
          } else if (!DecimalListSingle(context)) {
          } else if (!FloatListSingle(context)) {
          } else {
            context->set_error(INVALID_SECTION_ITEM);
            return 1;
          }
        } else {  // Data Type
          context->set_error(MISSING_DATA_TYPE);
          return 1;
        }
      } else {  // Block Numeric or Block String
        context->set_error(MISSING_BLOCK_TYPE);
        return 1;
      }
      if (context->token_to_scan == ';') {
        context->token_to_scan = yylex();
        continue;
      } else {  // ';'
        context->set_error(MISSING_SEMICOLON);
        return 1;
      }
    }  // While
    context->token_to_scan = yylex();
    if (context->token_to_scan == ';') {
      // block end
      BrigBlockEnd bbe = {
        sizeof(BrigBlockEnd),
        BrigEDirectiveBlockEnd
      };
      context->append_directive(&bbe);

      context->token_to_scan = yylex();
      return 0;
    } else {  // ';'
      context->set_error(MISSING_SEMICOLON);
      return 1;
    }
  } else {  // String
    context->set_error(MISSING_STRING);
    return 1;
  }
}

int GlobalSymbolDeclpart2(Context* context) {
  if (context->token_to_scan == GROUP)
    return (GlobalGroupDecl(context));
  else if (context->token_to_scan == PRIVATE)
    return (GlobalPrivateDecl(context));

  return 1;
}

int GlobalSymbolDecl(Context* context) {
  if (!DeclPrefix(context)) {
    return GlobalSymbolDeclpart2(context);
  }
  return 1;
}

int Directive(Context* context) {
  switch (context->token_to_scan) {
    case PRAGMA:
      if (!Pragma(context)) {
        return 0;
      }
      return 1;
    case EXTENSION:
      if (!Extension(context)) {
        return 0;
      }
      return 1;
    case BLOCK:
      if (!Block(context)) {
        return 0;
      }
      return 1;
    case ITEMS_PER_WORKGROUP:
    case WORKGROUPS_PER_CU:
    case MEMOPT_OFF:
    case MEMOPT_ON:
      if (!Control(context)) {
        return 0;
      }
      return 1;
    case _FILE:
      if (!FileDecl(context)) {
        return 0;
      }
      return 1;
    default:
      return 1;
  }
}

int SobInit(Context *context){
 unsigned int first_token = context->token_to_scan ;

 if(COORD == context->token_to_scan
    ||FILTER == context->token_to_scan
    ||BOUNDARYU == context->token_to_scan
    ||BOUNDARYV == context->token_to_scan
    ||BOUNDARYW == context->token_to_scan){
   BrigDirectiveSampler bds = { 0, 0, { 0, 0, 0, 0, 0, 0, 0, 0, 0 }, 0, 0,
                                0, 0, 0, 0, 0 };
  context->get_directive(context->current_samp_offset,&bds);
  bds.valid = 1;

    context->token_to_scan = yylex();
    if('=' == context->token_to_scan){
      context->token_to_scan = yylex();
      if(TOKEN_PROPERTY == context->token_to_scan){
        switch(first_token){
	  case COORD:
            bds.normalized = context->token_value.normalized;
            break ;
          case FILTER:
            bds.filter = context->token_value.filter;
            break ;
	  case BOUNDARYU:
            bds.boundaryU = context->token_value.boundary_mode;
            break ;
	  case BOUNDARYV:
            bds.boundaryV = context->token_value.boundary_mode;
            break ;
	  case BOUNDARYW:
            bds.boundaryW = context->token_value.boundary_mode;
            break ;
	}
        unsigned char *bds_charp =
              reinterpret_cast<unsigned char*> (&bds);
        context->update_directive_bytes(bds_charp,
                                        context->current_samp_offset,
                                        sizeof(bds));

        context->token_to_scan = yylex();
        return 0;
      }else{
	context->set_error(MISSING_PROPERTY);
      }
    }else{ //for '='
      context->set_error(MISSING_IDENTIFIER);
    }
  }

  return 1;
}

int SobInitializer(Context *context){
  //first must be '='
  if('=' != context->token_to_scan){
     return 1;
  }

  context->token_to_scan = yylex();
  if('{' == context->token_to_scan){
    while(1){
      context->token_to_scan = yylex();
      if(!SobInit(context)){
        if(',' == context->token_to_scan){
          continue ;
        }else {
          break ;
        }
      }else {
        context->set_error(MISSING_IDENTIFIER);
        return 1;
      }
    }//end for while

    if('}' == context->token_to_scan){
      context->token_to_scan = yylex();
      return 0 ;
    }else{
      context->set_error(MISSING_CLOSING_BRACKET);
    }
  }else{
     context->set_error(MISSING_OPENNING_BRACKET);
  }
  return 1;
}

int GlobalSamplerDecl(Context *context){
  if(GLOBAL == context->token_to_scan){
    context->token_to_scan = yylex();
    return (GlobalSamplerDeclPart2(context));
  }else{
    return 1;
  }
}

int GlobalSamplerDeclPart2(Context *context){
  // First token has already been verified as GLOBAL

  if (_SAMP == context->token_to_scan){
    context->token_to_scan = yylex();
    if (TOKEN_GLOBAL_IDENTIFIER == context->token_to_scan){
      std::string var_name(context->token_value.string_val);
      int var_name_offset = context->add_symbol(var_name);

      context->token_to_scan = yylex();

      // set default value(scalar)
      context->set_dim(0);
      //context->set_symbol_modifier(BrigArray);
      if ('[' == context->token_to_scan) {
        if (!ArrayDimensionSet(context)) {
        } else {
          return 1;
        }
      }

      BrigDirectiveSampler bds = {
        sizeof(BrigDirectiveSampler),      //size
        BrigEDirectiveSampler,             //kind
        {
          context->get_code_offset(),      // c_code
          BrigGlobalSpace,                 // storag class
          context->get_attribute(),        // attribut
          0,                               // reserved
          context->get_symbol_modifier(),  // symbolModifier
          context->get_dim(),              // dim
          var_name_offset,                 // s_name
          BrigSamp,                        // type
          context->get_alignment()         // align
        },
        0,                      //valid
        0,                      //normalized
        0,                      //filter
        0,                      //boundaryU
        0,                      //boundaryV
        0,                      //boundaryW
        0                       //reserved1
      };
      context->current_samp_offset = context->get_directive_offset();
      context->append_directive(&bds);

      if ('=' == context->token_to_scan) {
        if (!SobInitializer(context)) {
        } else {
          context->set_error(INVALID_IMAGE_INIT);
          return 1;
        }
      }

      if (';' == context->token_to_scan) {
        context->token_to_scan = yylex();
        return 0;
      } else {
        context->set_error(MISSING_SEMICOLON);
      }
    }
  } else {
    context->set_error(MISSING_IDENTIFIER);
  }
  return 1;
}

int GlobalInitializablePart2(Context* context){

  if (GLOBAL == context->token_to_scan){
    BrigStorageClass32_t storage_class = context->token_value.storage_class;
    context->token_to_scan = yylex();
    switch(context->token_to_scan){
      case _RWIMG:
        return(GlobalImageDeclPart2(context));
      case _ROIMG:
        return(GlobalReadOnlyImageDeclPart2(context));
      case _SAMP :
        return(GlobalSamplerDeclPart2(context));
      default:
        if (context->token_type==DATA_TYPE_ID)
          return (InitializableDeclPart2(context, storage_class));
        else {
          context->set_error(MISSING_IDENTIFIER);
          return 1;
        }
    }
  } else if (READONLY == context->token_to_scan){
    return InitializableDecl(context);
  } else {
    return 1;
  }
  return 0;
}

int GlobalInitializable(Context* context){
  if (!DeclPrefix(context)){
    return GlobalInitializablePart2(context);
  } else{
    context->set_error(MISSING_DECLPREFIX);
    return 1;
  }
}

int GlobalDeclpart2(Context *context){
  // the header is declPrefix
  if(FUNCTION == context->token_to_scan){
    if(!FunctionDefinition(context)){
	   if(';'== context->token_to_scan)
		  return 0;
		else return 1;
	}
	else return 1;
  } else if (!GlobalInitializablePart2(context)){
    return 0;
  } else if (!GlobalSymbolDeclpart2(context)){
    return 0;
  }
  return 1;
}

int GlobalDecl(Context *context){

  if (SIGNATURE == context->token_to_scan){ // functionSignature
    return FunctionSignature(context);
  } else if (!DeclPrefix(context)){
      return GlobalDeclpart2(context);
  }

  return 1;
}

int SequenceOfPrograms(Context *context){
  while(VERSION == context->token_to_scan){
    if(!Program(context)){
      continue ;
    }else{
      context->set_error(INVALID_PROGRAM);
      return 1;
    }
  }
  return 0;
}

int PairAddressableOperand(Context* context) {
  // this judge(first token == '[') is necessary in here
  if (context->token_to_scan == '[') {
    int CurrentoOffset = 0;
    context->token_to_scan = yylex();
    CurrentoOffset = context->get_operand_offset();
    // AddressableOperand
    if ((context->token_to_scan == TOKEN_GLOBAL_IDENTIFIER) ||
        (context->token_to_scan == TOKEN_LOCAL_IDENTIFIER)) {
      std::string name(context->token_value.string_val);

      context->token_to_scan = yylex();

      if (context->token_to_scan == ']') {
        BrigOperandAddress boa = {
          sizeof(boa),            // size
          BrigEOperandAddress,    // kind
          Brigb32,                // type
          0,                      // reserved
          0                       // directive
        };

        boa.directive = context->symbol_map[name];

        if (context->get_machine() == BrigELarge) {
          boa.type = Brigb64;
        }
        context->append_operand(&boa);
        context->token_to_scan = yylex();
        if (context->token_to_scan == '[') {
          BrigoOffset32_t retOpOffset;
          context->token_to_scan = yylex();
          if (!OffsetAddressableOperandPart2(context, CurrentoOffset, &retOpOffset)) {
            // Global/Local Identifier with offsetAddressOperand.
            return 0;
          } else {
            return 1;
          }
        } else {  // '['
          context->set_error(MISSING_OPENNING_BRACKET);
          return 1;
        }
      } else {
        context->set_error(MISSING_CLOSING_BRACKET);
        return 1;
      }
    } else {  // Global/Local Identifier
      context->set_error(MISSING_IDENTIFIER);
      return 1;
    }
  } else {  // '['
    context->set_error(MISSING_OPENNING_BRACKET);
    return 1;
  }
  return 1;
}

int LdaMod(Context* context) {
  if (context->token_type == ADDRESS_SPACE_IDENTIFIER) {
    return 0;
  }
  return 0;
}

int TopLevelStatement(Context *context){

  if(TOKEN_COMMENT==context->token_to_scan){
	return Comment(context);
  }
  else if(!Directive(context)) {
    return 0 ;
  }else if(KERNEL == context->token_to_scan) {
    return Kernel(context) ;
  }else if(SIGNATURE == context->token_to_scan){
    return GlobalDecl(context) ;
  }else if ( (context->token_to_scan == ALIGN) ||
             (context->token_to_scan == CONST) ||
             (context->token_to_scan == EXTERN) ||
             (context->token_to_scan == STATIC) ) {
    if(DeclPrefix(context)){
        return 1;
    }
  }

  if(FUNCTION == context->token_to_scan){
	if(!FunctionDefinition(context)){
		if(';' == context->token_to_scan){
			context->token_to_scan = yylex();
			return 0;
		}
		else {
			if(!Codeblock(context)){
				return 0;
			} else
				return 1;
		}
	} else return 1;
  } else if (!GlobalInitializablePart2(context)){
    return 0;
  } else if (!GlobalSymbolDeclpart2(context)){
    return 0;
  }
  return 1;
}

int TopLevelStatements(Context *context){
 while (context->token_to_scan && (context->token_to_scan != VERSION)){
	if (TopLevelStatement(context)){
		return 1;
	}
	else continue;
  }
  return 0;
}

int ArrayOperandPart2(Context* context, BrigoOffset32_t* pRetOpOffset) {
  std::string op_name;
  if (context->token_to_scan == '(') {
    if (!ArrayOperandListPart2(context ,pRetOpOffset)) {
      return 0;
    } else {
      context->set_error(MISSING_CLOSING_PARENTHESIS);
      return 1;
    }
  } else {
    BrigoOffset32_t opSize = context->get_operand_offset();

    if (context->valid_string) {
      op_name = context->token_value.string_val;
    } else {
      if (context->token_type == CONSTANT) {
        opSize += opSize & 0x7;
      }
    }

    if (!Operand(context)) {
      if (opSize == context->get_operand_offset()) {
        *pRetOpOffset = context->operand_map[op_name];
      } else {
        *pRetOpOffset = opSize;
      }
      return 0;

    } else {
      context->set_error(MISSING_OPERAND);
      return 1;
    }
  }
  return 1;
}
int ArrayOperand(Context* context) {
  BrigoOffset32_t opOffset;
  return ArrayOperandPart2(context, &opOffset);
}

}  // namespace brig
}  // namespace hsa<|MERGE_RESOLUTION|>--- conflicted
+++ resolved
@@ -76,10 +76,6 @@
     // According to Query Image (query) Operations in v1.2 PRM 7.7.1
     // If opcode is width, depth, height. The data type must be Brigu32.
     // If not, it must be Brigb32.
-    if (context->token_type != DATA_TYPE_ID) {
-      context->set_error(MISSING_DATA_TYPE);
-      return 1;
-    }
     if (context->token_value.data_type == query_inst.type) {
       context->token_to_scan = yylex();
       // According to the Data Type , The register must be a 32bit Register.
@@ -114,16 +110,16 @@
               context->set_error(MISSING_SEMICOLON);
             }
           } else {
-            context->set_error(INVALID_SECOND_OPERAND);
+            context->set_error(INVALID_OPERAND);
           }
         } else {
           context->set_error(MISSING_COMMA);
         }
       } else {
-        context->set_error(INVALID_FIRST_OPERAND);
+        context->set_error(MISSING_OPERAND);
       }
     } else {
-      context->set_error(INVALID_DATA_TYPE);
+      context->set_error(MISSING_DATA_TYPE);
     }
   }
   return 1;
@@ -139,19 +135,15 @@
   } else if (context->token_type == CONSTANT) {
     opSize += opSize & 0x7;
   }  // else TOKEN_GLOBAL_IDENTIFIER TOKEN_LOCAL_IDENTIFIER
-  if (context->token_to_scan == TOKEN_GLOBAL_IDENTIFIER ||
-      context->token_to_scan == TOKEN_LOCAL_IDENTIFIER ||
-      context->token_type == REGISTER) {
-    if (!Identifier(context)) {
-      if (opSize == context->get_operand_offset()) {
-        *pRetOpOffset = context->operand_map[opName];
-      } else {
-        *pRetOpOffset = opSize;
-      }
-      context->token_to_scan = yylex();
-      return 0;
-    }
-    return 1;
+
+  if (!Identifier(context)) {
+    if (opSize == context->get_operand_offset()) {
+      *pRetOpOffset = context->operand_map[opName];
+    } else {
+      *pRetOpOffset = opSize;
+    }
+    context->token_to_scan = yylex();
+    return 0;
   } else if (!BaseOperand(context)) {
     if (opSize == context->get_operand_offset()) {
       *pRetOpOffset = context->operand_map[opName];
@@ -161,7 +153,6 @@
     context->token_to_scan = yylex();
     return 0;
   }
-  context->set_error(INVALID_OPERAND);
   return 1;
 
 }
@@ -208,7 +199,6 @@
     }
     return 0;
   }
-  context->set_error(INVALID_IDENTIFIER);
   return 1;
 }
 
@@ -390,7 +380,8 @@
           BrigEOperandAddress,    // kind
           Brigb32,                // type
           0,                      // reserved
-          0                       // directive
+          0/*,                      // directive
+          0*/
         };
         // TODO(Chuang) name isn't declared in directive.
         // if (!context->symbol_map.count(name)) {
@@ -504,8 +495,6 @@
         } else {
           context->set_error(MISSING_CLOSING_BRACKET);
         }
-      } else {
-        context->set_error(MISSING_ADDRESS);
       }
     }
   }
@@ -2564,7 +2553,7 @@
       case Brigu64:
       case Brigf64:
       case Brigb64: init_type = Brigb64; break;
-	  default: context->set_error(INVALID_INITIALIZER);
+	  default: context->set_error(UNKNOWN_ERROR);
 				return 1;
     }
     context->set_type(init_type);
@@ -3136,7 +3125,7 @@
           context->set_error(MISSING_CLOSING_PARENTHESIS);
       }
     } else {
-      context->set_error(MISSING_OPENNING_BRACKET);
+      context->set_error(UNKNOWN_ERROR);
       return 1;
     }
 
@@ -3153,7 +3142,7 @@
           context->set_error(MISSING_CLOSING_PARENTHESIS);
       }
     } else {
-      context->set_error(MISSING_OPENNING_BRACKET);
+      context->set_error(UNKNOWN_ERROR);
       return 1;
     }
 
@@ -3273,15 +3262,7 @@
           return 1;
         }
       }
-<<<<<<< HEAD
-    } else {
-      context->set_error(INVALID_LABEL_TARGETS);
-    }
-  }
-  return 1;
-=======
     
->>>>>>> a6bb5765
 }
 
 int Instruction4(Context* context) {
@@ -5482,7 +5463,7 @@
     context->set_error(MISSING_DATA_TYPE);
     return 1;
   }
-  context->set_error(INVALID_GLOBAL_DECL);
+  context->set_error(UNKNOWN_ERROR);
   return 1;
 }
 
@@ -6108,6 +6089,7 @@
     return 0;
   }
 
+  context->set_error(UNKNOWN_ERROR);
   return 1;
 }
 
@@ -6144,11 +6126,15 @@
   context->token_to_scan = yylex();
   if (context->token_to_scan == _WIDTH) {
     ld_op.o_operands[0] = context->get_operand_offset();
-    if (OptionalWidth(context)) {
+    if (!OptionalWidth(context)) {
+    } else {
+      context->set_error(UNKNOWN_ERROR);
       return 1;
     }
   }
-  if (LdModifierPart2(context, &ld_op, &vector_size)) {
+  if (!LdModifierPart2(context, &ld_op, &vector_size)) {
+  } else {
+    context->set_error(UNKNOWN_ERROR);
     return 1;
   }
 
@@ -6170,21 +6156,22 @@
             return 1;
           }
         } else {  // Memory Operand
-          context->set_error(INVALID_SECOND_OPERAND);
+          context->set_error(UNKNOWN_ERROR);
           return 1;
         }
       } else {  // ','
         context->set_error(MISSING_COMMA);
         return 1;
       }
-    } else {  // ArrayOperand
-      context->set_error(INVALID_FIRST_OPERAND);
+    } else {
+      context->set_error(INVALID_OPERAND);
       return 1;
     }
   } else {  // Data Type
     context->set_error(MISSING_DATA_TYPE);
     return 1;
   }
+  context->set_error(UNKNOWN_ERROR);
   return 1;
 }
 
@@ -6204,7 +6191,9 @@
   int vector_size = 0;
   context->token_to_scan = yylex();
 
-  if (LdModifierPart2(context, &st_op, &vector_size)) {
+  if (!LdModifierPart2(context, &st_op, &vector_size)) {
+  } else {
+    context->set_error(UNKNOWN_ERROR);
     return 1;
   }
 
@@ -6224,7 +6213,7 @@
             return 1;
           }
         } else {  // Memory Operand
-          context->set_error(INVALID_SECOND_OPERAND);
+          context->set_error(UNKNOWN_ERROR);
           return 1;
         }
       } else {  // ','
@@ -6239,6 +6228,7 @@
     context->set_error(MISSING_DATA_TYPE);
     return 1;
   }
+  context->set_error(UNKNOWN_ERROR);
   return 1;
 }
 
@@ -6315,6 +6305,7 @@
     context->set_error(MISSING_DATA_TYPE);
     return 1;
   }
+  context->set_error(UNKNOWN_ERROR);
   return 1;
 }
 
@@ -6998,7 +6989,7 @@
             context->token_to_scan = yylex();
             return 0;
           } else {
-            context->set_error(MISSING_SEMICOLON);
+            context->set_error(UNKNOWN_ERROR);
           }
         } else {
           context->set_error(MISSING_OPERAND);
@@ -7130,7 +7121,7 @@
       }
     } else {
       // should be missing ADDRESS_SPACE_IDENTIFIER
-      context->set_error(MISSING_IDENTIFIER);
+      context->set_error(UNKNOWN_ERROR);
     }
   } else if (context->token_to_scan == STOF || // stof or ftos
              context->token_to_scan == FTOS) {
@@ -7215,7 +7206,7 @@
       }
     } else {
       // should be missing ADDRESS_SPACE_IDENTIFIER
-      context->set_error(MISSING_IDENTIFIER);
+      context->set_error(UNKNOWN_ERROR);
     }
   }
   return 1;
@@ -7425,7 +7416,7 @@
 
 int Comment(Context* context){
 
-	if (context->token_to_scan == TOKEN_COMMENT) {
+	if(context->token_to_scan == TOKEN_COMMENT){
 	std::string comment(context->token_value.string_val);
     int comment_offset = context->add_symbol(comment);
 	BrigDirectiveComment dir_com = { sizeof(BrigDirectiveComment), BrigEDirectiveComment, context->get_code_offset(), comment_offset};
@@ -7433,7 +7424,7 @@
 	context->token_to_scan = yylex();
 	return 0;
 	} else {
-		context->set_error(INVALID_COMMENT);
+		context->set_error(UNKNOWN_ERROR);
 		return 1;
 	}
 }
@@ -8344,6 +8335,7 @@
     context->set_error(MISSING_DECLPREFIX);
     return 1;
   }
+  context->set_error(UNKNOWN_ERROR);
   return 1;
 }
 
@@ -8469,6 +8461,7 @@
     }
     return 0;
   }
+  context->set_error(UNKNOWN_ERROR);
   return 1;
 }
 
@@ -8629,6 +8622,7 @@
     context->set_error(MISSING_IDENTIFIER);
     return 1;
   }
+  context->set_error(UNKNOWN_ERROR);
   return 1;
 }
 
