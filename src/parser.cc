--- conflicted
+++ resolved
@@ -2794,7 +2794,6 @@
   }
   return 1;
 }
-<<<<<<< HEAD
 int KernelArgumentDecl(Context *context){
   //maybe  change in the future
   return  ArgumentDecl(context);
@@ -2882,7 +2881,8 @@
     return 1;
   }
   //return 1 ;
-=======
+}
+
 int OperandList(Context* context) {
 
   if (!Operand(context)) {
@@ -3019,8 +3019,7 @@
     }
   }
   return 1;
->>>>>>> e77230a3
 }
 
 }  // namespace brig
-}  // namespace hsafront+}  // namespace hsa