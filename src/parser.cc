/* Copyright 2012 <MulticorewareInc> */

#include "parser.h"
#include <string>
#include "tokens.h"
#include "lexer.h"

extern int int_val;
extern char* string_val;
extern float float_val;
extern double double_val;

namespace hsa {
namespace brig {

// scan the source code and add symbols to string buffer
void ScanString(unsigned int first_token, Context* context) {
  std::string temp;
  while (first_token) {
    if ((first_token == TOKEN_GLOBAL_IDENTIFIER) ||
        (first_token == TOKEN_LOCAL_IDENTIFIER) ||
        (GetTokenType(first_token) == REGISTER) ||
        (first_token == TOKEN_LABEL)) {
      temp.assign(string_val);
      int offset = context->add_symbol(temp);
      // printf("Added: %s, at %d\n",temp.c_str(), offset);
      temp.clear();
    }
    first_token = yylex();
  }
}

TerminalType GetTokenType(unsigned int token) {
  switch (token) {
    /* DataTypeId */
  case _U32:
  case _S32:
  case _S64:
  case _U64:
  case _B1:
  case _B32:
  case _F64:
  case _F32:
  case _B64:
  case _B8:
  case _B16:
  case _S8:
  case _S16:
  case _U8:
  case _U16:
  case _F16:
  case _B128:
  case _U8X4:
  case _S8X4:
  case _U16X2:
  case _S16X2:
  case _F16X2:
  case _F32X2:
  case _U8X8:
  case _S8X8:
  case _U16X4:
  case _S16X4:
  case _F16X4:
  case _U8X16:
  case _S8X16:
  case _U16X8:
  case _S16X8:
  case _F16X8:
  case _F32X4:
  case _S32X4:
  case _U32X4:
  case _F64X2:
  case _S64X2:
  case _U64X2:
    return DATA_TYPE_ID;

    /* QueryOp */
  case QUERY_ORDER:
  case QUERY_DATA:
  case QUERY_ARRAY:
  case QUERY_WIDTH:
  case QUERY_DEPTH:
  case QUERY_HEIGHT:
  case QUERY_NORMALIZED:
  case QUERY_FILTERING:
    return QUERY_OP;

    /* Register */
  case TOKEN_CREGISTER:
  case TOKEN_DREGISTER:
  case TOKEN_SREGISTER:
  case TOKEN_QREGISTER:
    return REGISTER;

    /* IntRounding */
  case _UPI:
  case _DOWNI:
  case _ZEROI:
  case _NEARI:
    return INT_ROUNDING;

    /* FloatRounding */
  case _UP:
  case _DOWN:
  case _ZERO:
  case _NEAR:
    return FLOAT_ROUNDING;
    /* Packing */
  case _PP:
  case _PS:
  case _SP:
  case _SS:
  case __S:
  case __P:
  case _PP_SAT:
  case _PS_SAT:
  case _SP_SAT:
  case _SS_SAT:
  case _S_SAT:
  case _P_SAT:
    return PACKING;

  case _SMALL:
  case _LARGE:
  case _FULL:
  case _REDUCED:
  case _SFTZ:
  case _NOSFTZ:
    return TARGET;

    /* Instruction2Opcode */
  case ABS:
  case NEG:
  case NOT:
  case POPCOUNT:
  case FIRSTBIT:
  case LASTBIT:
  case BITREV:
  case MOVS_LO:
  case MOVS_HI:
  case FBAR_INITSIZE:
  case FBAR_INIT:
  case FBAR_RELEASECF:
  case COUNT:
  case MASK:
    return INSTRUCTION2_OPCODE;

    /* Instruction2Opcode NoDT */
  case UNPACK3:
  case UNPACK2:
  case UNPACK1:
  case UNPACK0:
  case ALLOCA:
  case WORKITEMID:
  case WORKITEMAID:
  case WORKGROUPSIZE:
  case NDRANGESIZE:
  case NDRANGEGROUPS:
    return INSTRUCTION2_OPCODE_NODT;

    /* Instruction2OpcodeFTZ */
  case SQRT:
  case FRACT:
  case FCOS:
  case FSIN:
  case FLOG2:
  case FEXP2:
  case FSQRT:
  case FRSQRT:
  case FRCP:
    return INSTRUCTION2_OPCODE_FTZ;

    /* Instruction3Opcode */
  case ADD:
  case CARRY:
  case BORROW:
  case DIV:
  case REM:
  case SUB:
  case SHL:
  case SHR:
  case AND:
  case XOR:
  case OR:
  case UNPACKLO:
  case UNPACKHI:
  case MOVD_LO:
  case MOVD_HI:
  case COPYSIGN:
  case CLASS:
  case SEND:
  case RECEIVE:
    return INSTRUCTION3_OPCODE;
  case MAX:
  case MIN:
    return INSTRUCTION3_OPCODE_FTZ;
    /* initializable address */
  case READONLY:
  case GLOBAL:
    return INITIALIZABLE_ADDRESS;
  case PRIVATE:
  case GROUP:
  case SPILL:
    return UNINITIALIZABLE_ADDRESS;
  default:
    return UNKNOWN_TERM;  // unknown
  }
}

BrigDataType GetDataType(int token) {
  switch (token) {
    /* DataTypeId */
  case _U32:
    return Brigu32;
    break;
  case _S32:
    return Brigs32;
    break;
  case _S64:
    return Brigs64;
    break;
  case _U64:
    return Brigu64;
    break;
  case _B1:
    return Brigb1;
    break;
  case _B32:
    return Brigb32;
    break;
  case _F64:
    return Brigf64;
    break;
  case _F32:
    return Brigf32;
    break;
  case _B64:
    return Brigb64;
    break;
  case _B8:
    return Brigb8;
    break;
  case _B16:
    return Brigb16;
    break;
  case _S8:
    return Brigs8;
    break;
  case _S16:
    return Brigs16;
    break;
  case _U8:
    return Brigu8;
    break;
  case _U16:
    return Brigu16;
    break;
  case _F16:
    return Brigf16;
    break;
  case _B128:
    return Brigb128;
    break;
  case _U8X4:
    return Brigu8x4;
    break;
  case _S8X4:
    return Brigs8x4;
    break;
  case _U16X2:
    return Brigu16x2;
    break;
  case _S16X2:
    return Brigs16x2;
    break;
  case _F16X2:
    return Brigf16x2;
    break;
  case _F32X2:
    return Brigf32x2;
    break;
  case _U8X8:
    return Brigu8x8;
    break;
  case _S8X8:
    return Brigs8x8;
    break;
  case _U16X4:
    return Brigu16x4;
    break;
  case _S16X4:
    return Brigs16x4;
    break;
  case _F16X4:
    return Brigf16x4;
    break;
  case _U8X16:
    return Brigu8x16;
    break;
  case _S8X16:
    return Brigs8x16;
    break;
  case _U16X8:
    return Brigu16x8;
    break;
  case _S16X8:
    return Brigs16x8;
    break;
  case _F16X8:
    return Brigf16x8;
    break;
  case _F32X4:
    return Brigf32x4;
    break;
  case _S32X4:
    return Brigs32x4;
    break;
  case _U32X4:
    return Brigu32x4;
    break;
  case _F64X2:
    return Brigf64x2;
    break;
  case _S64X2:
    return Brigs64x2;
    break;
  case _U64X2:
    return Brigu64x2;
    break;
  case _ROIMG:
    return BrigROImg;
    break;
  case _RWIMG:
    return BrigRWImg;
    break;
  case _SAMP:
    return BrigSamp;
    break;
}
}

int GetTargetInfo(unsigned int token,
                   BrigMachine16_t* machine,
                   BrigProfile16_t* profile,
                   BrigSftz16_t* ftz) {
    switch (token) {
    case _SMALL:
        *machine = BrigESmall;
        break;
    case _LARGE:
        *machine = BrigELarge;
        break;
    case _FULL:
        *profile = BrigEFull;
        break;
    case _REDUCED:
        *profile = BrigEReduced;
        break;
    case _SFTZ:
        *ftz = BrigESftz;
        break;
    case _NOSFTZ:
        *ftz = BrigENosftz;
        break;
    default: return 1;
        break;
    }
  return 0;
};

int Query(unsigned int QueryOp, Context* context) {
  // next token should be a dataTypeId
  if (GetTokenType(yylex()) == DATA_TYPE_ID) {
    // next token should be an Operand
    if (!Operand(yylex(), context)) {
      // next should be a comma
      if (yylex() == ',') {
        // then finally an addressable Operand
        if (!AddressableOperand(yylex(), context)) {
          if (yylex() == ';')
            return 0;
          else
            printf("Missing ';' in query\n");
        }
      }
    }
  }
  return 1;
}

int Operand(unsigned int first_token, Context* context) {
  if (!Identifier(first_token, context)) {  // an Identifier
    if (GetTokenType(first_token) == REGISTER) {
      BrigOperandReg bor;
      bor.size = 12;
      bor.kind = BrigEOperandReg;
      switch (first_token) {
        case TOKEN_CREGISTER:
          bor.type = Brigb1;
          break;
        case TOKEN_DREGISTER:
          bor.type = Brigb64;
          break;
        case TOKEN_SREGISTER:
          bor.type = Brigb32;
          break;
        case TOKEN_QREGISTER:
          bor.type = Brigb128;
          break;
      }

      bor.reserved = 0;
      std::string name(string_val);
      bor.name = context->lookup_symbol(name);

      context->append_operand(&bor);
    }
    return 0;
  } else if (!BaseOperand(first_token, context)) {    // a base Operand
    return 0;
  }
  return 1;
}

int Identifier(unsigned int first_token, Context* context) {
  if (first_token == TOKEN_GLOBAL_IDENTIFIER) {
    return 0;
  } else if (first_token == TOKEN_LOCAL_IDENTIFIER) {
    return 0;
  } else if (GetTokenType(first_token) == REGISTER) {
    return 0;
  }

  return 1;
}

int BaseOperand(unsigned int first_token, Context* context) {
  int next;
  if (first_token == TOKEN_DOUBLE_CONSTANT) {
    BrigOperandImmed boi = {
      sizeof(boi),        // size
      BrigEOperandImmed,  // kind
      Brigb64,            // type
      0                   // reserved
    };
    boi.bits.d = double_val;
    context->append_operand(&boi);

    return 0;
  } else if (first_token == TOKEN_SINGLE_CONSTANT) {
    BrigOperandImmed boi = {
      sizeof(boi),        // size
      BrigEOperandImmed,  // kind
      Brigb32,            // type
      0                   // reserved
    };
    boi.bits.f = float_val;
    context->append_operand(&boi);
    return 0;
  } else if (first_token == TOKEN_INTEGER_CONSTANT) {
    BrigOperandImmed boi = {
      sizeof(boi),        // size
      BrigEOperandImmed,  // kind
      Brigb32,            // type
      0                   // reserved
    };
    // TODO(Huy): check context for operation type and decide the type
    boi.bits.u = int_val;
    context->append_operand(&boi);

    return 0;
  } else if (first_token == TOKEN_WAVESIZE) {
    return 0;
  } else if (first_token == '-') {
    if (yylex() == TOKEN_INTEGER_CONSTANT) {
      BrigOperandImmed boi = {
      sizeof(boi),        // size
      BrigEOperandImmed,  // kind
      Brigb32,            // type
      0                   // reserved
      };
      // TODO(Huy): check context for operation type and decide the type
      boi.bits.u = -int_val;
      context->append_operand(&boi);

     return 0;
    }
  } else if (GetTokenType(first_token) == DATA_TYPE_ID) {
    // scan next token
    if (yylex() == '(') {   // should be '('
      // check if we have a decimal list single or float list single
      next = yylex();
      if (next == TOKEN_INTEGER_CONSTANT) {
        BrigOperandImmed boi = {
        sizeof(boi),        // size
        BrigEOperandImmed,  // kind
        Brigb32,            // type
        0                   // reserved
        };
        // TODO(Huy): check context for operation type and decide the type
        boi.bits.u = -int_val;
        context->append_operand(&boi);

        next = yylex();
        if (next == ')') {
          return 0;
        } else {
          while (next == ',') {
            next = yylex();
            if (next == TOKEN_INTEGER_CONSTANT) {
              BrigOperandImmed boi = {
                sizeof(boi),        // size
                BrigEOperandImmed,  // kind
                Brigb32,            // type
                0                   // reserved
              };
  // TODO(Huy): check context for operation type and decide the type
              boi.bits.u = int_val;
              context->append_operand(&boi);

              next = yylex();
              if (next == ')')
                return 0;
              else if (next != ',')
                return 1;
            } else {
              return 1;
            }
          }  // while
        }
      } else if (next == TOKEN_DOUBLE_CONSTANT)   {
        BrigOperandImmed boi = {
        sizeof(boi),        // size
        BrigEOperandImmed,  // kind
        Brigb64,            // type
        0                   // reserved
        };
        boi.bits.d = double_val;
        context->append_operand(&boi);

        next = yylex();
        if (next == ')') {
          return 0;
        } else {
          while (next == ',') {
            next = yylex();
            if (next == TOKEN_DOUBLE_CONSTANT) {
              BrigOperandImmed boi = {
                sizeof(boi),        // size
                BrigEOperandImmed,  // kind
                Brigb64,            // type
                0                   // reserved
              };
              boi.bits.d = double_val;
              context->append_operand(&boi);
              next = yylex();
              if (next == ')')
                return 0;
              else if (next != ',')
                return 1;
            } else {
              return 1;
            }
          }  // while
        }
      }
    }
  } else {
    return 1;
  }
}

int AddressableOperand(unsigned int first_token, Context* context) {
  int next;
  if (first_token == '[') {
    // next should be a non register
    next = yylex();
    if ((next == TOKEN_GLOBAL_IDENTIFIER) ||
        (next == TOKEN_LOCAL_IDENTIFIER)) {
      next = yylex();
      if (next == ']')
        return 0;
      else if (next == '<') {
        next = yylex();
        if (next == TOKEN_INTEGER_CONSTANT) {
          if (yylex() == '>') {
            if (yylex() == ']')
              return 0;
          }
        } else if (GetTokenType(next) == REGISTER) {
          next = yylex();
          if (next == '>') {
            if (yylex() == ']')
              return 0;
          } else if ((next == '+') || (next == '-')) {
            if (yylex() == TOKEN_INTEGER_CONSTANT) {
              if (yylex() == '>') {
                if (yylex() == ']')
                  return 0;
              }
            }
          }
        }
      }
    }
  }
  return 1;
}

int ArrayOperandList(unsigned int first_token, Context* context) {
  // assumed first_token is '('
  int next;
  while (1) {
    next = yylex();
    if (!Identifier(next, context)) {
      next = yylex();
      if (next == ')')
        return 0;
      else if (next == ',') {
      } else {
        return 1;
      }
    } else {
      return 1;
    }
  }
}

int CallTargets(unsigned int first_token, Context* context) {
  // assumed first_token is '['
  int next;
  while (1) {
    next = yylex();
    if (!Identifier(next, context)) {
      next = yylex();
      if (next == ']')
        return 0;
      else if (next == ',') {
      } else {
        return 1;
      }
    } else {
      return 1;
    }
  }
}

int CallArgs(unsigned int first_token, Context* context) {
  // assumed first_token is '('
  int next;
  while (1) {
    next = yylex();
    if (next == ')') {
      return 0;
    } else if (!Operand(next, context)) {
      next = yylex();
      if (next == ')')
        return 0;
      else if (next == ',') {
      } else {
        return 1;
      }
    } else {
      return 1;
    }
  }
}

int RoundingMode(unsigned int first_token,
                 bool* is_ftz,
                 unsigned int* last_token,
                 Context* context) {
  *is_ftz = false;
  *last_token = first_token;
  int next;

  if (first_token == _FTZ) {
    next = yylex();
    *last_token = next;

    if (GetTokenType(next) == FLOAT_ROUNDING) {
      // next is floatRounding
    } else {
      *is_ftz = true;
    }
    return 0;
  } else if (GetTokenType(first_token) == INT_ROUNDING) {
    return 0;
  } else if (GetTokenType(first_token) == FLOAT_ROUNDING) {
    return 0;
  } else {
    return 1;
  }
}

int Instruction2(unsigned int first_token, Context* context) {
  // First token must be an Instruction2Opcode
  unsigned int next = yylex();
  // to get last token returned by RoundingMode in case _ftz
  unsigned int temp = 0;
  bool is_ftz = false;

  if (GetTokenType(first_token) == INSTRUCTION2_OPCODE) {
    if (!RoundingMode(next, &is_ftz, &temp, context)) {
      // there is a rounding mode specified
      if (is_ftz)
        // need to check the token returned by rounding mode
        next = temp;
      else
        next = yylex();
    }

    // check whether there is a Packing
    if (GetTokenType(next) == PACKING)
      // there is packing
      next = yylex();

    // now we must have a dataTypeId
    if (GetTokenType(next) == DATA_TYPE_ID) {
      // check the operands
      if (!Operand(yylex(), context)) {
        if (yylex() == ',') {
          if (!Operand(yylex(), context)) {
            if (yylex() == ';') {
              return 0;
            }
          }
        }
      }
    }
    return 1;
  } else if (GetTokenType(first_token) == INSTRUCTION2_OPCODE_NODT) {
    if (!RoundingMode(next, &is_ftz, &temp, context)) {
      // there is a rounding mode specified
      if (is_ftz)
        // need to check the token returned by rounding mode
        next = temp;
      else
        next = yylex();
    }


    // check the operands
    if (!Operand(next, context)) {
      if (yylex() == ',') {
        if (!Operand(yylex(), context)) {
          if (yylex() == ';') {
            return 0;
          }
        }
      }
    }
    return 1;
  } else if (GetTokenType(first_token) == INSTRUCTION2_OPCODE_FTZ) {
    // Optional FTZ
    if (next == _FTZ) {
      // has a _ftz
      next = yylex();
    }


    // now we must have a dataTypeId
    if (GetTokenType(next) == DATA_TYPE_ID) {
      // check the operands
      if (!Operand(yylex(), context)) {
        if (yylex() == ',') {
          if (!Operand(yylex(), context)) {
            if (yylex() == ';') {
              return 0;
            }
          }
        }
      }
    }
    return 1;
  } else {
    return 1;
  }
}

int Instruction3(unsigned int first_token, Context* context) {
  // First token must be an Instruction3Opcode
  unsigned int next = yylex();
  // to get last token returned by RoundingMode in case _ftz
  unsigned int temp = 0;
  bool is_ftz = false;

  if (GetTokenType(first_token) == INSTRUCTION3_OPCODE) {
    if (!RoundingMode(next, &is_ftz, &temp, context)) {
      // there is a rounding mode specified
      if (is_ftz)
        // need to check the token returned by rounding mode
        next = temp;
      else
        next = yylex();
    }

    // check whether there is a Packing
    if (GetTokenType(next) == PACKING)
      // there is packing
      next = yylex();

    // now we must have a dataTypeId
    if (GetTokenType(next) == DATA_TYPE_ID) {
      // check the operands
      if (!Operand(yylex(), context)) {
        if (yylex() == ',') {
          if (!Operand(yylex(), context)) {
            if (yylex() == ',') {
              if (!Operand(yylex(), context)) {
                if (yylex() == ';')
                  return 0;
              }  // 3rd operand
            }  // 2nd comma
          }  // 2nd operand
        }  // 1st comma
      }  // 1st operand
    }  // DATA_TYPE_ID
    return 1;
  } else if (GetTokenType(first_token) == INSTRUCTION3_OPCODE_FTZ) {
    // Optional FTZ
    if (next == _FTZ) {
      // has a _ftz
      next = yylex();
    }

    // check whether there is a Packing
    if (GetTokenType(next) == PACKING)
      // there is packing
      next = yylex();

    // now we must have a dataTypeId
    if (GetTokenType(next) == DATA_TYPE_ID) {
      // check the operands
      if (!Operand(yylex(), context)) {
        if (yylex() == ',') {
          if (!Operand(yylex(), context)) {
            if (yylex() == ',') {
              if (!Operand(yylex(), context)) {
                if (yylex() == ';')
                  return 0;
              }  // 3rd operand
            }  // 2nd comma
          }  // 2nd operand
        }  // 1st comma
      }  // 1st operand
    }  // DATA_TYPE_ID
    return 1;
  } else {
    return 1;
  }
  return 1;
}

int Version(unsigned int first_token, Context* context) {
  // first token must be version keyword
  // check for major
  BrigDirectiveVersion bdv;
  bdv.kind = BrigEDirectiveVersion;
  bdv.size = 20;
  bdv.reserved = 0;

  // set default values
  bdv.machine = BrigESmall;
  bdv.profile = BrigEFull;
  bdv.ftz = BrigENosftz;
  if (yylex() == TOKEN_INTEGER_CONSTANT) {
    bdv.major = int_val;
    // printf("Major = %d\n",int_val);
    if (yylex() == ':') {
      // check for minor
      if (yylex() == TOKEN_INTEGER_CONSTANT) {
        bdv.minor = int_val;
        // printf("Minor = %d\n",int_val);
        int next = yylex();
        if (next == ';') {
        } else if (next == ':') {
          // check for target
          next = yylex();
          while (next != ';') {
            if (GetTokenType(next) == TARGET) {
              if (GetTargetInfo(next, &bdv.machine, &bdv.profile, &bdv.ftz))
                return 1;
              next = yylex();
              if (next == ',') {
                next = yylex();      // next target
              } else if (next != ';') {
                return 1;
              }
            } else {
              return 1;
            }
          }
        }
        if (context) {
          context->append_directive(&bdv);
        } else {
          printf("Invalid context\n");
        }
        return 0;
      }
    }
  }
  return 1;
};

int Alignment(unsigned int first_token, Context* context) {
  // first token must be "align" keyword
  if (yylex() == TOKEN_INTEGER_CONSTANT)
    return 0;
  else
    return 1;
}

// parse declaration prefix
// since this function checks for one token lookahead
// if the last token is not consumed by this,
// it will notify the caller to recheck
int DeclPrefix(unsigned int first_token,
               bool* recheck_last_token,
               unsigned int* last_token,
               Context* context) {
  unsigned int last_align_token;
  unsigned int next_token;
  *recheck_last_token = false;
  *last_token = 0;

  if (first_token == ALIGN) {
    if (!Alignment(first_token, context)) {
      next_token = yylex();  // need to go to next token
      *last_token = next_token;
      // first is alignment
      if (next_token == CONST) {
        // alignment const
        next_token = yylex();
        *last_token = next_token;

        if ((next_token == EXTERN)||(next_token == STATIC)) {
          // alignment const externOrStatic
          *recheck_last_token = false;
        } else {
          // alignment const
          *recheck_last_token = true;
        }
      } else if ((next_token == EXTERN)||(next_token == STATIC)) {
        // alignment externOrStatic
        next_token = yylex();
        *last_token = next_token;

        if (next_token == CONST) {
          // alignmnet externOrStatic const
        } else {
          // alignment externOrStatic
          *recheck_last_token = true;
        }
      } else {
        // alignment
        *recheck_last_token = true;
      }
    }
  } else if (first_token == CONST) {
    // first is const
    next_token = yylex();
    *last_token = next_token;
    if (next_token == ALIGN) {
      if (!Alignment(next_token, context)) {
        // const alignment
        next_token = yylex();
        *last_token = next_token;

        if ((next_token == EXTERN)||(next_token == STATIC)) {
          // const alignment externOrStatic
        } else {
          // const alignment
          *recheck_last_token = true;
        }
      }
    } else if ((next_token == EXTERN)||(next_token == STATIC)) {
      // const externOrStatic
      next_token = yylex();
      *last_token = next_token;

      if (next_token == ALIGN) {
        if (!Alignment(next_token, context)) {
          // const externOrStatic alignment
        } else {
          return 1;
        }
      } else {
        // const externOrStatic
        *recheck_last_token = true;
      }
    } else {  // const does not stand alone
      *recheck_last_token = true;
      return 1;
    }
  } else if ((first_token == EXTERN)||(first_token == STATIC)) {
    // externOrStatic first
    next_token = yylex();
    *last_token = next_token;
    if (next_token == ALIGN) {
      if (!Alignment(next_token, context)) {
        // externOrStatic alignment
        next_token = yylex();
        *last_token = next_token;

        if (next_token == CONST) {
          // externOrStatic alignment const
        } else {
          // externOrStatic alignment
          *recheck_last_token = true;
        }
      }
    } else if (next_token == CONST) {
      // externOrStatic const
      next_token = yylex();
      *last_token = next_token;

      if (next_token == ALIGN) {
        if (!Alignment(next_token, context)) {
          *last_token = next_token;
        } else {
          return 1;
        }
        // externOrStatic const alignment
      } else {
        *recheck_last_token = true;
      }
    } else {
      *recheck_last_token = true;
    }
  } else {
    *recheck_last_token = true;
    *last_token = first_token;
  }
  return 0;
}

int FBar(unsigned int first_token, Context* context) {
  // first token must be _FBAR
  if (yylex() == '(' )
    if (yylex() == TOKEN_INTEGER_CONSTANT)
      if (yylex() == ')')
        return 0;

  return 1;
}


int ArrayDimensionSet(unsigned int first_token,
                      bool* rescan_last_token,
                      unsigned int* last_token,
                      Context* context) {
  // first token must be '['
  *rescan_last_token = false;
  unsigned int next_token = yylex();
  while (1) {
    if (next_token == ']') {
      next_token = yylex();  // check if there is more item
      if (next_token == '[') {  // more item
        next_token = yylex();
      } else {  // no more item
        *last_token = next_token;
        *rescan_last_token  = true;
        return 0;
      }
    } else if (next_token == TOKEN_INTEGER_CONSTANT) {
      next_token = yylex();  // scan next
    } else {
      printf("Missing closing bracket.\n");
      return 1;
    }
  }
}

int ArgumentDecl(unsigned int first_token,
                 bool* rescan_last_token,
                 unsigned int* last_token,
                 Context* context) {
  bool rescan_after_declPrefix;
  unsigned int last_token_of_declPrefix;
  unsigned int next;
  if (!DeclPrefix(first_token,
                  &rescan_after_declPrefix,
                  &last_token_of_declPrefix,
                  context)) {
    if (!rescan_after_declPrefix) {
      next = yylex();
    } else {
      next = last_token_of_declPrefix;
    }

    next = yylex();  // skip over "arg"
    if ((GetTokenType(next) == DATA_TYPE_ID)||
        (next == _RWIMG) ||
        (next == _SAMP) ||
        (next == _ROIMG)) {
      BrigDataType16_t data_type = GetDataType(next);
      next = yylex();
      if (next == TOKEN_LOCAL_IDENTIFIER) {
        // should have a meaning for DATA_TYPE_ID.
        // for argument, we need to set a BrigDirectiveSymbol
        // and write the corresponding string into .string section.


        std::string arg_name = string_val;
        int arg_name_offset = context->add_symbol(arg_name);
        // scan for arrayDimensions
        next = yylex();
        if (next == '[') {
          if (!ArrayDimensionSet(next,
                                 rescan_last_token,
                                 last_token,
                                 context)) {
            return 0;
          }
        } else {
          // no arrayDimensions
          BrigdOffset32_t dsize = context->get_directive_offset();
          BrigDirectiveSymbol sym_decl = {
          context->get_code_offset(),
          BrigArgSpace,
          BrigNone,
          0,
          0,
          0,
          arg_name_offset,
          data_type,
          1,
          0, // d_init = 0 for arg
          0 // reserved
          };
          // append the DirectiveSymbol to .directive section.
          context->append_directive_symbol<BrigDirectiveSymbol>(&sym_decl);
          
          // update the current DirectiveFunction.
          // 1. update the directive offset.
          BrigDirectiveFunction bdf;
          context->get_directive<BrigDirectiveFunction>(context->current_bdf_offset, &bdf);
          if(bdf.d_firstScopedDirective == bdf.d_nextDirective){
            bdf.d_nextDirective += 36;
            bdf.d_firstScopedDirective = bdf.d_nextDirective;
          } else {
            bdf.d_nextDirective += 36;
          }
          // std::cout << bdf.d_nextDirective << std::endl;
          // update param count
          if (context->arg_output) {
            bdf.outParamCount ++;
          } else {
            if(!bdf.inParamCount)
              bdf.d_firstInParam = dsize;
            bdf.inParamCount ++;
          }
          unsigned char * bdf_charp =
            reinterpret_cast<unsigned char*>(&bdf);
          context->update_directive_bytes(bdf_charp,context->current_bdf_offset,40);

          context->get_directive<BrigDirectiveFunction>(context->current_bdf_offset, &bdf);
          // std::cout << bdf.size << std::endl;


          *last_token = next;
          *rescan_last_token = true;
          return 0;
        }
      }
    }
  }
  return 1;
}

int ArgumentListBody(unsigned int first_token,
                     bool* rescan_last_token,
                     unsigned int* last_token,
                     Context* context) {
  *last_token = 0;
  *rescan_last_token = false;

  unsigned int prev_token = 0;
  bool rescan = false;
  while (1) {
    if (!ArgumentDecl(first_token, &rescan, &prev_token, context)) {
      if (!rescan)
        prev_token = yylex();
      if (prev_token == ',') {
        first_token = yylex();
      } else {
        *last_token = prev_token;
        *rescan_last_token = true;
        return 0;
      }
    } else {
      return 1;
    }
  }
}

int FunctionDefinition(unsigned int first_token,
                       bool* rescan_last_token,
                       unsigned int* last_token,
                       Context* context) {
  *last_token = 0;
  * rescan_last_token = false;

  unsigned int token_to_scan;
  bool rescan;

  if (!DeclPrefix(first_token, &rescan, &token_to_scan, context)) {
    if (!rescan)
      token_to_scan = yylex();

    if (token_to_scan == FUNCTION) {
      // add default struct (Miao)

      context->current_bdf_offset = context->get_directive_offset();
      BrigdOffset32_t bdf_offset = context->current_bdf_offset;

      BrigDirectiveFunction bdf = {
<<<<<<< HEAD
      40,                      // size
      BrigEDirectiveFunction,  // kind
      0,
=======
      40, //size
      BrigEDirectiveFunction, //kind
      context->get_code_offset(),
>>>>>>> 39b47b29
      0,
      0,
      bdf_offset+40,          // d_firstScopedDirective
      0,
      bdf_offset+40,          // d_nextDirective
      BrigNone,
      0,
      0,
      0,
      };

      context->append_directive(&bdf);

      // update it when necessary.
      // the later functions should have a entry point of bdf
      // just update it in time.
      //

      if (yylex() == TOKEN_GLOBAL_IDENTIFIER) {
        // should have meaning of Global_Identifier,
        // and check if there is existing global identifier
        // if there is, just use the current string,
        // if not write into string.

        std::string func_name = string_val;
        BrigsOffset32_t check_result = context->add_symbol(func_name);

        unsigned char* value = reinterpret_cast<unsigned char*>(&check_result);
<<<<<<< HEAD
        context->update_directive_bytes(value, context->current_bdf_offset, 4);

=======
        context->update_directive_bytes(value, context->current_bdf_offset + 8, bdf.size);
        
>>>>>>> 39b47b29
        /* Debug */
        // BrigDirectiveFunction get;
        // context->get_d<BrigDirectiveFunction>(bdf_offset, &get);
        // std::cout << get.s_name << std::endl;

        // check return argument list
        if (yylex() == '(') {
          context->arg_output = true;
          token_to_scan = yylex();

          if (token_to_scan == ')') {   // empty argument list body
            token_to_scan = yylex();
          } else if (!ArgumentListBody(token_to_scan,
                                       &rescan,
                                       &token_to_scan,
                                       context)) {
            if (!rescan)
              token_to_scan = yylex();

            if (token_to_scan == ')')
              token_to_scan = yylex();
            else
              return 1;
          } else {
            return 1;
          }
        } else {
          return 1;
        }
        // check argument list
        if (token_to_scan == '(') {
          context->arg_output = false;
          token_to_scan = yylex();

          if (token_to_scan == ')') {   // empty argument list body
            token_to_scan = yylex();
          } else if (!ArgumentListBody(token_to_scan,
                                       &rescan,
                                       &token_to_scan,
                                       context)) {
            if (!rescan)
              token_to_scan = yylex();
            if (token_to_scan == ')')
              token_to_scan = yylex();
            else
              return 1;
          } else {
            return 1;
          }
        } else {
          return 1;
        }
        // check for optional FBar
        if (token_to_scan == _FBAR) {
          if (!FBar(token_to_scan, context)) {
            return 0;
          }
        } else {
          *rescan_last_token = true;
          *last_token = token_to_scan;
          return 0;
        }
      }
    }
  }
  return 1;
}

int FunctionDecl(unsigned int first_token, Context* context) {
  unsigned int token_to_scan;
  bool rescan;

  if (!DeclPrefix(first_token, &rescan, &token_to_scan, context)) {
    if (!rescan)
      token_to_scan = yylex();

    if (token_to_scan == FUNCTION) {
      if (yylex() == TOKEN_GLOBAL_IDENTIFIER) {
        // check return argument list
        if (yylex() == '(') {
          token_to_scan = yylex();

          if (token_to_scan == ')') {   // empty argument list body
            token_to_scan = yylex();
          } else if (!ArgumentListBody(token_to_scan,
                                       &rescan,
                                       &token_to_scan,
                                       context)) {
            if (!rescan)
              token_to_scan = yylex();

            if (token_to_scan == ')')
              token_to_scan = yylex();
            else
              return 1;
          } else {
            return 1;
          }
        } else {
          return 1;
        }
        // check argument list
        if (token_to_scan == '(') {
          token_to_scan = yylex();

          if (token_to_scan == ')') {   // empty argument list body
            token_to_scan = yylex();
          } else if (!ArgumentListBody(token_to_scan,
                                       &rescan,
                                       &token_to_scan,
                                       context)) {
            if (!rescan)
              token_to_scan = yylex();
            if (token_to_scan == ')')
              token_to_scan = yylex();
            else
              return 1;
          } else {
            return 1;
          }
        } else {
          return 1;
        }


        // check for optional FBar
        if (token_to_scan == _FBAR) {
          if (!FBar(token_to_scan, context)) {
            token_to_scan = yylex();
          }
        }
        if (token_to_scan == ';')
          return 0;
      }
    }
  }


  return 1;
}

int ArgBlock(unsigned int first_token, Context* context) {
  // first token should be {
  bool rescan = false;
  unsigned int last_token;
  unsigned int next_token = 0;
  // printf("In arg scope\n");
  while (1) {
    next_token = yylex();
    if ((GetTokenType(next_token) == INSTRUCTION2_OPCODE) ||
        (GetTokenType(next_token) == INSTRUCTION2_OPCODE_NODT) ||
        (GetTokenType(next_token) == INSTRUCTION2_OPCODE_FTZ)) {
      // Instruction 2 Operation
      if (!Instruction2(next_token, context)) {
      } else {
        return 1;
      }
    } else if ((GetTokenType(next_token) == INSTRUCTION3_OPCODE) ||
               (GetTokenType(next_token) == INSTRUCTION3_OPCODE_FTZ)) {
      // Instruction 3 Operation
      if (!Instruction3(next_token, context)) {
      } else {
        return 1;
      }
    } else if (GetTokenType(next_token) == QUERY_OP) {  // Query Operation
      if (!Query(next_token, context)) {
      } else {
        return 1;
      }
    } else if (next_token == RET) {  // ret operation
      if (yylex() == ';') {
      } else {
        printf("Missing ';' at the end of ret operation\n");
        return 1;
      }
    } else if ((next_token == BRN) ||
               (next_token == CBR)) {
      if (!Branch(next_token, context)) {
      } else {
        return 1;
      }
    } else if (next_token == TOKEN_LABEL) {  // label
      if (yylex() == ':') {
      } else {
        return 1;
      }
    } else if (next_token == CALL) {  // call (only inside argblock
      if (!Call(next_token, context)) {
      } else {
        return 1;
      }
    } else if ((next_token == ALIGN) ||
               (next_token == CONST) ||
               (next_token == STATIC) ||
               (next_token == EXTERN)) {
      if (!DeclPrefix(first_token, &rescan, &last_token, context)) {
        if (!rescan)
          next_token = yylex();
        else
          next_token = last_token;

        if (GetTokenType(next_token) == INITIALIZABLE_ADDRESS) {
          // initializable decl
          if (!InitializableDecl(next_token, context)) {
          }
        } else if (GetTokenType(next_token) == UNINITIALIZABLE_ADDRESS) {
          // uninitializable decl
          if (!UninitializableDecl(next_token, context)) {
          }
        } else if (next_token == ARG) {
          // arg uninitializable decl
          if (!ArgUninitializableDecl(next_token, context)) {
          }
        }
      }
    } else if (GetTokenType(next_token) == INITIALIZABLE_ADDRESS) {
      if (!InitializableDecl(next_token, context)) {
      } else {
        return 1;
      }
    } else if (GetTokenType(next_token) == UNINITIALIZABLE_ADDRESS) {
      // printf("An unintializable address\n");
      if (!UninitializableDecl(next_token, context)) {
      } else {
        return 1;
      }
    } else if (next_token == ARG) {
      if (!ArgUninitializableDecl(next_token, context)) {
      } else {
        return 1;
      }
    } else if (next_token == '{') {
      printf("Argument scope cannot be nested\n");
      return 1;
    } else if (next_token == '}') {
      return 0;
    } else {
      break;
    }
  }
  return 1;
}

int Codeblock(unsigned int first_token, Context* context) {
  // first token should be '{'
  bool rescan = false;
  unsigned int last_token;
  unsigned int next_token = 0;

  while (1) {
    next_token = yylex();
    if ((GetTokenType(next_token) == INSTRUCTION2_OPCODE) ||
        (GetTokenType(next_token) == INSTRUCTION2_OPCODE_NODT) ||
        (GetTokenType(next_token) == INSTRUCTION2_OPCODE_FTZ)) {
      // Instruction 2 Operation
      if (!Instruction2(next_token, context)) {
      } else {
        return 1;
      }
    } else if ((GetTokenType(next_token) == INSTRUCTION3_OPCODE) ||
               (GetTokenType(next_token) == INSTRUCTION3_OPCODE_FTZ)) {
      // Instruction 3 Operation
      if (!Instruction3(next_token, context)) {
      } else {
        return 1;
      }
    } else if (GetTokenType(next_token) == QUERY_OP) {  // Query Operation
      if (!Query(next_token, context)) {
      } else {
        return 1;
      }
    } else if (next_token == RET) {  // ret operation
      if (yylex() == ';') {
      BrigcOffset32_t csize = context->get_code_offset();
      BrigInstBase op_ret = {
        32,
        BrigEInstBase,
        BrigRet,
        Brigf32,
        BrigNoPacking,
        {0, 0, 0, 0, 0}
        };
      // write to .code section
      context->append_code<BrigInstBase>(&op_ret);
      BrigDirectiveFunction bdf;
      context->get_directive<BrigDirectiveFunction>(context->current_bdf_offset, &bdf);
      bdf.operationCount++;

      unsigned char * bdf_charp =
        reinterpret_cast<unsigned char*>(&bdf);
      context->update_directive_bytes(bdf_charp,context->current_bdf_offset,bdf.size);

      } else {
        printf("Missing ';' at the end of ret operation\n");
        return 1;
      }
    } else if ((next_token == BRN) ||
               (next_token == CBR)) {
      if (!Branch(next_token, context)) {
      } else {
        return 1;
      }
    } else if (next_token == TOKEN_LABEL) {  // label
      if (yylex() == ':') {
      } else {
        return 1;
      }
    } else if (next_token == '{') {  // argument scope -> inner codeblock
      if (!ArgBlock(next_token, context)) {
        // printf("Out of arg scope \n");
      } else {
        return 1;
      }
    } else if ((next_token == ALIGN) ||
               (next_token == CONST) ||
               (next_token == STATIC) ||
               (next_token == EXTERN)) {
      if (!DeclPrefix(first_token, &rescan, &last_token, context)) {
        if (!rescan)
          next_token = yylex();
        else
          next_token = last_token;

        if (GetTokenType(next_token) == INITIALIZABLE_ADDRESS) {
          // initializable decl
          if (!InitializableDecl(next_token, context)) {
          } else {
            return 1;
          }
        } else if (GetTokenType(first_token) == UNINITIALIZABLE_ADDRESS) {
          // uninitializable decl
          if (!UninitializableDecl(first_token, context)) {
          } else {
            return 1;
          }
        } else {
          return 1;
        }
      } else {
        return 1;
      }
    } else if (GetTokenType(next_token) == INITIALIZABLE_ADDRESS) {
      if (!InitializableDecl(next_token, context)) {
      } else {
        return 1;
      }
    } else if (GetTokenType(next_token) == UNINITIALIZABLE_ADDRESS) {
      // printf("An unintializable address\n");
      if (!UninitializableDecl(next_token, context)) {
      } else {
        return 1;
      }
    } else if (next_token == '}') {
      return 0;
    } else {
      break;
    }
  }
  return 1;
}

int Function(unsigned int first_token, Context* context) {
  bool rescan = false;
  unsigned int last_token = 0;
  if (!FunctionDefinition(first_token, &rescan, &last_token, context)) {
    if (!rescan)
      last_token = yylex();
    if (!Codeblock(last_token, context)) {
      if (yylex() == ';')
        return 0;
      else
        printf("Missing ';'\n");
    }
  }
  return 1;
}

int Program(unsigned int first_token, Context* context) {
  int result;
  unsigned int last_token;
  bool rescan;

  if (first_token == VERSION) {
    if (!Version(first_token, context)) {
      // parse topLevelStatement
      first_token = yylex();
      while (first_token) {
        if ( (first_token == ALIGN) ||
             (first_token == CONST) ||
             (first_token == EXTERN) ||
             (first_token == STATIC) ) {
          result = DeclPrefix(first_token, &rescan, &last_token, context);
          if (result)
            return 1;

          if (!rescan)
            first_token = yylex();
          else
            first_token = last_token;
        }

        // Found "function" keyword ------------------------
        if (first_token == FUNCTION) {
          // look at next token
          if (yylex() == TOKEN_GLOBAL_IDENTIFIER) {
            // check return argument list
            if (yylex() == '(') {
              first_token = yylex();

              if (first_token == ')') {   // empty argument list body
                first_token = yylex();
              } else if (!ArgumentListBody(first_token,
                                           &rescan,
                                           &first_token,
                                           context)) {
                if (!rescan)
                  first_token = yylex();

                if (first_token == ')')
                  first_token = yylex();
                else
                  return 1;  // missing closing )
              } else {
                return 1;
              }
            } else {  // missing '('
              return 1;
            }          // if found '(' - returnArgList

            // check argument list
            if (first_token == '(') {
              first_token = yylex();

              if (first_token == ')') {   // empty argument list body
                first_token = yylex();
              } else if (!ArgumentListBody(first_token,
                                           &rescan,
                                           &first_token,
                                           context)) {
                if (!rescan)
                  first_token = yylex();
                if (first_token == ')')
                  first_token = yylex();
                else
                  return 1;  // missing closing )
              } else {
                return 1;
              }
            } else {  // missing '('
              return 1;
            }            // if found '(' - argList

            // check for optional FBar
            if (first_token == _FBAR) {
              if (!FBar(first_token, context)) {
                first_token = yylex();
              } else {
                return 1;
              }
            }

            if (first_token == ';') {  // this is a functionDecl
              first_token = yylex();
              continue;
            } else if (first_token == '{') {
              // so this must be a functionDefinition
              if (!Codeblock(first_token, context)) {
                // check codeblock of function
                first_token = yylex();
                if (first_token == ';') {
                  first_token = yylex();
                  continue;
                } else {
                  return 1;
                }
              } else {
                printf("Error in function's codeblock\n");
                return 1;
              }
            }
          }       // if found TOKEN_GLOBAL_ID
        } else if (GetTokenType(first_token) == INITIALIZABLE_ADDRESS) {
          // global initializable
          // this is an initializable declaration
          if (!InitializableDecl(first_token, context)) {
            first_token = yylex();
          } else {
            return 1;
          }
        } else  {
          return 1;  // currently only support functions
        }
      }    // while (first_token)
      return 0;
    }   // if (!Version)
  } else {
    printf("Program must start with version statement.\n");
  }
  return 1;
}

int OptionalWidth(unsigned int first_token, Context* context) {
  // first token must be _WIDTH
  unsigned int next_token = yylex();
  if (next_token == '(') {
    next_token = yylex();
    if (next_token == ALL) {
      next_token = yylex();
    } else if (next_token == TOKEN_INTEGER_CONSTANT) {
      next_token = yylex();
    } else {
      return 1;
    }
    if (next_token == ')')
      return 0;
  }
  return 1;
}

int Branch(unsigned int first_token, Context* context) {
  unsigned int op = first_token;  // CBR or BRN
  unsigned int current_token = yylex();


  // check for optionalWidth
  if (current_token == _WIDTH) {
    if (!OptionalWidth(current_token, context)) {
    } else {
      printf("Invalid optional width.\n");
      return 1;
    }
    current_token = yylex();
  }

  // check for optional _fbar modifier
  if (current_token == __FBAR)
    current_token = yylex();

  // parse operands
  if (op == CBR) {
    if (!Operand(current_token, context)) {
      if (yylex() == ',') {
        current_token = yylex();
        if (current_token == TOKEN_LABEL) {
          current_token = yylex();  // should be ';'
        } else if (!Identifier(current_token, context)) {
          current_token = yylex();  // should be ';'

        } else if (!Operand(current_token, context)) {
          if (yylex() == ',') {
            current_token = yylex();
            if (current_token == TOKEN_LABEL) {  // LABEL
              current_token = yylex();  // should be ';'
            } else if (current_token == '[') {
              current_token = yylex();
              if (!Identifier(current_token, context)) {
                current_token = yylex();  // should be ']'
              } else if (current_token == TOKEN_LABEL) {
                current_token = yylex();

                while (current_token != ']') {
                  if (current_token == ',') {
                    if (yylex() == TOKEN_LABEL)
                      current_token = yylex();  // scan next;
                    else
                      return 1;
                  } else {
                    printf("Missing ','\n");
                    return 1;
                  }
                }   // while
              }
              // current token should be ']'
              current_token = yylex();  // should be ';'
            }
          }  // yylex() = ','
        } else {
          return 1;
        }
        if (current_token == ';')
          return 0;
      }  // yylex = ','
    }  // first operand
  } else if (op == BRN) {
    if (current_token == TOKEN_LABEL) {
      if (yylex() == ';')
        return 0;
    } else if (!Identifier(current_token, context)) {
      current_token = yylex();

      if (current_token == ';')
        return 0;
      else if (current_token == ',') {
        if (yylex() == '[') {
          current_token = yylex();
          if (current_token == TOKEN_LABEL) {
            current_token = yylex();    // should be ']'
          } else if (!Identifier(current_token, context)) {
            current_token = yylex();    // should be ']'
          }
        }


        if (yylex() == ';')
          return 0;
      }
    }
  }
  return 1;
}

int Call(unsigned int first_token, Context* context) {
  // first token is "call"
  unsigned int next = yylex();

  // optional width
  if (next == _WIDTH) {
    if (!OptionalWidth(next, context)) {
      next = yylex();
    } else {
      printf("Error in optionalwidth\n");
      return 1;
    }
  }

  if (!Operand(next, context)) {
    next = yylex();
    // check for twoCallArgs
    if (next == '(') {
      if (!CallArgs(next, context))
        next = yylex();
      else
        return 1;
    }

    if (next == '(') {
      if (!CallArgs(next, context))
        next = yylex();
      else
        return 1;
    }

    // check for CallTarget
    if (next == ';') {
      return 0;
    } else if (next == '[') {
      if (!CallTargets(next, context)) {
        if (yylex() == ';')
           return 0;
      }
      return 1;
    }
  }
  return 1;
}

int Initializer(unsigned int first_token,
                bool* rescan,
                unsigned int* last_token,
                Context* context) {
  // first token should be '='
  *rescan = false;
  *last_token =0;
  unsigned int next = yylex();

  if (next == TOKEN_LABEL) {
    printf("Label initializers must be inside '{' and '}'\n");
    return 1;
  } else if (next == '{') {
    next = yylex();
  }

  // check type of initializer
  if (next == TOKEN_LABEL) {
    // label initializer
    while (1) {
      next = yylex();
      if (next == ',') {
        next = yylex();
        if (next == TOKEN_LABEL) {
          continue;
        } else {
          return 1;
        }
      } else {
        *last_token = next;
        *rescan = true;
        break;
      }
    }  // while(1)

  } else if (next == TOKEN_INTEGER_CONSTANT) {
    // decimal initializer
    while (1) {
      next = yylex();
      if (next == ',') {
        next = yylex();
        if (next == TOKEN_INTEGER_CONSTANT) {
          continue;
        } else {
          return 1;
        }
      } else {
        *last_token = next;
        *rescan = true;
        break;
      }
    }  // while(1)
  } else if (next == TOKEN_SINGLE_CONSTANT) {
    // single initializer
    while (1) {
      next = yylex();
      if (next == ',') {
        next = yylex();
        if (next == TOKEN_SINGLE_CONSTANT) {
          continue;
        } else {
          return 1;
        }
      } else {
        *last_token = next;
        *rescan = true;
        break;
      }
    }  // while(1)
  } else if (next == TOKEN_DOUBLE_CONSTANT) {
    // double initializer
    while (1) {
      next = yylex();
      if (next == ',') {
        next = yylex();
        if (next == TOKEN_DOUBLE_CONSTANT) {
          continue;
        } else {
          return 1;
        }
      } else {
        *last_token = next;
        *rescan = true;
        break;
      }
    }  // while(1)
  } else {
    return 1;
  }
  if (!*rescan)
    next = yylex();
  if (next == '}') {
    *rescan = false;
  } else {
    *rescan = true;
    *last_token = next;
  }


  return 0;
}

int InitializableDecl(unsigned int first_token, Context* context) {
  // first_token is READONLY or GLOBAL
  bool rescan;
  unsigned int last_token;
  unsigned int next = yylex();

  if (GetTokenType(next) == DATA_TYPE_ID) {
    next = yylex();
    if (!Identifier(next, context)) {
      // scan for arrayDimensions
      next = yylex();
      if (next == '[') {
        if (!ArrayDimensionSet(next, &rescan, &last_token, context)) {
          if (!rescan)
            next = yylex();
          else
            next = last_token;
        }
      }
      if (!Initializer(next, &rescan, &last_token, context)) {
        if (rescan)
          next = last_token;
        else
          next = yylex();

        if (next == ';')
          return 0;
        else
          printf("Missing ';' at the end of statement\n");
      }
    }
  }
  return 1;
};

int UninitializableDecl(unsigned int first_token, Context* context) {
  // first_token is PRIVATE, GROUP or SPILL
  bool rescan;
  unsigned int last_token;
  unsigned int next = yylex();
  if (GetTokenType(next) == DATA_TYPE_ID) {
    // printf("DataTypeId\n");
    next = yylex();
    if (!Identifier(next, context)) {
      // scan for arrayDimensions
      next = yylex();
      if (next == '[') {
        if (!ArrayDimensionSet(next, &rescan, &last_token, context)) {
          if (!rescan)
            next = yylex();
          else
            next = last_token;
        }
      }

      if (next == ';')
        return 0;
      else
        printf("Missing ';' at the end of statement\n");
    }
  }
  return 1;
}

int ArgUninitializableDecl(unsigned int first_token, Context* context) {
  // first token is ARG
  bool rescan;
  unsigned int last_token;
  unsigned int next = yylex();
  if (GetTokenType(next) == DATA_TYPE_ID) {
    // printf("DataTypeId\n");
    next = yylex();
    if (!Identifier(next, context)) {
      // scan for arrayDimensions
      next = yylex();
      if (next == '[') {
        if (!ArrayDimensionSet(next, &rescan, &last_token, context)) {
          if (!rescan)
            next = yylex();
          else
            next = last_token;
        }
      }

      if (next == ';')
        return 0;
      else
        printf("Missing ';' at the end of statement\n");
    }
  }
  return 1;
}

}  // namespace brig
}  // namespace hsa<|MERGE_RESOLUTION|>--- conflicted
+++ resolved
@@ -1217,15 +1217,9 @@
       BrigdOffset32_t bdf_offset = context->current_bdf_offset;
 
       BrigDirectiveFunction bdf = {
-<<<<<<< HEAD
       40,                      // size
       BrigEDirectiveFunction,  // kind
-      0,
-=======
-      40, //size
-      BrigEDirectiveFunction, //kind
       context->get_code_offset(),
->>>>>>> 39b47b29
       0,
       0,
       bdf_offset+40,          // d_firstScopedDirective
@@ -1254,13 +1248,8 @@
         BrigsOffset32_t check_result = context->add_symbol(func_name);
 
         unsigned char* value = reinterpret_cast<unsigned char*>(&check_result);
-<<<<<<< HEAD
-        context->update_directive_bytes(value, context->current_bdf_offset, 4);
-
-=======
         context->update_directive_bytes(value, context->current_bdf_offset + 8, bdf.size);
-        
->>>>>>> 39b47b29
+
         /* Debug */
         // BrigDirectiveFunction get;
         // context->get_d<BrigDirectiveFunction>(bdf_offset, &get);
