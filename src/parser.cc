/* Copyright 2012 <MulticorewareInc> */

#include "parser.h"
#include <string>
#include <map>
#include "tokens.h"
#include "lexer.h"
#include "error_reporter_interface.h"


// variables returned by lexer
namespace hsa {
namespace brig {

int QueryOpPart2(Context* context, BrigDataType16_t* pDataType, BrigOpcode32_t* pOpcode) {
  switch (context->token_to_scan) {
    case QUERY_ORDER:
      *pOpcode = BrigQueryOrder;
      *pDataType = Brigb32;
      return 0;
    case QUERY_DATA:
      *pOpcode = BrigQueryData;
      *pDataType = Brigb32;
      return 0;
    case QUERY_ARRAY:
      *pOpcode = BrigQueryArray;
      *pDataType = Brigb32;
      return 0;
    case QUERY_NORMALIZED:
      *pOpcode = BrigQueryNormalized;
      *pDataType = Brigb32;
      return 0;
    case QUERY_FILTERING:
      *pOpcode = BrigQueryFiltering;
      *pDataType = Brigb32;
      return 0;
    case QUERY_WIDTH:
      *pOpcode = BrigQueryWidth;
      *pDataType = Brigu32;
      return 0;
    case QUERY_DEPTH:
      *pOpcode = BrigQueryDepth;
      *pDataType = Brigu32;
      return 0;
    case QUERY_HEIGHT:
      *pOpcode = BrigQueryHeight;
      *pDataType = Brigu32;
      return 0;
    default:
      context->set_error(MISSING_DECLPREFIX);
      return 1;
  }
  return 1;
}
int QueryOp(Context* context) {
  BrigDataType16_t dataType;
  BrigOpcode32_t opcode;
  return QueryOpPart2(context, &dataType, &opcode);
}


int Query(Context* context) {
  // Chuang
  BrigInstBase query_inst = {
    sizeof(BrigInstBase),  // size
    BrigEInstBase,         // kind
    0,                     // opcode
    Brigb32,               // type
    BrigNoPacking,         // packing
    {0, 0, 0, 0, 0}        // o_operands[5]
  };

  if (!QueryOpPart2(context, &query_inst.type, &query_inst.opcode)) {
    context->token_to_scan = yylex();

    // According to Query Image (query) Operations in v1.2 PRM 7.7.1
    // If opcode is width, depth, height. The data type must be Brigu32.
    // If not, it must be Brigb32.
    if (context->token_value.data_type == query_inst.type) {
      context->token_to_scan = yylex();
      // According to the Data Type , The register must be a 32bit Register.
      if (context->token_to_scan == TOKEN_SREGISTER) {
        // just use Idenifier rule to fill $s register to operand section.
        std::string opName = context->token_value.string_val;
        if (Identifier(context)) {
          return 1;
        }
        query_inst.o_operands[0] = context->operand_map[opName];

        context->token_to_scan = yylex();
        if (context->token_to_scan == ',') {
          context->token_to_scan = yylex();
          if (context->token_to_scan != '[') {
            context->set_error(MISSING_OPERAND);
          } else {
            context->token_to_scan = yylex();
          }

          if (!AddressableOperandPart2(context, &query_inst.o_operands[1], true)) {
            if (context->token_to_scan == ';') {

              context->append_code(&query_inst);
              context->token_to_scan = yylex();
              return 0;
            } else {
              context->set_error(MISSING_SEMICOLON);
            }
          } else {
            context->set_error(INVALID_OPERAND);
          }
        } else {
          context->set_error(MISSING_COMMA);
        }
      } else {
        context->set_error(MISSING_OPERAND);
      }
    } else {
      context->set_error(MISSING_DATA_TYPE);
    }
  }
  return 1;
}

int Operand(Context* context) {
  if (!Identifier(context)) {  // an Identifier
    context->token_to_scan = yylex();  // set token for next function
    return 0;
  } else if (!BaseOperand(context)) {    // a base Operand
    context->token_to_scan = yylex();  // set token for next function
    return 0;
  }
  return 1;
}

int Identifier(Context* context) {
  if (context->token_to_scan == TOKEN_GLOBAL_IDENTIFIER) {
    return 0;
  } else if (context->token_to_scan == TOKEN_LOCAL_IDENTIFIER) {
    return 0;
  } else if (context->token_type == REGISTER) {
    BrigOperandReg bor;
    bor.size = sizeof(BrigOperandReg);
    bor.kind = BrigEOperandReg;
    switch (context->token_to_scan) {
      case TOKEN_CREGISTER:
        bor.type = Brigb1;
        // refresh context type.
        context->set_type(Brigb1);
        break;
      case TOKEN_DREGISTER:
        bor.type = Brigb64;
        context->set_type(Brigb64);
        break;
      case TOKEN_SREGISTER:
        bor.type = Brigb32;
        context->set_type(Brigb32);
        break;
      case TOKEN_QREGISTER:
        bor.type = Brigb128;
        context->set_type(Brigb128);
        break;
    }
    bor.reserved = 0;
    std::string name(context->token_value.string_val);
    bor.name = context->add_symbol(name);
    if (!context->operand_map.count(name)) {
      context->operand_map[name] = context->get_operand_offset();
      context->append_operand(&bor);
    }
    return 0;
  }
  return 1;
}

int BaseOperand(Context* context) {
  if (context->token_to_scan == TOKEN_DOUBLE_CONSTANT) {
    BrigOperandImmed boi = {
      sizeof(boi),        // size
      BrigEOperandImmed,  // kind
      Brigb64,            // type
      0,                  // reserved
      { 0 }
    };
    boi.bits.d = context->token_value.double_val;
    context->append_operand(&boi);

    return 0;
  } else if (context->token_to_scan == TOKEN_SINGLE_CONSTANT) {
    BrigOperandImmed boi = {
      sizeof(boi),        // size
      BrigEOperandImmed,  // kind
      Brigb32,            // type
      0,                  // reserved
      { 0 }
    };
    boi.bits.f = context->token_value.float_val;
    context->append_operand(&boi);
    return 0;
  } else if (context->token_to_scan == TOKEN_INTEGER_CONSTANT) {
    BrigOperandImmed boi = {
      sizeof(boi),        // size
      BrigEOperandImmed,  // kind
      Brigb32,            // type
      0,                  // reserved
      { 0 }
    };
    // TODO(Huy): check context for operation type and decide the type
    boi.bits.u = context->token_value.int_val;
    context->append_operand(&boi);

    return 0;
  } else if (context->token_to_scan == TOKEN_WAVESIZE) {
    return 0;  // currently not supported
  } else if (context->token_to_scan == '-') {
    context->token_to_scan = yylex();
    if (context->token_to_scan == TOKEN_INTEGER_CONSTANT) {
      BrigOperandImmed boi = {
      sizeof(boi),        // size
      BrigEOperandImmed,  // kind
      Brigb32,            // type
      0,                  // reserved
      { 0 }
      };
      // TODO(Huy): check context for operation type and decide the type
      boi.bits.u = -context->token_value.int_val;
      context->append_operand(&boi);

     return 0;
    }
  } else if (context->token_type == DATA_TYPE_ID) {
    // scan next token
    context->token_to_scan = yylex();
    if (context->token_to_scan == '(') {   // should be '('
      // check if we have a decimal list single or float list single
      context->token_to_scan = yylex();
      if (context->token_to_scan == TOKEN_INTEGER_CONSTANT) {
        BrigOperandImmed boi = {
        sizeof(boi),        // size
        BrigEOperandImmed,  // kind
        Brigb32,            // type
        0,                  // reserved
        { 0 }
        };
        // TODO(Huy): check context for operation type and decide the type
        boi.bits.u = -context->token_value.int_val;
        context->append_operand(&boi);

        context->token_to_scan = yylex();
        if (context->token_to_scan == ')') {
          return 0;
        } else {
          while (context->token_to_scan == ',') {
            context->token_to_scan = yylex();
            if (context->token_to_scan == TOKEN_INTEGER_CONSTANT) {
              BrigOperandImmed boi = {
                sizeof(boi),        // size
                BrigEOperandImmed,  // kind
                Brigb32,            // type
                0,                  // reserved
                { 0 }
              };
  // TODO(Huy): check context for operation type and decide the type
              boi.bits.u = context->token_value.int_val;
              context->append_operand(&boi);

              context->token_to_scan = yylex();
              if (context->token_to_scan == ')') {
                return 0;
              } else if (context->token_to_scan != ',') {
                context->set_error(MISSING_COMMA);
                return 1;
              }
            } else {
              context->set_error(MISSING_INTEGER_CONSTANT);
              return 1;
            }
          }  // while
        }
      } else if (context->token_to_scan == TOKEN_DOUBLE_CONSTANT)   {
        BrigOperandImmed boi = {
        sizeof(boi),        // size
        BrigEOperandImmed,  // kind
        Brigb64,            // type
        0,                  // reserved
        { 0 }
        };
        boi.bits.d = context->token_value.double_val;
        context->append_operand(&boi);

        context->token_to_scan = yylex();
        if (context->token_to_scan == ')') {
          return 0;
        } else {
          while (context->token_to_scan == ',') {
            context->token_to_scan = yylex();
            if (context->token_to_scan == TOKEN_DOUBLE_CONSTANT) {
              BrigOperandImmed boi = {
                sizeof(boi),        // size
                BrigEOperandImmed,  // kind
                Brigb64,            // type
                0,                  // reserved
                { 0 }
              };
              boi.bits.d = context->token_value.double_val;
              context->append_operand(&boi);
              context->token_to_scan = yylex();
              if (context->token_to_scan == ')') {
                return 0;
              } else if (context->token_to_scan != ',') {
                context->set_error(MISSING_COMMA);
                return 1;
              }
            } else {
              context->set_error(MISSING_DOUBLE_CONSTANT);
              return 1;
            }
          }  // while
        }
      }
    }
  }
  return 1;
}

int AddressableOperand(Context* context) {
  BrigoOffset32_t opOffset;
  return AddressableOperandPart2(context, &opOffset, true);
}

int AddressableOperandPart2(Context* context, BrigoOffset32_t* pRetOpOffset, bool IsImageOrSampler){
  // context->token_to_scan must be non register
  if ((context->token_to_scan == TOKEN_GLOBAL_IDENTIFIER) ||
      (context->token_to_scan == TOKEN_LOCAL_IDENTIFIER)) {
    std::string name(context->token_value.string_val);

    context->token_to_scan = yylex();

    if (context->token_to_scan == ']') {
      if (!IsImageOrSampler) {
        BrigOperandAddress boa = {
          sizeof(boa),            // size
          BrigEOperandAddress,    // kind
          Brigb32,                // type
          0,                      // reserved
          0/*,                      // directive
          0*/
        };
        // TODO(Chuang) name isn't declared in directive.
        // if (!context->symbol_map.count(name)) {
        //   context->set_error(MISSING_OPERAND);
        //   return 1;
        // }
        boa.directive = context->symbol_map[name];

        if (context->get_machine() == BrigELarge) {
          boa.type = Brigb64;
        }
        *pRetOpOffset = context->get_operand_offset();
        context->append_operand(&boa);
      } else {
        BrigOperandOpaque boo = {
          16,
          BrigEOperandOpaque,
          0,                      // name
          0,                      // reg
          0                       // offset
        };
        // TODO(Chuang) name isn't declared in directive.
        // if (!context->symbol_map.count(name)) {
        //   context->set_error(MISSING_OPERAND);
        //   return 1;
        // }
        boo.name = context->symbol_map[name];
        *pRetOpOffset = context->get_operand_offset();
        context->append_operand(&boo);
      }
      context->token_to_scan = yylex();
      return 0;
    } else if (context->token_to_scan == '<') {
      if (!IsImageOrSampler) {
        context->set_error(INVALID_OPERATION);
        return 1;
      }
      // TODO(Chuang) name isn't declared in directive.
      // if (!context->symbol_map.count(name)) {
      //   context->set_error(MISSING_OPERAND);
      //   return 1;
      // }
      BrigOperandOpaque boo = {
        16,
        BrigEOperandOpaque,
        context->symbol_map[name], // name
        0,                         // reg
        0                          // offset
      };
      context->token_to_scan = yylex();
      if (context->token_to_scan == TOKEN_INTEGER_CONSTANT) {
        boo.offset = context->token_value.int_val;

        context->token_to_scan = yylex();
        if (context->token_to_scan == '>') {
          context->token_to_scan = yylex();
          if (context->token_to_scan == ']') {
            *pRetOpOffset = context->get_operand_offset();
            context->append_operand(&boo);
            context->token_to_scan = yylex();
            return 0;
          } else {
            context->set_error(MISSING_CLOSING_BRACKET);
          }
        } else {
          context->set_error(MISSING_CLOSING_BRACKET);
        }
      } else if (context->token_to_scan == TOKEN_SREGISTER) {
        name = context->token_value.string_val;
        if (Identifier(context)) {
          return 1;
        }
        boo.reg = context->operand_map[name];
        context->token_to_scan = yylex();
        if (context->token_to_scan == '>') {
          context->token_to_scan = yylex();
          if (context->token_to_scan == ']') {
            *pRetOpOffset = context->get_operand_offset();
            context->append_operand(&boo);
            context->token_to_scan = yylex();
            return 0;
          } else {
            context->set_error(MISSING_CLOSING_BRACKET);
          }
        } else if ((context->token_to_scan == '+') ||
                   (context->token_to_scan == '-')) {
          int sign = 1;
          if (context->token_to_scan == '-') {
            sign = -1;
          }
          context->token_to_scan = yylex();
          if (context->token_to_scan == TOKEN_INTEGER_CONSTANT) {
            boo.offset = context->token_value.int_val * sign;
            context->token_to_scan = yylex();
            if (context->token_to_scan == '>') {
              context->token_to_scan = yylex();
              if (context->token_to_scan == ']') {
                *pRetOpOffset = context->get_operand_offset();
                context->append_operand(&boo);
                context->token_to_scan = yylex();
                return 0;
              } else {
                context->set_error(MISSING_CLOSING_BRACKET);
              }
            } else {
              context->set_error(MISSING_CLOSING_BRACKET);
            }
          } else {
            context->set_error(MISSING_INTEGER_CONSTANT);
          }
        } else {
          context->set_error(MISSING_CLOSING_BRACKET);
        }
      }
    }
  }
  return 1;
}

int ArrayOperandList(Context* context) {
  BrigoOffset32_t opOffset;
  return ArrayOperandListPart2(context, &opOffset);
}

int ArrayOperandListPart2(Context* context, BrigoOffset32_t* pRetOpOffset) {
  // assumed first_token is '('
  unsigned int count_op = 0;
  BrigoOffset32_t regs[4] = {0};
  BrigDataType16_t type = Brigb32;
  std::string iden_name;
  while (1) {
    context->token_to_scan = yylex();
    // set context for Identifier()
    iden_name = context->token_value.string_val;
    if (!Identifier(context)) {
      if (count_op <= 3) {
        regs[count_op] = context->operand_map[iden_name];
      } else {
        context->set_error(INVALID_OPERAND);
        return 1;
      }
      if (count_op == 0) {
        type = context->get_type();
      } else if (type != context->get_type()) {
        context->set_error(INVALID_OPERAND);
        return 1;
      }
      ++count_op;
      context->token_to_scan = yylex();
      if (context->token_to_scan == ')') {
        break;
      } else if (context->token_to_scan == ',') {
        continue;
      } else {
        context->set_error(MISSING_CLOSING_PARENTHESIS);
        return 1;
      }
    } else {
      context->set_error(MISSING_IDENTIFIER);
      return 1;
    }
  }
  switch (count_op) {
    case 0:
    case 3: {
      context->set_error(MISSING_IDENTIFIER);
      return 1;
    }
    case 1: {
      // just have one operand.
      // e.g. ($s1)
      *pRetOpOffset = regs[0];
      break;
    }
    case 2: {
      BrigOperandRegV2 oper_regV2 = {
        16,                    // size
        BrigEOperandRegV2,     // kind
        Brigb32,               // type
        0,                     // reserved
        {0, 0}                 // regs
      };
      oper_regV2.regs[0] = regs[0];
      oper_regV2.regs[1] = regs[1];
      oper_regV2.type = type;

      *pRetOpOffset = context->get_operand_offset();
      context->append_operand(&oper_regV2);

      break;
    }
    case 4: {
      BrigOperandRegV4 oper_regV4 = {
        24,                    // size
        BrigEOperandRegV4,     // kind
        Brigb32,               // type
        0,                     // reserved
        {0, 0, 0, 0}           // regs
      };

      oper_regV4.regs[0] = regs[0];
      oper_regV4.regs[1] = regs[1];
      oper_regV4.regs[2] = regs[2];
      oper_regV4.regs[3] = regs[3];
      oper_regV4.type = type;

      *pRetOpOffset = context->get_operand_offset();
      context->append_operand(&oper_regV4);

      break;
    }
    default: {
      context->set_error(INVALID_OPERAND);
      return 1;
    }
  }
  // set context for following functions
  context->token_to_scan = yylex();
  return 0;
}
int CallTargets(Context* context) {
  // assumed first_token is '['
  while (1) {
    context->token_to_scan = yylex();  // set context for Identifier()
    if (!Identifier(context)) {
      context->token_to_scan = yylex();
      if (context->token_to_scan == ']') {
        context->token_to_scan = yylex();  // set context for following function
        break;
      } else if (context->token_to_scan == ',') {
      } else {
        context->set_error(MISSING_CLOSING_BRACKET);
        return 1;
      }
    } else {
      context->set_error(MISSING_IDENTIFIER);
      return 1;
    }
  }
  return 0;
}

int CallArgs(Context* context) {
  // assumed first_token is '('
  int n_elements = 0;  // the size of the arglist.
  BrigoOffset32_t arg_offset[256] = {0};

  // [CAUTION] Assume the arg numbers cannot exceed 256
  // Limited by the structure, we can only access one element.

  context->token_to_scan = yylex();  // set context for Operand()
  unsigned int saved_token;
  std::string arg_name;
  while (1) {
    saved_token = context->token_to_scan;
    if ((saved_token == TOKEN_GLOBAL_IDENTIFIER)||
        (saved_token == TOKEN_LOCAL_IDENTIFIER)) {
      arg_name = context->token_value.string_val;
    }

    if (context->token_to_scan == ')') {
      size_t list_size = sizeof(BrigOperandArgumentList);
      if (n_elements > 1)
        list_size += sizeof(BrigoOffset32_t) * (n_elements - 1);

      char *array = new char[list_size];
      BrigOperandArgumentList &arg_list =
        *reinterpret_cast<BrigOperandArgumentList *>(array);
      arg_list.size = list_size;
      arg_list.kind = BrigEOperandArgumentList;
      arg_list.elementCount = n_elements;
      for (int32_t i = 0; i < n_elements; ++i) {
        arg_list.o_args[i] = arg_offset[i];
      }
      context->current_argList_offset = context->get_operand_offset();
      context->append_operand(&arg_list);
      context->token_to_scan = yylex();

      delete[] array;
      break;
    } else if (!Operand(context)) {
      if ((saved_token == TOKEN_GLOBAL_IDENTIFIER)||
          (saved_token == TOKEN_LOCAL_IDENTIFIER)) {
        arg_offset[n_elements] = context->arg_map[arg_name];
      }

      n_elements++;
      continue;
    } else if (context->token_to_scan == ',') {
      context->token_to_scan = yylex();
      continue;
    } else {
      context->set_error(MISSING_CLOSING_PARENTHESIS);
      return 1;
    }
  }
  return 0;
}

int RoundingMode(Context* context) {
  unsigned int first_token = context->token_to_scan;
  // get current alu modifier from context
  BrigAluModifier mod = context->get_alu_modifier();

  if (first_token == _FTZ) {
    mod.ftz = 1;
    context->token_to_scan = yylex();

    if (context->token_type == FLOAT_ROUNDING) {
      // next is floatRounding
      mod.floatOrInt = 1;
      switch (context->token_to_scan) {
        case _UP:
          mod.rounding = 2;
          break;
        case _DOWN:
          mod.rounding = 3;
          break;
        case _ZERO:
          mod.rounding = 1;
          break;
        case _NEAR:
          mod.rounding = 0;
          break;
      }
      context->token_to_scan = yylex();  // set context for following functions
    }
    context->set_alu_modifier(mod);
    return 0;
  } else if (context->token_type == INT_ROUNDING) {
    mod.floatOrInt = 0;
    switch (first_token) {
      case _UPI:
        mod.rounding = 2;
        break;
      case _DOWNI:
        mod.rounding = 3;
        break;
      case _ZEROI:
        mod.rounding = 1;
        break;
      case _NEARI:
        mod.rounding = 0;
        break;
    }
    context->token_to_scan = yylex();  // set context for following functions
    context->set_alu_modifier(mod);
    return 0;
  } else if (context->token_type == FLOAT_ROUNDING) {
    mod.floatOrInt = 1;
    switch (first_token) {
      case _UP:
        mod.rounding = 2;
        break;
      case _DOWN:
        mod.rounding = 3;
        break;
      case _ZERO:
        mod.rounding = 1;
        break;
      case _NEAR:
        mod.rounding = 0;
        break;
    }
    context->token_to_scan = yylex();  // set context for following functions
    context->set_alu_modifier(mod);
    return 0;
  } else {
    return 1;
  }
}

int Instruction2(Context* context) {
  // First token must be an Instruction2Opcode
  BrigOpcode32_t opcode = context->token_value.opcode;

  if (context->token_type == INSTRUCTION2_OPCODE) {
    context->token_to_scan = yylex();  // set context for Rounding mode
    if (!RoundingMode(context)) {
      // need to use BrigInstMod
      // there is a rounding mode specified
      BrigInstMod inst_op = {
        sizeof(inst_op),    // size
        BrigEInstMod,       // kind
        opcode,  // opcode
        0,  // type
        BrigNoPacking,    // packing
        {0, 0, 0, 0, 0},   // o_operands
        context->get_alu_modifier()   // aluModifier;
      };

      // check whether there is a Packing
      if (context->token_type == PACKING) {
        // there is packing
        inst_op.packing = context->token_value.packing;
        context->token_to_scan = yylex();
      }

      // now we must have a dataTypeId
      if (context->token_type == DATA_TYPE_ID) {
        // check the operands
        inst_op.type = context->token_value.data_type;

        context->token_to_scan = yylex();  // set context for Operand()
        std::string oper_str = context->token_value.string_val;

        if (!Operand(context)) {
          inst_op.o_operands[0] = context->operand_map[oper_str];
          if (context->token_to_scan == ',') {
            context->token_to_scan = yylex();  // set context for Operand()
            oper_str = context->token_value.string_val;

            if (!Operand(context)) {
              inst_op.o_operands[1] = context->operand_map[oper_str];
              if (context->token_to_scan == ';') {
                context->append_code(&inst_op);
                // if the rule is valid, just write to the .code section,
                // may need to edit others, worry about that later.

                // update context for later functions
                context->token_to_scan = yylex();
                return 0;
              } else {
                context->set_error(MISSING_SEMICOLON);
              }

            } else {
              context->set_error(MISSING_OPERAND);
            }

          } else {
            context->set_error(MISSING_COMMA);
          }
        } else {
          context->set_error(MISSING_OPERAND);
        }
      } else {
        context->set_error(MISSING_DATA_TYPE);
      }
      return 1;
    } else {  // use BrigInstBase
       // default value.
      BrigInstBase inst_op = {
      sizeof(inst_op),
      BrigEInstBase,
      opcode,
      Brigb32,
      BrigNoPacking,
      {0, 0, 0, 0, 0}
      };

      // check whether there is a Packing (optional)
      if (context->token_type == PACKING) {
        // there is packing
        inst_op.packing = context->token_value.packing;
        context->token_to_scan = yylex();
      }

      // now we must have a dataTypeId
      if (context->token_type == DATA_TYPE_ID) {
        // check the operands
        inst_op.type = context->token_value.data_type;

        context->token_to_scan = yylex();  // set context for Operand()
        std::string oper_str = context->token_value.string_val;

        if (!Operand(context)) {
          inst_op.o_operands[0] = context->operand_map[oper_str];
          if (context->token_to_scan == ',') {
            context->token_to_scan = yylex();  // set context for Operand()
            oper_str = context->token_value.string_val;

            if (!Operand(context)) {
              inst_op.o_operands[1] = context->operand_map[oper_str];
              if (context->token_to_scan == ';') {
                context->append_code(&inst_op);
                // if the rule is valid, just write to the .code section,
                // may need to edit others, worry about that later.

                // set context for later functions
                context->token_to_scan = yylex();
                return 0;
              } else {
                context->set_error(MISSING_SEMICOLON);
              }

            } else {
              context->set_error(MISSING_OPERAND);
            }

          } else {
            context->set_error(MISSING_COMMA);
          }
        } else {
          context->set_error(MISSING_OPERAND);
        }
      } else {
        context->set_error(MISSING_DATA_TYPE);
      }
      return 1;
    }
  } else if (context->token_type == INSTRUCTION2_OPCODE_NODT) {
    context->token_to_scan = yylex();  // set context for RoundingMode
    if (!RoundingMode(context)) {
      // check the operands
      if (!Operand(context)) {
        if (context->token_to_scan == ',') {
            context->token_to_scan = yylex();  // set context for Operand()
          if (!Operand(context)) {
            if (context->token_to_scan == ';') {
              // set context for later functions
              context->token_to_scan = yylex();
              return 0;
            } else {
              context->set_error(MISSING_SEMICOLON);
            }
          } else {
            context->set_error(MISSING_OPERAND);
          }
        } else {
          context->set_error(MISSING_COMMA);
        }
      } else {
        context->set_error(MISSING_OPERAND);
      }
      return 1;
    }else{
      // use BrigInstBase
       // default value.
      BrigInstBase inst_op = {
      sizeof(inst_op),
      BrigEInstBase,
      opcode,
      Brigb32,
      BrigNoPacking,
      {0, 0, 0, 0, 0}
      };

      std::string oper_str = context->token_value.string_val;

      if (!Operand(context)) {
        inst_op.o_operands[0] = context->operand_map[oper_str];
        if (context->token_to_scan == ',') {
          context->token_to_scan = yylex();  // set context for Operand()
          oper_str = context->token_value.string_val;

          if (!Operand(context)) {
            inst_op.o_operands[1] = context->operand_map[oper_str];
            if (context->token_to_scan == ';') {
              context->append_code(&inst_op);
              // if the rule is valid, just write to the .code section,
              // may need to edit others, worry about that later.

              // set context for later functions
              context->token_to_scan = yylex();
              return 0;
            } else {
              context->set_error(MISSING_SEMICOLON);
            }

          } else {
            context->set_error(MISSING_OPERAND);
          }

        } else {
          context->set_error(MISSING_COMMA);
        }
      } else {
        context->set_error(MISSING_OPERAND);
      }
      return 1;
    }
  } else if (context->token_type == INSTRUCTION2_OPCODE_FTZ) {
    context->token_to_scan = yylex();
    // Optional FTZ
    if (context->token_to_scan == _FTZ) {  // use BrigInstMod
      // has a _ftz
      BrigAluModifier bam;
      bam.ftz = 1;
      context->set_alu_modifier(bam);

      yylex();  // get next token

      // default value.
      BrigInstMod inst_op = {
        sizeof(inst_op),    // size
        BrigEInstMod,       // kind
        opcode,  // opcode
        0,  // type
        BrigNoPacking,    // packing
        {0, 0, 0, 0, 0},   // o_operands
        context->get_alu_modifier()   // aluModifier;
      };

      // now we must have a dataTypeId
      if (context->token_type == DATA_TYPE_ID) {
        // check the operands
        inst_op.type = context->token_value.data_type;


        context->token_to_scan = yylex();  // set context for Operand()
        std::string oper_str = context->token_value.string_val;

        if (!Operand(context)) {
          inst_op.o_operands[0] = context->operand_map[oper_str];
          if (context->token_to_scan == ',') {
            context->token_to_scan = yylex();  // set context for Operand()
            oper_str = context->token_value.string_val;

            if (!Operand(context)) {
              inst_op.o_operands[1] = context->operand_map[oper_str];
              if (context->token_to_scan == ';') {
                context->append_code(&inst_op);
                // if the rule is valid, just write to the .code section,
                // may need to edit others, worry about that later.

                // set context for later functions
                context->token_to_scan = yylex();
                return 0;
              } else {
                context->set_error(MISSING_SEMICOLON);
              }
            } else {
              context->set_error(MISSING_OPERAND);
            }
          } else {
            context->set_error(MISSING_COMMA);
          }
        } else {
          context->set_error(MISSING_OPERAND);
        }
      } else {
        context->set_error(MISSING_DATA_TYPE);
      }
      return 1;

    } else {  // use BrigInstBase
      // default value.
      BrigInstBase inst_op = {
      sizeof(inst_op),
      BrigEInstBase,
      opcode,
      Brigb32,
      BrigNoPacking,
      {0, 0, 0, 0, 0}
      };

      // now we must have a dataTypeId
      if (context->token_type == DATA_TYPE_ID) {
        // check the operands
        inst_op.type = context->token_value.data_type;

        context->token_to_scan = yylex();  // set context for Operand()
        std::string oper_str = context->token_value.string_val;

        if (!Operand(context)) {
          inst_op.o_operands[0] = context->operand_map[oper_str];
          if (context->token_to_scan == ',') {
            context->token_to_scan = yylex();  // set context for Operand()
            oper_str = context->token_value.string_val;

            if (!Operand(context)) {
              inst_op.o_operands[1] = context->operand_map[oper_str];
              if (context->token_to_scan == ';') {
                context->append_code(&inst_op);
                // if the rule is valid, just write to the .code section,
                // may need to edit others, worry about that later.

                context->token_to_scan = yylex();  // set context for later
                return 0;
              } else {
                context->set_error(MISSING_SEMICOLON);
              }
            } else {
              context->set_error(MISSING_OPERAND);
            }
          } else {
            context->set_error(MISSING_COMMA);
          }
        } else {
          context->set_error(MISSING_OPERAND);
        }
      } else {
        context->set_error(MISSING_DATA_TYPE);
      }
      return 1;
    }
  } else {
    return 1;
  }
}

int Instruction3(Context* context) {
  // First token must be an Instruction3Opcode
  BrigOpcode32_t opcode = context->token_value.opcode;

  // default value.
  BrigInstBase inst_op = {
    32,
    BrigEInstBase,
    opcode,
    Brigb32,
    BrigNoPacking,
    {0, 0, 0, 0, 0}
  };

  if (context->token_type == INSTRUCTION3_OPCODE) {
    context->token_to_scan= yylex();
    if (!RoundingMode(context)) {
    }

    // check whether there is a Packing
    if (context->token_type == PACKING) {
      // there is packing
      inst_op.packing = context->token_value.packing;
      yylex();
    }

    // now we must have a dataTypeId
    if (context->token_type == DATA_TYPE_ID) {
      // check the operands
      inst_op.type = context->token_value.data_type;
      context->token_to_scan = yylex();
      std::string oper_str = context->token_value.string_val;

      if (!Operand(context)) {
        inst_op.o_operands[0] = context->operand_map[oper_str];
        if (context->token_to_scan == ',') {
          context->token_to_scan = yylex();
          oper_str = context->token_value.string_val;

          if (!Operand(context)) {
            inst_op.o_operands[1] = context->operand_map[oper_str];
            if (context->token_to_scan == ',') {
              context->token_to_scan = yylex();
              oper_str = context->token_value.string_val;

              if (!Operand(context)) {
                inst_op.o_operands[2] = context->operand_map[oper_str];
                if (context->token_to_scan == ';') {
                  context->append_code(&inst_op);
                  context->token_to_scan = yylex();
                  return 0;
                } else {
                  context->set_error(MISSING_SEMICOLON);
                }
              } else {  // 3rd operand
                context->set_error(MISSING_OPERAND);
              }
            } else {  // 2nd comma
              context->set_error(MISSING_COMMA);
            }
          } else {  // 2nd operand
            context->set_error(MISSING_OPERAND);
          }
        } else {  // 1st comma
          context->set_error(MISSING_COMMA);
        }
      } else {  // 1st operand
        context->set_error(MISSING_OPERAND);
      }
    } else {  // DATA_TYPE_ID
      context->set_error(MISSING_DATA_TYPE);
    }
    return 1;
  } else if (context->token_type == INSTRUCTION3_OPCODE_FTZ) {
    // Optional FTZ
    if (yylex() == _FTZ) {
      // has a _ftz
      yylex();
    }

    // check whether there is a Packing
    if (context->token_type == PACKING) {
      // there is packing
      inst_op.packing = context->token_value.packing;
      context->token_to_scan = yylex();
    }
    // now we must have a dataTypeId
    if (context->token_type == DATA_TYPE_ID) {
      // check the operands
      inst_op.type = context->token_value.data_type;

      context->token_to_scan = yylex();
      std::string oper_str = context->token_value.string_val;

      if (!Operand(context)) {
        inst_op.o_operands[0] = context->operand_map[oper_str];
        if (context->token_to_scan == ',') {
          context->token_to_scan = yylex();
          oper_str = context->token_value.string_val;

          if (!Operand(context)) {
            inst_op.o_operands[1] = context->operand_map[oper_str];
            if (context->token_to_scan == ',') {
              context->token_to_scan = yylex();
              oper_str = context->token_value.string_val;

              if (!Operand(context)) {
                inst_op.o_operands[2] = context->operand_map[oper_str];
                if (context->token_to_scan == ';') {
                  context->append_code(&inst_op);
                  context->token_to_scan = yylex();
                  return 0;
                } else {
                  context->set_error(MISSING_SEMICOLON);
                }
              } else {  // 3rd operand
                context->set_error(MISSING_OPERAND);
              }
            } else {  // 2nd comma
              context->set_error(MISSING_COMMA);
            }
          } else {  // 2nd operand
            context->set_error(MISSING_OPERAND);
          }
        } else {  // 1st comma
          context->set_error(MISSING_COMMA);
        }
      } else {  // 1st operand
        context->set_error(MISSING_OPERAND);
      }
    } else {  // DATA_TYPE_ID
      context->set_error(MISSING_DATA_TYPE);
    }
    return 1;
  } else {
    return 1;
  }
}

int Version(Context* context) {
  // first token must be version keyword
  BrigDirectiveVersion bdv;
  bdv.kind = BrigEDirectiveVersion;
  bdv.size = 20;
  bdv.reserved = 0;

  // set default values
  bdv.machine = BrigELarge;
  bdv.profile = BrigEFull;
  bdv.ftz = BrigENosftz;
  context->token_to_scan = yylex();
  if (context->token_to_scan == TOKEN_INTEGER_CONSTANT) {
    bdv.major = context->token_value.int_val;
    context->token_to_scan = yylex();
    if (context->token_to_scan == ':') {
      context->token_to_scan = yylex();
      // check for minor
      if (context->token_to_scan == TOKEN_INTEGER_CONSTANT) {
        bdv.minor = context->token_value.int_val;
        context->token_to_scan = yylex();

        if (context->token_to_scan == ';') {
        } else if (context->token_to_scan == ':') {
          // check for target
          context->token_to_scan = yylex();
          while (context->token_to_scan != ';') {
            if (context->token_type == TARGET) {
              switch (context->token_to_scan) {
                case _SMALL:
                  bdv.machine = BrigESmall;
                  break;
                case _LARGE:
                  bdv.machine = BrigELarge;
                  break;
                case _FULL:
                  bdv.profile = BrigEFull;
                  break;
                case _REDUCED:
                  bdv.profile = BrigEReduced;
                  break;
                case _SFTZ:
                  bdv.ftz = BrigESftz;
                  break;
                case _NOSFTZ:
                  bdv.ftz = BrigENosftz;
                  break;
              }

              // update context
              context->set_machine(bdv.machine);
              context->set_profile(bdv.profile);
              context->set_ftz(bdv.ftz);

              context->token_to_scan = yylex();
              if (context->token_to_scan == ',') {
                context->token_to_scan = yylex();      // next target
              } else {
                if (context->token_to_scan != ';') {
                  context->set_error(MISSING_SEMICOLON);
                  return 1;
                }
              }
            } else {
              context->set_error(INVALID_TARGET);
              return 1;
            }
          }
        } else {
          context->set_error(MISSING_SEMICOLON);
          return 1;
        }
        context->append_directive(&bdv);
        context->token_to_scan = yylex();
        context->set_error(OK);
        return 0;
      } else {
      context->set_error(MISSING_INTEGER_CONSTANT);
      }
    } else {
    context->set_error(MISSING_COLON);
    }
  } else {
    context->set_error(MISSING_INTEGER_CONSTANT);
  }

  return 1;
}

int Alignment(Context* context) {
  // first token must be "align" keyword
  context->token_to_scan = yylex();
  if (context->token_to_scan == TOKEN_INTEGER_CONSTANT) {
    context->set_alignment(context->token_value.int_val);
    context->token_to_scan = yylex();
    return 0;
  } else {
    context->set_error(MISSING_INTEGER_CONSTANT);
    return 1;
  }
}

int DeclPrefix(Context* context) {
  if (context->token_to_scan == ALIGN) {
    if (!Alignment(context)) {
      // first is alignment
      if (context->token_to_scan == CONST) {
        context->set_symbol_modifier(BrigConst);
        // alignment const
        context->token_to_scan = yylex();

        if ((context->token_to_scan == EXTERN) ||
            (context->token_to_scan == STATIC)) {
          if (context->token_to_scan == EXTERN)
            context->set_attribute(BrigExtern);
          else
            context->set_attribute(BrigStatic);

          // alignment const externOrStatic
          context->token_to_scan = yylex();
        }
      } else if ((context->token_to_scan == EXTERN) ||
                 (context->token_to_scan == STATIC)) {
        // alignment externOrStatic
        if (context->token_to_scan == EXTERN)
          context->set_attribute(BrigExtern);
        else
          context->set_attribute(BrigStatic);

        context->token_to_scan = yylex();

        if (context->token_to_scan == CONST) {
          // alignment externOrStatic const
          context->set_symbol_modifier(BrigConst);
          context->token_to_scan = yylex();
        }
      }
    } else {
      context->set_error(INVALID_ALIGNMENT);
    }
  } else if (context->token_to_scan == CONST) {
    // first is const
    context->set_symbol_modifier(BrigConst);
    context->token_to_scan = yylex();

    if (context->token_to_scan == ALIGN) {
      if (!Alignment(context)) {
        // const alignment
       if ((context->token_to_scan == EXTERN) ||
           (context->token_to_scan == STATIC)) {
         // const alignment externOrStatic
         if (context->token_to_scan == EXTERN)
            context->set_attribute(BrigExtern);
          else
            context->set_attribute(BrigStatic);

          context->token_to_scan = yylex();
        }
      } else {
        context->set_error(INVALID_ALIGNMENT);
      }
    } else if ((context->token_to_scan == EXTERN) ||
               (context->token_to_scan == STATIC)) {
      // const externOrStatic
      if (context->token_to_scan == EXTERN)
        context->set_attribute(BrigExtern);
      else
        context->set_attribute(BrigStatic);

      context->token_to_scan = yylex();

      if (context->token_to_scan == ALIGN) {
        if (!Alignment(context)) {
          // const externOrStatic alignment
        } else {
          context->set_error(INVALID_ALIGNMENT);
          return 1;
        }
      }
    } else {  // const does not stand alone
      return 1;
    }
  } else if ((context->token_to_scan == EXTERN) ||
             (context->token_to_scan == STATIC)) {
    // externOrStatic first
    if (context->token_to_scan == EXTERN)
      context->set_attribute(BrigExtern);
    else
      context->set_attribute(BrigStatic);

    context->token_to_scan = yylex();

    if (context->token_to_scan == ALIGN) {
      if (!Alignment(context)) {
        // externOrStatic alignment
        if (context->token_to_scan == CONST) {
          // externOrStatic alignment const
          context->set_symbol_modifier(BrigConst);
          context->token_to_scan = yylex();
        }
      } else {
        context->set_error(INVALID_ALIGNMENT);
      }
    } else if (context->token_to_scan == CONST) {
      // externOrStatic const
      context->set_symbol_modifier(BrigConst);

      context->token_to_scan = yylex();

      if (context->token_to_scan == ALIGN) {
        if (!Alignment(context)) {
        } else {
          context->set_error(INVALID_ALIGNMENT);
          return 1;
        }
        // externOrStatic const alignment
      }
    }
  }
  return 0;
}

int FBar(Context* context) {
  // first token must be _FBAR
  context->token_to_scan = yylex();
  if (context->token_to_scan == '(') {
    context->token_to_scan = yylex();
    if (context->token_to_scan == TOKEN_INTEGER_CONSTANT) {
      context->set_fbar(context->token_value.int_val);
      context->token_to_scan = yylex();
      if (context->token_to_scan == ')') {
        context->token_to_scan = yylex();
        return 0;
      } else {
        context->set_error(MISSING_CLOSING_PARENTHESIS);
      }
    } else {
      context->set_error(MISSING_INTEGER_CONSTANT);
    }
  }
  return 1;
}

int ArrayDimensionSet(Context* context) {
  // first token must be '['
  uint32_t dim = 1;
  bool have_size = false;
  context->set_isArray(true);
  context->token_to_scan = yylex();

  while (1) {
    if (context->token_to_scan == ']') {
      context->token_to_scan = yylex();  // check if there is more item
      if (context->token_to_scan == '[') {  // more item
        context->token_to_scan = yylex();
      } else {  // no more item
        break;
      }
    } else if (context->token_to_scan == TOKEN_INTEGER_CONSTANT) {
      have_size = true;
      dim *= context->token_value.int_val;
      context->token_to_scan = yylex();  // scan next
    } else {
      context->set_error(MISSING_CLOSING_BRACKET);
      return 1;
    }
  }
  if (!have_size){
    context->set_dim(0);// flexiable array
    context->set_symbol_modifier(BrigFlex);
  } else {
    context->set_dim(dim); // vector(size in dim)
    context->set_symbol_modifier(BrigArray);
  }
  return 0;
}

int ArgumentDecl(Context* context) {
  if (!DeclPrefix(context)) {
    BrigStorageClass32_t storage_class = context->token_value.storage_class;

    // skip over "arg" in context->token_to_scan
    context->token_to_scan = yylex();
    if ((context->token_type == DATA_TYPE_ID)||
        (context->token_to_scan == _RWIMG) ||
        (context->token_to_scan == _SAMP) ||
        (context->token_to_scan == _ROIMG)) {
      context->set_type(context->token_value.data_type);
      context->token_to_scan = yylex();
      if (context->token_to_scan == TOKEN_LOCAL_IDENTIFIER) {
        // for argument, we need to set a BrigDirectiveSymbol
        // and write the corresponding string into .string section.

        std::string arg_name = context->token_value.string_val;
        int arg_name_offset = context->add_symbol(arg_name);

        // scan for arrayDimensions
        context->token_to_scan = yylex();
        // set default value(scalar)
        context->set_dim(0);
        context->set_symbol_modifier(BrigArray);
        if (context->token_to_scan == '[') {
          if (!ArrayDimensionSet(context)) {
            // context->token_to_scan has been set in ArrayDimensionSet()
            return 0;
          }
        }
        BrigdOffset32_t dsize = context->get_directive_offset();
        BrigDirectiveSymbol sym_decl = {
        sizeof(sym_decl),                 // size
        BrigEDirectiveSymbol,             // kind
        {
          context->get_code_offset(),       // c_code
          storage_class,                    // storageClass
          context->get_attribute(),         // attribute
          0,                                // reserved
          context->get_symbol_modifier(),   // symbol modifier
          context->get_dim(),               // dim
          arg_name_offset,                  // s_name
          context->get_type(),              // data type
          context->get_alignment(),         // alignment
        },
        0,                                // d_init = 0 for arg
        0                                 // reserved
        };
        // append the DirectiveSymbol to .directive section.
        context->append_directive(&sym_decl);
        context->symbol_map[arg_name] = dsize;

        // update the current DirectiveFunction.
        // 1. update the directive offset.
        BrigDirectiveFunction bdf;
        context->get_directive(context->current_bdf_offset, &bdf);
        BrigdOffset32_t first_scope = bdf.d_firstScopedDirective;
        BrigdOffset32_t next_directive = bdf.d_nextDirective;
        if (first_scope == next_directive) {
          bdf.d_nextDirective += sizeof(sym_decl);
          bdf.d_firstScopedDirective = bdf.d_nextDirective;
        } else {
          bdf.d_nextDirective += sizeof(sym_decl);
        }

        // update param count
        if (context->is_arg_output()) {
          bdf.outParamCount++;
        } else {
          if (!bdf.inParamCount)
            bdf.d_firstInParam = dsize;
          bdf.inParamCount++;
        }
        unsigned char * bdf_charp =
          reinterpret_cast<unsigned char*>(&bdf);
        context->update_directive_bytes(bdf_charp,
                                        context->current_bdf_offset,
                                        40);

        context->get_directive(context->current_bdf_offset, &bdf);
        return 0;

      } else {
        context->set_error(MISSING_IDENTIFIER);
      }
    } else {
      context->set_error(MISSING_DATA_TYPE);
    }
  }

  return 1;
}

int ArgumentListBody(Context* context) {
  while (1) {
    if (!ArgumentDecl(context)) {
      if (context->token_to_scan == ',') {
          context->token_to_scan = yylex();
      } else {
        break;  // context was set in ArgumentDecl
      }
    } else {
      context->set_error(MISSING_ARGUMENT);
      return 1;
    }
  }
  return 0;
}

int FunctionDefinition(Context* context) {
  if (!DeclPrefix(context)) {
    if (context->token_to_scan == FUNCTION) {
      // add default struct (Miao)

      context->current_bdf_offset = context->get_directive_offset();
      BrigdOffset32_t bdf_offset = context->current_bdf_offset;

      BrigDirectiveFunction bdf = {
      40,                      // size
      BrigEDirectiveFunction,  // kind
      context->get_code_offset(),   // c_code
      0,  // name
      0,  // in param count
      bdf_offset+40,          // d_firstScopedDirective
      0,  // operation count
      bdf_offset+40,          // d_nextDirective
      context->get_attribute(),  // attribute
      context->get_fbar(),   // fbar count
      0,    // out param count
      0     // d_firstInParam
      };


      // update it when necessary.
      // the later functions should have a entry point of bdf
      // just update it in time.
      //
      context->token_to_scan = yylex();
      if (context->token_to_scan == TOKEN_GLOBAL_IDENTIFIER) {
        // should have meaning of Global_Identifier,
        // and check if there is existing global identifier
        // if there is, just use the current string,
        // if not write into string.

        std::string func_name = context->token_value.string_val;

        BrigsOffset32_t check_result = context->add_symbol(func_name);

        // add the func_name to the func_map.
        context->func_map[func_name] = context->current_bdf_offset;

        bdf.s_name = check_result;
        context->append_directive(&bdf);

        /* Debug */
        // BrigDirectiveFunction get;

        // check return argument list
        context->token_to_scan = yylex();
        if (context->token_to_scan == '(') {
          context->set_arg_output(true);
          context->token_to_scan = yylex();

          if (context->token_to_scan == ')') {   // empty argument list body
            context->token_to_scan = yylex();
          } else if (!ArgumentListBody(context)) {
            if (context->token_to_scan == ')') {
              context->token_to_scan = yylex();
            } else {
              context->set_error(MISSING_CLOSING_PARENTHESIS);
              return 1;
            }
          } else {
            context->set_error(INVALID_ARGUMENT_LIST);
            return 1;
          }
        } else {
          context->set_error(MISSING_ARGUMENT_LIST);
          return 1;
        }
        // check argument list
        if (context->token_to_scan == '(') {
          context->set_arg_output(false);
          context->token_to_scan = yylex();

          if (context->token_to_scan == ')') {   // empty argument list body
              context->token_to_scan = yylex();
          } else if (!ArgumentListBody(context)) {
            if (context->token_to_scan == ')') {
              context->token_to_scan = yylex();
            } else {
              context->set_error(MISSING_CLOSING_PARENTHESIS);
              return 1;
            }
          } else {
            context->set_error(INVALID_ARGUMENT_LIST);
            return 1;
          }
        } else {
          context->set_error(MISSING_ARGUMENT_LIST);
          return 1;
        }
        // check for optional FBar
        if (context->token_to_scan == _FBAR) {
          if (!FBar(context)) {
            // context->token_to_scan = yylex();
            return 0;
          } else {
            context->set_error(INVALID_FBAR);
          }
        } else {
          return 0;
        }
      } else {
        context->set_error(MISSING_IDENTIFIER);
      }
    }
  }
  return 1;
}

int FunctionDeclpart1(Context* context) {
  //if (!DeclPrefix(context)) {
    if (context->token_to_scan == FUNCTION) {
      context->token_to_scan = yylex();
      if (context->token_to_scan == TOKEN_GLOBAL_IDENTIFIER) {
        // check return argument list
        context->token_to_scan = yylex();
        if (context->token_to_scan == '(') {
          context->token_to_scan = yylex();

          if (context->token_to_scan == ')') {   // empty argument list body
              context->token_to_scan = yylex();
          } else if (!ArgumentListBody(context)) {
            if (context->token_to_scan == ')') {
                context->token_to_scan = yylex();
            } else {
              context->set_error(MISSING_CLOSING_PARENTHESIS);
              return 1;
            }
          } else {
            context->set_error(INVALID_ARGUMENT_LIST);
            return 1;
          }
        } else {
          context->set_error(MISSING_ARGUMENT_LIST);
          return 1;
        }
        // check argument list
        if (context->token_to_scan == '(') {
            context->token_to_scan = yylex();

          if (context->token_to_scan == ')') {   // empty argument list body
              context->token_to_scan = yylex();
          } else if (!ArgumentListBody(context)) {
            if (context->token_to_scan == ')') {
                context->token_to_scan = yylex();
            } else {
              context->set_error(MISSING_CLOSING_PARENTHESIS);
              return 1;
            }
          } else {
            context->set_error(INVALID_ARGUMENT_LIST);
            return 1;
          }
        } else {
          context->set_error(MISSING_ARGUMENT_LIST);
          return 1;
        }


        // check for optional FBar
        if (context->token_to_scan == _FBAR) {
          if (!FBar(context)) {
            return 0;
          } else {
            context->set_error(INVALID_FBAR);
          }
        } else {
          return 0;
        }
      } else {
        context->set_error(MISSING_IDENTIFIER);
      }
    }
 // } else {
 //   context->set_error(MISSING_DECLPREFIX);
 // }
  return 1;
}

int FunctionDeclpart2(Context *context){
  if (';' == context->token_to_scan){
    context->token_to_scan = yylex();
    return 0 ;
  }

  return 1;
}
int FunctionDecl(Context *context){
  if (!DeclPrefix(context)) {
    if (!FunctionDeclpart1(context)){
      if (';' == context->token_to_scan){
        return FunctionDeclpart2(context) ;
      } else {
        context->set_error(MISSING_IDENTIFIER);
      }
    }
  }
  return 1;
}

int ArgBlock(Context* context) {
  // first token should be {
  // add BrigDirectiveScope
  BrigDirectiveScope argblock_start = {
    8,
    BrigEDirectiveArgStart,
    context->get_code_offset()
  };

  // needed for update d_firstScopedDirective
  BrigdOffset32_t arg_offset = context->get_directive_offset();
  context->append_directive(&argblock_start);

  // update the d_nextDirective.
  BrigDirectiveFunction bdf;
  context->get_directive(context->current_bdf_offset, &bdf);
  if (bdf.d_firstScopedDirective == bdf.d_nextDirective)
    // check if the firstScopedDirective is modified before.
    bdf.d_firstScopedDirective = arg_offset;
  unsigned char * bdf_charp = reinterpret_cast<unsigned char*>(&bdf);
  context->update_directive_bytes(bdf_charp,
                                  context->current_bdf_offset,
                                  bdf.size);

  context->token_to_scan = yylex();
  while (1) {
    if ((context->token_type == INSTRUCTION2_OPCODE) ||
        (context->token_type == INSTRUCTION2_OPCODE_NODT) ||
        (context->token_type == INSTRUCTION2_OPCODE_FTZ)) {
      // Instruction 2 Operation
      if (!Instruction2(context)) {
        // update the operationCount.
        BrigDirectiveFunction bdf;
        context->get_directive(context->current_bdf_offset, &bdf);
        bdf.operationCount++;

        unsigned char * bdf_charp =
          reinterpret_cast<unsigned char*>(&bdf);
        context->update_directive_bytes(bdf_charp,
                                        context->current_bdf_offset,
                                        bdf.size);
      } else {
        return 1;
      }
    } else if ((context->token_type == INSTRUCTION3_OPCODE) ||
               (context->token_type == INSTRUCTION3_OPCODE_FTZ)) {
      // Instruction 3 Operation
      if (!Instruction3(context)) {
        // update the operationCount.
        BrigDirectiveFunction bdf;
        context->get_directive(context->current_bdf_offset, &bdf);
        bdf.operationCount++;

        unsigned char * bdf_charp =
          reinterpret_cast<unsigned char*>(&bdf);
        context->update_directive_bytes(bdf_charp,
                                        context->current_bdf_offset,
                                        bdf.size);
      } else {
        return 1;
      }
    } else if (context->token_type == QUERY_OP) {  // Query Operation
      if (!Query(context)) {
      } else {
        return 1;
      }
    } else if (context->token_to_scan == RET) {  // ret operation
      if (yylex() == ';') {
        BrigInstBase op_ret = {
          32,
          BrigEInstBase,
          BrigRet,
          Brigb32,
          BrigNoPacking,
          {0, 0, 0, 0, 0}
          };
        // write to .code section
        context->append_code(&op_ret);
        BrigDirectiveFunction bdf;
        context->get_directive(context->current_bdf_offset, &bdf);
        bdf.operationCount++;

        unsigned char * bdf_charp =
          reinterpret_cast<unsigned char*>(&bdf);
        context->update_directive_bytes(bdf_charp,
                                        context->current_bdf_offset,
                                        bdf.size);
        context->token_to_scan = yylex();
      } else {
        context->set_error(MISSING_SEMICOLON);
        return 1;
      }
    } else if ((context->token_to_scan == BRN) ||
               (context->token_to_scan == CBR)) {
      if (!Branch(context)) {
      } else {
        return 1;
      }
    } else if (context->token_to_scan == TOKEN_LABEL) {  // label
      // need to check the lable_map, and update when necessary.
      // std::string label_name = context->token_value.string_val;
      // context->lable_o_map[label_name] = context->get_operand_offset();
      // set the lable_map
      // add operand in .operand;
      // check if any entry with the same key in label_c_map;
      // update the corresponding instructions.
      //
      // if no correlated instructions, then later instructions
      // can directly use the label.
      if (context->token_to_scan == ':') {
        context->token_to_scan = yylex();
      } else {
        context->set_error(MISSING_COLON);
        return 1;
      }
    } else if (context->token_to_scan == CALL) {  // call (only inside argblock
      if (!Call(context)) {
        // update the operationCount.
        BrigDirectiveFunction bdf;
        context->get_directive(context->current_bdf_offset, &bdf);
        bdf.operationCount++;

        unsigned char * bdf_charp =
          reinterpret_cast<unsigned char*>(&bdf);
        context->update_directive_bytes(bdf_charp,
                                        context->current_bdf_offset,
                                        bdf.size);
      } else {
        return 1;
      }
    } else if ((context->token_to_scan == ALIGN) ||
               (context->token_to_scan == CONST) ||
               (context->token_to_scan == STATIC) ||
               (context->token_to_scan == EXTERN)) {
      if (!DeclPrefix(context)) {
        if (context->token_type == INITIALIZABLE_ADDRESS) {
          // initializable decl
          if (!InitializableDecl(context)) {
          }
        } else if (context->token_type == UNINITIALIZABLE_ADDRESS) {
          // uninitializable decl
          if (!UninitializableDecl(context)) {
          }
        } else if (context->token_to_scan == ARG) {
          // arg uninitializable decl
          if (!ArgUninitializableDecl(context)) {
          }
        }
      }
    } else if (context->token_type == INITIALIZABLE_ADDRESS) {
      if (!InitializableDecl(context)) {
      } else {
        return 1;
      }
    } else if (context->token_type == UNINITIALIZABLE_ADDRESS) {
      if (!UninitializableDecl(context)) {
      } else {
        return 1;
      }
    } else if (context->token_to_scan == ARG) {
      if (!ArgUninitializableDecl(context)) {
      } else {
        return 1;
      }
    } else if (context->token_to_scan == '{') {
      context->set_error(INVALID_NESTED_ARGUMENT_SCOPE);
      return 1;
    } else if (context->token_to_scan == '}') {
      // add BrigDirectiveScope
      BrigDirectiveScope argblock_start = {
        8,
        BrigEDirectiveArgEnd,
        context->get_code_offset()
      };
      context->append_directive(&argblock_start);

      // update the d_nextDirective.
      BrigDirectiveFunction bdf;
      context->get_directive(context->current_bdf_offset, &bdf);
      bdf.d_nextDirective = context->get_directive_offset();
      unsigned char * bdf_charp = reinterpret_cast<unsigned char*>(&bdf);
      context->update_directive_bytes(bdf_charp,
                                      context->current_bdf_offset,
                                      bdf.size);
      context->token_to_scan = yylex();
      return 0;
    } else {
      break;
    }
  }
  return 1;
}

int Codeblock(Context* context) {
  // first token should be '{'
  context->token_to_scan = yylex();
  while (1) {
    if ((context->token_type == INSTRUCTION2_OPCODE) ||
        (context->token_type == INSTRUCTION2_OPCODE_NODT) ||
        (context->token_type == INSTRUCTION2_OPCODE_FTZ)) {
      // Instruction 2 Operation
      if (!Instruction2(context)) {
        // update the operationCount.
        BrigDirectiveFunction bdf;
        context->get_directive(context->current_bdf_offset, &bdf);
        bdf.operationCount++;

        unsigned char * bdf_charp =
          reinterpret_cast<unsigned char*>(&bdf);
        context->update_directive_bytes(bdf_charp,
                                        context->current_bdf_offset,
                                        sizeof(bdf));

      } else {
        return 1;
      }
    } else if ((context->token_type == INSTRUCTION3_OPCODE) ||
               (context->token_type == INSTRUCTION3_OPCODE_FTZ)) {
      // Instruction 3 Operation
      if (!Instruction3(context)) {
        // update the operationCount.
        BrigDirectiveFunction bdf;
        context->get_directive(context->current_bdf_offset, &bdf);
        bdf.operationCount++;

        unsigned char * bdf_charp =
          reinterpret_cast<unsigned char*>(&bdf);
        context->update_directive_bytes(bdf_charp,
                                        context->current_bdf_offset,
                                        bdf.size);
      } else {
        return 1;
      }
    } else if (context->token_type == QUERY_OP) {  // Query Operation
      if (!Query(context)) {
      } else {
        return 1;
      }
    } else if (context->token_to_scan == RET) {  // ret operation
      if (yylex() == ';') {
      BrigInstBase op_ret = {
        32,
        BrigEInstBase,
        BrigRet,
        Brigb32,
        BrigNoPacking,
        {0, 0, 0, 0, 0}
        };
      // write to .code section
      context->append_code(&op_ret);
      BrigDirectiveFunction bdf;
      context->get_directive(context->current_bdf_offset, &bdf);
      bdf.operationCount++;

      unsigned char * bdf_charp =
        reinterpret_cast<unsigned char*>(&bdf);
      context->update_directive_bytes(bdf_charp,
                                      context->current_bdf_offset,
                                      sizeof(bdf));

      context->token_to_scan = yylex();
      } else {
        context->set_error(MISSING_SEMICOLON);
        return 1;
      }
    } else if ((context->token_to_scan == BRN) ||
               (context->token_to_scan == CBR)) {
      if (!Branch(context)) {
      } else {
        return 1;
      }
    } else if (context->token_to_scan == TOKEN_LABEL) {  // label
      // add to the .directive section
      std::string label_name = context->token_value.string_val;

      BrigDirectiveLabel label_directive = {
        12,
        BrigEDirectiveLabel,
        context->get_code_offset(),
        context->add_symbol(label_name)
      };

      BrigdOffset32_t label_directive_offset = context->get_directive_offset();
      context->append_directive(&label_directive);

      // add to the .operand section
      BrigoOffset32_t label_operand_offset = context->get_operand_offset();
      // TODO(Chuang): BrigOperandLabelRef shouldn't be generated in here.
      // context->append_operand(&label_operand);
      // context->label_o_map[label_name] = label_operand_offset;

      // update the d_nextDirective.
      BrigDirectiveFunction bdf;
      context->get_directive(context->current_bdf_offset, &bdf);
      if (bdf.d_firstScopedDirective == bdf.d_nextDirective)
        // check if the firstScopedDirective is modified before.
        bdf.d_firstScopedDirective = label_directive_offset;
      bdf.d_nextDirective = context->get_directive_offset();
      unsigned char * bdf_charp = reinterpret_cast<unsigned char*>(&bdf);
      context->update_directive_bytes(bdf_charp,
                                      context->current_bdf_offset,
                                      bdf.size);

      // check if there are any operation in .code need update
      if (context->label_c_map.count(label_name)) {
      // previously, there maybe brn, cbr need label.
      // update all
        typedef std::multimap<std::string, BrigcOffset32_t>::size_type sz_type;
        sz_type entries = context->label_c_map.count(label_name);

        std::multimap<std::string, BrigcOffset32_t>::iterator iter =
                                        context->label_c_map.find(label_name);
        for (sz_type cnt = 0; cnt != entries; ++cnt, ++iter) {
          BrigcOffset32_t offset = iter->second;
          unsigned char* value =
                    reinterpret_cast<unsigned char*> (&label_operand_offset);
          context->update_code_bytes(value, offset, 4);
        }
      }

      context->token_to_scan = yylex();
      if (context->token_to_scan == ':') {
        context->token_to_scan = yylex();
      } else {
        context->set_error(MISSING_COLON);
        return 1;
      }
    } else if (context->token_to_scan == '{') {
      // argument scope -> inner codeblock
      if (!ArgBlock(context)) {
      } else {
        return 1;
      }
    } else if ((context->token_to_scan == ALIGN) ||
               (context->token_to_scan == CONST) ||
               (context->token_to_scan == STATIC) ||
               (context->token_to_scan == EXTERN)) {
      if (!DeclPrefix(context)) {
        if (context->token_type == INITIALIZABLE_ADDRESS) {
          // initializable decl
          if (!InitializableDecl(context)) {
          } else {
            return 1;
          }
        } else if (context->token_type == UNINITIALIZABLE_ADDRESS) {
          // uninitializable decl
          if (!UninitializableDecl(context)) {
          } else {
            return 1;
          }
        } else {
          return 1;
        }
      } else {
        return 1;
      }
    } else if (context->token_type == INITIALIZABLE_ADDRESS) {
      if (!InitializableDecl(context)) {
      } else {
        return 1;
      }
    } else if (context->token_type == UNINITIALIZABLE_ADDRESS) {
      if (!UninitializableDecl(context)) {
      } else {
        return 1;
      }
    } else if (context->token_to_scan == '}') {
      context->token_to_scan = yylex();
      return 0;
    } else {
      break;
    }
  }
  return 1;
}
int Functionpart2(Context *context){
  if (!Codeblock(context)){
    if (';' == context->token_to_scan){
      context->token_to_scan = yylex();
      return 0;
    } else {
      context->set_error(MISSING_SEMICOLON);
    }
  }
  return 1;
}
int Function(Context* context) {
  if (!FunctionDefinition(context)) {
    return Functionpart2(context);
  } else {
    context->set_error(INVALID_FUNCTION_DEFINITION);
  }
  return 1;
}

int Program(Context* context) {
  if (context->token_to_scan == VERSION) {
    if (!Version(context)) {
      // parse topLevelStatement
      return TopLevelStatements(context);
    }   // if (!Version)
  } else {
    context->set_error(MISSING_VERSION_STATEMENT);
  }
  return 1;
}

int OptionalWidth(Context* context) {
  // first token must be _WIDTH

  if (context->token_to_scan == _WIDTH) {
    BrigOperandImmed op_width = {
      24,
      BrigEOperandImmed,
      Brigb32,
      0,
      { 0 }
    } ;
    context->token_to_scan = yylex();
    if (context->token_to_scan == '(') {
      context->token_to_scan = yylex();
      if (context->token_to_scan == ALL) {
        op_width.bits.u = 0 ;

        context->token_to_scan = yylex();
      } else if (context->token_to_scan == TOKEN_INTEGER_CONSTANT) {
        uint32_t n = context->token_value.int_val;
        if((1<= n && n <= 1024) && ((n&0x01) == 0))
          op_width.bits.u  = n ;
        else
          context->set_error(INVALID_WIDTH_NUMBER);

        context->token_to_scan = yylex();
      } else {
        context->set_error(MISSING_WIDTH_INFO);
        return 1;
      }
      if (context->token_to_scan == ')') {
        context->append_operand(&op_width);

        context->token_to_scan = yylex();
        return 0;
      } else {
        context->set_error(MISSING_CLOSING_PARENTHESIS);
        return 1;
      }
    } else {
      context->set_error(MISSING_WIDTH_INFO);
      return 1;
    }
  }
  return 1;
}

int Branch(Context* context) {
  unsigned int op = context->token_to_scan;  // CBR or BRN

  BrigAluModifier mod = context->get_alu_modifier();

  context->token_to_scan = yylex();
  // check for optionalWidth
  if (context->token_to_scan == _WIDTH) {
    if (!OptionalWidth(context)) {
    } else {
      return 1;
    }
  }

  // check for optional _fbar modifier
  if (context->token_to_scan == __FBAR) {
    mod.fbar = 1;
    context->set_alu_modifier(mod);
    context->token_to_scan = yylex();
  }

  // parse operands
  if (op == CBR) {
    // add structures for CBR.
    // default value.
    BrigInstBase inst_op = {
      32,
      BrigEInstBase,
      BrigCbr,
      Brigb32,  // no specification of datatype in Brn and Cbr.
      BrigNoPacking,
      {0, 0, 0, 0, 0}
    };

    if (context->token_to_scan == TOKEN_CREGISTER)
      inst_op.type = Brigb1;

    std::string operand_name = context->token_value.string_val;

    if (!Operand(context)) {
      inst_op.o_operands[1] = context->operand_map[operand_name];
      if (context->token_to_scan == ',') {
        context->token_to_scan = yylex();
        if (context->token_to_scan == TOKEN_LABEL) {
          // if the next operand is label, which is the case in example4
          // 1. check if the label is already defined,
          // 2. if defined, just set it up
          // 3. if not, add it to the multimap

              std::string label_name = context->token_value.string_val;

              if (context->label_o_map.count(label_name)) {
                inst_op.o_operands[2] = context->label_o_map[label_name];
              } else {
                BrigOperandLabelRef opLabelRef = {
                  8,
                  BrigEOperandLabelRef,
                  -1
                };
                inst_op.o_operands[2] = context->get_operand_offset();
                context->label_o_map[label_name] = context->get_operand_offset();
                if (context->symbol_map.count(label_name)) {
                  opLabelRef.labeldirective = context->symbol_map[label_name];
                }
                context->append_operand(&opLabelRef);
              }

          context->token_to_scan = yylex();  // should be ';'
        } else if (!Identifier(context)) {
          context->token_to_scan = yylex();  // should be ';'
        } else if (!Operand(context)) {
          if (context->token_to_scan == ',') {
            context->token_to_scan = yylex();

            if (context->token_to_scan == TOKEN_LABEL) {  // LABEL
              context->token_to_scan = yylex();  // should be ';'
            } else if (context->token_to_scan == '[') {
              context->token_to_scan = yylex();
              if (!Identifier(context)) {
                context->token_to_scan = yylex();  // should be ']'
              } else if (context->token_to_scan == TOKEN_LABEL) {
                context->token_to_scan = yylex();

                while (context->token_to_scan != ']') {
                  if (context->token_to_scan == ',') {
                    if (yylex() == TOKEN_LABEL) {
                      context->token_to_scan = yylex();  // scan next;
                    } else {
                      context->set_error(MISSING_OPERAND);
                      return 1;
                    }
                  } else {
                    context->set_error(MISSING_COMMA);
                    return 1;
                  }
                }   // while
              } else {
                context->set_error(MISSING_OPERAND);
              }
              // current token should be ']'
              context->token_to_scan = yylex();  // should be ';'
            } else {
              context->set_error(MISSING_OPERAND);
            }
          }  else {  // yylex() = ','
            context->set_error(MISSING_COMMA);
          }
        } else {
          context->set_error(MISSING_OPERAND);
          return 1;
        }
        if (context->token_to_scan == ';') {
          context->append_code(&inst_op);
          // update the operationCount.
          BrigDirectiveFunction bdf;
          context->get_directive(context->current_bdf_offset, &bdf);
          bdf.operationCount++;
          unsigned char * bdf_charp = reinterpret_cast<unsigned char*>(&bdf);
          context->update_directive_bytes(bdf_charp,
                                          context->current_bdf_offset,
                                          sizeof(bdf));
          context->token_to_scan = yylex();
          return 0;
        } else {
          context->set_error(MISSING_SEMICOLON);
        }
      } else {  // yylex = ','
        context->set_error(MISSING_COMMA);
      }
    } else {  // first operand
      context->set_error(MISSING_OPERAND);
    }
    return 1;
  } else if (op == BRN) {
    // add structures for CBR.
    // default value.
    BrigInstBar inst_op = {
      36,
      BrigEInstBar,
      BrigBrn,
      0,  // no specification of datatype in Brn and Cbr.
      BrigNoPacking,
      {0, 0, 0, 0, 0},
      0
    };

    if (context->token_to_scan == TOKEN_LABEL) {
      // if the next operand is label, which is the case in example4
      // 1. check if the label is already defined,
      // 2. if defined, just set it up
      // 3. if not, add it to the multimap
              std::string label_name = context->token_value.string_val;

              if (context->label_o_map.count(label_name)) {
                inst_op.o_operands[1] = context->label_o_map[label_name];
              } else {
                BrigOperandLabelRef opLabelRef = {
                  8,
                  BrigEOperandLabelRef,
                  -1
                };
                inst_op.o_operands[1] = context->get_operand_offset();
                context->label_o_map[label_name] = context->get_operand_offset();
                if (context->symbol_map.count(label_name)) {
                  opLabelRef.labeldirective = context->symbol_map[label_name];
                }
                context->append_operand(&opLabelRef);
              }
      context->token_to_scan = yylex();
      if (context->token_to_scan == ';') {
        context->append_code(&inst_op);
          // update the operationCount.
          BrigDirectiveFunction bdf;
          context->get_directive(context->current_bdf_offset, &bdf);
          bdf.operationCount++;
          unsigned char * bdf_charp = reinterpret_cast<unsigned char*>(&bdf);
          context->update_directive_bytes(bdf_charp,
                                          context->current_bdf_offset,
                                          sizeof(bdf));
        context->token_to_scan = yylex();
        return 0;
      } else {
        context->set_error(MISSING_SEMICOLON);
      }
    } else if (!Identifier(context)) {
        context->token_to_scan = yylex();

      if (context->token_to_scan == ';') {
        context->token_to_scan = yylex();
        return 0;
      } else if (context->token_to_scan == ',') {
        if (yylex() == '[') {
          context->token_to_scan = yylex();

        if (context->token_to_scan == TOKEN_LABEL) {
          context->token_to_scan = yylex();    // should be ']'
        } else if (!Identifier(context)) {
          context->token_to_scan = yylex();    // should be ']'
          }
        }

        if (context->token_to_scan == ']') {
        } else {
          context->set_error(MISSING_CLOSING_BRACKET);
        }

        context->token_to_scan = yylex();
        if (context->token_to_scan == ';') {
          context->token_to_scan = yylex();
          return 0;
        } else {
          context->set_error(MISSING_SEMICOLON);
        }
      } else {
        context->set_error(MISSING_SEMICOLON);
      }
    } else {
      context->set_error(MISSING_OPERAND);
    }
    return 1;
  }
  return 1;
}

int Call(Context* context) {
  // first token is "call"

  context->token_to_scan = yylex();
  // optional width
  if (context->token_to_scan == _WIDTH) {
    if (!OptionalWidth(context)) {
    } else {
      return 1;
    }
  }

  unsigned int temp = context->token_to_scan;
  std::string func_name;
  if (temp == TOKEN_GLOBAL_IDENTIFIER) {
    func_name.assign(context->token_value.string_val);
  }

  if (!Operand(context)) {
    // the operand should be a register or a Func name.
    // Assuming the function must be defined before the call.

    // Default Structure
    BrigInstBase call_op = {
      32,
      BrigEInstBase,
      BrigCall,
      Brigb32,
      BrigNoPacking,
      {0, 0, 0, 0, 0}
    };

    // If Call by its name.
    if (temp == TOKEN_GLOBAL_IDENTIFIER) {
      if (context->func_o_map.count(func_name)) {
        call_op.o_operands[2] = context->func_o_map[func_name];
      } else {
        BrigOperandFunctionRef func_o_ref = {
          8,
          BrigEOperandFunctionRef,
          context->func_map[func_name]
        };
        context->func_o_map[func_name] = context->get_operand_offset();
        context->append_operand(&func_o_ref);
        call_op.o_operands[2] = context->func_o_map[func_name];
      }
    }
    // check for twoCallArgs
    if (context->token_to_scan == '(') {
      if (!CallArgs(context)) {
        call_op.o_operands[1] = context->current_argList_offset;
      } else {
        return 1;
      }
    }

    if (context->token_to_scan == '(') {
      if (!CallArgs(context)) {
        call_op.o_operands[3] = context->current_argList_offset;
      } else {
        return 1;
      }
    }

    // check for CallTarget
    if (context->token_to_scan == ';') {
      context->append_code(&call_op);
      context->token_to_scan = yylex();
      return 0;
    } else if (context->token_to_scan == '[') {
      if (!CallTargets(context)) {
        if (context->token_to_scan == ';') {
            context->token_to_scan = yylex();
           return 0;
        } else {
          context->set_error(MISSING_SEMICOLON);
        }
      }
      return 1;
    } else {
      context->set_error(MISSING_SEMICOLON);
    }
  } else {
    context->set_error(MISSING_OPERAND);
  }
  return 1;
}

int Initializer(Context* context) {
  // first token should be '='
  if (context->token_to_scan == '=') {
    bool hasCurlyBrackets = false;
    context->token_to_scan = yylex();
    if (context->token_to_scan == '{') {
      context->token_to_scan = yylex();
      hasCurlyBrackets = true;
    }
    BrigDirectiveSymbol bds ;
    //BrigdOffset32_t sym_offset = context->get_directive_offset() - sizeof(BrigDirectiveSymbol);
    BrigdOffset32_t sym_offset = context->current_argdecl_offset;
    context->get_directive(sym_offset,&bds);
    BrigDataType16_t init_type ;
    BrigDataType16_t data_type = context->get_type();
    switch(data_type){
      case Brigb1: init_type = Brigb1; break;

      case Brigs8:
      case Brigu8:
      case Brigb8: init_type = Brigb8; break;

      case Brigs16:
      case Brigu16:
      case Brigf16:
      case Brigb16: init_type = Brigb16; break;

      case Brigs32:
      case Brigu32:
      case Brigf32:
      case Brigb32: init_type = Brigb32; break;

      case Brigs64:
      case Brigu64:
      case Brigf64:
      case Brigb64: init_type = Brigb64; break;
	  default: context->set_error(UNKNOWN_ERROR);
				return 1;
    }
    context->set_type(init_type);

    switch (context->token_to_scan) {
      case TOKEN_DOUBLE_CONSTANT:
        if (!FloatListSingle(context)) {
          break;
        } else {
          return 1;
        }
      case TOKEN_INTEGER_CONSTANT:
        if (!DecimalListSingle(context)) {
          break;
        } else {
          return 1;
        }
      case TOKEN_SINGLE_CONSTANT:
        if (!SingleListSingle(context)) {
          break;
        } else {
          return 1;
        }
      case TOKEN_LABEL:
        if (hasCurlyBrackets) {
          if (!LabelList(context)) {
            break;
          }
        } else {
          return 1;
        }
      default:
        context->set_error(INVALID_INITIALIZER);
        return 1;
    }
    if (hasCurlyBrackets) {
      if (context->token_to_scan == '}') {
        context->token_to_scan = yylex();
        return 0;
      } else {
        context->set_error(MISSING_CLOSING_BRACKET);
        return 1;
      }
    } else {
      return 0;
    }
  } // '='
  return 0;
}

int InitializableDecl(Context* context) {

  if ((context->token_to_scan==GLOBAL)
     || (context->token_to_scan == READONLY)){
    BrigStorageClass32_t storage_class = context->token_value.storage_class;
    context->token_to_scan = yylex();
    return (InitializableDeclPart2(context, storage_class));
  } else {
    return 1;
  }
}

int InitializableDeclPart2(Context *context, BrigStorageClass32_t storage_class)
{

  //First token already verified as GLOBAL/READONLY
  if (context->token_type == DATA_TYPE_ID) {
    context->set_type(context->token_value.data_type);

    context->token_to_scan = yylex();

    if (!Identifier(context)) {
      std::string var_name = context->token_value.string_val;
      int var_name_offset = context->add_symbol(var_name);

      // scan for arrayDimensions
      context->token_to_scan = yylex();

      // set default value(scalar)
      context->set_dim(0);
      context->set_symbol_modifier(BrigArray);
      if (context->token_to_scan == '[') {
        if (!ArrayDimensionSet(context)) {
        }
      }
      BrigDirectiveSymbol sym_decl = {
        sizeof(sym_decl),                 // size
        BrigEDirectiveSymbol,             // kind
        {
          context->get_code_offset(),       // c_code
          storage_class,                    // storageClass ??
          context->get_attribute(),         // attribute
          0,                                // reserved
          context->get_symbol_modifier(),   // symbol modifier
          context->get_dim(),                                // dim
          var_name_offset,                  // s_name
          context->get_type(),                        // data type
          context->get_alignment(),         // alignment
        },
        0,                                // d_init = 0 for arg
        0                                 // reserved
      };

      context->current_argdecl_offset = context->get_directive_offset();
      context->append_directive(&sym_decl);

      BrigDirectiveFunction bdf;
      context->get_directive(context->current_bdf_offset, &bdf);
      BrigdOffset32_t first_scope = bdf.d_firstScopedDirective;
      BrigdOffset32_t next_directive = bdf.d_nextDirective;
      if (first_scope == next_directive) {
        bdf.d_nextDirective += sizeof(sym_decl);
        bdf.d_firstScopedDirective = bdf.d_nextDirective;
      } else {
        bdf.d_nextDirective += sizeof(sym_decl);
      }

      unsigned char *bdf_charp = reinterpret_cast<unsigned char*>(&bdf);
      context->update_directive_bytes(bdf_charp ,
                                      context->current_bdf_offset,
                                      sizeof(BrigDirectiveFunction));

      if (!Initializer(context)) {
        if (context->token_to_scan == ';') {
            context->token_to_scan = yylex();
          return 0;
        } else {
          context->set_error(MISSING_SEMICOLON);
        }
      }
    } else {
      context->set_error(MISSING_IDENTIFIER);
    }
  }
  return 1;
}

int UninitializableDecl(Context* context) {
  // first_token is PRIVATE, GROUP or SPILL

  BrigStorageClass32_t storage_class = context->token_value.storage_class;

  context->token_to_scan = yylex();
  if (context->token_type == DATA_TYPE_ID) {
    context->token_to_scan = yylex();

    if (!Identifier(context)) {
      std::string var_name = context->token_value.string_val;
      int var_name_offset = context->add_symbol(var_name);

      // scan for arrayDimensions
      context->token_to_scan = yylex();
      // set default value(scalar)
      context->set_dim(0);
      context->set_symbol_modifier(BrigArray);
      if (context->token_to_scan == '[') {
        if (!ArrayDimensionSet(context)) {
        }
      }
      BrigDirectiveSymbol sym_decl = {
        sizeof(sym_decl),                 // size
        BrigEDirectiveSymbol,             // kind
        {
          context->get_code_offset(),       // c_code
          storage_class,                    // storageClass
          context->get_attribute(),         // attribute
          0,                                // reserved
          context->get_symbol_modifier(),   // symbol modifier
          context->get_dim(),               // dim
          var_name_offset,                  // s_name
          context->token_value.data_type,   // data type
          context->get_alignment(),         // alignment
        },
        0,                                // d_init = 0 for arg
        0                                 // reserved
      };
      context->append_directive(&sym_decl);

      BrigDirectiveFunction bdf;
      context->get_directive(context->current_bdf_offset, &bdf);
      BrigdOffset32_t first_scope = bdf.d_firstScopedDirective;
      BrigdOffset32_t next_directive = bdf.d_nextDirective;
      if (first_scope == next_directive) {
        bdf.d_nextDirective += sizeof(sym_decl);
        bdf.d_firstScopedDirective = bdf.d_nextDirective;
      } else {
        bdf.d_nextDirective += sizeof(sym_decl);
      }

      unsigned char *bdf_charp = reinterpret_cast<unsigned char*>(&bdf);
      context->update_directive_bytes(bdf_charp ,
                                          context->current_bdf_offset,
                                          sizeof(sym_decl));

      if (context->token_to_scan == ';') {
        context->token_to_scan = yylex();
        return 0;
      } else {
        context->set_error(MISSING_SEMICOLON);
      }
    } else {
      context->set_error(MISSING_IDENTIFIER);
    }
  } else {
    context->set_error(MISSING_DATA_TYPE);
  }
  return 1;
}

int ArgUninitializableDecl(Context* context) {
  // first token is ARG
  BrigStorageClass32_t storage_class = context->token_value.storage_class;
  context->token_to_scan = yylex();

  if (context->token_type == DATA_TYPE_ID) {
    BrigDataType16_t data_type = context->token_value.data_type;
    context->token_to_scan = yylex();
    if (!Identifier(context)) {
      // need to add to both .operand BrigOperandArgumentRef,
      // and .directive BrigDirectiveSymbol,
      // also should have a map, for BrigOperandArgumentList.

      // default value for BrigDirectiveSymbol.
      // for Now, assume this is a scalar. [CAUTION]
      std::string arg_name = context->token_value.string_val;

      // scan for arrayDimensions
      context->token_to_scan = yylex();
      // set default value(scalar)
      context->set_dim(0);
      context->set_symbol_modifier(BrigArray);
      if (context->token_to_scan == '[') {
        if (!ArrayDimensionSet(context)) {
        }
      }
      if (context->token_to_scan == ';') {
        BrigDirectiveSymbol arg_decl = {
          sizeof(arg_decl),                 // size
          BrigEDirectiveSymbol,             // kind
          {
            context->get_code_offset(),       // c_code
            storage_class,                    // storageClass
            context->get_attribute(),         // attribute
            0,                                // reserved
            context->get_symbol_modifier(),     // symbol modifier
            context->get_dim(),               // dim
            context->add_symbol(arg_name),    // s_name
            data_type,                        // data_type
            context->get_alignment(),         // alignment
          },
          0,                                // d_init = 0 for arg
          0                                 // reserved
        };

        BrigOperandArgumentRef arg_ref = {
          8,
          BrigEOperandArgumentRef,
          context->get_directive_offset()
        };

        context->symbol_map[arg_name]= context->get_operand_offset();
        context->append_directive(&arg_decl);
        // add the operand to the map.
        context->arg_map[arg_name] = context->get_operand_offset();
        context->append_operand(&arg_ref);

        context->token_to_scan = yylex();
        arg_name.clear();
        return 0;
      } else {
        context->set_error(MISSING_SEMICOLON);
      }
    } else {
      context->set_error(MISSING_IDENTIFIER);
    }
  } else {
    context->set_error(MISSING_DATA_TYPE);
  }
  return 1;
}

int FileDecl(Context* context) {
  // first token is _FILE "file"
  if (_FILE != context->token_to_scan)
    return 1;

  context->token_to_scan = yylex();

  if (context->token_to_scan == TOKEN_INTEGER_CONSTANT) {
    int fileid = context->token_value.int_val;
    context->token_to_scan = yylex();

    if (context->token_to_scan == TOKEN_STRING) {
      std::string path(context->token_value.string_val);
      BrigsOffset32_t path_offset = context->add_symbol(path);
      context->token_to_scan = yylex();

      if (context->token_to_scan == ';') {

        BrigDirectiveFile bdfile = {
           sizeof(BrigDirectiveFile),   //size
           BrigEDirectiveFile,          //kind
           context->get_code_offset(),  //c_code??
           fileid,                      //fileid
           path_offset                  //s_filename
        };
        context->append_directive(&bdfile);

        context->token_to_scan = yylex();
        return 0;
      } else {
        context->set_error(MISSING_SEMICOLON);
      }
    } else {
      context->set_error(MISSING_STRING);
    }
  } else {
    context->set_error(MISSING_INTEGER_CONSTANT);
  }

  return 1;
}

int VectorToken(Context *context) {
  if ((_V2 == context->token_to_scan) || (_V4 == context->token_to_scan)) {
    context->token_to_scan = yylex();
    return 0;
  } else {
    return 1;
  }
}

int SignatureType(Context *context) {
  // first token is ARG
  context->token_to_scan = yylex();

  if (DATA_TYPE_ID == context->token_type) {
    context->token_to_scan = yylex();
    if (TOKEN_LOCAL_IDENTIFIER == context->token_to_scan)
    // ignore the local identifier
      context->token_to_scan = yylex();
    return 0;
  } else if (_ROIMG == context->token_to_scan
           || _RWIMG == context->token_to_scan
           || _SAMP == context->token_to_scan ) {
    context->token_to_scan = yylex();
    return 0;
  }
  return 1;
}

int SysCall(Context* context) {
  // first token is _SYSCALL "syscall"
  context->token_to_scan = yylex();

  if (context->token_to_scan == TOKEN_SREGISTER) {
    if (yylex() == ',') {
      context->token_to_scan = yylex();

      if (context->token_to_scan == TOKEN_INTEGER_CONSTANT) {
        if (yylex() == ',') {
          context->token_to_scan = yylex();
          if (((context->token_to_scan == TOKEN_SREGISTER) ||
               (context->token_to_scan == TOKEN_WAVESIZE) ||
               (context->token_to_scan == TOKEN_INTEGER_CONSTANT))) {
            if (yylex() == ',') {
              context->token_to_scan = yylex();

              if ((context->token_to_scan == TOKEN_SREGISTER) ||
                  (context->token_to_scan == TOKEN_WAVESIZE) ||
                  (context->token_to_scan == TOKEN_INTEGER_CONSTANT)) {
                if (yylex() == ',') {
                  context->token_to_scan = yylex();

                  if ((context->token_to_scan == TOKEN_SREGISTER) ||
                      (context->token_to_scan == TOKEN_WAVESIZE) ||
                      (context->token_to_scan == TOKEN_INTEGER_CONSTANT)) {
                    context->token_to_scan = yylex();

                    if (context->token_to_scan == ';') {
                      context->token_to_scan = yylex();
                      return 0;
                    } else {  // ';'
                      context->set_error(MISSING_SEMICOLON);
                    }
                  } else {  // 5 operand
                    context->set_error(INVALID_FIFTH_OPERAND);
                  }
                } else {
                  context->set_error(MISSING_COMMA);
                }
              } else {  // 4 operand
                context->set_error(INVALID_FOURTH_OPERAND);
              }
            } else {
              context->set_error(MISSING_COMMA);
            }
          } else {  // 3 operand
            context->set_error(INVALID_THIRD_OPERAND);
          }
        } else {
          context->set_error(MISSING_COMMA);
        }
      } else {  // 2 base operand
        context->set_error(INVALID_SECOND_OPERAND);
      }
    } else {
      context-> set_error(MISSING_COMMA);
    }
  } else {  // 1 operand
    context->set_error(INVALID_FIRST_OPERAND);
  }
  return 1;
}

int SignatureArgumentList(Context *context) {
  while (1) {
    if (context->token_to_scan == ARG) {
      if (!SignatureType(context)) {
        if (',' == context->token_to_scan) {
          context->token_to_scan = yylex();
          continue;
        } else {
          break;
        }
      }
    } else {
      context->set_error(MISSING_ARGUMENT);
      return 1;
    }
  }
  return 0;
}

int FunctionSignature(Context *context) {
  // first token is SIGNATURE
  context->token_to_scan = yylex();

  if (TOKEN_GLOBAL_IDENTIFIER == context->token_to_scan) {
    context->token_to_scan = yylex();
    // check return argument list
    if ('(' == context->token_to_scan) {
      context->token_to_scan = yylex();
      if (')' == context->token_to_scan) {  // empty signature Argument List
        context->token_to_scan = yylex();
      } else if (!SignatureArgumentList(context)) {
        if (context->token_to_scan == ')')
          context->token_to_scan = yylex();
        else
          context->set_error(MISSING_CLOSING_PARENTHESIS);
      }
    } else {
      context->set_error(UNKNOWN_ERROR);
      return 1;
    }

    // for input argument
    if ('(' == context->token_to_scan) {
      context->token_to_scan = yylex();
      if (')' == context->token_to_scan) {  // empty
        context->token_to_scan = yylex();
      } else if (!SignatureArgumentList(context)) {
        if (context->token_to_scan == ')')
          context->token_to_scan = yylex();
        else
          context->set_error(MISSING_CLOSING_PARENTHESIS);
      }
    } else {
      context->set_error(UNKNOWN_ERROR);
      return 1;
    }

    if (_FBAR == context->token_to_scan) {
      if (!FBar(context)) {
      } else {
        context->set_error(INVALID_FBAR);
        return 1;
      }
    }

    if (';' == context->token_to_scan) {  // end with ;
      context->token_to_scan = yylex();
      return 0;
    } else {
      context->set_error(MISSING_SEMICOLON);
      return 1;
    }
  }
  return 1;
}

int Label(Context* context) {
  if (context->token_to_scan == TOKEN_LABEL) {
    BrigDirectiveLabel label_directive = {
      12,                     // size
      BrigEDirectiveLabel,    // kind
      0,                      // c_code
      0                       // s_name
    };
    std::string s_name = context->token_value.string_val;
    if (yylex() == ':') {
      if (!context->symbol_map.count(s_name)) {
        label_directive.c_code = context->get_code_offset();
        int str_offset = context->lookup_symbol(s_name);
        if (str_offset == -1) {
          str_offset = context->get_string_offset();
          context->add_symbol(s_name);
        }
        label_directive.s_name = str_offset;
        if (context->label_o_map.count(s_name)) {
          BrigoOffset32_t ope_offset = context->label_o_map[s_name];
          BrigdOffset32_t lab_dir_offset = context->get_directive_offset();
          unsigned char* lab_d_Offset = reinterpret_cast<unsigned char*>(&lab_dir_offset);
          // sizeof(uint16_t) << 1:
          // leaped over BrigOperandLabelRef.size and .kind
          // make the offset to point the address of labeldirecitive in BrigOperandLabelRef
          context->update_operand_bytes(lab_d_Offset,
                                        ope_offset + sizeof(uint16_t) * 2,
                                        sizeof(BrigdOffset32_t));
        }
        context->symbol_map[s_name] = context->get_directive_offset();
        context->append_directive(&label_directive);
      }
      context->token_to_scan = yylex();
      return 0;
    } else {
      context->set_error(MISSING_COLON);
      return 1;
    }
  }
  return 1;
}

int LabelTargets(Context* context) {
  if (!Label(context)) {
    if (context->token_to_scan == LABELTARGETS) {
      while (1) {
        if (yylex() == TOKEN_LABEL) {
          context->token_to_scan = yylex();
          if (context->token_to_scan == ',') {
            continue;
          } else if (context->token_to_scan == ';') {
            return 0;
          } else {
            context->set_error(MISSING_SEMICOLON);
            return 1;
          }
        } else {
          context->set_error(MISSING_LABEL);
          return 1;
        }
      }
    } else {
      context->set_error(UNKNOWN_ERROR);
    }
  }
  return 1;
}

int Instruction4ShufflePart6(Context* context) {
  BrigInstBase shuffleInst = {
    sizeof(BrigInstBase),  // size
    BrigEInstBase,         // kind
    BrigShuffle,           // opcode
    0,                     // type
    BrigNoPacking,         // packing
    {0, 0, 0, 0, 0}        // o_operands[5]
  };
 
  context->token_to_scan = yylex();
  // Type: s, u, f.
  // Length: 8x4, 16x2, 16x4, 32x2

  if (context->token_to_scan == _U8X4 ||
      context->token_to_scan == _S8X4 ||
      context->token_to_scan == _U16X2 ||
      context->token_to_scan == _S16X2 ||
      context->token_to_scan == _F16X2 ||
      context->token_to_scan == _U16X4 ||
      context->token_to_scan == _S16X4 ||
      context->token_to_scan == _F16X4 ||
      context->token_to_scan == _U32X2 ||
      context->token_to_scan == _S32X2 ||
      context->token_to_scan == _F32X2) {

    shuffleInst.type = context->token_value.data_type;
    context->token_to_scan = yylex();
    
    // Note: dest: Destination register.
    std::string opName;
    BrigoOffset32_t opSize;

    if (context->token_type == REGISTER) {
      opName = context->token_value.string_val;
    } else {
      context->set_error(INVALID_OPERAND);
      return 1;
    } 

    if (!Operand(context)) {
      shuffleInst.o_operands[0] = context->operand_map[opName];
      if (context->token_to_scan != ',') {
        context->set_error(MISSING_COMMA);
        return 1;
      }
      context->token_to_scan = yylex();

      opSize = context->get_operand_offset();
      if (context->token_type == REGISTER) {
        opName = context->token_value.string_val;
      } else if (context->token_type == CONSTANT) {
        opSize += opSize & 0x7;
      } else {
        context->set_error(INVALID_OPERAND);
        return 1;
      }

      if (!Operand(context)) {
        if (opSize == context->get_operand_offset()) {
          shuffleInst.o_operands[1] = context->operand_map[opName];
        } else {
          shuffleInst.o_operands[1] = opSize;
        }
        if (context->token_to_scan != ',') {
          context->set_error(MISSING_COMMA);
          return 1;
        }
        context->token_to_scan = yylex();
        opSize = context->get_operand_offset();
        if (context->token_type == REGISTER) {
          opName = context->token_value.string_val;
        } else if (context->token_type == CONSTANT) {
          opSize += opSize & 0x7;
        } else {
          context->set_error(INVALID_OPERAND);
          return 1;
        }
        
        if (!Operand(context)) {
          if (opSize == context->get_operand_offset()) {
            shuffleInst.o_operands[2] = context->operand_map[opName];
          } else {
            shuffleInst.o_operands[2] = opSize;
          }
          if (context->token_to_scan != ',') {
              context->set_error(MISSING_COMMA);
              return 1;
          }
          context->token_to_scan = yylex();

          opSize = context->get_operand_offset();

          // src2: Source. Must be a literal value used to select elements
          if (context->token_type == CONSTANT) {
            opSize += opSize & 0x7;
          } else {
            context->set_error(INVALID_OPERAND);
            return 1;
          }

          if (!Operand(context)) {
            shuffleInst.o_operands[3] = opSize;

            if (context->token_to_scan == ';') {
              context->append_code(&shuffleInst);
              context->token_to_scan = yylex();
              return 0;
            } else {
              context->set_error(MISSING_SEMICOLON);
              return 1;
            }  // ';'
          } else {  // 4 operand
              context->set_error(INVALID_FOURTH_OPERAND);
              return 1;
          }
        } else {  // 3 operand
          context->set_error(INVALID_THIRD_OPERAND);
          return 1;
        }
      } else {  // 2 operand
        context->set_error(INVALID_SECOND_OPERAND);
        return 1;
      }
    } else {  // 1 operand
      context->set_error(INVALID_FIRST_OPERAND);
      return 1;
    }
  } else {  // DATA_TYPE_ID
    context->set_error(MISSING_DATA_TYPE);
    return 1;
  }
  return 1;

}

int Instruction4CmovPart5(Context* context) {
  BrigInstBase cmovInst = {
    sizeof(BrigInstBase),                    // size
    BrigEInstBase,         // kind
    BrigCmov,               // opcode
    0,               // type
    BrigNoPacking,         // packing
    {0, 0, 0, 0, 0}       // o_operands[5]
  };
 
  context->token_to_scan = yylex();

  // TODO(Chuang):Type: For the regular operation: b. 
  // For the packed operation: s, u, f.
  // Length: For rhe regular operation, Length can be 1, 32, 64. 
  // Applies to src1, and src2. For the packed
  // operation, Length can be any packed type.

  if (context->token_type == DATA_TYPE_ID) {
    cmovInst.type = context->token_value.data_type;
    context->token_to_scan = yylex();
    
    // Note: dest: Destination register.
    std::string opName;
    BrigoOffset32_t opSize;

    if (context->token_type == REGISTER) {
      opName = context->token_value.string_val;
    } else {
      context->set_error(INVALID_FIRST_OPERAND);
      return 1;
    } 

    if (!Operand(context)) {
      cmovInst.o_operands[0] = context->operand_map[opName];
      if (context->token_to_scan != ',') {
        context->set_error(MISSING_COMMA);
        return 1;
      }
      context->token_to_scan = yylex();

      // TODO(Chuang): src0, src1, src2: Sources. For the regular operation, 
      // src0 must be a control (c) register or an immediate value. 
      // For the packed operation, if the Length is 32-bit, 
      // then src0 must be an s register or literal value; if
      // the Length is 64-bit, then src0 must be a d register or literal value.

      opSize = context->get_operand_offset();
      if (context->token_type == REGISTER) {
        opName = context->token_value.string_val;
      } else if (context->token_type == CONSTANT) {
        opSize += opSize & 0x7;
      } else {
        context->set_error(INVALID_OPERAND);
        return 1;
      }

      if (!Operand(context)) {
        if (opSize == context->get_operand_offset()) {
          cmovInst.o_operands[1] = context->operand_map[opName];
        } else {
          cmovInst.o_operands[1] = opSize;
        }
        if (context->token_to_scan != ',') {
          context->set_error(MISSING_COMMA);
          return 1;
        }
        context->token_to_scan = yylex();
        opSize = context->get_operand_offset();
        if (context->token_type == REGISTER) {
          opName = context->token_value.string_val;
        } else if (context->token_type == CONSTANT) {
          opSize += opSize & 0x7;
        } else {
          context->set_error(INVALID_OPERAND);
          return 1;
        }
        
        if (!Operand(context)) {
          if (opSize == context->get_operand_offset()) {
            cmovInst.o_operands[2] = context->operand_map[opName];
          } else {
            cmovInst.o_operands[2] = opSize;
          }
          if (context->token_to_scan != ',') {
              context->set_error(MISSING_COMMA);
              return 1;
          }
          context->token_to_scan = yylex();

          opSize = context->get_operand_offset();
          if (context->token_type == REGISTER) {
            opName = context->token_value.string_val;
          } else if (context->token_type == CONSTANT) {
            opSize += opSize & 0x7;
          } else {
            context->set_error(INVALID_OPERAND);
            return 1;
          }

          if (!Operand(context)) {
            if (opSize == context->get_operand_offset()) {
              cmovInst.o_operands[3] = context->operand_map[opName];
            } else {
              cmovInst.o_operands[3] = opSize;
            }
            if (context->token_to_scan == ';') {
              context->append_code(&cmovInst);
              context->token_to_scan = yylex();
              return 0;
            } else {
              context->set_error(MISSING_SEMICOLON);
              return 1;
            }  // ';'
          } else {  // 4 operand
              context->set_error(INVALID_FOURTH_OPERAND);
              return 1;
          }
        } else {  // 3 operand
          context->set_error(INVALID_THIRD_OPERAND);
          return 1;
        }
      } else {  // 2 operand
        context->set_error(INVALID_SECOND_OPERAND);
        return 1;
      }
    } else {  // 1 operand
      context->set_error(INVALID_FIRST_OPERAND);
      return 1;
    }
  } else {  // DATA_TYPE_ID
    context->set_error(MISSING_DATA_TYPE);
    return 1;
  }
  return 1;

}

int Instruction4MultiMediaOperationPart1(Context* context) {
  const unsigned int first_token = context->token_to_scan;
  
  BrigInstBase mmoInst = {
    sizeof(BrigInstBase),   // size
    BrigEInstBase,         // kind
    0,                     // opcode
    0,                     // type
    BrigNoPacking,         // packing
    {0, 0, 0, 0, 0}       // o_operands[5]
  };
  
  switch(first_token) {
    case SAD:
      mmoInst.opcode = BrigSad;
      break;
    case SAD2:
      mmoInst.opcode = BrigSad2;
      break;
    case SAD4:
      mmoInst.opcode = BrigSad4;
      break;
    case SAD4HI:
      mmoInst.opcode = BrigSad4hi;
      break;
    case LERP:
      mmoInst.opcode = BrigLerp;
      break;
    case BITALIGN:
      mmoInst.opcode = BrigBitAlign;
      break;
    case BYTEALIGN:
      mmoInst.opcode = BrigByteAlign;
      break;
  }
  
  context->token_to_scan = yylex();
  // Note: must be b32
  if (context->token_to_scan == _B32) {

    mmoInst.type = context->token_value.data_type;
    context->token_to_scan = yylex();
    
    // TODO(Chuang): dest:  The destination is an f32.
    std::string opName;
    BrigoOffset32_t opSize;

    if (context->token_type == REGISTER) {
      opName = context->token_value.string_val;
    } else {
      context->set_error(INVALID_FIRST_OPERAND);
      return 1;
    } 

    if (!Operand(context)) {
      mmoInst.o_operands[0] = context->operand_map[opName];
      if (context->token_to_scan != ',') {
        context->set_error(MISSING_COMMA);
        return 1;
      }
      context->token_to_scan = yylex();
      // TODO(Chuang):src0, src1, src2, src3: Sources. All are b32
      opSize = context->get_operand_offset();
      if (context->token_type == REGISTER) {
        opName = context->token_value.string_val;
      } else if (context->token_type == CONSTANT) {
        opSize += opSize & 0x7;
      }  // else WaveSize

      if (!Operand(context)) {
        if (opSize == context->get_operand_offset()) {
          mmoInst.o_operands[1] = context->operand_map[opName];
        } else {
          mmoInst.o_operands[1] = opSize;
        }
        if (context->token_to_scan != ',') {
          context->set_error(MISSING_COMMA);
          return 1;
        }
        context->token_to_scan = yylex();
        opSize = context->get_operand_offset();
        if (context->token_type == REGISTER) {
          opName = context->token_value.string_val;
        } else if (context->token_type == CONSTANT) {
          opSize += opSize & 0x7;
        }  // else WaveSize
        
        if (!Operand(context)) {
          if (opSize == context->get_operand_offset()) {
            mmoInst.o_operands[2] = context->operand_map[opName];
          } else {
            mmoInst.o_operands[2] = opSize;
          }
          if (context->token_to_scan != ',') {
              context->set_error(MISSING_COMMA);
              return 1;
          }
          context->token_to_scan = yylex();

          opSize = context->get_operand_offset();
          if (context->token_type == REGISTER) {
            opName = context->token_value.string_val;
          } else if (context->token_type == CONSTANT) {
            opSize += opSize & 0x7;
          }  // else WaveSize 

          if (!Operand(context)) {
            if (opSize == context->get_operand_offset()) {
              mmoInst.o_operands[3] = context->operand_map[opName];
            } else {
              mmoInst.o_operands[3] = opSize;
            }
            if (context->token_to_scan == ';') {
              context->append_code(&mmoInst);
              context->token_to_scan = yylex();
              return 0;
            } else {
              context->set_error(MISSING_SEMICOLON);
              return 1;
            }  // ';'
          } else {  // 4 operand
              context->set_error(INVALID_FOURTH_OPERAND);
              return 1;
          }
        } else {  // 3 operand
          context->set_error(INVALID_THIRD_OPERAND);
          return 1;
        }
      } else {  // 2 operand
        context->set_error(INVALID_SECOND_OPERAND);
        return 1;
      }
    } else {  // 1 operand
      context->set_error(INVALID_FIRST_OPERAND);
      return 1;
    }
  } else {  // DATA_TYPE_ID
    context->set_error(MISSING_DATA_TYPE);
    return 1;
  }
  return 1;
}

int Instruction4FmaPart2(Context* context) {
  BrigInstBase fmaInst = {
    sizeof(BrigInstBase),   // size
    BrigEInstBase,         // kind
    BrigFma,               // opcode
    0,               // type
    BrigNoPacking,         // packing
    {0, 0, 0, 0, 0}       // o_operands[5]
  };
 
  BrigAluModifier aluModifier = {0};

  context->token_to_scan = yylex();
  if (!RoundingMode(context)) {
    aluModifier = context->get_alu_modifier();
  }
  // TODO(Chuang):Type Length: 16 (in some implementations), 32, 64
  if (context->token_to_scan == _F32 ||
      context->token_to_scan == _F64) {
    fmaInst.type = context->token_value.data_type;
    context->token_to_scan = yylex();
    
    // Note: dest: Destination register.
    std::string opName;
    BrigoOffset32_t opSize;

    if (context->token_type == REGISTER) {
      opName = context->token_value.string_val;
    } else {
      context->set_error(INVALID_OPERAND);
      return 1;
    } 

    if (!Operand(context)) {
      fmaInst.o_operands[0] = context->operand_map[opName];
      if (context->token_to_scan != ',') {
        context->set_error(MISSING_COMMA);
        return 1;
      }
      context->token_to_scan = yylex();
      // Sources. Can be a register or immediate value.
      opSize = context->get_operand_offset();
      if (context->token_type == REGISTER) {
        opName = context->token_value.string_val;
      } else if (context->token_type == CONSTANT) {
        opSize += opSize & 0x7;
      } else {
        context->set_error(INVALID_OPERAND);
        return 1;
      }

      if (!Operand(context)) {
        if (opSize == context->get_operand_offset()) {
          fmaInst.o_operands[1] = context->operand_map[opName];
        } else {
          fmaInst.o_operands[1] = opSize;
        }
        if (context->token_to_scan != ',') {
          context->set_error(MISSING_COMMA);
          return 1;
        }
        context->token_to_scan = yylex();
        opSize = context->get_operand_offset();
        if (context->token_type == REGISTER) {
          opName = context->token_value.string_val;
        } else if (context->token_type == CONSTANT) {
          opSize += opSize & 0x7;
        } else {
          context->set_error(INVALID_OPERAND);
          return 1;
        }
        
        if (!Operand(context)) {
          if (opSize == context->get_operand_offset()) {
            fmaInst.o_operands[2] = context->operand_map[opName];
          } else {
            fmaInst.o_operands[2] = opSize;
          }
          if (context->token_to_scan != ',') {
              context->set_error(MISSING_COMMA);
              return 1;
          }
          context->token_to_scan = yylex();

          opSize = context->get_operand_offset();
          if (context->token_type == REGISTER) {
            opName = context->token_value.string_val;
          } else if (context->token_type == CONSTANT) {
            opSize += opSize & 0x7;
          } else {
            context->set_error(INVALID_OPERAND);
            return 1;
          }

          if (!Operand(context)) {
            if (opSize == context->get_operand_offset()) {
              fmaInst.o_operands[3] = context->operand_map[opName];
            } else {
              fmaInst.o_operands[3] = opSize;
            }
            if (context->token_to_scan == ';') {
              int* pCmp = reinterpret_cast<int*>(&aluModifier);
              if (*pCmp != 0) {
                BrigInstMod fmaMod = {
                  sizeof(BrigInstMod),  // size
                  BrigEInstMod,         // kind
                  BrigFma,              // opcode
                  fmaInst.type,         // type
                  BrigNoPacking,        // packing
                  {0, 0, 0, 0, 0},      // o_operands[5]
                  {0}  // aluModifier
                };
                for (int i = 0 ; i < 5 ; ++i) {
                  fmaMod.o_operands[i] = fmaInst.o_operands[i];
                }
                fmaMod.aluModifier = aluModifier;
                context->append_code(&fmaMod);
              }
              else {
                context->append_code(&fmaInst);
              }
              context->token_to_scan = yylex();
              return 0;
            } else {
              context->set_error(MISSING_SEMICOLON);
              return 1;
            }  // ';'
          } else {  // 4 operand
              context->set_error(INVALID_FOURTH_OPERAND);
              return 1;
          }
        } else {  // 3 operand
          context->set_error(INVALID_THIRD_OPERAND);
          return 1;
        }
      } else {  // 2 operand
        context->set_error(INVALID_SECOND_OPERAND);
        return 1;
      }
    } else {  // 1 operand
      context->set_error(INVALID_FIRST_OPERAND);
      return 1;
    }
  } else {  // DATA_TYPE_ID
    context->set_error(MISSING_DATA_TYPE);
    return 1;
  }
  return 1;

}

int Instruction4MadPart3(Context* context) {
  BrigInstBase madInst = {
    sizeof(BrigInstBase),   // size
    BrigEInstBase,         // kind
    BrigMad,               // opcode
    0,               // type
    BrigNoPacking,         // packing
    {0, 0, 0, 0, 0}       // o_operands[5]
  };
 
  BrigAluModifier aluModifier = {0};

  context->token_to_scan = yylex();
  if (!RoundingMode(context)) {
    aluModifier = context->get_alu_modifier();
  }
  // TODO(Chuang):Type f Length: 16 (in some implementations), 32, 64
  // Or Type u, s Length 32, 64
  if (context->token_to_scan == _F32 ||
      context->token_to_scan == _F64 ||
      context->token_to_scan == _U32 ||
      context->token_to_scan == _U64 ||
      context->token_to_scan == _S32 ||
      context->token_to_scan == _S64) {

    madInst.type = context->token_value.data_type;
    context->token_to_scan = yylex();
    
    // Note: dest: Destination register.
    std::string opName;
    BrigoOffset32_t opSize;

    if (context->token_type == REGISTER) {
      opName = context->token_value.string_val;
    } else {
      context->set_error(INVALID_OPERAND);
      return 1;
    } 

    if (!Operand(context)) {
      madInst.o_operands[0] = context->operand_map[opName];
      if (context->token_to_scan != ',') {
        context->set_error(MISSING_COMMA);
        return 1;
      }
      context->token_to_scan = yylex();
      // Sources. Can be a register or immediate value.
      opSize = context->get_operand_offset();
      if (context->token_type == REGISTER) {
        opName = context->token_value.string_val;
      } else if (context->token_type == CONSTANT) {
        opSize += opSize & 0x7;
      } else {
        context->set_error(INVALID_OPERAND);
        return 1;
      }

      if (!Operand(context)) {
        if (opSize == context->get_operand_offset()) {
          madInst.o_operands[1] = context->operand_map[opName];
        } else {
          madInst.o_operands[1] = opSize;
        }
        if (context->token_to_scan != ',') {
          context->set_error(MISSING_COMMA);
          return 1;
        }
        context->token_to_scan = yylex();
        opSize = context->get_operand_offset();
        if (context->token_type == REGISTER) {
          opName = context->token_value.string_val;
        } else if (context->token_type == CONSTANT) {
          opSize += opSize & 0x7;
        } else {
          context->set_error(INVALID_OPERAND);
          return 1;
        }
        
        if (!Operand(context)) {
          if (opSize == context->get_operand_offset()) {
            madInst.o_operands[2] = context->operand_map[opName];
          } else {
            madInst.o_operands[2] = opSize;
          }
          if (context->token_to_scan != ',') {
              context->set_error(MISSING_COMMA);
              return 1;
          }
          context->token_to_scan = yylex();

          opSize = context->get_operand_offset();
          if (context->token_type == REGISTER) {
            opName = context->token_value.string_val;
          } else if (context->token_type == CONSTANT) {
            opSize += opSize & 0x7;
          } else {
            context->set_error(INVALID_OPERAND);
            return 1;
          }

          if (!Operand(context)) {
            if (opSize == context->get_operand_offset()) {
              madInst.o_operands[3] = context->operand_map[opName];
            } else {
              madInst.o_operands[3] = opSize;
            }
            if (context->token_to_scan == ';') {
              int* pCmp = reinterpret_cast<int*>(&aluModifier);
              if (*pCmp != 0) { 
                // Note: mad_u/s without _ftz/rounding
                if (madInst.type != Brigf32 && madInst.type != Brigf64) {
                  context->set_error(INVALID_ROUNDING_MODE);
                  return 1;
                }
                BrigInstMod madMod = {
                  sizeof(BrigInstMod),  // size
                  BrigEInstMod,         // kind
                  BrigMad,              // opcode
                  madInst.type,         // type
                  BrigNoPacking,        // packing
                  {0, 0, 0, 0, 0},      // o_operands[5]
                  {0}  // aluModifier
                };
                for (int i = 0 ; i < 5 ; ++i) {
                  madMod.o_operands[i] = madInst.o_operands[i];
                }
                madMod.aluModifier = aluModifier;
                context->append_code(&madMod);
              }
              else {
                context->append_code(&madInst);
              }
              context->token_to_scan = yylex();
              return 0;
            } else {
              context->set_error(MISSING_SEMICOLON);
              return 1;
            }  // ';'
          } else {  // 4 operand
              context->set_error(INVALID_FOURTH_OPERAND);
              return 1;
          }
        } else {  // 3 operand
          context->set_error(INVALID_THIRD_OPERAND);
          return 1;
        }
      } else {  // 2 operand
        context->set_error(INVALID_SECOND_OPERAND);
        return 1;
      }
    } else {  // 1 operand
      context->set_error(INVALID_FIRST_OPERAND);
      return 1;
    }
  } else {  // DATA_TYPE_ID
    context->set_error(MISSING_DATA_TYPE);
    return 1;
  }
  return 1;
}

int Instruction4BitStringOperationPart4(Context* context) {
  const unsigned int first_token = context->token_to_scan;
  
  BrigInstBase bsoInst = {
    sizeof(BrigInstBase),   // size
    BrigEInstBase,         // kind
    0,                     // opcode
    0,                     // type
    BrigNoPacking,         // packing
    {0, 0, 0, 0, 0}       // o_operands[5]
  };
  
  switch(first_token) {
    case EXTRACT:
      bsoInst.opcode = BrigExtract;
      break;
    case INSERT:
      bsoInst.opcode = BrigInsert;
      break;
    case BITSELECT:
      bsoInst.opcode = BrigBitselect;
      break;
  }
  
  context->token_to_scan = yylex();
  // Note: Type s, u; Length 32, 64;
  // TODO(Chuang):  I think "b" should be in its type
  if (context->token_to_scan == _S32 ||
      context->token_to_scan == _S64 ||
      context->token_to_scan == _U32 ||
      context->token_to_scan == _U64 ||
      context->token_to_scan == _B32 ||
      context->token_to_scan == _B64) {

    bsoInst.type = context->token_value.data_type;
    context->token_to_scan = yylex();
    
    // Note: dest: Destination register.
    std::string opName;
    BrigoOffset32_t opSize;

    if (context->token_type == REGISTER) {
      opName = context->token_value.string_val;
    } else {
      context->set_error(INVALID_OPERAND);
      return 1;
    } 

    if (!Operand(context)) {
      bsoInst.o_operands[0] = context->operand_map[opName];
      if (context->token_to_scan != ',') {
        context->set_error(MISSING_COMMA);
        return 1;
      }
      context->token_to_scan = yylex();

      opSize = context->get_operand_offset();
      if (context->token_type == REGISTER) {
        opName = context->token_value.string_val;
      } else if (context->token_type == CONSTANT) {
        opSize += opSize & 0x7;
      }  // else WaveSize

      if (!Operand(context)) {
        if (opSize == context->get_operand_offset()) {
          bsoInst.o_operands[1] = context->operand_map[opName];
        } else {
          bsoInst.o_operands[1] = opSize;
        }
        if (context->token_to_scan != ',') {
          context->set_error(MISSING_COMMA);
          return 1;
        }
        context->token_to_scan = yylex();
        opSize = context->get_operand_offset();
        if (context->token_type == REGISTER) {
          opName = context->token_value.string_val;
        } else if (context->token_type == CONSTANT) {
          opSize += opSize & 0x7;
        }  // else WaveSize
        
        // TODO(Chuang): src1, src2: type follow as the kind of opcode.
        // different opcode will have different rule of types.

        if (!Operand(context)) {
          if (opSize == context->get_operand_offset()) {
            bsoInst.o_operands[2] = context->operand_map[opName];
          } else {
            bsoInst.o_operands[2] = opSize;
          }
          if (context->token_to_scan != ',') {
              context->set_error(MISSING_COMMA);
              return 1;
          }
          context->token_to_scan = yylex();

          opSize = context->get_operand_offset();
          if (context->token_type == REGISTER) {
            opName = context->token_value.string_val;
          } else if (context->token_type == CONSTANT) {
            opSize += opSize & 0x7;
          }  // else WaveSize 

          if (!Operand(context)) {
            if (opSize == context->get_operand_offset()) {
              bsoInst.o_operands[3] = context->operand_map[opName];
            } else {
              bsoInst.o_operands[3] = opSize;
            }
            if (context->token_to_scan == ';') {
              context->append_code(&bsoInst);
              context->token_to_scan = yylex();
              return 0;
            } else {
              context->set_error(MISSING_SEMICOLON);
              return 1;
            }  // ';'
          } else {  // 4 operand
              context->set_error(INVALID_FOURTH_OPERAND);
              return 1;
          }
        } else {  // 3 operand
          context->set_error(INVALID_THIRD_OPERAND);
          return 1;
        }
      } else {  // 2 operand
        context->set_error(INVALID_SECOND_OPERAND);
        return 1;
      }
    } else {  // 1 operand
      context->set_error(INVALID_FIRST_OPERAND);
      return 1;
    }
  } else {  // DATA_TYPE_ID
    context->set_error(MISSING_DATA_TYPE);
    return 1;
  }
  return 1;
}

int Instruction4(Context* context) {

  switch(context->token_to_scan) {
    case SAD:
    case SAD2:
    case SAD4:
    case SAD4HI:
    case LERP:
    case BITALIGN:
    case BYTEALIGN:
      if (!Instruction4MultiMediaOperationPart1(context)) {
        return 0;
      }
      return 1;
    case FMA:
      if (!Instruction4FmaPart2(context)) {
        return 0;
      }
      return 1;
    case MAD:
      if (!Instruction4MadPart3(context)) {
        return 0;
      }
      return 1;
    case EXTRACT:
    case INSERT:
    case BITSELECT:
      if (!Instruction4BitStringOperationPart4(context)) {
        return 0;
      }
      return 1;
    case CMOV:
      if (!Instruction4CmovPart5(context)) {
        return 0;
      }
      return 1;
    case SHUFFLE:
      if (!Instruction4ShufflePart6(context)) {
        return 0;
      }
      return 1;
  }
  
  return 1;
}

int KernelArgumentDecl(Context *context) {
  // maybe  change in the future
  return  ArgumentDecl(context);
  // return 1;
}
int KernelArgumentListBody(Context *context) {
  // maybe change int the future
  return ArgumentListBody(context);
  // return 1;
}

int Kernel(Context *context) {
  // first must be KERNEL
  context->token_to_scan = yylex();
  if (TOKEN_GLOBAL_IDENTIFIER == context->token_to_scan) {
    context->current_bdf_offset = context->get_directive_offset();
    BrigdOffset32_t bdf_offset = context->current_bdf_offset;

    BrigDirectiveKernel bdk = {
      40,                          // size
      BrigEDirectiveKernel,        // kind
      context->get_code_offset(),  // c_code
      0,                           // name
      0,                           // in param count
      bdf_offset+40,               // d_firstScopedDirective
      0,                           // operation count
      bdf_offset+40,               // d_nextDirective
      context->get_attribute(),    // attribute
      context->get_fbar(),         // fbar count
      0,                           // out param count
      0                            // d_firstInParam
    };

    std::string kern_name = context->token_value.string_val;
    BrigsOffset32_t check_result = context->add_symbol(kern_name);
    bdk.s_name = check_result;
    context->append_directive(&bdk);
    context->func_map[kern_name] = context->current_bdf_offset;

    // check the input argumentlist
    context->token_to_scan = yylex();
    if ('(' == context->token_to_scan) {
      context->token_to_scan = yylex();

      if (')' == context->token_to_scan) {  // empty arguments
        context->token_to_scan = yylex();
      } else if (!KernelArgumentListBody(context)) {  // not empty arguments
        if (')' == context->token_to_scan) {
          context->token_to_scan = yylex();
        } else {
          context->set_error(MISSING_CLOSING_PARENTHESIS);
          return 1;
        }
      } else {
        context->set_error(INVALID_ARGUMENT_LIST);
        return 1;
      }

    } else {
      context->set_error(MISSING_ARGUMENT_LIST);
      return 1;
    }

    if (_FBAR == context->token_to_scan) {
      if (!FBar(context)) {
      } else {
        context->set_error(INVALID_FBAR);
        return 1;
      }
    } else {
      if (!Codeblock(context)) {
        if (';' == context->token_to_scan) {
          context->token_to_scan = yylex();
          return 0;
        } else {
          context->set_error(MISSING_SEMICOLON);
        }
      }
    }
  } else {
    context->set_error(MISSING_IDENTIFIER);
  }
  return 1;
}

int OperandList(Context* context) {
  if (!Operand(context)) {
    while (1) {
      if (context->token_to_scan == ',') {
        context->token_to_scan = yylex();
        if (!Operand(context)) {
          continue;
        } else {
          context->set_error(MISSING_OPERAND);
          return 1;
        }
      } else {
        context->token_to_scan = yylex();
        return 0;
      }
    }
  } else {
    context->set_error(MISSING_OPERAND);
  }
  return 1;
}

int ComparisonId(Context* context) {
   BrigCompareOperation32_t cmpOperation;
   return ComparisonIdPart2(context, &cmpOperation);
}

int ComparisonIdPart2(Context* context, BrigCompareOperation32_t* pCmpOperation) {
  switch(context->token_to_scan) {
    case _EQ:
      *pCmpOperation = BrigEq;
      break;
    case _NE:
      *pCmpOperation = BrigNe;
      break;
    case _LT:
      *pCmpOperation = BrigLt;
      break;
    case _LE:
      *pCmpOperation = BrigLe;
      break;
    case _GT:
      *pCmpOperation = BrigGt;
      break;
    case _GE:
      *pCmpOperation = BrigGe;
      break;
    case _EQU:
      *pCmpOperation = BrigEqu;
      break;
    case _NEU:
      *pCmpOperation = BrigNeu;
      break;
    case _LTU:
      *pCmpOperation = BrigLtu;
      break;
    case _LEU:
      *pCmpOperation = BrigLeu;
      break;
    case _GTU:
      *pCmpOperation = BrigGtu;
      break;
    case _GEU:
      *pCmpOperation = BrigGeu;
      break;
    case _NUM:
      *pCmpOperation = BrigNum;
      break;
    case _NAN:
      *pCmpOperation = BrigNan;
      break;
    case _SEQ:
      *pCmpOperation = BrigSeq;
      break;
    case _SNE:
      *pCmpOperation = BrigSne;
      break;
    case _SLT:
      *pCmpOperation = BrigSlt;
      break;
    case _SLE:
      *pCmpOperation = BrigSle;
      break;
    case _SGT:
      *pCmpOperation = BrigSgt;
      break;
    case _SGE:
      *pCmpOperation = BrigSge;
      break;
    case _SGEU:
      *pCmpOperation = BrigSgeu;
      break;
    case _SEQU:
      *pCmpOperation = BrigSequ;
      break;
    case _SNEU:
      *pCmpOperation = BrigSneu;
      break;
    case _SLTU:
      *pCmpOperation = BrigSltu;
      break;
    case _SLEU:
      *pCmpOperation = BrigSleu;
      break;
    case _SNUM:
      *pCmpOperation = BrigSnum;
      break;
    case _SNAN:
      *pCmpOperation = BrigSnan;
      break;
    case _SGTU:
      *pCmpOperation = BrigSgtu;
      break;
    default:
      context->set_error(MISSING_DECLPREFIX);
      return 1;
  }
  return 0;
}


int Cmp(Context* context) {
  // Chuang
  // first token is PACKEDCMP or CMP
  BrigInstCmp cmpInst = {
    sizeof(BrigInstCmp),  // size
    BrigEInstCmp,       // kind
    BrigCmp,            // opcode
    0,                  // type
    BrigNoPacking,      // packing
    {0, 0, 0, 0, 0},  // o_operands[5]
    {0, 0, 0, 0, 0, 0, 0},                  // aluModifier
    0,             // comparisonOperator
    0,             // sourceType
    0                   // reserved
  };
  const unsigned int first_token = context->token_to_scan;
  context->token_to_scan = yylex();
  if (!ComparisonIdPart2(context, &cmpInst.comparisonOperator)) {
    context->token_to_scan = yylex();
    // 1, 32. Can be 16 if the implementation supports f16.
    if (context->token_type == DATA_TYPE_ID) {
      cmpInst.type = context->token_value.data_type;
      context->token_to_scan = yylex();
      if (first_token == CMP) {
        // 1, 32. Can be 16 if the implementation supports f16.
        if (context->token_type == DATA_TYPE_ID) {
          cmpInst.sourceType = context->token_value.data_type;
          context->token_to_scan = yylex();
        } else {
          context->set_error(MISSING_DATA_TYPE);
          return 1;
        }
      } else {  // CMP
        cmpInst.opcode = BrigPackedCmp;
      }
      std::string opName;
      // Note: Dest must be a register.
      if (context->token_type == REGISTER) {
        opName = context->token_value.string_val;
        if (Operand(context)) {
          return 1;
        }
        cmpInst.o_operands[0] = context->operand_map[opName];
        if (context->token_to_scan == ',') {
          context->token_to_scan = yylex();
          BrigoOffset32_t opSize = 0;
          opSize = context->get_operand_offset();
          if (context->valid_string) {
            opName = context->token_value.string_val;
          } else {
            if (context->token_type == CONSTANT) {
              opSize += opSize & 0x7;
            }
          }
          if (!Operand(context)) {
            if (opSize == context->get_operand_offset()) {
              cmpInst.o_operands[1] = context->operand_map[opName];
            } else {
              cmpInst.o_operands[1] = opSize;
            }
            if (context->token_to_scan == ',') {
              context->token_to_scan = yylex();
              opSize = context->get_operand_offset();
              if (context->valid_string) {
                opName = context->token_value.string_val;
              } else {
                if (context->token_type == CONSTANT) {
                  opSize += opSize & 0x7;
                }
              }

              if (!Operand(context)) {
                if (opSize == context->get_operand_offset()) {
                  cmpInst.o_operands[2] = context->operand_map[opName];
                } else {
                  cmpInst.o_operands[2] = opSize;
                }
                if (context->token_to_scan == ';') {
                  context->append_code(&cmpInst);
                  context->token_to_scan = yylex();
                  return 0;
                } else {
                  context->set_error(MISSING_SEMICOLON);
                  return 1;
                }
              } else {  // 3 operand
                context->set_error(INVALID_THIRD_OPERAND);
                return 1;
              }
            } else {  // ','
              context->set_error(MISSING_COMMA);
            }
          } else {  // 2 operand
            context->set_error(INVALID_SECOND_OPERAND);
            return 1;
          }
        } else {  // ','
          context->set_error(MISSING_COMMA);
        }
      } else {  // 1 operand
        context->set_error(INVALID_FIRST_OPERAND);
        return 1;
      }
    } else {  // Data type
      context->set_error(MISSING_DATA_TYPE);
      return 1;
    }
  } else {
    context->set_error(MISSING_COMPARISON_TYPE);
  }
  return 1;
}
int GlobalPrivateDecl(Context* context) {
  // first token is PRIVATE
  context->token_to_scan = yylex();
  if (context->token_type == DATA_TYPE_ID) {
    BrigDataType16_t data_type = context->token_value.data_type ;

    context->token_to_scan = yylex();
    if (context->token_to_scan == TOKEN_GLOBAL_IDENTIFIER) {

      BrigsOffset32_t var_name_offset = context->add_symbol(context->token_value.string_val);
      context->token_to_scan = yylex();
      // set default value(scalar)
      context->set_dim(0);
      context->set_symbol_modifier(BrigArray);
      if (context->token_to_scan == '[') {
        if (!ArrayDimensionSet(context)) {}
      }

      if (context->token_to_scan == ';') {

        BrigDirectiveSymbol bds = {
        40,                       // size
        BrigEDirectiveSymbol ,    // kind
        {
          context->get_code_offset(),     // c_code
          BrigPrivateSpace,               // storag class
          BrigNone ,                      // attribut
          0,                              // reserved
          context->get_symbol_modifier(), // symbolModifier
          context->get_dim(),             // dim
          var_name_offset,                // s_name
          data_type,                      // type
          context->get_alignment(),       // align
        },
        0,                         // d_init
        0,                         // reserved
        };
        context->append_directive(&bds);

        context->token_to_scan = yylex();
        return 0;
      } else {
        context->set_error(MISSING_SEMICOLON);
      }
    } else {
      context->set_error(MISSING_GLOBAL_IDENTIFIER);
    }
  } else {
    context->set_error(MISSING_DATA_TYPE);
  }
  return 1;
}

int OffsetAddressableOperandPart2(Context* context, BrigoOffset32_t addrOpOffset) {

    std::string operand_name;
    // if the value of addrOpOffset is ZERO,
    // there won't be an NonRegister in the front of OffsetAddresssOperand rule.
    if (addrOpOffset) {
        BrigOperandCompound compound_op = {
          sizeof(BrigOperandCompound),     // size
          BrigEOperandCompound,            // kind
          Brigb32,                         // type
          0,                               // reserved
          0,                               // name
          0,                               // reg
          0                                // offset
        };
        if (context->get_machine() == BrigELarge) {
          compound_op.type = Brigb64;
        }
        compound_op.name = addrOpOffset;
        if (context->token_type == REGISTER) {
          // The register must be an s or d register (c registers are not allowed).
          switch (context->token_to_scan) {
            case TOKEN_DREGISTER:
            case TOKEN_SREGISTER:
              break;
            default:
              context->set_error(INVALID_OPERAND);
              return 1;
          }
          operand_name = context->token_value.string_val;
          // the token must be Register.
          // generate BrigOperandReg code.

          if(Identifier(context)) {
            context->set_error(INVALID_OPERAND);
            return 1;
          }
          compound_op.reg = context->operand_map[operand_name];
          context->token_to_scan = yylex();
          if (context->token_to_scan == '+' || context->token_to_scan == '-') {
            int imm_sign = 1;
            if (context->token_to_scan == '-') {
              imm_sign = -1;
            }
            context->token_to_scan = yylex();
            if (context->token_to_scan == TOKEN_INTEGER_CONSTANT) {
              compound_op.offset = context->token_value.int_val * imm_sign;
              context->token_to_scan = yylex();
              if (context->token_to_scan == ']') {
                context->append_operand(&compound_op);
                context->token_to_scan = yylex();
                return 0;
              } else {
                context->set_error(MISSING_CLOSING_BRACKET);
                return 1;
              }
            } else {
              context->set_error(INVALID_SECOND_OPERAND);
              return 1;
            }
          } else if (context->token_to_scan == ']') {
            context->append_operand(&compound_op);
            context->token_to_scan = yylex();
            return 0;
          } else {
            context->set_error(MISSING_CLOSING_BRACKET);
            return 1;
          }
        } else if (context->token_to_scan == TOKEN_INTEGER_CONSTANT) {
          context->token_to_scan = yylex();
          if (context->token_to_scan == ']') {
            context->token_to_scan = yylex();
            return 0;
          } else {
            context->set_error(MISSING_CLOSING_BRACKET);
            return 1;
          }
        } else if (context->token_to_scan == ']') {
          // empty body
          context->set_error(MISSING_OPERAND);
          return 1;
        } else {
          context->set_error(INVALID_OPERAND);
          return 1;
        }
    } else {  // addrOpOffset
      BrigOperandIndirect indirect_op = {
        sizeof(BrigOperandIndirect),    // size
        BrigEOperandIndirect,           // kind
        0,                              // reg
        Brigb32,                        // type
        0,                              // reserved
        0                               // offset
      };
      if (context->get_machine() == BrigELarge) {
        indirect_op.type = Brigb64;
      }
      if (context->token_type == REGISTER) {
        // The register must be an s or d register (c registers are not allowed).
        switch (context->token_to_scan) {
          case TOKEN_DREGISTER:
          case TOKEN_SREGISTER:
            break;
          default:
            context->set_error(INVALID_OPERAND);
            return 1;
        }
        operand_name = context->token_value.string_val;
        // the token must be Register.
        // generate BrigOperandReg code.
        if(Identifier(context)) {
          context->set_error(INVALID_OPERAND);
          return 1;
        }
        indirect_op.reg = context->operand_map[operand_name];
        context->token_to_scan = yylex();
        if (context->token_to_scan == '+' || context->token_to_scan == '-') {
          int imm_sign = 1;
          if (context->token_to_scan == '-') {
            imm_sign = -1;
          }
          context->token_to_scan = yylex();
          if (context->token_to_scan == TOKEN_INTEGER_CONSTANT) {
            indirect_op.offset = context->token_value.int_val * imm_sign;
            context->token_to_scan = yylex();
          } else {
            return 1;
          }
        }
        if (context->token_to_scan == ']') {
          context->append_operand(&indirect_op);
          context->token_to_scan = yylex();
          return 0;
        } else {
          context->set_error(MISSING_CLOSING_BRACKET);
          return 1;
        }
      } else if (context->token_to_scan == TOKEN_INTEGER_CONSTANT) {
        indirect_op.offset = context->token_value.int_val;
        context->token_to_scan = yylex();
        if (context->token_to_scan == ']') {
          context->append_operand(&indirect_op);
          context->token_to_scan = yylex();
          return 0;
        } else {
          context->set_error(MISSING_CLOSING_BRACKET);
          return 1;
        }
      } else if (context->token_to_scan == ']') {
        // empty body
        context->set_error(MISSING_OPERAND);
        return 1;
      }
  }  // addrOpOffset

  return 1;
}

int OffsetAddressableOperand(Context* context) {
  return OffsetAddressableOperandPart2(context, 0);
}

int MemoryOperand(Context* context) {
  // Chuang
  // this judge(first token == '[') is necessary in here
  if (context->token_to_scan == '[') {
    BrigoOffset32_t currentToOffset = 0;
    context->token_to_scan = yylex();
    // AddressableOperand
    if (!AddressableOperandPart2(context, &currentToOffset, false)) {
      if (context->token_to_scan == '[') {
        context->token_to_scan = yylex();
        if (!OffsetAddressableOperandPart2(context, currentToOffset)) {
          // Global/Local Identifier with offsetAddressOperand.
          return 0;
        }
      }
      // only Global/Local Identifier without offsetAddressOperand.
      return 0;
    } else if (!AddressableOperand(context)) {
      return 0;
    } else if (!OffsetAddressableOperandPart2(context, 0)) {
      return 0;
    }  // Global/Local Identifier/AddressableOperand/offsetAddressableOperand
  }  // '['
  return 1;
}

int Instruction5(Context* context) {
  // first token is F2U4 "f2u4"

  BrigInstBase f2u4Inst = {
    sizeof(BrigInstBase),  // size
    BrigEInstBase,         // kind
    BrigF2u4,               // opcode
    Brigu32,               // type
    BrigNoPacking,         // packing
    {0, 0, 0, 0, 0}       // o_operands[5]
  };
  context->token_to_scan = yylex();
  // Note: must be _u32.
  if (context->token_to_scan == _U32) {
    context->token_to_scan = yylex();
    std::string opName;
    BrigoOffset32_t opSize = 0;

    // Note: dest: The destination is an f32.
    opSize = context->get_operand_offset();
    if (context->token_to_scan == TOKEN_SREGISTER) {
      opName = context->token_value.string_val;
    } else if (context->token_type == CONSTANT) {
      opSize += opSize & 0x7;
    }

    if (!Operand(context)) {
      if (opSize == context->get_operand_offset()) {
        f2u4Inst.o_operands[0] = context->operand_map[opName];
      } else {
        f2u4Inst.o_operands[0] = opSize;
      }

      if (context->token_to_scan != ',') {
        context->set_error(MISSING_COMMA);
        return 1;
      }
      context->token_to_scan = yylex();

      opSize = context->get_operand_offset();
      // Note: Sources. All are b32
      if (context->token_to_scan == TOKEN_SREGISTER) {
        opName = context->token_value.string_val;
      } else if (context->token_type == CONSTANT) {
        opSize += opSize & 0x7;
      }
      if (!Operand(context)) {
        if (opSize == context->get_operand_offset()) {
          f2u4Inst.o_operands[1] = context->operand_map[opName];
        } else {
          f2u4Inst.o_operands[1] = opSize;
        }
        if (context->token_to_scan != ',') {
          context->set_error(MISSING_COMMA);
          return 1;
        }
        context->token_to_scan = yylex();

        opSize = context->get_operand_offset();
        // Note: Sources. All are b32
        if (context->token_to_scan == TOKEN_SREGISTER) {
          opName = context->token_value.string_val;
        } else if (context->token_type == CONSTANT) {
          opSize += opSize & 0x7;
        }
        if (!Operand(context)) {
          if (opSize == context->get_operand_offset()) {
            f2u4Inst.o_operands[2] = context->operand_map[opName];
          } else {
            f2u4Inst.o_operands[2] = opSize;
          }

          if (context->token_to_scan != ',') {
            context->set_error(MISSING_COMMA);
            return 1;
          }
          context->token_to_scan = yylex();

          opSize = context->get_operand_offset();
          // Note: Sources. All are b32
          if (context->token_to_scan == TOKEN_SREGISTER) {
            opName = context->token_value.string_val;
          } else if (context->token_type == CONSTANT) {
            opSize += opSize & 0x7;
          }
          if (!Operand(context)) {
            if (opSize == context->get_operand_offset()) {
              f2u4Inst.o_operands[3] = context->operand_map[opName];
            } else {
              f2u4Inst.o_operands[3] = opSize;
            }
            if (context->token_to_scan != ',') {
              context->set_error(MISSING_COMMA);
              return 1;
            }
            context->token_to_scan = yylex();
            opSize = context->get_operand_offset();
            // Note: Sources. All are b32
            if (context->token_to_scan == TOKEN_SREGISTER) {
              opName = context->token_value.string_val;
            } else if (context->token_type == CONSTANT) {
              opSize += opSize & 0x7;
            }
            if (!Operand(context)) {
              if (opSize == context->get_operand_offset()) {
                f2u4Inst.o_operands[4] = context->operand_map[opName];
              } else {
                f2u4Inst.o_operands[4] = opSize;
              }
              if (context->token_to_scan == ';') {
                context->append_code(&f2u4Inst);
                context->token_to_scan = yylex();
                return 0;
              } else {
                context->set_error(MISSING_SEMICOLON);
                return 1;
              }
            } else {  // 5 operand
              context->set_error(INVALID_FIFTH_OPERAND);
              return 1;
            }
          } else {  // 4 operand
            context->set_error(INVALID_FOURTH_OPERAND);
            return 1;
          }
        } else {  // 3 operand
          context->set_error(INVALID_THIRD_OPERAND);
          return 1;
        }
      } else {  // 2 operand
        context->set_error(INVALID_SECOND_OPERAND);
        return 1;
      }
    } else {  // 1 operand
      context->set_error(INVALID_FIRST_OPERAND);
      return 1;
    }
  } else {  // DATA_TYPE_ID
    context->set_error(MISSING_DATA_TYPE);
    return 1;
  }

  return 1;
}

int Extension(Context* context) {
  // first token is EXTENSION "extension"
  context->token_to_scan = yylex();

  if (context->token_to_scan == TOKEN_STRING) {
    context->token_to_scan = yylex();

    if (context->token_to_scan == ';') {
      context->token_to_scan = yylex();
      return 0;
    } else {   // missing ";"
      context->set_error(MISSING_SEMICOLON);
    }
  }
  return 1;
}

int Ldc(Context* context) {
  // first token is LDC "ldc"
  context->token_to_scan = yylex();

  BrigInstBase ldc_op = {
    sizeof(BrigInstBase),  // size
    BrigEInstBase,         // kind
    BrigLdc,               // opcode
    Brigb32,               // type
    BrigNoPacking,         // packing
    {0, 0, 0, 0, 0}       // o_operands[5]
  };

  if (context->token_type == DATA_TYPE_ID) {
    ldc_op.type = context->token_value.data_type;
    context->token_to_scan = yylex();
    std::string oper_name = context->token_value.string_val;
    if (!Operand(context)) {
      ldc_op.o_operands[0] = context->operand_map[oper_name];
      if (context->token_to_scan == ',') {
        context->token_to_scan = yylex();
        // op[1] must be BrigEOperandLabelRef or BrigEOperandFunctionRef
        if (context->token_to_scan == TOKEN_LABEL ||
            context->token_to_scan == TOKEN_GLOBAL_IDENTIFIER) {
          oper_name = context->token_value.string_val;
          ldc_op.o_operands[1] = context->operand_map[oper_name];
          context->token_to_scan = yylex();
          if (context->token_to_scan == ';') {
            context->append_code(&ldc_op);
            context->token_to_scan = yylex();
            return 0;
          } else {  // ';'
            context->set_error(MISSING_SEMICOLON);
            return 1;
          }
        } else {  // label or identifier
          context->set_error(INVALID_SECOND_OPERAND);
          return 1;
        }
      } else {
        context->set_error(MISSING_COMMA);
      }
    } else {  // operand
      context->set_error(INVALID_FIRST_OPERAND);
      return 1;
    }
  } else {  // datatypeid
    context->set_error(MISSING_DATA_TYPE);
    return 1;
  }

  return 1;
}

int Atom(Context* context) {
  const unsigned int first_token = context->token_to_scan;
  context->token_to_scan = yylex();
  BrigInstAtomic atom_op = {
    sizeof(BrigInstAtomic), // size
    BrigEInstAtomic,       // kind
    BrigAtomic,            // opcode
    Brigb32,               // type
    BrigNoPacking,         // packing
    {0, 0, 0, 0, 0},       // o_operands[5]
    BrigAtomicCas,         // atomicOperation;
    BrigFlatSpace,         // storageClass;
    BrigRegular            // memorySemantic;
  };
  if (first_token == ATOMIC) {  // atomic
    if (context->token_type == ATOMIC_OP) {
      switch (context->token_to_scan) {  // without _CAS_
        case _AND_:
          atom_op.atomicOperation = BrigAtomicAnd;
          break;
        case _OR_:
          atom_op.atomicOperation = BrigAtomicOr;
          break;
        case _XOR_:
          atom_op.atomicOperation = BrigAtomicXor;
          break;
        case _EXCH_:
          atom_op.atomicOperation = BrigAtomicExch;
          break;
        case _ADD_:
          atom_op.atomicOperation = BrigAtomicAdd;
          break;
        case _INC_:
          atom_op.atomicOperation = BrigAtomicInc;
          break;
        case _DEC_:
          atom_op.atomicOperation = BrigAtomicDec;
          break;
        case _MIN_:
          atom_op.atomicOperation = BrigAtomicMin;
          break;
        case _MAX_:
          atom_op.atomicOperation = BrigAtomicMax;
          break;
        case _SUB_:
          atom_op.atomicOperation = BrigAtomicSub;
          break;
        default:
          context->set_error(MISSING_DECLPREFIX);
          return 1;
      }
      context->token_to_scan = yylex();
    } else {
      context->set_error(MISSING_DECLPREFIX);
      return 1;
    }
  }
  std::string oper_name;
  // with AtomModifiers
  if (!AtomModifiersPart2(context, &atom_op.storageClass, &atom_op.memorySemantic)) {
    if (context->token_type == DATA_TYPE_ID) {
      atom_op.type = context->token_value.data_type;
      context->token_to_scan = yylex();
      if (context->valid_string) {
        oper_name = context->token_value.string_val;
      }
      if (!Operand(context)) {
        atom_op.o_operands[0] = context->operand_map[oper_name];
        if (context->token_to_scan == ',') {
          context->token_to_scan = yylex();
          atom_op.o_operands[1] = context->get_operand_offset();
          if (!MemoryOperand(context)) {
            if (context->token_to_scan == ',') {
              context->token_to_scan = yylex();
              if (context->valid_string) {
                oper_name = context->token_value.string_val;
              }
              unsigned int cur_op_offset = context->get_operand_offset();
              if (cur_op_offset & 0x7) {
                cur_op_offset += 4;
              }
              atom_op.o_operands[2] = cur_op_offset;
              if (!Operand(context)) {

                // atom_op.o_operands[2] = context->operand_map[oper_name];
                if (first_token == ATOMIC_CAS) {
                  if (context->token_to_scan == ',') {
                    context->token_to_scan = yylex();
                    if (context->valid_string) {
                      oper_name = context->token_value.string_val;
                    }
                    atom_op.o_operands[3] = context->get_operand_offset();
                    if (!Operand(context)) {
                    // atom_op.o_operands[3] = context->operand_map[oper_name];
                    } else {  // 4 Operand
                      context->set_error(INVALID_FOURTH_OPERAND);
                      return 1;
                    }
                  } else {  // ','
                    context->set_error(MISSING_COMMA);
                    return 1;
                  }
                }
                if (context->token_to_scan == ';') {
                  context->append_code(&atom_op);
                  context->token_to_scan = yylex();
                  return 0;
                } else {  // ';'
                  context->set_error(MISSING_SEMICOLON);
                }
              } else {  // 3 Operand
                context->set_error(INVALID_THIRD_OPERAND);
              }
            } else {  // ','
              context->set_error(MISSING_COMMA);
            }
          } else {  // 2 MemoryOperand
            context->set_error(INVALID_SECOND_OPERAND);
          }
        } else {  // ','
          context->set_error(MISSING_COMMA);
        }
      } else {  // 1 Operand
        context->set_error(INVALID_FIRST_OPERAND);
      }
    } else {  // Data Type
      context->set_error(MISSING_DATA_TYPE);
    }
  }  // AtomModifiers
  return 1;
}

int CvtModifier1(Context* context) {
  unsigned int next;
  unsigned int first_token = context->token_to_scan;
  // get current alu modifier from context
  BrigAluModifier mod = {0, 0, 0, 0, 0, 0, 0};

  if (first_token == _FTZ) {
    mod.ftz = 1;
    next = yylex();

    if (context->token_type == FLOAT_ROUNDING) {
      // next is floatRounding
      mod.floatOrInt = 1;
      switch (next) {
        case _UP:
          mod.rounding = 2;
          break;
        case _DOWN:
          mod.rounding = 3;
          break;
        case _ZERO:
          mod.rounding = 1;
          break;
        case _NEAR:
          mod.rounding = 0;
          break;
      }
      context->token_to_scan = yylex();  // set context for following functions
    } else {
      context->token_to_scan = next;
    }

    context->set_alu_modifier(mod);
    return 0;
  } else if (context->token_type == INT_ROUNDING) {
    mod.floatOrInt = 0;
    switch (first_token) {
      case _UPI:
        mod.rounding = 2;
        break;
      case _DOWNI:
        mod.rounding = 3;
        break;
      case _ZEROI:
        mod.rounding = 1;
        break;
      case _NEARI:
        mod.rounding = 0;
        break;
    }
    context->token_to_scan = yylex();  // set context for following functions
    context->set_alu_modifier(mod);
    return 0;
  } else if (context->token_type == FLOAT_ROUNDING) {
    mod.floatOrInt = 1;
    switch (first_token) {
      case _UP:
        mod.rounding = 2;
        break;
      case _DOWN:
        mod.rounding = 3;
        break;
      case _ZERO:
        mod.rounding = 1;
        break;
      case _NEAR:
        mod.rounding = 0;
        break;
    }
    mod.reserved = 0;
    context->token_to_scan = yylex();  // set context for following functions
    context->set_alu_modifier(mod);
    return 0;
  } else {
    return 1;
  }
}

int Mov(Context* context) {
  // Chuang
  // first token is MOV "mov"

  BrigInstBase movInst = {
    sizeof(BrigInstBase),  // size
    BrigEInstBase,         // kind
    BrigMov,               // opcode
    0,                     // type
    BrigNoPacking,         // packing
    {0, 0, 0, 0, 0}        // o_operands[5]
  };

  context->token_to_scan = yylex();
  // TODO(Chuang): When type is b128 or b64 etc, check whether the operands is correct.
  if (context->token_to_scan == _B1 ||
      context->token_to_scan == _B32 ||
      context->token_to_scan == _B64 ||
      context->token_to_scan == _B128) {

    movInst.type = context->token_value.data_type;
    context->token_to_scan = yylex();
    if (!ArrayOperandPart2(context, &movInst.o_operands[0])) {
      if (context->token_to_scan == ',') {
        context->token_to_scan = yylex();
        if (!ArrayOperandPart2(context, &movInst.o_operands[1])) {
          if (context->token_to_scan == ';') {
            context->append_code(&movInst);
            context->token_to_scan = yylex();
            return 0;
          } else {  // ';'
            context->set_error(MISSING_SEMICOLON);
          }
        } else {  // Operand or ArrayOperandList
          context->set_error(INVALID_SECOND_OPERAND);
        }
      } else {  // ','
        context->set_error(MISSING_COMMA);
      }
    } else {  // Operand or ArrayOperandList
      context->set_error(INVALID_FIRST_OPERAND);
    }
  } else {  // datatypeId
    context->set_error(MISSING_DATA_TYPE);
  }
  return 1;
}

int GlobalGroupDecl(Context* context) {
  // first token is Group
  context->token_to_scan = yylex();
  if (context->token_type == DATA_TYPE_ID) {

    BrigDataType16_t data_type = context->token_value.data_type ;
    context->token_to_scan = yylex();
    if (context->token_to_scan == TOKEN_GLOBAL_IDENTIFIER) {

      BrigsOffset32_t var_name_offset = context->add_symbol(context->token_value.string_val);
      context->token_to_scan = yylex();
      // set default value(scalar)
      context->set_dim(0);
      context->set_symbol_modifier(BrigArray);
      if (context->token_to_scan == '[') {
        if (!ArrayDimensionSet(context)) {}
      }
      if (context->token_to_scan == ';') {

        BrigDirectiveSymbol bds = {
        40,                       // size
        BrigEDirectiveSymbol ,    // kind
        {
          context->get_code_offset(),     // c_code
          BrigGroupSpace,                 // storag class
          BrigNone ,                      // attribut
          0,                              // reserved
          context->get_symbol_modifier(), // symbolModifier
          context->get_dim(),             // dim
          var_name_offset,                // s_name
          data_type,                      // type
          context->get_alignment(),       // align
        },
        0,                         // d_init
        0,                         // reserved
        };
        context->append_directive(&bds);

        context->token_to_scan = yylex();
        return 0;
      } else {
        context->set_error(MISSING_SEMICOLON);
        return 1;
      }
    } else {
      context->set_error(MISSING_GLOBAL_IDENTIFIER);
      return 1;
    }
  } else {
    context->set_error(MISSING_DATA_TYPE);
    return 1;
  }
  context->set_error(UNKNOWN_ERROR);
  return 1;
}

int MulInst(Context* context) {
  if (context->token_to_scan == MUL) {
    context->token_to_scan = yylex();
    if (!RoundingMode(context)) { // with roundingmode

      BrigInstMod mul_op = {
        sizeof(mul_op),     // size
        BrigEInstMod,       // kind
        BrigMul,            // opcode
        Brigb32,            // type
        BrigNoPacking,      // packing
        {0, 0, 0, 0, 0},    // o_operands
        context->get_alu_modifier()   // aluModifier;
      };

      if (context->token_type == PACKING) {
        mul_op.packing = context->token_value.packing;
        context->token_to_scan = yylex();
      }
      if (context->token_type == DATA_TYPE_ID) {
        mul_op.type = context->token_value.data_type;
        context->token_to_scan = yylex();
        if (context->token_type == REGISTER) {
          std::string oper_name = context->token_value.string_val;
          if (Operand(context)) {
            return 1;
          }
          mul_op.o_operands[0] = context->operand_map[oper_name];
          if (context->token_to_scan == ',') {
            context->token_to_scan = yylex();
            if(context->token_type == REGISTER ) {
              std::string oper_name = context->token_value.string_val;
              if (Operand(context)) {
                return 1;
              }
              mul_op.o_operands[1] = context->operand_map[oper_name];
            } else if (context->token_type == CONSTANT ||
                       context->token_to_scan == TOKEN_WAVESIZE) {
              mul_op.o_operands[1] = context->get_operand_offset();
              if (Operand(context)) {
                return 1;
              }
            } else {
              context->set_error(MISSING_OPERAND);
            }
            if (context->token_to_scan == ',') {
              context->token_to_scan = yylex();
              if (context->token_type == REGISTER) {
                std::string oper_name = context->token_value.string_val;
                if (Operand(context)) {
                  return 1;
                }
              mul_op.o_operands[2] = context->operand_map[oper_name];
              } else if (context->token_type == CONSTANT ||
                       context->token_to_scan == TOKEN_WAVESIZE) {
                mul_op.o_operands[2] = context->get_operand_offset();
                if (Operand(context)) {
                  return 1;
                }
              } else {
              context->set_error(MISSING_OPERAND);
              }
              if (context->token_to_scan == ';') {
                context->append_code(&mul_op);
                context->token_to_scan = yylex();
                return 0;
              } else {
                context->set_error(MISSING_SEMICOLON);
              }
            } else {
              context->set_error(MISSING_COMMA);
            }
          }  else {
            context->set_error(MISSING_COMMA);
          }
        } else {
          context->set_error(MISSING_OPERAND);
        }
      } else {
        context->set_error(MISSING_DATA_TYPE);
      }
    } else { // without roundingmode
      if (context->token_type == PACKING) {
        context->token_to_scan = yylex();
      }
      if (context->token_type == DATA_TYPE_ID) {
        context->token_to_scan = yylex();
        if (!Operand(context)) {
          if (context->token_to_scan == ',') {
            context->token_to_scan = yylex();
            if (!Operand(context)) {
              if (context->token_to_scan == ',') {
                context->token_to_scan = yylex();
                if (!Operand(context)) {
                  if (context->token_to_scan == ';') {
                    context->token_to_scan = yylex();
                    return 0;
                  } else {
                    context->set_error(MISSING_SEMICOLON);
                  }
                } else {
                  context->set_error(MISSING_OPERAND);
                }
              } else {
                context->set_error(MISSING_COMMA);
              }
            } else {
              context->set_error(MISSING_OPERAND);
            }
          } else {
            context->set_error(MISSING_COMMA);
          }
        } else {
          context->set_error(MISSING_OPERAND);
        }
      } else {
        context->set_error(MISSING_DATA_TYPE);
      }
    }
  } else if (context->token_to_scan == MUL_HI) {
    context->token_to_scan = yylex();
    if (context->token_type == PACKING) {
      context->token_to_scan = yylex();
    }
    if (context->token_type == DATA_TYPE_ID) {
      context->token_to_scan = yylex();
      if (!Operand(context)) {
        if (context->token_to_scan == ',') {
          context->token_to_scan = yylex();
          if (!Operand(context)) {
            if (context->token_to_scan == ',') {
              context->token_to_scan = yylex();
              if (!Operand(context)) {
                if (context->token_to_scan == ';') {
                  context->token_to_scan = yylex();
                  return 0;
                } else {
                    context->set_error(MISSING_SEMICOLON);
                }
              } else {
                context->set_error(MISSING_OPERAND);
              }
            } else {
              context->set_error(MISSING_COMMA);
            }
          } else {
            context->set_error(MISSING_OPERAND);
          }
        } else {
          context->set_error(MISSING_COMMA);
        }
      } else {
        context->set_error(MISSING_OPERAND);
      }
    } else {
      context->set_error(MISSING_DATA_TYPE);
    }
  }
  return 1;
}

int Mul24Inst(Context* context) {
  if (context->token_to_scan == MUL24_HI ||
      context->token_to_scan == MUL24) {
    context->token_to_scan = yylex();
    if (context->token_type == DATA_TYPE_ID) {
      context->token_to_scan = yylex();
      if (!Operand(context)) {
        if (context->token_to_scan == ',') {
          context->token_to_scan = yylex();
          if (!Operand(context)) {
            if (context->token_to_scan == ',') {
              context->token_to_scan = yylex();
              if (!Operand(context)) {
                if (context->token_to_scan == ';') {
                  context->token_to_scan = yylex();
                  return 0;
                } else {
                  context->set_error(MISSING_SEMICOLON);
                }
              } else {
                context->set_error(MISSING_OPERAND);
              }
            } else {
              context->set_error(MISSING_COMMA);
            }
          } else {
            context->set_error(MISSING_OPERAND);
          }
        } else {
          context->set_error(MISSING_COMMA);
        }
      } else {
        context->set_error(MISSING_OPERAND);
      }
    } else {
      context->set_error(MISSING_DATA_TYPE);
    }
  }
  return 1;
}

int Mad24Inst(Context* context) {
  if (context->token_to_scan == MAD24_HI ||
      context->token_to_scan == MAD24) {
    context->token_to_scan = yylex();
    if (context->token_type == DATA_TYPE_ID) {
      context->token_to_scan = yylex();
      if (!Operand(context)) {
        if (context->token_to_scan == ',') {
          context->token_to_scan = yylex();
          if (!Operand(context)) {
            if (context->token_to_scan == ',') {
              context->token_to_scan = yylex();
              if (!Operand(context)) {
                if (context->token_to_scan == ',') {
                context->token_to_scan = yylex();
                  if (!Operand(context)) {
                    if (context->token_to_scan == ';') {
                      context->token_to_scan = yylex();
                      return 0;
                    } else {
                      context->set_error(MISSING_SEMICOLON);
                    }
                  } else {
                    context->set_error(MISSING_OPERAND);
                  }
                } else {
                  context->set_error(MISSING_COMMA);
                }
              } else {
                context->set_error(MISSING_OPERAND);
              }
            } else {
              context->set_error(MISSING_COMMA);
            }
          } else {
            context->set_error(MISSING_OPERAND);
          }
        } else {
          context->set_error(MISSING_COMMA);
        }
      } else {
        context->set_error(MISSING_OPERAND);
      }
    } else {
      context->set_error(MISSING_DATA_TYPE);
    }
  }
  return 1;
}

int Mul(Context* context) {
  if (!MulInst(context)) {
    return 0;
  } else if (!Mul24Inst(context)) {
    return 0;
  } else if (!Mad24Inst(context)) {
    return 0;
  }
  return 1;
}

int LdModifierPart2(Context *context, BrigInstLdSt* pLdSt_op, int* pVec_size) {
  while (1) {
    if (context->token_type == VECTOR) {
      switch (context->token_to_scan) {
        case _V2:
          *pVec_size = 2;
          break;
        case _V4:
          *pVec_size = 4;
          break;
        default:
          *pVec_size = 0;
      }
      context->token_to_scan = yylex();
      continue;
    }

    if (context->token_type == ADDRESS_SPACE_IDENTIFIER) {
      pLdSt_op->storageClass = context->token_value.storage_class;
      context->token_to_scan = yylex();
      continue;
    }

    if (context->token_to_scan == _REL) {
      pLdSt_op->memorySemantic = BrigRelease;
      context->token_to_scan = yylex();
      continue;
    }
    if (context->token_to_scan == _ACQ) {
      pLdSt_op->memorySemantic = BrigAcquire;
      context->token_to_scan = yylex();
      continue;
    }
    if (context->token_to_scan == _DEP) {
      pLdSt_op->memorySemantic = BrigDep;
      context->token_to_scan = yylex();
      continue;
    }

    if (context->token_to_scan == _REGION) {
      // TODO(Chuang) need to check "_region" out again.
      pLdSt_op->memorySemantic = BrigRegular;
      context->token_to_scan = yylex();
      continue;
    }

    if (context->token_to_scan == _EQUIV) {
      context->token_to_scan = yylex();

      if (context->token_to_scan == '(') {
        context->token_to_scan = yylex();
        if (context->token_to_scan == TOKEN_INTEGER_CONSTANT) {
          pLdSt_op->equivClass = context->token_to_scan;
          context->token_to_scan = yylex();
          if (context->token_to_scan == ')') {
            context->token_to_scan = yylex();
            continue;
          } else {  // ')'
            context->set_error(MISSING_CLOSING_PARENTHESIS);
            return 1;
          }
        } else {  // Integer Constant
          context->set_error(MISSING_INTEGER_CONSTANT);
          return 1;
        }
      } else {  // '('
        context->set_error(MISSING_OPENNING_BRACKET);
        return 1;
      }
    }
    return 0;
  }

  context->set_error(UNKNOWN_ERROR);
  return 1;
}

int LdModifier(Context *context){
 BrigInstLdSt ld_op = {
    sizeof(BrigInstLdSt),     // size
    BrigEInstLdSt,            // kind
    BrigLd,                   // opcode
    Brigb32,                  // type
    BrigNoPacking,            // packing
    {0, 0, 0, 0, 0},          // operand[5]
    BrigFlatSpace,            // storageClass
    BrigRegular,              // memorySemantic
    0                         // equivClass
  };
  int vector_size = 0;
  return LdModifierPart2(context, &ld_op, &vector_size);
}

int Ld(Context* context) {
  // first token is LD
  BrigInstLdSt ld_op = {
    sizeof(BrigInstLdSt),     // size
    BrigEInstLdSt,            // kind
    BrigLd,                   // opcode
    Brigb32,                  // type
    BrigNoPacking,            // packing
    {0, 0, 0, 0, 0},          // operand[5]
    BrigFlatSpace,            // storageClass
    BrigRegular,              // memorySemantic
    0                         // equivClass
  };
  int vector_size = 0;
  context->token_to_scan = yylex();
  if (context->token_to_scan == _WIDTH) {
    ld_op.o_operands[0] = context->get_operand_offset();
    if (!OptionalWidth(context)) {
    } else {
      context->set_error(UNKNOWN_ERROR);
      return 1;
    }
  }
  if (!LdModifierPart2(context, &ld_op, &vector_size)) {
  } else {
    context->set_error(UNKNOWN_ERROR);
    return 1;
  }

  if (context->token_type == DATA_TYPE_ID) {
    // Get Type value in here
    ld_op.type = context->token_value.data_type;
    context->token_to_scan = yylex();
    if (context->token_to_scan == '(') {
      ld_op.o_operands[1] = context->get_operand_offset();
      if (!ArrayOperandList(context)) {
      } else {
        context->set_error(MISSING_CLOSING_PARENTHESIS);
        return 1;
      }
    } else {
      std::string oper_name = context->token_value.string_val;
      if (!Operand(context)) {
      ld_op.o_operands[1] = context->operand_map[oper_name];
      } else {
        context->set_error(INVALID_OPERAND);
        return 1;
      }
    }
    if (context->token_to_scan == ',') {
      context->token_to_scan = yylex();

      ld_op.o_operands[2] = context->get_operand_offset();
      if (!MemoryOperand(context)) {
        if (context->token_to_scan == ';') {
          context->append_code(&ld_op);
          context->token_to_scan = yylex();
          return 0;
        } else {  // ';'
          context->set_error(MISSING_SEMICOLON);
          return 1;
        }
      } else {  // Memory Operand
        context->set_error(UNKNOWN_ERROR);
        return 1;
      }
    } else {  // ','
      context->set_error(MISSING_COMMA);
      return 1;
    }
  } else {  // Data Type
    context->set_error(MISSING_DATA_TYPE);
    return 1;
  }
  context->set_error(UNKNOWN_ERROR);
  return 1;
}

int St(Context* context) {
  // first token is St
  BrigInstLdSt st_op = {
    sizeof(BrigInstLdSt),     // size
    BrigEInstLdSt,            // kind
    BrigSt,                   // opcode
    Brigb32,                  // type
    BrigNoPacking,            // packing
    {0, 0, 0, 0, 0},          // operand[5]
    BrigFlatSpace,            // storageClass
    BrigRegular,              // memorySemantic
    0                         // equivClass
  };
  int vector_size = 0;
  context->token_to_scan = yylex();

  if (!LdModifierPart2(context, &st_op, &vector_size)) {
  } else {
    context->set_error(UNKNOWN_ERROR);
    return 1;
  }

  if (context->token_type == DATA_TYPE_ID) {
    st_op.type = context->token_value.data_type;
    context->token_to_scan = yylex();
    if (context->token_to_scan == '(') {
      st_op.o_operands[0] = context->get_operand_offset();

      if (!ArrayOperandList(context)) {
      } else {
        context->set_error(MISSING_CLOSING_PARENTHESIS);
        return 1;
      }
    } else {
      std::string oper_name = context->token_value.string_val;
      if (!Operand(context)) {
        st_op.o_operands[0] = context->operand_map[oper_name];
      } else {
        context->set_error(INVALID_OPERAND);
        return 1;
      }
    }
    if (context->token_to_scan == ',') {
      context->token_to_scan = yylex();
      st_op.o_operands[1] = context->get_operand_offset();
      if (!MemoryOperand(context)) {
        if (context->token_to_scan == ';') {
          context->token_to_scan = yylex();
          context->append_code(&st_op);
          return 0;
        } else {  // ';'
          context->set_error(MISSING_SEMICOLON);
          return 1;
        }
      } else {  // Memory Operand
        context->set_error(UNKNOWN_ERROR);
        return 1;
      }
    } else {  // ','
      context->set_error(MISSING_COMMA);
      return 1;
    }
  } else {  // Data Type
    context->set_error(MISSING_DATA_TYPE);
    return 1;
  }
  context->set_error(UNKNOWN_ERROR);
  return 1;
}

int Lda(Context* context) {
  // first token is LDA
  context->token_to_scan = yylex();

  BrigInstMem lda_op = {
    sizeof(BrigInstMem),   // size
    BrigEInstMem,          // kind
    BrigLda,               // opcode
    Brigb32,               // type
    BrigNoPacking,         // packing
    {0, 0, 0, 0, 0},       // o_operands[5]
    BrigFlatSpace          // storageClass
  };

  if (context->token_type == ADDRESS_SPACE_IDENTIFIER) {
    lda_op.storageClass = context->token_value.storage_class;
    context->token_to_scan = yylex();
  }
  if (context->token_type == DATA_TYPE_ID) {
    lda_op.type = context->token_value.data_type;
    context->token_to_scan = yylex();

    std::string oper_name = context->token_value.string_val;

    if (!Operand(context)) {
      lda_op.o_operands[0] = context->operand_map[oper_name];
      if (context->token_to_scan == ',') {
        context->token_to_scan = yylex();
        lda_op.o_operands[1] = context->get_operand_offset();
        if (!MemoryOperand(context)) {
          if (context->token_to_scan == ';') {
            context->append_code(&lda_op);
            context->token_to_scan = yylex();
            return 0;
          } else {  // ';'
            context->set_error(MISSING_SEMICOLON);
            return 1;
          }
        } else {  // MemoryOperand
          context->set_error(MISSING_OPERAND);
          return 1;
        }
      } else {  // ','
        context->set_error(MISSING_COMMA);
        return 1;
      }
    } else {  // Operand
      context->set_error(MISSING_OPERAND);
      return 1;
    }
  } else {  // Data Type
    context->set_error(MISSING_DATA_TYPE);
    return 1;
  }
  context->set_error(UNKNOWN_ERROR);
  return 1;
}

int OptacqregPart2(Context* context, BrigMemorySemantic32_t* pMemSemantic) {
  if (context->token_to_scan == _REL) {
    *pMemSemantic = BrigRelease;
    context->token_to_scan = yylex();
  } else if (context->token_to_scan == _ACQ) {
    *pMemSemantic = BrigAcquire;
    context->token_to_scan = yylex();
  } else if (context->token_to_scan == _AR) {
    *pMemSemantic = BrigAcquireRelease;
    context->token_to_scan = yylex();
  }
  return 0;
}
int Optacqreg(Context* context) {
  BrigMemorySemantic32_t temp;
  return OptacqregPart2(context, &temp);
}

int ImageRet(Context* context) {
  // first token is ATOMIC_IMAGE
  unsigned int second_token;
  BrigInstAtomicImage img_inst = {
    sizeof(BrigInstAtomicImage), // size
    BrigEInstAtomicImage,   // kind
    BrigAtomicImage,        // opcode
    Brigb32,                // type
    BrigNoPacking,          // packing
    {0, 0, 0, 0, 0},        // o_operands[5]
    0,                      // atomicOperation
    BrigGlobalSpace,        // storageClass
    BrigRegular,            // memorySemantic
    0                       // geom
  };
  context->token_to_scan = yylex();
  second_token = context->token_to_scan;

  if (context->token_to_scan == _CAS) {
    img_inst.atomicOperation = BrigAtomicCas;
    context->token_to_scan = yylex();
  } else if (context->token_type == ATOMIC_OP) {
    switch (context->token_to_scan) {  // without _CAS_
      case _AND_:
        img_inst.atomicOperation = BrigAtomicAnd;
        break;
      case _OR_:
        img_inst.atomicOperation = BrigAtomicOr;
        break;
      case _XOR_:
        img_inst.atomicOperation = BrigAtomicXor;
        break;
      case _EXCH_:
        img_inst.atomicOperation = BrigAtomicExch;
        break;
      case _ADD_:
        img_inst.atomicOperation = BrigAtomicAdd;
        break;
      case _INC_:
        img_inst.atomicOperation = BrigAtomicInc;
        break;
      case _DEC_:
        img_inst.atomicOperation = BrigAtomicDec;
        break;
      case _MIN_:
        img_inst.atomicOperation = BrigAtomicMin;
        break;
      case _MAX_:
        img_inst.atomicOperation = BrigAtomicMax;
        break;
      case _SUB_:
        img_inst.atomicOperation = BrigAtomicSub;
        break;
      default:
        context->set_error(MISSING_DECLPREFIX);
        return 1;
    }
    context->token_to_scan =yylex();
  } else {
    context->set_error(MISSING_DECLPREFIX);
    return 1;
  }
  if (!OptacqregPart2(context, &img_inst.memorySemantic)) {
  }

  if (context->token_type == GEOMETRY_ID) {
    switch (context->token_to_scan) {
      case _1D:
        img_inst.geom = Briggeom_1d;
        break;
      case _2D:
        img_inst.geom = Briggeom_2d;
        break;
      case _3D:
        img_inst.geom = Briggeom_3d;
        break;
      case _1DB:
        img_inst.geom = Briggeom_1db;
        break;
      case _1DA:
        img_inst.geom = Briggeom_1da;
        break;
      case _2DA:
        img_inst.geom = Briggeom_2da;
        break;
      default:
        context->set_error(MISSING_DECLPREFIX);
        return 1;
    }
    context->token_to_scan = yylex();
    if (context->token_type == DATA_TYPE_ID) {
      img_inst.type = context->token_value.data_type;

      std::string op_name;
      context->token_to_scan = yylex();
      if (context->valid_string) {
        op_name = context->token_value.string_val;
      }
      if (!Operand(context)) {
        img_inst.o_operands[0] = context->operand_map[op_name];
        if (context->token_to_scan == ',') {
          context->token_to_scan = yylex();
          img_inst.o_operands[1] = context->get_operand_offset();
          if (context->token_to_scan == '[') {
            context->token_to_scan = yylex();
            if (!AddressableOperand(context)) {
              if (context->token_to_scan == ',') {
                context->token_to_scan = yylex();
                unsigned int curOpCount = 2;
                if (context->token_to_scan == '(') {
                  if (!ArrayOperandList(context)) {
                  } else {
                    context->set_error(MISSING_CLOSING_PARENTHESIS);
                    return 1;
                  }
                } else {
                  if (context->valid_string) {
                    op_name = context->token_value.string_val;
                  }
                  if (!Operand(context)) {
                    img_inst.o_operands[curOpCount++] = context->operand_map[op_name];
                  } else {  // Array Operand
                    context->set_error(MISSING_OPERAND);
                    return 1;
                  }
               }

                if (context->token_to_scan == ',') {
                  context->token_to_scan = yylex();
                  if (context->valid_string) {
                    op_name = context->token_value.string_val;
                  }
                  if (!Operand(context)) {
                    img_inst.o_operands[curOpCount++] = context->operand_map[op_name];
                    if (second_token == _CAS) {
                      if (context->token_to_scan == ',') {
                        context->token_to_scan = yylex();
                        if (context->valid_string) {
                          op_name = context->token_value.string_val;
                        }
                        if (!Operand(context)) {
                          img_inst.o_operands[curOpCount++] = context->operand_map[op_name];
                        } else {  // Operand
                          context->set_error(MISSING_OPERAND);
                          return 1;
                        }
                      } else {  // ','
                        context->set_error(MISSING_COMMA);
                        return 1;
                      }
                    }
                    if (context->token_to_scan == ';') {
                      context->append_code(&img_inst);
                      context->token_to_scan = yylex();
                      return 0;
                    } else {  // ';'
                      context->set_error(MISSING_SEMICOLON);
                      return 1;
                    }
                  } else {  // Operand
                    context->set_error(MISSING_OPERAND);
                    return 1;
                  }
                } else {  // ','
                  context->set_error(MISSING_COMMA);
                  return 1;
                }
              } else {  // ','
                context->set_error(MISSING_COMMA);
                return 1;
              }
            } else {  // Addressable Operand
              context->set_error(INVALID_OPERAND);
              return 1;
            }
          } else {
            context->set_error(MISSING_OPERAND);
          }
        } else {  // ','
          context->set_error(MISSING_COMMA);
        }
      } else {  // Operand
        context->set_error(MISSING_OPERAND);
      }
    } else {  // Data Type
      context->set_error(MISSING_DATA_TYPE);
    }
  } else {  // Geometry Id
    context->set_error(MISSING_DECLPREFIX);
  }
  return 1;
}
int ImageNoRet(Context* context) {
  // first token is ATOMICNORET_IMAGE
  BrigInstAtomicImage imgNoRet = {
    sizeof(BrigInstAtomicImage),  // size
    BrigEInstAtomicImage,   // kind
    BrigAtomicNoRetImage,   // opcode
    Brigb32,                // type
    BrigNoPacking,          // packing
    {0, 0, 0, 0, 0},        // o_operands[5]
    0,                      // atomicOperation
    BrigGlobalSpace,          // storageClass
    BrigRegular,            // memorySemantic
    0                       // geom
  };

  unsigned int second_token;
  context->token_to_scan = yylex();

  second_token = context->token_to_scan;

  if (context->token_to_scan == _CAS) {
    imgNoRet.atomicOperation = BrigAtomicCas;
    context->token_to_scan = yylex();
  } else if (context->token_type == ATOMIC_OP) {
    switch (context->token_to_scan) {  // without _CAS_
      case _AND_:
        imgNoRet.atomicOperation = BrigAtomicAnd;
        break;
      case _OR_:
        imgNoRet.atomicOperation = BrigAtomicOr;
        break;
      case _XOR_:
        imgNoRet.atomicOperation = BrigAtomicXor;
        break;
      case _EXCH_:
        imgNoRet.atomicOperation = BrigAtomicExch;
        break;
      case _ADD_:
        imgNoRet.atomicOperation = BrigAtomicAdd;
        break;
      case _INC_:
        imgNoRet.atomicOperation = BrigAtomicInc;
        break;
      case _DEC_:
        imgNoRet.atomicOperation = BrigAtomicDec;
        break;
      case _MIN_:
        imgNoRet.atomicOperation = BrigAtomicMin;
        break;
      case _MAX_:
        imgNoRet.atomicOperation = BrigAtomicMax;
        break;
      case _SUB_:
        imgNoRet.atomicOperation = BrigAtomicSub;
        break;
      default:
        context->set_error(MISSING_DECLPREFIX);
        return 1;
    }
    context->token_to_scan =yylex();
  } else {
    context->set_error(MISSING_DECLPREFIX);
    return 1;
  }
  if (!OptacqregPart2(context, &imgNoRet.memorySemantic)) {
  }

  if (context->token_type == GEOMETRY_ID) {
    switch (context->token_to_scan) {
      case _1D:
        imgNoRet.geom = Briggeom_1d;
        break;
      case _2D:
        imgNoRet.geom = Briggeom_2d;
        break;
      case _3D:
        imgNoRet.geom = Briggeom_3d;
        break;
      case _1DB:
        imgNoRet.geom = Briggeom_1db;
        break;
      case _1DA:
        imgNoRet.geom = Briggeom_1da;
        break;
      case _2DA:
        imgNoRet.geom = Briggeom_2da;
        break;
      default:
        context->set_error(MISSING_DECLPREFIX);
        return 1;
    }
    context->token_to_scan = yylex();
    if (context->token_type == DATA_TYPE_ID) {

      std::string op_name;

      imgNoRet.type = context->token_value.data_type;
      context->token_to_scan = yylex();
      if (context->token_to_scan == '[') {
        imgNoRet.o_operands[0] = context->get_operand_offset();
        context->token_to_scan = yylex();
        if (!AddressableOperand(context)) {
          if (context->token_to_scan == ',') {
            context->token_to_scan = yylex();
            if (!ArrayOperandPart2(context, &imgNoRet.o_operands[1])) {
              if (context->token_to_scan == ',') {
                context->token_to_scan = yylex();
                unsigned int opCount = 2;
                if (context->valid_string) {
                  op_name = context->token_value.string_val;
                }
                if (!Operand(context)) {
                  imgNoRet.o_operands[opCount++] = context->operand_map[op_name];
                  if (second_token == _CAS) {
                    if (context->token_to_scan == ',') {
                      context->token_to_scan = yylex();
                      if (context->valid_string) {
                        op_name = context->token_value.string_val;
                      }
                      if (!Operand(context)) {
                        imgNoRet.o_operands[opCount++] = context->operand_map[op_name];
                      } else {  // Operand
                        context->set_error(MISSING_OPERAND);
                        return 1;
                      }
                    } else {  // ','
                      context->set_error(MISSING_COMMA);
                      return 1;
                    }
                  }
                  if (context->token_to_scan == ';') {
                    context->append_code(&imgNoRet);
                    context->token_to_scan = yylex();
                    return 0;
                  } else {  // ';'
                    context->set_error(MISSING_SEMICOLON);
                    return 1;
                  }
                } else {  // Operand
                  context->set_error(MISSING_OPERAND);
                  return 1;
                }
              } else {  // ','
                context->set_error(MISSING_COMMA);
                return 1;
              }
            } else {  // Array Operand
              context->set_error(MISSING_OPERAND);
              return 1;
            }
          } else {  // ','
            context->set_error(MISSING_COMMA);
            return 1;
          }
        } else {  // Addressable Operand
          context->set_error(INVALID_OPERAND);
          return 1;
        }
      } else {
        context->set_error(MISSING_OPERAND);
      }
    } else {  // Data Type
      context->set_error(MISSING_DATA_TYPE);
      return 1;
    }
  } else {  // Geometry Id
    context->set_error(MISSING_DECLPREFIX);
    return 1;
  }

  return 1;
}

int Cvt(Context* context) {
  // first token is CVT "cvt"
  // TODO(Chuang): Extensions for Conversions

  BrigInstCvt cvtInst = {
<<<<<<< HEAD
    sizeof(BrigInstCvt), // size
    BrigEInstCvt,        // kind
    BrigCvt,             // opcode
    0,                   // type
    BrigNoPacking,       // packing
    {0, 0, 0, 0, 0},     // o_operands[5]
    {0},                 // aluModifier
    0,                   // stype
    0                    // reserved
=======
    40,                    // size
    BrigEInstCvt,          // kind
    BrigCvt,               // opcode
    0,                     // type
    BrigNoPacking,         // packing
    {0, 0, 0, 0, 0},       // o_operands[5]
    {0, 0, 0, 0, 0, 0, 0}, // aluModifier
    0,                     // stype
    0                      // reserved
>>>>>>> 36797bf1
  };
  context->token_to_scan = yylex();

  if (!CvtModifier1(context)) {
    BrigAluModifier getAluMod = context->get_alu_modifier();
    memcpy(&cvtInst.aluModifier, &getAluMod, sizeof(cvtInst.aluModifier));
  }

  // destType: b, u, s, f. (For b, only b1 is supported.)
  // destLength: 1, 8, 16, 32, 64. (For 1, only b1 is supported.)

  if (context->token_to_scan == _B1 ||
      context->token_to_scan == _S8 ||
      context->token_to_scan == _S16 ||
      context->token_to_scan == _S32 ||
      context->token_to_scan == _S64 ||
      context->token_to_scan == _U8 ||
      context->token_to_scan == _U16 ||
      context->token_to_scan == _U32 ||
      context->token_to_scan == _U64 ||
      context->token_to_scan == _F16 ||
      context->token_to_scan == _F32 ||
      context->token_to_scan == _F64) {

    cvtInst.type = context->token_value.data_type;
    context->token_to_scan = yylex();

    if (context->token_type == DATA_TYPE_ID) {
      cvtInst.stype = context->token_value.data_type;
      context->token_to_scan = yylex();
      std::string opName;
      BrigoOffset32_t opSize = 0;

      // Note: dest: Destination register.
      if (context->token_type == REGISTER) {
        opName = context->token_value.string_val;
      } else {
        context->set_error(INVALID_OPERAND);
        return 1;
      }
      if (!Operand(context)) {
        cvtInst.o_operands[0] = context->operand_map[opName];
        if (context->token_to_scan == ',') {
          context->token_to_scan = yylex();

          opSize = context->get_operand_offset();
          if (context->valid_string) {
            opName = context->token_value.string_val;
          } else {
            if (context->token_type == CONSTANT) {
              opSize += opSize & 0x7;
            }
          }
          if (!Operand(context)) {
            if (opSize == context->get_operand_offset()) {
              cvtInst.o_operands[1] = context->operand_map[opName];
            } else {
              cvtInst.o_operands[1] = opSize;
            }
            if (context->token_to_scan == ';') {
              context->append_code(&cvtInst);
              context->token_to_scan = yylex();
              return 0;
            } else {
              context->set_error(MISSING_SEMICOLON);
            }
          } else {
            context->set_error(MISSING_OPERAND);
          }
        } else {
          context->set_error(MISSING_COMMA);
        }
      } else {
        context->set_error(INVALID_OPERAND);
      }
    } else {
      context->set_error(MISSING_DATA_TYPE);
    }
  } else {
    context->set_error(MISSING_DATA_TYPE);
  }
  return 1;
}

int Instruction0(Context* context) {
  // first token is NOP "nop"
  context->token_to_scan = yylex();
  if (context->token_to_scan == ';') {
    context->token_to_scan = yylex();
    return 0;
  } else {
    context->set_error(MISSING_SEMICOLON);
  }
  return 1;
}

int Instruction1(Context* context) {

  BrigInstBase inst1_op = {
    sizeof(inst1_op),
    BrigEInstBase,
    BrigLaneId,
    Brigb32,
    BrigNoPacking,
    {0, 0, 0, 0, 0}
  };

  inst1_op.opcode = context->token_value.opcode;

  if (context->token_type == INSTRUCTION1_OPCODE_NODT) {
    // Instruction1OpcodeNoDT
    // debugtrap require operand must be reg,imm,wavesize
    if (context->token_to_scan == DEBUGTRAP) {
      context->token_to_scan = yylex();
      if (!RoundingMode(context)) {
      }
      if (context->token_type == REGISTER) {
        std::string oper_name = context->token_value.string_val;
        if (Operand(context)) {
          return 1;
        }
        inst1_op.o_operands[0] = context->operand_map[oper_name];
        if (context->token_to_scan == ';') {
          context->append_code(&inst1_op);
          context->token_to_scan = yylex();
          return 0;
        } else {
           context->set_error(MISSING_SEMICOLON);
        }
      } else if (context->token_type == CONSTANT ||
                 context->token_to_scan == TOKEN_WAVESIZE) {
        inst1_op.o_operands[0] = context->get_operand_offset();
        if (Operand(context)) {
          return 1;
        }
        if (context->token_to_scan == ';') {
          context->append_code(&inst1_op);
          context->token_to_scan = yylex();
          return 0;
        } else {
          context->set_error(MISSING_SEMICOLON);
        }
      } else {
        context->set_error(MISSING_OPERAND);
      }
    } else {
    context->token_to_scan = yylex();
    if (!RoundingMode(context)) {
    }
      if (context->token_to_scan == TOKEN_SREGISTER) {
        std::string oper_name = context->token_value.string_val;
        if (Operand(context)) {
          return 1;
        }
        inst1_op.o_operands[0] = context->operand_map[oper_name];
        if (context->token_to_scan == ';') {
          context->append_code(&inst1_op);
          context->token_to_scan = yylex();
          return 0;
        } else {
          context->set_error(MISSING_SEMICOLON);
        }
      } else {
        context->set_error(MISSING_OPERAND);
      }
    }
  } else if (context->token_to_scan == CLOCK) {  // clock
    context->token_to_scan = yylex();
    if (context->token_to_scan == TOKEN_DREGISTER) {
      std::string oper_name = context->token_value.string_val;
      if (Operand(context)) {
        return 1;
      }
      inst1_op.o_operands[0] = context->operand_map[oper_name];
      if (context->token_to_scan == ';') {
        context->append_code(&inst1_op);
        context->token_to_scan = yylex();
        return 0;
      } else {
        context->set_error(MISSING_SEMICOLON);
      }
    } else {
      context->set_error(MISSING_OPERAND);
    }
  } else if (context->token_type == INSTRUCTION1_OPCODE) {
    // instruction1opcode
    // fbar_release can have one or two operands
    if (context->token_to_scan == FBAR_RELEASE) {
      context->token_to_scan = yylex();
      if (!RoundingMode(context)) {
      }
      if (context->token_to_scan == _B64) {
        inst1_op.type = context->token_value.data_type;
        context->token_to_scan = yylex();
        if (context->token_to_scan == TOKEN_DREGISTER) {
          std::string oper_name = context->token_value.string_val;
          if (Operand(context)) {
            return 1;
          }
          inst1_op.o_operands[0] = context->operand_map[oper_name];
          if (context->token_to_scan == ',') { // two operands
            context->token_to_scan = yylex();
            if (context->token_to_scan == TOKEN_DREGISTER) {
              std::string oper_name = context->token_value.string_val;
              if (Operand(context)) {
                return 1;
              }
              inst1_op.o_operands[1] = context->operand_map[oper_name];
                if (context->token_to_scan == ';') {
                  context->append_code(&inst1_op);
                  context->token_to_scan = yylex();
                  return 0;
                } else {
                  context->set_error(MISSING_SEMICOLON);
                }
            } else {
              context->set_error(MISSING_OPERAND);
            } // one operand
          } else if (context->token_to_scan == ';') {
            context->append_code(&inst1_op);
            context->token_to_scan = yylex();
            return 0;
          } else {
            context->set_error(UNKNOWN_ERROR);
          }
        } else {
          context->set_error(MISSING_OPERAND);
        }
      } else {
        context->set_error(MISSING_DATA_TYPE);
      }
    } else {
      context->token_to_scan = yylex();
      if (!RoundingMode(context)) {
      }
      if (context->token_type == DATA_TYPE_ID) {
        inst1_op.type = context->token_value.data_type;
        context->token_to_scan = yylex();
        if (context->token_type == REGISTER) {
          std::string oper_name = context->token_value.string_val;
          if (Operand(context)) {
            return 1;
          }
          inst1_op.o_operands[0] = context->operand_map[oper_name];
          if (context->token_to_scan == ';') {
            context->append_code(&inst1_op);
            context->token_to_scan = yylex();
            return 0;
          } else {
            context->set_error(MISSING_SEMICOLON);
          }
        } else {
          context->set_error(MISSING_OPERAND);
        }
      } else {
        context->set_error(MISSING_DATA_TYPE);
      }
    }
  }
  return 1;
}

// this function specifies operand must be register,immediate value,or WAVESIZE
int RIW_Operand(Context* context) {
  if (context->token_type == REGISTER) {
    context->token_to_scan = yylex(); // set token for next function
    return 0;
  } else if (context->token_type == CONSTANT) {
    context->token_to_scan = yylex();
    return 0;
  } else if (context->token_to_scan == TOKEN_WAVESIZE) {
    context->token_to_scan = yylex();
    return 0;
  } else {
    context->set_error(INVALID_OPERATION);
  }
  return 1;
}

int Segp(Context* context) {
  if (context->token_to_scan == SEGMENTP) { //segmentp
    context->token_to_scan = yylex();

    BrigInstMem segmentp_op = {
      36,                    // size
      BrigEInstMem,          // kind
      BrigSegmentp,          // opcode
      Brigb32,               // type
      BrigNoPacking,         // packing
      {0, 0, 0, 0, 0},       // o_operands[5]
      BrigFlatSpace          // storageClass
    };

    if (context->token_type == ADDRESS_SPACE_IDENTIFIER) {
      switch (context->token_to_scan) {
        case _GLOBAL:
          segmentp_op.storageClass = BrigGlobalSpace;
          break;
        case _GROUP:
          segmentp_op.storageClass = BrigGroupSpace;
          break;
        case _PRIVATE:
          segmentp_op.storageClass = BrigPrivateSpace;
          break;
        case _KERNARG:
          segmentp_op.storageClass = BrigKernargSpace;
          break;
        case _READONLY:
          segmentp_op.storageClass = BrigReadonlySpace;
          break;
        case _SPILL:
          segmentp_op.storageClass = BrigSpillSpace;
          break;
        case _ARG:
          segmentp_op.storageClass = BrigArgSpace;
          break;
        default:
          segmentp_op.storageClass = BrigFlatSpace;
      }
      context->token_to_scan = yylex();
      if (context->token_to_scan == _B1) { //datatypeId must be b1
        segmentp_op.type = context->token_value.data_type;
        context->token_to_scan = yylex();
        //dest must be c register
        if (context->token_to_scan == TOKEN_CREGISTER) {
          std::string oper_name = context->token_value.string_val;
          if (Operand(context)) {
            return 1;
          }
          segmentp_op.o_operands[0] = context->operand_map[oper_name];
          if (context->token_to_scan == ',') {
            context->token_to_scan = yylex();
            if(context->token_type == REGISTER ) {
              std::string oper_name = context->token_value.string_val;
              if (Operand(context)) {
                return 1;
              }
              segmentp_op.o_operands[1] = context->operand_map[oper_name];
              if (context->token_to_scan == ';') {
                context->append_code(&segmentp_op);
                context->token_to_scan = yylex();
                return 0;
              } else {
                context->set_error(MISSING_SEMICOLON);
              }
            } else if (context->token_type == CONSTANT ||
                       context->token_to_scan == TOKEN_WAVESIZE) {
              segmentp_op.o_operands[1] = context->get_operand_offset();
              if (Operand(context)) {
                return 1;
              }
              if (context->token_to_scan == ';') {
                context->append_code(&segmentp_op);
                context->token_to_scan = yylex();
                return 0;
              } else {
                context->set_error(MISSING_SEMICOLON);
              }
            } else {
              context->set_error(MISSING_OPERAND);
            }
          } else {
            context->set_error(MISSING_COMMA);
          }
        } else {
          context->set_error(MISSING_OPERAND);
        }
      } else {
        context->set_error(MISSING_DATA_TYPE);
      }
    } else {
      // should be missing ADDRESS_SPACE_IDENTIFIER
      context->set_error(UNKNOWN_ERROR);
    }
  } else if (context->token_to_scan == STOF || // stof or ftos
             context->token_to_scan == FTOS) {
    
    BrigInstMem sf_op = {
      36,                    // size
      BrigEInstMem,          // kind
      BrigStoF,              // opcode
      Brigb32,               // type
      BrigNoPacking,         // packing
      {0, 0, 0, 0, 0},       // o_operands[5]
      BrigFlatSpace          // storageClass
    };

    switch (context->token_to_scan) {
      case STOF:
        sf_op.opcode = BrigStoF;
        break;
      case FTOS:
        sf_op.opcode = BrigFtoS;
        break;
    }
    context->token_to_scan = yylex();
    if (context->token_type == ADDRESS_SPACE_IDENTIFIER) {
      switch (context->token_to_scan) {
        case _GLOBAL:
          sf_op.storageClass = BrigGlobalSpace;
          break;
        case _GROUP:
          sf_op.storageClass = BrigGroupSpace;
          break;
        case _PRIVATE:
          sf_op.storageClass = BrigPrivateSpace;
          break;
        case _KERNARG:
          sf_op.storageClass = BrigKernargSpace;
          break;
        case _READONLY:
          sf_op.storageClass = BrigReadonlySpace;
          break;
        case _SPILL:
          sf_op.storageClass = BrigSpillSpace;
          break;
        case _ARG:
          sf_op.storageClass = BrigArgSpace;
          break;
        default:
          sf_op.storageClass = BrigFlatSpace;
      }
      context->token_to_scan = yylex();
      if (context->token_to_scan == _U32 ||
          context->token_to_scan == _U64) { //datatypeId must be u32 or u64
        sf_op.type = context->token_value.data_type;
        context->token_to_scan = yylex();
        //dest must be d register
        if (context->token_to_scan == TOKEN_DREGISTER) {
          std::string oper_name = context->token_value.string_val;
          if (Operand(context)) {
            return 1;
          }
          sf_op.o_operands[0] = context->operand_map[oper_name];
          if (context->token_to_scan == ',') {
            context->token_to_scan = yylex();
            if(context->token_type == REGISTER ) {
              std::string oper_name = context->token_value.string_val;
              if (Operand(context)) {
                return 1;
              }
              sf_op.o_operands[1] = context->operand_map[oper_name];
              if (context->token_to_scan == ';') {
                context->append_code(&sf_op);
                context->token_to_scan = yylex();
                return 0;
              } else {
                context->set_error(MISSING_SEMICOLON);
              }
            } else if (context->token_type == CONSTANT ||
                       context->token_to_scan == TOKEN_WAVESIZE) {
              sf_op.o_operands[1] = context->get_operand_offset();
              if (Operand(context)) {
                return 1;
              }
              if (context->token_to_scan == ';') {
                context->append_code(&sf_op);
                context->token_to_scan = yylex();
                return 0;
              } else {
                context->set_error(MISSING_SEMICOLON);
              }
            } else {
              context->set_error(MISSING_OPERAND);
            }
          } else {
            context->set_error(MISSING_COMMA);
          }
        } else {
          context->set_error(MISSING_OPERAND);
        }
      } else {
        context->set_error(MISSING_DATA_TYPE);
      }
    } else {
      // should be missing ADDRESS_SPACE_IDENTIFIER
      context->set_error(UNKNOWN_ERROR);
    }
  }
  return 1;
}

int Operation(Context* context) {
  if (context->token_type == INSTRUCTION1_OPCODE_NODT ||
      context->token_to_scan == CLOCK ||
      context->token_type == INSTRUCTION1_OPCODE) {
    if (!Instruction1(context)) {
      return 0;
    }
  } else if (context->token_to_scan == NOP) {
    if (!Instruction0(context)) {
      return 0;
    }
  } else if (context->token_type == INSTRUCTION2_OPCODE_FTZ ||
             context->token_type == INSTRUCTION2_OPCODE ||
             context->token_type == INSTRUCTION2_OPCODE_NODT) {
    if (!Instruction2(context)) {
      return 0;
    }
  } else if (context->token_type == INSTRUCTION3_OPCODE ||
             context->token_type == INSTRUCTION3_OPCODE_FTZ) {
    if (!Instruction3(context)) {
      return 0;
    }
  } else if (context->token_type == INSTRUCTION4_OPCODE) {
    if (!Instruction4(context)) {
      return 0;
    }
  } else if (context->token_to_scan == PACKEDCMP ||
             context->token_to_scan == CMP) {
    if (!Cmp(context)) {
      return 0;
    }
  } else if (context->token_to_scan == MUL ||
             context->token_to_scan == MUL_HI ||
             context->token_to_scan == MUL24_HI ||
             context->token_to_scan == MUL24 ||
             context->token_to_scan == MAD24 ||
             context->token_to_scan == MAD24_HI) {
    if (!Mul(context)) {
      return 0;
    }
  } else if (context->token_to_scan == F2U4) {
    if (!Instruction5(context)) {
      return 0;
    }
  } else if (context->token_to_scan == MOV) {
    if (!Mov(context)) {
      return 0;
    }
  } else if (context->token_to_scan == SEGMENTP ||
             context->token_to_scan == FTOS ||
             context->token_to_scan == STOF) {
    if (!Segp(context)) {
      return 0;
    }
  } else if (context->token_to_scan == LDA) {
    if (!Lda(context)) {
      return 0;
    }
  } else if (context->token_to_scan == LDC) {
    if (!Ldc(context)) {
      return 0;
    }
  } else if (context->token_to_scan == ATOMIC ||
             context->token_to_scan == ATOMIC_CAS) {
    if (!Atom(context)) {
      return 0;
    }
  } else if (context->token_to_scan == RD_IMAGE) {
    if (!ImageRead(context)) {
      return 0;
    }
  } else if (context->token_to_scan == LD_IMAGE) {
    if (!ImageLoad(context)) {
      return 0;
    }
  } else if (context->token_to_scan == ST_IMAGE) {
    if (!ImageStore(context)) {
      return 0;
    }
  } else if (context->token_to_scan == LD) {
    if (!Ld(context)) {
      return 0;
    }
  } else if (context->token_to_scan == ST) {
    if (!St(context)) {
      return 0;
    }
  } else if (context->token_to_scan == CVT) {
    if (!Cvt(context)) {
      return 0;
    }
  } else if (context->token_to_scan == ATOMICNORET ||
             context->token_to_scan == ATOMICNORET_CAS) {
    if (!AtomicNoRet(context)) {
      return 0;
    }
  } else if (context->token_to_scan == ATOMIC_IMAGE) {
    if (!ImageRet(context)) {
      return 0;
    }
  } else if (context->token_to_scan == SYNC) {
    if (!Sync(context)) {
      return 0;
    }
  } else if (context->token_to_scan == BARRIER) {
    if (!Bar(context)) {
      return 0;
    }
  } else if (context->token_to_scan == SYSCALL) {
    if (!SysCall(context)) {
      return 0;
    }
  }  else if (context->token_to_scan == RET) {
    if (!Ret(context)) {
      return 0;
    }
  } else if (context->token_to_scan == CBR ||
             context->token_to_scan == BRN) {
    if (!Branch(context)) {
      return 0;
    }
  } else if (context->token_type == QUERY_OP) {
    if (!Query(context)) {
      return 0;
    }
  }
  return 1;
}

int BodyStatementNested(Context* context) {
  if (context->token_to_scan == TOKEN_COMMENT) {
    context->token_to_scan = yylex();
    return 0;
  } else if (context->token_to_scan == PRAGMA) {
    if (!Pragma(context)) {
      return 0;
    }
  } else if (context->token_to_scan == BLOCK) {
    if (!Block(context)) {
      return 0;
    }
  } else if (context->token_to_scan == ALIGN ||
             context->token_to_scan == CONST ||
             context->token_to_scan == EXTERN ||
             context->token_to_scan == STATIC) {
    if (!DeclPrefix(context)) {
      if (!InitializableDecl(context)) {
        return 0;
      } else if (!UninitializableDecl(context)) {
        return 0;
      }
    }
  } else if (context->token_to_scan == LOC) {
    if (!Location(context)) {
      return 0;
    }
  } else if (context->token_to_scan == TOKEN_LABEL) {
    context->token_to_scan = yylex();
    return 0;
  } else if (!LabelTargets(context)) {
    return 0;
  } else if (!Operation(context)) {
    return 0;
  }
  return 1;
}

int ArgStatement(Context* context) {
  if (context->token_to_scan == CALL) {
    if (!Call(context)) {
      return 0;
    }
  } else if (!BodyStatementNested(context)) {
    return 0;
  } else if (context->token_to_scan == ALIGN ||
             context->token_to_scan == CONST ||
             context->token_to_scan == EXTERN ||
             context->token_to_scan == STATIC) {
    if (!DeclPrefix(context)) {
      if (!ArgUninitializableDecl(context)) {
        return 0;
      }
    }
  }
  return 1;
}

int ArgStatements(Context* context) {
  if (!ArgStatement(context)) {
    while (!ArgStatement(context)) {
      ;
    }
    return 0;
  }
  return 1;
}

int BodyStatement(Context* context) {
  if (context->token_to_scan == TOKEN_COMMENT) {
    context->token_to_scan = yylex();
    return 0;
  } else if (context->token_to_scan == PRAGMA) {
    if (!Pragma(context)) {
      return 0;
    }
  } else if (context->token_to_scan == BLOCK) {
    if (!Block(context)) {
      return 0;
    }
  } else if (context->token_to_scan == ALIGN ||
             context->token_to_scan == CONST ||
             context->token_to_scan == EXTERN ||
             context->token_to_scan == STATIC) {
    if (!DeclPrefix(context)) {
      if (!InitializableDecl(context)) {
        return 0;
      } else if (!UninitializableDecl(context)) {
        return 0;
      }
    }
  } else if (context->token_to_scan == '{') {
    if (!ArgBlock(context)) {
      return 0;
    }
  } else if (context->token_to_scan == LOC) {
    if (!Location(context)) {
      return 0;
    }
  } else if (context->token_to_scan == TOKEN_LABEL) {
    context->token_to_scan = yylex();
    return 0;
  } else if (!LabelTargets(context)) {
    return 0;
  } else if (!Operation(context)) {
    return 0;
  }
  return 1;
}

int BodyStatements(Context* context) {
  if (!BodyStatement(context)) {
    while (!BodyStatement(context)) {
      ;
    }
    return 0;
  }
  return 1;
}

int ImageLoad(Context* context) {
  // first token is LD_IMAGE
  BrigInstImage imgLdInst = {
    sizeof(BrigInstImage), // size
    BrigEInstImage,        // kind
    BrigLdImage,           // opcode
    {0, 0, 0, 0, 0},   // o_operands[5]
    0,                 // geom
    0,                 // type
    0,                 // stype
    BrigNoPacking,         // packing
    0                      // reserved
  };
  context->token_to_scan = yylex();
  if (context->token_to_scan == _V4) {
    context->token_to_scan = yylex();
    if (context->token_type == GEOMETRY_ID) {
      switch (context->token_to_scan) {
        case _1D:
          imgLdInst.geom = Briggeom_1d;
          break;
        case _2D:
          imgLdInst.geom = Briggeom_2d;
          break;
        case _3D:
          imgLdInst.geom = Briggeom_3d;
          break;
        case _1DB:
          imgLdInst.geom = Briggeom_1db;
          break;
        case _1DA:
          imgLdInst.geom = Briggeom_1da;
          break;
        case _2DA:
          imgLdInst.geom = Briggeom_2da;
          break;
        default:
          context->set_error(MISSING_DECLPREFIX);
          return 1;
      }
      context->token_to_scan = yylex();
      // Note: destLength: Destination length: 32 (f32, u32, or s32)
      if (context->token_to_scan == _F32 ||
          context->token_to_scan == _U32 ||
          context->token_to_scan == _S32) {

        imgLdInst.type = context->token_value.data_type;
        context->token_to_scan = yylex();
        // Note: srcLength: Source length: 32 srcType: u32.
        if (context->token_to_scan == _U32) {
          imgLdInst.stype = context->token_value.data_type;
          context->token_to_scan = yylex();
          if (!ArrayOperandPart2(context, &imgLdInst.o_operands[0])) {
            // Note: dest: Destination. Must be a vector of four s registers.
            uint16_t kind;
            context->get_operand(imgLdInst.o_operands[0] + sizeof(uint16_t), &kind);
            if (kind != BrigEOperandRegV4) {
              context->set_error(INVALID_OPERAND);
              return 1;
            }

            if (context->token_to_scan == ',') {
              context->token_to_scan = yylex();
              // TODO(Chuang): [image]: The image. Must be a read-write or read-only image.
              if (context->token_to_scan == '[') {
                context->token_to_scan = yylex();
                if (!AddressableOperandPart2(context, &imgLdInst.o_operands[1], true)) {
                  if (context->token_to_scan == ',') {
                    context->token_to_scan = yylex();
                    // TODO(Chuang): src: Register source for the coordinates.
                    // A scalar for 1D images; a 2-element vector for 2D images;
                    // a 4-element vector for 3D images, where the fourth element is ignored.
                    // Each coordinate must be in an s register

                    if (!ArrayOperandPart2(context, &imgLdInst.o_operands[2])) {
                      if (context->token_to_scan == ';') {
                        context->append_code(&imgLdInst);
                        context->token_to_scan = yylex();
                        return 0;
                      } else {  // ';'
                        context->set_error(MISSING_SEMICOLON);
                        return 1;
                      }
                    } else {  // ArrayOperand
                      context->set_error(INVALID_OPERAND);
                      return 1;
                    }
                  } else {  // ','
                    context->set_error(MISSING_COMMA);
                    return 1;
                  }
                } else {  // Addressable Operand
                  context->set_error(INVALID_OPERAND);
                  return 1;
                }
              } else {
                context->set_error(MISSING_OPERAND);
                return 1;
              }
            } else {  // ','
              context->set_error(MISSING_COMMA);
              return 1;
            }
          } else {  // ArrayOperand
            context->set_error(INVALID_OPERAND);
            return 1;
          }
        } else {  // Data Type
          context->set_error(MISSING_DATA_TYPE);
          return 1;
        }
      } else {  // Data Type
        context->set_error(MISSING_DATA_TYPE);
        return 1;
      }
    } else {  // Geometry ID
      context->set_error(MISSING_DECLPREFIX);
      return 1;
    }
  } else {  // _V4
    context->set_error(MISSING_DECLPREFIX);
    return 1;
  }
  return 1;
}

int ImageStore(Context* context) {
  // first token is St_image
  BrigInstImage imgStInst = {
    sizeof(BrigInstImage), // size
    BrigEInstImage,        // kind
    BrigStImage,           // opcode
    {0, 0, 0, 0, 0},   // o_operands[5]
    0,                 // geom
    0,                 // type
    0,                 // stype
    BrigNoPacking,         // packing
    0                      // reserved
  };
  context->token_to_scan = yylex();
  if (context->token_to_scan == _V4) {
    context->token_to_scan = yylex();
    if (context->token_type == GEOMETRY_ID) {
      switch (context->token_to_scan) {
        case _1D:
          imgStInst.geom = Briggeom_1d;
          break;
        case _2D:
          imgStInst.geom = Briggeom_2d;
          break;
        case _3D:
          imgStInst.geom = Briggeom_3d;
          break;
        case _1DB:
          imgStInst.geom = Briggeom_1db;
          break;
        case _1DA:
          imgStInst.geom = Briggeom_1da;
          break;
        case _2DA:
          imgStInst.geom = Briggeom_2da;
          break;
        default:
          context->set_error(MISSING_DECLPREFIX);
          return 1;
      }
      context->token_to_scan = yylex();
      // Note: destLength: Destination length: 32 (f32, u32, or s32)
      if (context->token_to_scan == _F32 ||
          context->token_to_scan == _U32 ||
          context->token_to_scan == _S32) {

        imgStInst.type = context->token_value.data_type;
        context->token_to_scan = yylex();
        // Note: srcLength: Source length: 32 srcType: u32.
        if (context->token_to_scan == _U32) {
          imgStInst.stype = context->token_value.data_type;
          context->token_to_scan = yylex();
          if (!ArrayOperandPart2(context, &imgStInst.o_operands[0])) {
            // Note: dest: Destination. Must be a vector of four s registers.
            uint16_t kind;
            context->get_operand(imgStInst.o_operands[0] + sizeof(uint16_t), &kind);
            if (kind != BrigEOperandRegV4) {
              context->set_error(INVALID_OPERAND);
              return 1;
            }

            if (context->token_to_scan == ',') {
              context->token_to_scan = yylex();
              // TODO(Chuang): [image]: Destination image. A read-write image.
              if (context->token_to_scan == '[') {
                context->token_to_scan = yylex();
                if (!AddressableOperandPart2(context, &imgStInst.o_operands[1], true)) {
                  if (context->token_to_scan == ',') {
                    context->token_to_scan = yylex();
                    // TODO(Chuang): src: Register source for the coordinates.
                    // A scalar for 1D images; a 2-element vector for 2D images;
                    // a 4-element vector for 3D images, where the fourth element is ignored.
                    // Each coordinate must be in an s register
                    if (!ArrayOperandPart2(context, &imgStInst.o_operands[2])) {
                      if (context->token_to_scan == ';') {
                        context->append_code(&imgStInst);
                        context->token_to_scan = yylex();
                        return 0;
                      } else {  // ';'
                        context->set_error(MISSING_SEMICOLON);
                        return 1;
                      }
                    } else {  // ArrayOperand
                      context->set_error(INVALID_OPERAND);
                      return 1;
                    }
                  } else {  // ','
                    context->set_error(MISSING_COMMA);
                    return 1;
                  }
                } else {  // Addressable Operand
                  context->set_error(INVALID_OPERAND);
                  return 1;
                }
              } else {
                context->set_error(MISSING_OPERAND);
                return 1;
              }
            } else {  // ','
              context->set_error(MISSING_COMMA);
              return 1;
            }
          } else {  // ArrayOperand
            context->set_error(INVALID_OPERAND);
            return 1;
          }
        } else {  // Data Type
          context->set_error(MISSING_DATA_TYPE);
          return 1;
        }
      } else {  // Data Type
        context->set_error(MISSING_DATA_TYPE);
        return 1;
      }
    } else {  // Geometry ID
      context->set_error(MISSING_DECLPREFIX);
      return 1;
    }
  } else {  // _V4
    context->set_error(MISSING_DECLPREFIX);
    return 1;
  }
  return 1;
}

int SingleListSingle(Context * context) {
  if (context->token_to_scan == TOKEN_SINGLE_CONSTANT) {
    uint32_t elementCount = 0;
    std::vector<float> single_list ;

    while (1) {
      elementCount ++;
      single_list.push_back(context->token_value.float_val);

      context->token_to_scan = yylex();
      if (context->token_to_scan == ',') {
        context->token_to_scan = yylex();
        if (context->token_to_scan == TOKEN_SINGLE_CONSTANT) {
          continue;
        } else {
          context->set_error(MISSING_SINGLE_CONSTANT);
          return 1;
        }
      } else {
        uint32_t n = 0;
	// elementCount
	switch(context->get_type()){
	case Brigb1:
	  // n = elementCount;
          break;
	case Brigb8:
          n = ((elementCount&0xfff8)>>3)+((elementCount&0x07)!=0) ;
          break;
	case Brigb16:
          n = ((elementCount&0xfffc)>>2)+((elementCount&0x03)!=0) ;
          break;
	case Brigb32:
          n = ((elementCount&0xfffe)>>1)+((elementCount&0x01)!=0) ;
          break;
        case Brigb64:
          n = elementCount ;
          break;
	  }
        size_t arraySize = sizeof(BrigDirectiveInit) + (n - 1) * sizeof(uint64_t) ;
        uint8_t *array = new uint8_t[arraySize];
        BrigDirectiveInit *bdi = reinterpret_cast<BrigDirectiveInit*>(array);
        uint32_t init_length = 0;

        bdi->size = arraySize;
        bdi->kind = BrigEDirectiveInit;
        bdi->c_code = 0 ;
        bdi->elementCount = elementCount;
        bdi->type = context->get_type();
        bdi->reserved = 0 ;

        switch(context->get_type()){
	case Brigb1:
          break;
        case Brigb8:
          for(unsigned i = 0; i < elementCount; i ++ ){ // right ?? lose value??
            memmove(&bdi->initializationData.u8[i],&single_list[i],sizeof(uint8_t));
	  }
          init_length =  n * 8;
          for (unsigned i = elementCount; i < init_length; i ++){
            bdi->initializationData.u8[i] = 0;
          }
          break;
        case Brigb16:
          for(unsigned i = 0; i < elementCount; i ++ ){// right ?? lose value??
            memmove(&bdi->initializationData.u16[i],&single_list[i],sizeof(uint16_t));
	  }
          init_length =  n * 4;
          for (unsigned i = elementCount; i < init_length; i ++){
            bdi->initializationData.u16[i] = 0;
          }
          break;
        case Brigb32:
          for(unsigned i = 0; i < elementCount; i ++ ){
            memmove(&bdi->initializationData.u32[i],&single_list[i],sizeof(uint32_t));
	  }
          init_length =  n * 2;
          for (unsigned i = elementCount; i < init_length; i ++){
            bdi->initializationData.u32[i] = 0;
          }
          break;
        case Brigb64:
          for(unsigned i = 0; i < elementCount; i ++ ){
            memmove(&bdi->initializationData.u64[i],&single_list[i],sizeof(uint64_t));
	  }
          break;
        }

        // update the BrigDirectiveSymbol.d_init and dim
        BrigDirectiveSymbol bds ;
        BrigdOffset32_t bds_offset = context->current_argdecl_offset ;
        // BrigdOffset32_t bds_offset = context->get_directive_offset() - sizeof(BrigDirectiveSymbol);
        context->get_directive(bds_offset,&bds);
        bds.d_init = context->get_directive_offset();
        if (0 == context->get_dim() && context->get_isArray())
          bds.s.symbolModifier = BrigArray;
        if (context->get_dim() < init_length)
          bds.s.dim = init_length;

        unsigned char *bds_charp = reinterpret_cast<unsigned char*>(&bds);
        context->update_directive_bytes(bds_charp,
                                        bds_offset,
                                        sizeof(BrigDirectiveSymbol));

        context->append_directive(bdi);
        delete bdi;
        return 0;
      }
    }
  } else {
    return 1;
  }
  return 0;
}

int ImageInit(Context *context) {
  BrigDirectiveImage bdi ;
  uint32_t first_token ;

  if (FORMAT == context->token_to_scan
    || ORDER == context->token_to_scan) {
    first_token = context->token_to_scan;
    context->token_to_scan = yylex();

     if ('=' == context->token_to_scan) {
       context->token_to_scan = yylex();

       if (TOKEN_PROPERTY == context->token_to_scan) {
         context->get_directive(context->current_img_offset,&bdi);
         switch(first_token){
           case FORMAT:
             bdi.format = context->token_value.format;
             break;
           case ORDER:
             bdi.order  = context->token_value.order;
             break;
         }
       } else {
         context->set_error(MISSING_PROPERTY);
         return 1;
       }
     } else {
       context->set_error(INVALID_IMAGE_INIT);
       return 1;
     }
  } else if (WIDTH == context->token_to_scan
       || HEIGHT == context->token_to_scan
       || DEPTH == context->token_to_scan) {
    first_token = context->token_to_scan ;

    context->token_to_scan = yylex();
    if ('=' == context->token_to_scan) {
      context->token_to_scan = yylex();

      if (TOKEN_INTEGER_CONSTANT == context->token_to_scan) {
        context->get_directive(context->current_img_offset,&bdi);
        switch(first_token){
          case WIDTH:
            bdi.width  = context->token_value.int_val;
            break ;
          case HEIGHT:
            bdi.height = context->token_value.int_val;
            break ;
          case DEPTH:
            bdi.depth  = context->token_value.int_val;
            break ;
        }
      } else {
        context->set_error(MISSING_PROPERTY);
        return 1;
      }
    } else {
      context->set_error(INVALID_IMAGE_INIT);
      return 1;
    }
  }
  unsigned char *bdi_charp =
      reinterpret_cast<unsigned char *>(&bdi);

  context->update_directive_bytes(bdi_charp,
                                  context->current_img_offset,
                                  sizeof(bdi));

  context->token_to_scan = yylex();
  return 0;
}

int GlobalImageDecl(Context *context) {
  if(context->token_to_scan == GLOBAL){
    context->token_to_scan = yylex();
    return (GlobalImageDeclPart2(context));
  }else{
    return 1;
  }
}

int GlobalImageDeclPart2(Context *context){
 //First token has been scanned and verified as global. Read next token.
  BrigStorageClass32_t storage_class = context->token_value.storage_class ;

  if (_RWIMG == context->token_to_scan) {
    context->token_to_scan = yylex();
    if (TOKEN_GLOBAL_IDENTIFIER == context->token_to_scan) {
      std::string var_name(context->token_value.string_val);
      int var_name_offset = context->add_symbol(var_name);

      context->token_to_scan = yylex();
      // set default value(scalar)
      context->set_dim(0);
      context->set_symbol_modifier(BrigArray);
      if ('[' == context->token_to_scan) {
        if (!ArrayDimensionSet(context)) {
        } else {
          return 1;
        }
      }
      BrigDirectiveImage bdi = {
        56,                     //size
        BrigEDirectiveImage,    //kind
        {
          context->get_code_offset(),      // c_code
          storage_class,                   // storag class
          context->get_attribute(),        // attribut
          0,                               // reserved
          context->get_symbol_modifier(),  // symbolModifier
          context->get_dim(),              // dim
          var_name_offset,                 // s_name
          BrigRWImg,                       // type
          context->get_alignment()         // align
        },
        0,                      //width
        0,                      //height
        0,                      //depth
        1,                      //array
        BrigImageOrderUnknown,  //order
        BrigImageFormatUnknown  //format
      };
      context->current_img_offset = context->get_directive_offset();
      context->append_directive(&bdi);

      if ('=' == context->token_to_scan) {
        if (!ImageInitializer(context)) {
        } else {
          context->set_error(INVALID_IMAGE_INIT);
          return 1;
        }
      }

      if (';' == context->token_to_scan) {
        context->token_to_scan = yylex();
        return 0;
      } else {
        context->set_error(MISSING_SEMICOLON);
      }
    } else {
    context->set_error(MISSING_IDENTIFIER);
    }
  }

  return 1;
}

int GlobalReadOnlyImageDecl(Context *context) {
  if(GLOBAL == context->token_to_scan){
    context->token_to_scan = yylex();

    return GlobalReadOnlyImageDeclPart2(context);
  }else{
    return 1;
  }
}

int GlobalReadOnlyImageDeclPart2(Context *context){
  //First token has been scanned and verified as global. Scan next token.
 BrigStorageClass32_t storage_class = context->token_value.storage_class ;

 if (_ROIMG == context->token_to_scan) {
    context->token_to_scan = yylex();
    if (TOKEN_GLOBAL_IDENTIFIER == context->token_to_scan) {
      std::string var_name(context->token_value.string_val);
      int var_name_offset = context->add_symbol(var_name);

      context->token_to_scan = yylex();
      // set default value(scalar)
      context->set_dim(0);
      context->set_symbol_modifier(BrigArray);
      if ('[' == context->token_to_scan) {
        if (!ArrayDimensionSet(context)) {
        } else {
          return 1;
        }
      }
      BrigDirectiveImage bdi = {
        56,                     //size
        BrigEDirectiveImage,    //kind
        {
          context->get_code_offset(),      // c_code
          storage_class,                   // storag class
          context->get_attribute(),        // attribut
          0,                               // reserved
          context->get_symbol_modifier(),  // symbolModifier
          context->get_dim(),              // dim
          var_name_offset,                 // s_name
          BrigROImg,                       // type
          context->get_alignment()         // align
        },
        0,                      //width
        0,                      //height
        0,                      //depth
        1,                      //array
        BrigImageOrderUnknown,  //order
        BrigImageFormatUnknown  //format
      };
      context->current_img_offset = context->get_directive_offset();
      context->append_directive(&bdi);

      if ('=' == context->token_to_scan) {
        if (!ImageInitializer(context)) {
        } else {
          context->set_error(INVALID_IMAGE_INIT);
          return 1;
        }
      }

      if (';' == context->token_to_scan) {
        context->token_to_scan = yylex();
        return 0;
      } else {
        context->set_error(MISSING_SEMICOLON);
      }
    } else {
      context->set_error(INVALID_INITIALIZER);
    }
  }

  return 1;
}

int ImageInitializer(Context *context) {
  // first must be '='
  if('=' != context->token_to_scan)
    return 1;

  context->token_to_scan = yylex();
  if ('{' == context->token_to_scan) {
    while (1) {
      context->token_to_scan = yylex();
      if (!ImageInit(context)) {
        if (',' == context->token_to_scan) {
          continue;
        } else {
          break;
        }
      } else {
        context->set_error(MISSING_IDENTIFIER);
        return 1;
      }
    }  // end for while

    if ('}' == context->token_to_scan) {
      context->token_to_scan = yylex();
      return 0;
    } else {
      context->set_error(MISSING_CLOSING_BRACKET);
    }
  } else {
    context->set_error(MISSING_OPENNING_BRACKET);
  }
  return 1;
}

int Ret(Context* context) {
  // first token is RET
  if(RET != context->token_to_scan)
    return 1;

  BrigOpcode32_t opcode = context->token_value.opcode ;

  context->token_to_scan = yylex();
  if (context->token_to_scan == ';') {
     BrigInstBase op_ret = {
      32,
      BrigEInstBase,
      opcode,
      Brigb32,
      BrigNoPacking,
      {0, 0, 0, 0, 0}
    };
    // write to .code section
    context->append_code(&op_ret);
    context->update_bdf_operation_count();

    context->token_to_scan = yylex();
    return 0;
  } else {
    context->set_error(MISSING_SEMICOLON);
    return 1;
  }

}

int ImageRead(Context *context) {
  // first token is RD_IMAGE
  BrigInstRead imgRdInst = {
    sizeof(BrigInstRead),  // size
    BrigEInstRead,         // kind
    BrigRdImage,           // opcode
    {0, 0, 0, 0, 0},       // o_operands[5]
    0,                     // geom
    0,                     // stype
    0,                     // type
    BrigNoPacking,         // packing
    0                      // reserved
  };
  context->token_to_scan = yylex();
  if (context->token_to_scan == _V4) {
    context->token_to_scan = yylex();
    // Note: 1db is not supported
    if (context->token_type == GEOMETRY_ID) {
      switch (context->token_to_scan) {
        case _1D:
          imgRdInst.geom = Briggeom_1d;
          break;
        case _2D:
          imgRdInst.geom = Briggeom_2d;
          break;
        case _3D:
          imgRdInst.geom = Briggeom_3d;
          break;
        case _1DA:
          imgRdInst.geom = Briggeom_1da;
          break;
        case _2DA:
          imgRdInst.geom = Briggeom_2da;
          break;
        default:
          context->set_error(MISSING_DECLPREFIX);
          return 1;
      }

      context->token_to_scan = yylex();
      // Note: destLength: Destination length: 32 (f32, u32, or s32)
      if (context->token_to_scan == _F32 ||
          context->token_to_scan == _U32 ||
          context->token_to_scan == _S32) {

        imgRdInst.type = context->token_value.data_type;
        context->token_to_scan = yylex();
        // Note: srcLength: Source length: 32 srcType: f32 or u32.
        if (context->token_to_scan == _F32 ||
            context->token_to_scan == _U32) {

          imgRdInst.stype = context->token_value.data_type;
          context->token_to_scan = yylex();

          if (!ArrayOperandPart2(context, &imgRdInst.o_operands[0])) {
            // Note: dest: Destination. Must be a vector of four s registers.
            uint16_t kind;
            context->get_operand(imgRdInst.o_operands[0] + sizeof(uint16_t), &kind);
            if (kind != BrigEOperandRegV4) {
              context->set_error(INVALID_OPERAND);
              return 1;
            }
            if (context->token_to_scan == ',') {
              context->token_to_scan = yylex();
              // TODO(Chuang): Whether the sampler("[Samp]") can be omitted.
              // rd_image used with integer coordinates has restrictions on the sampler:
              // coord must be unnormalized.
              // filter must be nearest.
              // The boundary mode must be clamp or border.

              if (context->token_to_scan == '[') {
                context->token_to_scan = yylex();
                if (!AddressableOperandPart2(context, &imgRdInst.o_operands[1], true)) {
                  if (context->token_to_scan == ',') {
                    unsigned int opCount = 2;
                    context->token_to_scan = yylex();
                    if (context->token_to_scan == '[') {
                      context->token_to_scan = yylex();
                      if (!AddressableOperandPart2(context, &imgRdInst.o_operands[opCount++], true)) {
                        if (context->token_to_scan == ',') {
                          context->token_to_scan = yylex();
                        } else {  // ','
                          context->set_error(MISSING_COMMA);
                          return 1;
                        }
                      } else {  // Addressable Operand
                        context->set_error(INVALID_OPERAND);
                        return 1;
                      }
                    } else {  // '['
                      context->set_error(MISSING_OPERAND);
                      return 1;
                    }
                    // TODO(Chuang): src: Register source for the coordinates.
                    // A scalar for 1D images; a 2-element vector for 2D images;
                    // a 4-element vector for 3D images, where the fourth element is ignored.
                    // Each coordinate must be in an s register

                    if (!ArrayOperandPart2(context, &imgRdInst.o_operands[opCount])) {

                      if (context->token_to_scan == ';') {
                        context->append_code(&imgRdInst);
                        context->token_to_scan = yylex();
                        return 0;
                      } else {  // ';'
                        context->set_error(MISSING_SEMICOLON);
                        return 1;
                      }
                    } else {  // Array Operand
                      context->set_error(INVALID_OPERAND);
                      return 1;
                    }
                  } else {  // ','
                    context->set_error(MISSING_COMMA);
                    return 1;
                  }
                } else {  // Addressable Operand
                  context->set_error(INVALID_OPERAND);
                  return 1;
                }
              } else {  // '['
                context->set_error(MISSING_OPERAND);
                return 1;
              }
            } else {  // ','
              context->set_error(MISSING_COMMA);
              return 1;
            }
          } else {  // Array Operand
            context->set_error(MISSING_OPERAND);
            return 1;
          }
        } else {  // Data Type
          context->set_error(MISSING_DATA_TYPE);
          return 1;
        }
      } else {  // Data Type
        context->set_error(MISSING_DATA_TYPE);
        return 1;
      }
    } else {  // Geometry ID
      context->set_error(MISSING_DECLPREFIX);
      return 1;
    }
  } else {  // _V4
    context->set_error(MISSING_DECLPREFIX);
    return 1;
  }
  context->set_error(UNKNOWN_ERROR);
  return 1;
}

int Sync(Context* context) {
  // first token is SYNC
  if(SYNC != context->token_to_scan)
    return 1;

  BrigOpcode32_t opcode = context->token_value.opcode;
  uint32_t syncFlags = BrigPartialLevel; //default

  context->token_to_scan = yylex();
  if (context->token_to_scan == _GLOBAL) {
    syncFlags = BrigGlobalLevel;
    context->token_to_scan = yylex();
  } else if (context->token_to_scan == _GROUP) {
    syncFlags = BrigGroupLevel;
    context->token_to_scan = yylex();
  }
  if (context->token_to_scan == ';') {
    BrigInstBar op_sync = {
      36,
      BrigEInstBar,
      opcode ,
      Brigb32 ,
      BrigNoPacking,
      {0,0,0,0,0},
      syncFlags
    };
    context->append_code(&op_sync);
    context->update_bdf_operation_count();

    context->token_to_scan = yylex();
    return 0;
  } else {
    context->set_error(MISSING_SEMICOLON);
    return 1;
  }

}
int Bar(Context* context) {
  // first token is BARRIER
  if(BARRIER != context->token_to_scan)
    return 1;

  BrigOpcode32_t opcode = context->token_value.opcode;
  uint32_t syncFlags = BrigPartialLevel; //default

  context->token_to_scan = yylex();
  BrigoOffset32_t offset = context->get_operand_offset();

  if (OptionalWidth(context)) { // no width
    offset = 0;
  }
    if (context->token_to_scan == _GLOBAL) {
      syncFlags = BrigGlobalLevel;
      context->token_to_scan = yylex();
    } else if (context->token_to_scan == _GROUP) {
      syncFlags = BrigGroupLevel;
      context->token_to_scan = yylex();
    }
    if (context->token_to_scan == ';') {
      BrigInstBar op_bar = {
        36,
        BrigEInstBar,
        opcode ,
        Brigb32 ,
        BrigNoPacking,
        {offset,0,0,0,0},
        syncFlags
      };
      context->append_code(&op_bar);
      context->update_bdf_operation_count();

      context->token_to_scan = yylex();
      return 0;
    } else {
      context->set_error(MISSING_SEMICOLON);
      return 1;
    }
}



int AtomModifiers(Context* context) {
  BrigMemorySemantic32_t memorySemantic;
  BrigStorageClass32_t storageClass;
  return AtomModifiersPart2(context, &storageClass, &memorySemantic );
}

int AtomModifiersPart2(Context* context, BrigStorageClass32_t* pStorageClass,
                       BrigMemorySemantic32_t* pMemorySemantic) {
  while (1) {
    if (context->token_type == ADDRESS_SPACE_IDENTIFIER) {
      switch (context->token_to_scan) {
        case _GLOBAL:
          *pStorageClass = BrigGlobalSpace;
          break;
        case _GROUP:
          *pStorageClass = BrigGroupSpace;
          break;
        case _PRIVATE:
          *pStorageClass = BrigPrivateSpace;
          break;
        case _KERNARG:
          *pStorageClass = BrigKernargSpace;
          break;
        case _READONLY:
          *pStorageClass = BrigReadonlySpace;
          break;
        case _SPILL:
          *pStorageClass = BrigSpillSpace;
          break;
        case _ARG:
          *pStorageClass = BrigArgSpace;
          break;
        default:
          *pStorageClass = BrigFlatSpace;
      }
      context->token_to_scan = yylex();
      continue;
    }

    if (context->token_to_scan == _AR) {
      *pMemorySemantic = BrigAcquireRelease;
      context->token_to_scan = yylex();
      continue;
    }

    if (context->token_to_scan == _REL) {
      *pMemorySemantic = BrigRelease;
      context->token_to_scan = yylex();
      continue;
    }
    if (context->token_to_scan == _ACQ) {
      *pMemorySemantic = BrigAcquire;
      context->token_to_scan = yylex();
      continue;
    }

    if (context->token_to_scan == _REGION) {
      // TODO(Chuang) need to check "_region" out again.
      *pMemorySemantic = BrigRegular;
      context->token_to_scan = yylex();
      continue;
    }
    return 0;
  }
  context->set_error(UNKNOWN_ERROR);
  return 1;
}

int AtomicNoRet(Context* context) {
  // first token is ATOMICNORET or ATOMICNORET_CAS

  BrigInstAtomic aNoRetInst = {
    sizeof(BrigInstAtomic),   // size
    BrigEInstAtomic,       // kind
    BrigAtomicNoRet,       // opcode
    0,                     // type
    BrigNoPacking,         // packing
    {0, 0, 0, 0, 0},       // o_operands[5]
    BrigAtomicCas,         // atomicOperation
    BrigGlobalSpace,       // storageClass
    0                      // memorySemantic
  };

  const unsigned int first_token = context->token_to_scan;
  context->token_to_scan = yylex();
  if (first_token == ATOMICNORET) {
    if (context->token_type == ATOMIC_OP) {
      switch (context->token_to_scan) {  // without _CAS_
        case _AND_:
          aNoRetInst.atomicOperation = BrigAtomicAnd;
          break;
        case _OR_:
          aNoRetInst.atomicOperation = BrigAtomicOr;
          break;
        case _XOR_:
          aNoRetInst.atomicOperation = BrigAtomicXor;
          break;
        case _EXCH_:
          aNoRetInst.atomicOperation = BrigAtomicExch;
          break;
        case _ADD_:
          aNoRetInst.atomicOperation = BrigAtomicAdd;
          break;
        case _INC_:
          aNoRetInst.atomicOperation = BrigAtomicInc;
          break;
        case _DEC_:
          aNoRetInst.atomicOperation = BrigAtomicDec;
          break;
        case _MIN_:
          aNoRetInst.atomicOperation = BrigAtomicMin;
          break;
        case _MAX_:
          aNoRetInst.atomicOperation = BrigAtomicMax;
          break;
        case _SUB_:
          aNoRetInst.atomicOperation = BrigAtomicSub;
          break;
        default:
          context->set_error(MISSING_DECLPREFIX);
          return 1;
      }
      context->token_to_scan = yylex();
    } else {
      context->set_error(MISSING_OPERAND);
      return 1;
    }
  }

  if (!AtomModifiersPart2(context, &aNoRetInst.storageClass, &aNoRetInst.memorySemantic)) {

    // Type: b, u, s, f (f is supported only for max and min).
    // Length: 32, 64.
    if ((context->token_to_scan == _U32 ||
         context->token_to_scan == _S32 ||
         context->token_to_scan == _B32 ||
         context->token_to_scan == _U64 ||
         context->token_to_scan == _S64 ||
         context->token_to_scan == _B64) ||
        ((aNoRetInst.atomicOperation == BrigAtomicMax ||
         aNoRetInst.atomicOperation == BrigAtomicMin) &&
         (context->token_to_scan == _F32 ||
          context->token_to_scan == _F64))) {

      aNoRetInst.type = context->token_value.data_type;
      context->token_to_scan = yylex();
      aNoRetInst.o_operands[0] = context->get_operand_offset();
      if (!MemoryOperand(context)) {
        unsigned int opCount = 1;
        BrigoOffset32_t opSize = 0;
        std::string opName;

        if (first_token == ATOMICNORET_CAS) {
          if (context->token_to_scan == ',') {
            context->token_to_scan = yylex();
            opSize = context->get_operand_offset();
            if (context->valid_string) {
              opName = context->token_value.string_val;
            } else {
              if (context->token_type == CONSTANT) {
                opSize += opSize & 0x7;
              }
            }
            if (!Operand(context)) {
              if (opSize == context->get_operand_offset()) {
                aNoRetInst.o_operands[opCount++] = context->operand_map[opName];
              } else {
                aNoRetInst.o_operands[opCount++] = opSize;
              }
            } else {
              context->set_error(MISSING_OPERAND);
              return 1;
            }
          } else {  // ','
            context->set_error(MISSING_COMMA);
            return 1;
          }
        }
        if (context->token_to_scan == ',') {
          context->token_to_scan = yylex();
          opSize = context->get_operand_offset();
          if (context->valid_string) {
            opName = context->token_value.string_val;
          } else {
            if (context->token_type == CONSTANT) {
              opSize += opSize & 0x7;
            }
          }
          if (!Operand(context)) {
            if (opSize == context->get_operand_offset()) {
              aNoRetInst.o_operands[opCount++] = context->operand_map[opName];
            } else {
              aNoRetInst.o_operands[opCount++] = opSize;
            }
            if (context->token_to_scan == ';') {
              context->append_code(&aNoRetInst);
              context->token_to_scan = yylex();
              return 0;
            } else {
              context->set_error(MISSING_SEMICOLON);
              return 1;
            }
          } else {  // Operand
            context->set_error(MISSING_OPERAND);
            return 1;
          }
        } else {  // ','
          context->set_error(MISSING_COMMA);
          return 1;
        }
      } else {
        context->set_error(MISSING_OPERAND);
        return 1;
      }
    } else {  // Data Type
      context->set_error(MISSING_DATA_TYPE);
      return 1;
    }
  } else {  // Atom Modifiers
    context->set_error(MISSING_IDENTIFIER);
    return 1;
  }
  context->set_error(UNKNOWN_ERROR);
  return 1;
}

int Location(Context* context) {
  // first token is LOC
  if (LOC != context->token_to_scan)
    return 1;

  context->token_to_scan = yylex();
  if (context->token_to_scan == TOKEN_INTEGER_CONSTANT) {
    uint32_t sourceFile = context->token_value.int_val;
    context->token_to_scan = yylex();
    if (context->token_to_scan == TOKEN_INTEGER_CONSTANT) {
      uint32_t sourceLine = context->token_value.int_val;
      context->token_to_scan = yylex();
      if (context->token_to_scan == TOKEN_INTEGER_CONSTANT) {
        uint32_t sourceColumn = context->token_value.int_val;
        context->token_to_scan = yylex();
        if (context->token_to_scan == ';') {

          BrigDirectiveLoc bdl = {
            sizeof(BrigDirectiveLoc),   //size
            BrigEDirectiveLoc,          //kind
            context->get_code_offset(), //c_code
            sourceFile,                 //sourceFile
            sourceLine,                 //sourceLine
            sourceColumn                //sourceColumn
          };
          context->append_directive(&bdl);

          context->token_to_scan = yylex();
          return 0;
        } else {  // ';'
          context->set_error(MISSING_SEMICOLON);
          return 1;
        }
      } else {  // Integer Constant
        context->set_error(MISSING_INTEGER_CONSTANT);
        return 1;
      }
    } else {  // Integer Constant
      context->set_error(MISSING_INTEGER_CONSTANT);
      return 1;
    }
  } else {  // Integer Constant
    context->set_error(MISSING_INTEGER_CONSTANT);
    return 1;
  }
  return 1;
}
int Control(Context* context) {
  if (context->token_to_scan == MEMOPT_ON) {
  } else if (context->token_to_scan == MEMOPT_OFF) {
  } else if (context->token_to_scan == WORKGROUPS_PER_CU) {
    context->token_to_scan = yylex();
    if (context->token_to_scan == TOKEN_INTEGER_CONSTANT) {
    } else {  // Integer Constant
      context->set_error(MISSING_INTEGER_CONSTANT);
      return 1;
    }
  } else if (context->token_to_scan == ITEMS_PER_WORKGROUP) {
    context->token_to_scan = yylex();
    if (context->token_to_scan == TOKEN_INTEGER_CONSTANT) {
      context->token_to_scan = yylex();
      if (context->token_to_scan == ',') {
        context->token_to_scan = yylex();
        if (context->token_to_scan == TOKEN_INTEGER_CONSTANT) {
          context->token_to_scan = yylex();
          if (context->token_to_scan == ',') {
            context->token_to_scan = yylex();
            if (context->token_to_scan == TOKEN_INTEGER_CONSTANT) {
            } else {  // Integer Constant
              context->set_error(MISSING_INTEGER_CONSTANT);
              return 1;
            }
          } else {  // ','
             context->set_error(MISSING_COMMA);
             return 1;
          }
        } else {  // Integer Constant
          context->set_error(MISSING_INTEGER_CONSTANT);
          return 1;
        }
      } else {  // ','
        context->set_error(MISSING_COMMA);
        return 1;
      }
    } else {  // Integer Constant
      context->set_error(MISSING_INTEGER_CONSTANT);
      return 1;
    }
  } else {
    context->set_error(UNKNOWN_ERROR);
    return 1;
  }
  context->token_to_scan = yylex();
  if (context->token_to_scan == ';') {
    context->token_to_scan = yylex();
    return 0;
  }
  context->set_error(UNKNOWN_ERROR);
  return 1;
}

int Pragma(Context* context) {
  // first token is PRAGMA
  context->token_to_scan = yylex();
  if (context->token_to_scan == TOKEN_STRING) {
    context->token_to_scan = yylex();
    if (context->token_to_scan == ';') {
      context->token_to_scan = yylex();
      return 0;
    } else {  // ';'
      context->set_error(MISSING_SEMICOLON);
      return 1;
    }
  } else {  // String
    context->set_error(MISSING_STRING);
    return 1;
  }
  context->set_error(UNKNOWN_ERROR);
  return 1;
}

// the type must be u or s
// size must 32 or 64
int LabelList(Context* context) {
  uint32_t elementCount = 0;
  std::vector<BrigDirectiveLabel> label_list;

  while (context->token_to_scan == TOKEN_LABEL) {
    std::string label_name = context->token_value.string_val;
    BrigsOffset32_t label_name_offset = context->add_symbol(label_name);

    BrigDirectiveLabel bdl = {
      sizeof(BrigDirectiveLabel),  //size
      BrigEDirectiveLabel,         //kind
      0,                           //c_code
      label_name_offset            //s_name
    };

    label_list.push_back(bdl);
    elementCount ++;
    context->token_to_scan = yylex();
    if (context->token_to_scan == ',') {
      context->token_to_scan = yylex();
      continue;
    } else {
      // create
      size_t arraySize = sizeof(BrigDirectiveLabelInit) +
                         (elementCount - 1) * sizeof(BrigdOffset32_t);
      uint8_t *array = new uint8_t[arraySize];
      BrigDirectiveLabelInit *bdli = reinterpret_cast<BrigDirectiveLabelInit*>(array);

      // update the BrigDirectiveSymbol.d_init and dim
      BrigDirectiveSymbol bds ;
      BrigdOffset32_t bds_offset = context->current_argdecl_offset ;
      context->get_directive(bds_offset,&bds);
      bds.d_init = context->get_directive_offset();
      bds.s.dim = elementCount;
      if (0 == context->get_dim() && context->get_isArray())
        bds.s.symbolModifier = BrigArray;

      unsigned char *bds_charp = reinterpret_cast<unsigned char*>(&bds);
      context->update_directive_bytes(bds_charp,
                                      bds_offset,
                                      sizeof(BrigDirectiveSymbol));


      // fill the data of BrigDirectiveLabelInit
      bdli->size = arraySize;
      bdli->kind = BrigEDirectiveLabelInit;
      bdli->c_code = 0;
      bdli->elementCount = elementCount;
      context->append_directive(bdli);

      for (unsigned i = 0 ; i < elementCount ; i ++){
        bdli->d_labels[i] = context->get_directive_offset();
        // put into the symbo_map,not need to check,
        // will be first time to put ?
        std::string label_name = context->get_string(label_list[i].s_name);
        context->symbol_map[label_name] = context->get_directive_offset();

        context->append_directive(&label_list[i]);
      }

      unsigned char *bdli_charp = reinterpret_cast<unsigned char*>(bdli);
      context->update_directive_bytes(bdli_charp,
                                      bds.d_init,
                                      arraySize);
      delete bdli;

      return 0;
    }
  }  // While

  return 1;
}
int FloatListSingle(Context* context) {
  uint32_t elementCount = 0;
  std::vector<double> float_list ;

  while (context->token_to_scan == TOKEN_DOUBLE_CONSTANT) {
    elementCount ++ ;
    float_list.push_back(context->token_value.double_val);

    context->token_to_scan = yylex();
    if (context->token_to_scan == ',') {
      context->token_to_scan = yylex();
      continue;
    } else {
    // Note: the token has been updated
     uint32_t n = 0;
    // elementCount
    switch(context->get_type()){
      case Brigb1:
	// n = elementCount;
        break;
      case Brigb8:
        n = ((elementCount&0xfff8)>>3)+((elementCount&0x07)!=0) ;
        break;
      case Brigb16:
        n = ((elementCount&0xfffc)>>2)+((elementCount&0x03)!=0) ;
        break;
      case Brigb32:
        n = ((elementCount&0xfffe)>>1)+((elementCount&0x01)!=0) ;
        break;
      case Brigb64:
        n = elementCount ;
        break;
	}
      size_t arraySize = sizeof(BrigDirectiveInit) + (n - 1) * sizeof(uint64_t) ;
      uint8_t *array = new uint8_t[arraySize];
      BrigDirectiveInit *bdi = reinterpret_cast<BrigDirectiveInit*>(array);
      uint32_t init_length = 0;

      bdi->size = arraySize;
      bdi->kind = BrigEDirectiveInit;
      bdi->c_code = 0 ;
      bdi->elementCount = elementCount;
      bdi->type = context->get_type();
      bdi->reserved = 0;

      switch(context->get_type()){
      case Brigb1:
        break;
      case Brigb8:
        for (unsigned i = 0; i < elementCount; i ++ ){// right ?? lose value??
          memmove(&bdi->initializationData.u8[i], &float_list[i],sizeof(uint8_t));
	}
        init_length = 8 * n ;
        for (unsigned i = elementCount; i < init_length; i ++){
          bdi->initializationData.u8[i] = 0;
        }
        break;
      case Brigb16:
        for (unsigned i = 0; i < elementCount; i ++ ){ // right ?? lose value??
          memmove(&bdi->initializationData.u16[i], &float_list[i],sizeof(uint16_t));
	}
        init_length = 4 * n ;
        for (unsigned i = elementCount; i < init_length; i ++){
          bdi->initializationData.u16[i] = 0;
        }
        break;
      case Brigb32:
        for (unsigned i = 0; i < elementCount; i ++ ){// right ?? lose value??
          memmove(&bdi->initializationData.u32[i], &float_list[i],sizeof(uint32_t));
	}
        init_length = 2 * n ;
        for (unsigned i = elementCount; i < init_length; i ++){
          bdi->initializationData.u32[i] = 0;
        }
        break;
      case Brigb64:
        for (unsigned i = 0; i < elementCount; i ++ ){
          memmove(&bdi->initializationData.u64[i], &float_list[i],sizeof(uint64_t));
	}
        init_length = n;
        break;
      }

      // update the BrigDirectiveSymbol.d_init and dim
      BrigDirectiveSymbol bds ;
      BrigdOffset32_t bds_offset = context->current_argdecl_offset ;
      // BrigdOffset32_t bds_offset = context->get_directive_offset() - sizeof(BrigDirectiveSymbol);
      context->get_directive(bds_offset,&bds);
      bds.d_init = context->get_directive_offset();
      if (0 == context->get_dim() && context->get_isArray())
        bds.s.symbolModifier = BrigArray;
      if (context->get_dim() < init_length)
        bds.s.dim = init_length;

      unsigned char *bds_charp = reinterpret_cast<unsigned char*>(&bds);
      context->update_directive_bytes(bds_charp,
                                      bds_offset,
                                      sizeof(BrigDirectiveSymbol));

      context->append_directive(bdi);

      delete bdi;
      return 0;
    }
  }  // While
  context->set_error(MISSING_DOUBLE_CONSTANT);
  return 1;
}

int DecimalListSingle(Context* context) {
  uint32_t elementCount = 0;
  std::vector<int32_t> decimal_list ;

  while (1) {
    if (context->token_to_scan == '-') {
      context->token_to_scan = yylex();
      if (context->token_to_scan != TOKEN_INTEGER_CONSTANT) {
        context->set_error(MISSING_INTEGER_CONSTANT);
        return 1;
      } else {
        context->token_value.int_val *= (-1);
      }
    }
    if (context->token_to_scan == TOKEN_INTEGER_CONSTANT) {
      elementCount ++;
      decimal_list.push_back(context->token_value.int_val);

      context->token_to_scan = yylex();
      if (context->token_to_scan == ',') {
        context->token_to_scan = yylex();
        continue;
      } else {
        // Note: the token has been updated
        uint32_t n = 0;
	// elementCount
	switch(context->get_type()){
	case Brigb1:
	  // n = elementCount;
          break;
	case Brigb8:
          n = ((elementCount&0xfff8)>>3)+((elementCount&0x07)!=0) ;
          break;
	case Brigb16:
          n = ((elementCount&0xfffc)>>2)+((elementCount&0x03)!=0) ;
          break;
	case Brigb32:
          n = ((elementCount&0xfffe)>>1)+((elementCount&0x01)!=0) ;
          break;
        case Brigb64:
          n = elementCount ;
          break;
	  }
        size_t arraySize = sizeof(BrigDirectiveInit) + (n - 1) * sizeof(uint64_t) ;
        uint8_t *array = new uint8_t[arraySize];
        BrigDirectiveInit *bdi = reinterpret_cast<BrigDirectiveInit*>(array);
        uint32_t init_length = 0;

        bdi->size = arraySize;
        bdi->kind = BrigEDirectiveInit;
        bdi->c_code = 0 ;
        bdi->elementCount = elementCount;
        bdi->type = context->get_type();
        bdi->reserved = 0;

        switch(context->get_type()){
	case Brigb1:
          break;
        case Brigb8:
          for (unsigned i = 0; i < elementCount; i ++ ){
            bdi->initializationData.u8[i] = decimal_list[i];
	  }
          init_length = 8 * n ;
          for (unsigned i = elementCount; i < init_length; i ++){
            bdi->initializationData.u8[i] = 0;
          }
          break;
        case Brigb16:
          for (unsigned i = 0; i < elementCount; i ++ ){
            bdi->initializationData.u16[i] = decimal_list[i];
	  }
          init_length = 4 * n ;
          for (unsigned i = elementCount; i < init_length; i ++){
            bdi->initializationData.u8[i] = 0;
          }
          break;
        case Brigb32:
          for (unsigned i = 0; i < elementCount; i ++ ){
            bdi->initializationData.u32[i] = decimal_list[i];
	  }
          init_length = 2 * n ;
          for (unsigned i = elementCount; i < init_length; i ++){
            bdi->initializationData.u8[i] = 0;
          }
          break;
        case Brigb64:
          for (unsigned i = 0; i < elementCount; i ++ ){
            bdi->initializationData.u64[i] = decimal_list[i];
	  }
          init_length =  n ;
          for (unsigned i = elementCount; i < init_length; i ++){
            bdi->initializationData.u8[i] = 0;
          }
          break;
        }

        // update the BrigDirectiveSymbol.d_init and dim
        BrigDirectiveSymbol bds ;
        BrigdOffset32_t bds_offset = context->current_argdecl_offset ;
        context->get_directive(bds_offset,&bds);
        bds.d_init = context->get_directive_offset();
        if (0 == context->get_dim() && context->get_isArray()){
          bds.s.symbolModifier = BrigArray;
          context->set_symbol_modifier(BrigArray);
        }
        if (context->get_dim() < init_length){
          bds.s.dim = init_length;
          context->set_dim(init_length);
        }

        unsigned char *bds_charp = reinterpret_cast<unsigned char*>(&bds);
        context->update_directive_bytes(bds_charp,
                                        bds_offset,
                                        sizeof(BrigDirectiveSymbol));

        context->append_directive(bdi);

        delete bdi;
        return 0;
      }  // ','
    }  // integer constant
  }  // While
  return 1;
}


int Block(Context* context) {
  // first token is BLOCK
  context->token_to_scan = yylex();
  if (context->token_to_scan == TOKEN_STRING) {
    context->token_to_scan = yylex();
    if (context->token_to_scan == ENDBLOCK) {
      context->set_error(MISSING_SECTION_ITEM);
      return 1;
    }
    while (context->token_to_scan != ENDBLOCK) {
      if (context->token_to_scan == BLOCKSTRING) {
        context->token_to_scan = yylex();
        if (context->token_to_scan == TOKEN_STRING) {
          context->token_to_scan = yylex();
        } else {  // String
          context->set_error(INVALID_SECTION_ITEM);
          return 1;
        }
      } else if (context->token_to_scan == BLOCKNUMERIC) {
        context->token_to_scan = yylex();
        if (context->token_type == DATA_TYPE_ID) {
          context->token_to_scan = yylex();
          if (context->token_to_scan == TOKEN_LABEL) {
            context->token_to_scan = yylex();
          } else if (!DecimalListSingle(context)) {
          } else if (!FloatListSingle(context)) {
          } else {
            context->set_error(INVALID_SECTION_ITEM);
            return 1;
          }
        } else {  // Data Type
          context->set_error(MISSING_DATA_TYPE);
          return 1;
        }
      } else {  // Block Numeric or Block String
        context->set_error(MISSING_BLOCK_TYPE);
        return 1;
      }
      if (context->token_to_scan == ';') {
        context->token_to_scan = yylex();
        continue;
      } else {  // ';'
        context->set_error(MISSING_SEMICOLON);
        return 1;
      }
    }  // While
    context->token_to_scan = yylex();
    if (context->token_to_scan == ';') {
      context->token_to_scan = yylex();
      return 0;
    } else {  // ';'
      context->set_error(MISSING_SEMICOLON);
      return 1;
    }
  } else {  // String
    context->set_error(MISSING_STRING);
    return 1;
  }
}

int GlobalSymbolDeclpart2(Context* context) {
  if (context->token_to_scan == GROUP)
    return (GlobalGroupDecl(context));
  else if (context->token_to_scan == PRIVATE)
    return (GlobalPrivateDecl(context));

  return 1;
}

int GlobalSymbolDecl(Context* context) {
  if (!DeclPrefix(context)) {
    return GlobalSymbolDeclpart2(context);
  }
  return 1;
}

int Directive(Context* context) {
  switch (context->token_to_scan) {
    case PRAGMA:
      if (!Pragma(context)) {
        return 0;
      }
      return 1;
    case EXTENSION:
      if (!Extension(context)) {
        return 0;
      }
      return 1;
    case BLOCK:
      if (!Block(context)) {
        return 0;
      }
      return 1;
    case ITEMS_PER_WORKGROUP:
    case WORKGROUPS_PER_CU:
    case MEMOPT_OFF:
    case MEMOPT_ON:
      if (!Control(context)) {
        return 0;
      }
      return 1;
    case _FILE:
      if (!FileDecl(context)) {
        return 0;
      }
      return 1;
    default:
      return 1;
  }
}

int SobInit(Context *context){
 unsigned int first_token = context->token_to_scan ;

 if(COORD == context->token_to_scan
    ||FILTER == context->token_to_scan
    ||BOUNDARYU == context->token_to_scan
    ||BOUNDARYV == context->token_to_scan
    ||BOUNDARYW == context->token_to_scan){
  BrigDirectiveSampler bds ;
  context->get_directive(context->current_samp_offset,&bds);
  bds.valid = 1;

    context->token_to_scan = yylex();
    if('=' == context->token_to_scan){
      context->token_to_scan = yylex();
      if(TOKEN_PROPERTY == context->token_to_scan){
        switch(first_token){
	  case COORD:
            bds.normalized = context->token_value.normalized;
            break ;
          case FILTER:
            bds.filter = context->token_value.filter;
            break ;
	  case BOUNDARYU:
            bds.boundaryU = context->token_value.boundary_mode;
            break ;
	  case BOUNDARYV:
            bds.boundaryV = context->token_value.boundary_mode;
            break ;
	  case BOUNDARYW:
            bds.boundaryW = context->token_value.boundary_mode;
            break ;
	}
        unsigned char *bds_charp =
              reinterpret_cast<unsigned char*> (&bds);
        context->update_directive_bytes(bds_charp,
                                        context->current_samp_offset,
                                        sizeof(bds));

        context->token_to_scan = yylex();
        return 0;
      }else{
	context->set_error(MISSING_PROPERTY);
      }
    }else{ //for '='
      context->set_error(MISSING_IDENTIFIER);
    }
  }

  return 1;
}

int SobInitializer(Context *context){
  //first must be '='
  if('=' != context->token_to_scan){
     return 1;
  }

  context->token_to_scan = yylex();
  if('{' == context->token_to_scan){
    while(1){
      context->token_to_scan = yylex();
      if(!SobInit(context)){
        if(',' == context->token_to_scan){
          continue ;
        }else {
          break ;
        }
      }else {
        context->set_error(MISSING_IDENTIFIER);
        return 1;
      }
    }//end for while

    if('}' == context->token_to_scan){
      context->token_to_scan = yylex();
      return 0 ;
    }else{
      context->set_error(MISSING_CLOSING_BRACKET);
    }
  }else{
     context->set_error(MISSING_OPENNING_BRACKET);
  }
  return 1;
}

int GlobalSamplerDecl(Context *context){
  if(GLOBAL == context->token_to_scan){
    context->token_to_scan = yylex();
    return (GlobalSamplerDeclPart2(context));
  }else{
    return 1;
  }
}

int GlobalSamplerDeclPart2(Context *context){
  // First token has already been verified as GLOBAL
  BrigStorageClass32_t storage_class = context->token_value.storage_class ;

  if (_SAMP == context->token_to_scan){
    context->token_to_scan = yylex();
    if (TOKEN_GLOBAL_IDENTIFIER == context->token_to_scan){
      std::string var_name(context->token_value.string_val);
      int var_name_offset = context->add_symbol(var_name);

      context->token_to_scan = yylex();

      // set default value(scalar)
      context->set_dim(0);
      context->set_symbol_modifier(BrigArray);
      if ('[' == context->token_to_scan) {
        if (!ArrayDimensionSet(context)) {
        } else {
          return 1;
        }
      }

      BrigDirectiveSampler bds = {
        40,                                //size
        BrigEDirectiveSampler,             //kind
        {
          context->get_code_offset(),      // c_code
          storage_class,                   // storag class
          context->get_attribute(),        // attribut
          0,                               // reserved
          context->get_symbol_modifier(),  // symbolModifier
          context->get_dim(),              // dim
          var_name_offset,                 // s_name
          BrigSamp,                        // type
          context->get_alignment()         // align
        },
        0,                      //valid
        0,                      //normalized
        0,                      //filter
        0,                      //boundaryU
        0,                      //boundaryV
        0,                      //boundaryW
        0                       //reserved1
      };
      context->current_samp_offset = context->get_directive_offset();
      context->append_directive(&bds);

      if ('=' == context->token_to_scan) {
        if (!SobInitializer(context)) {
        } else {
          context->set_error(INVALID_IMAGE_INIT);
          return 1;
        }
      }

      if (';' == context->token_to_scan) {
        context->token_to_scan = yylex();
        return 0;
      } else {
        context->set_error(MISSING_SEMICOLON);
      }
    }
  } else {
    context->set_error(MISSING_IDENTIFIER);
  }
  return 1;
}

int GlobalInitializablePart2(Context* context){

  if (GLOBAL == context->token_to_scan){
    BrigStorageClass32_t storage_class = context->token_value.storage_class;
    context->token_to_scan = yylex();
    switch(context->token_to_scan){
      case _RWIMG:
        return(GlobalImageDeclPart2(context));
      case _ROIMG:
        return(GlobalReadOnlyImageDeclPart2(context));
      case _SAMP :
        return(GlobalSamplerDeclPart2(context));
      default:
        if (context->token_type==DATA_TYPE_ID)
          return (InitializableDeclPart2(context, storage_class));
        else {
          context->set_error(MISSING_IDENTIFIER);
          return 1;
        }
    }
  } else if (READONLY == context->token_to_scan){
    return InitializableDecl(context);
  } else {
    return 1;
  }
  return 0;
}

int GlobalInitializable(Context* context){
  if (!DeclPrefix(context)){
    return GlobalInitializablePart2(context);
  } else{
    context->set_error(MISSING_DECLPREFIX);
    return 1;
  }
}

int GlobalDeclpart2(Context *context){
  // the header is declPrefix
  if(FUNCTION == context->token_to_scan){
    return FunctionDeclpart1(context);
  } else if (!GlobalInitializablePart2(context)){
    return 0;
  } else if (!GlobalSymbolDeclpart2(context)){
    return 0;
  }
  return 1;
}

int GlobalDecl(Context *context){

  if (SIGNATURE == context->token_to_scan){ // functionSignature
    return FunctionSignature(context);
  } else if (!DeclPrefix(context)){
    return GlobalDeclpart2(context);
  }

  return 1;
}

int SequenceOfPrograms(Context *context){
  while(VERSION == context->token_to_scan){
    if(!Program(context)){
      continue ;
    }else{
      context->set_error(INVALID_PROGRAM);
      return 1;
    }
  }
  return 0;
}

int PairAddressableOperand(Context* context) {
  // this judge(first token == '[') is necessary in here
  if (context->token_to_scan == '[') {
    int CurrentoOffset = 0;
    context->token_to_scan = yylex();
    CurrentoOffset = context->get_operand_offset();
    // AddressableOperand
    if ((context->token_to_scan == TOKEN_GLOBAL_IDENTIFIER) ||
        (context->token_to_scan == TOKEN_LOCAL_IDENTIFIER)) {
      std::string name(context->token_value.string_val);

      context->token_to_scan = yylex();

      if (context->token_to_scan == ']') {
        BrigOperandAddress boa = {
          sizeof(boa),            // size
          BrigEOperandAddress,    // kind
          Brigb32,                // type
          0,                      // reserved
          0/*,                      // directive
          0*/
        };

        boa.directive = context->symbol_map[name];

        if (context->get_machine() == BrigELarge) {
          boa.type = Brigb64;
        }
        context->append_operand(&boa);
        context->token_to_scan = yylex();
        if (context->token_to_scan == '[') {
          context->token_to_scan = yylex();
          if (!OffsetAddressableOperandPart2(context, CurrentoOffset)) {
            // Global/Local Identifier with offsetAddressOperand.
            return 0;
          } else {
            return 1;
          }
        } else {  // '['
          context->set_error(MISSING_OPENNING_BRACKET);
          return 1;
        }
      } else {
        context->set_error(MISSING_CLOSING_BRACKET);
        return 1;
      }
    } else {  // Global/Local Identifier
      context->set_error(MISSING_IDENTIFIER);
      return 1;
    }
  } else {  // '['
    context->set_error(MISSING_OPENNING_BRACKET);
    return 1;
  }
  return 1;
}

int LdaMod(Context* context) {
  if (context->token_type == ADDRESS_SPACE_IDENTIFIER) {
    return 0;
  }
  return 0;
}

int TopLevelStatement(Context *context){
  if(!Directive(context)) {
    return 0 ;
  }else if(KERNEL == context->token_to_scan) {
    return Kernel(context) ;
  }else if(SIGNATURE == context->token_to_scan){
    return GlobalDecl(context) ;
  }else if ( (context->token_to_scan == ALIGN) ||
             (context->token_to_scan == CONST) ||
             (context->token_to_scan == EXTERN) ||
             (context->token_to_scan == STATIC) ) {
    if(DeclPrefix(context)){
        return 1;
    }
  }

  if (!GlobalDeclpart2(context)){
    if (';' == context->token_to_scan){
      return FunctionDeclpart2(context);
    } else if('{' == context->token_to_scan){
      return Functionpart2(context);
    } else {
      return 0;
    }
  }
  return 1;
}

int TopLevelStatements(Context *context){
 while (context->token_to_scan &&
         (context->token_to_scan != VERSION)){
    if (!TopLevelStatement(context))
      continue ;
    else
      return 1;
  }
  return 0;
}

int ArrayOperandPart2(Context* context, BrigoOffset32_t* pRetOpOffset) {
  std::string op_name;
  if (context->token_to_scan == '(') {
    if (!ArrayOperandListPart2(context ,pRetOpOffset)) {
      return 0;
    } else {
      context->set_error(MISSING_CLOSING_PARENTHESIS);
      return 1;
    }
  } else {
    BrigoOffset32_t opSize = context->get_operand_offset();

    if (context->valid_string) {
      op_name = context->token_value.string_val;
    } else {
      if (context->token_type == CONSTANT) {
        opSize += opSize & 0x7;
      }
    }

    if (!Operand(context)) {
      if (opSize == context->get_operand_offset()) {
        *pRetOpOffset = context->operand_map[op_name];
      } else {
        *pRetOpOffset = opSize;
      }
      return 0;

    } else {
      context->set_error(MISSING_OPERAND);
      return 1;
    }
  }
  return 1;
}
int ArrayOperand(Context* context) {
  BrigoOffset32_t opOffset;
  return ArrayOperandPart2(context, &opOffset);
}

}  // namespace brig
}  // namespace hsa<|MERGE_RESOLUTION|>--- conflicted
+++ resolved
@@ -62,7 +62,7 @@
 int Query(Context* context) {
   // Chuang
   BrigInstBase query_inst = {
-    sizeof(BrigInstBase),  // size
+    32,                    // size
     BrigEInstBase,         // kind
     0,                     // opcode
     Brigb32,               // type
@@ -3126,918 +3126,62 @@
   return 1;
 }
 
-int Instruction4ShufflePart6(Context* context) {
-  BrigInstBase shuffleInst = {
-    sizeof(BrigInstBase),  // size
-    BrigEInstBase,         // kind
-    BrigShuffle,           // opcode
-    0,                     // type
-    BrigNoPacking,         // packing
-    {0, 0, 0, 0, 0}        // o_operands[5]
-  };
- 
-  context->token_to_scan = yylex();
-  // Type: s, u, f.
-  // Length: 8x4, 16x2, 16x4, 32x2
-
-  if (context->token_to_scan == _U8X4 ||
-      context->token_to_scan == _S8X4 ||
-      context->token_to_scan == _U16X2 ||
-      context->token_to_scan == _S16X2 ||
-      context->token_to_scan == _F16X2 ||
-      context->token_to_scan == _U16X4 ||
-      context->token_to_scan == _S16X4 ||
-      context->token_to_scan == _F16X4 ||
-      context->token_to_scan == _U32X2 ||
-      context->token_to_scan == _S32X2 ||
-      context->token_to_scan == _F32X2) {
-
-    shuffleInst.type = context->token_value.data_type;
-    context->token_to_scan = yylex();
-    
-    // Note: dest: Destination register.
-    std::string opName;
-    BrigoOffset32_t opSize;
-
-    if (context->token_type == REGISTER) {
-      opName = context->token_value.string_val;
-    } else {
-      context->set_error(INVALID_OPERAND);
-      return 1;
-    } 
-
-    if (!Operand(context)) {
-      shuffleInst.o_operands[0] = context->operand_map[opName];
-      if (context->token_to_scan != ',') {
-        context->set_error(MISSING_COMMA);
-        return 1;
-      }
-      context->token_to_scan = yylex();
-
-      opSize = context->get_operand_offset();
-      if (context->token_type == REGISTER) {
-        opName = context->token_value.string_val;
-      } else if (context->token_type == CONSTANT) {
-        opSize += opSize & 0x7;
-      } else {
-        context->set_error(INVALID_OPERAND);
-        return 1;
-      }
-
+int Instruction4(Context* context) {
+  if (context->token_type == INSTRUCTION4_OPCODE) {
+    context->token_to_scan = yylex();
+    if (!RoundingMode(context)) {
+    }
+    if (context->token_type == DATA_TYPE_ID) {
+      context->token_to_scan = yylex();
       if (!Operand(context)) {
-        if (opSize == context->get_operand_offset()) {
-          shuffleInst.o_operands[1] = context->operand_map[opName];
-        } else {
-          shuffleInst.o_operands[1] = opSize;
-        }
         if (context->token_to_scan != ',') {
           context->set_error(MISSING_COMMA);
           return 1;
         }
         context->token_to_scan = yylex();
-        opSize = context->get_operand_offset();
-        if (context->token_type == REGISTER) {
-          opName = context->token_value.string_val;
-        } else if (context->token_type == CONSTANT) {
-          opSize += opSize & 0x7;
-        } else {
-          context->set_error(INVALID_OPERAND);
-          return 1;
-        }
-        
         if (!Operand(context)) {
-          if (opSize == context->get_operand_offset()) {
-            shuffleInst.o_operands[2] = context->operand_map[opName];
-          } else {
-            shuffleInst.o_operands[2] = opSize;
-          }
           if (context->token_to_scan != ',') {
+            context->set_error(MISSING_COMMA);
+            return 1;
+          }
+          context->token_to_scan = yylex();
+          if (!Operand(context)) {
+            if (context->token_to_scan != ',') {
               context->set_error(MISSING_COMMA);
               return 1;
-          }
-          context->token_to_scan = yylex();
-
-          opSize = context->get_operand_offset();
-
-          // src2: Source. Must be a literal value used to select elements
-          if (context->token_type == CONSTANT) {
-            opSize += opSize & 0x7;
-          } else {
-            context->set_error(INVALID_OPERAND);
-            return 1;
-          }
-
-          if (!Operand(context)) {
-            shuffleInst.o_operands[3] = opSize;
-
-            if (context->token_to_scan == ';') {
-              context->append_code(&shuffleInst);
-              context->token_to_scan = yylex();
-              return 0;
-            } else {
-              context->set_error(MISSING_SEMICOLON);
-              return 1;
-            }  // ';'
-          } else {  // 4 operand
+            }
+            context->token_to_scan = yylex();
+            if (!Operand(context)) {
+              if (context->token_to_scan == ';') {
+                context->token_to_scan = yylex();
+                return 0;
+              } else {
+                context->set_error(MISSING_SEMICOLON);
+                return 1;
+              }  // ';'
+            } else {  // 4 operand
               context->set_error(INVALID_FOURTH_OPERAND);
               return 1;
-          }
-        } else {  // 3 operand
-          context->set_error(INVALID_THIRD_OPERAND);
+            }
+          } else {  // 3 operand
+            context->set_error(INVALID_THIRD_OPERAND);
+            return 1;
+          }
+        } else {  // 2 operand
+          context->set_error(INVALID_SECOND_OPERAND);
           return 1;
         }
-      } else {  // 2 operand
-        context->set_error(INVALID_SECOND_OPERAND);
+      } else {  // 1 operand
+        context->set_error(INVALID_FIRST_OPERAND);
         return 1;
       }
-    } else {  // 1 operand
-      context->set_error(INVALID_FIRST_OPERAND);
+    } else {  // DATA_TYPE_ID
+      context->set_error(MISSING_DATA_TYPE);
       return 1;
     }
-  } else {  // DATA_TYPE_ID
-    context->set_error(MISSING_DATA_TYPE);
-    return 1;
-  }
-  return 1;
-
-}
-
-int Instruction4CmovPart5(Context* context) {
-  BrigInstBase cmovInst = {
-    sizeof(BrigInstBase),                    // size
-    BrigEInstBase,         // kind
-    BrigCmov,               // opcode
-    0,               // type
-    BrigNoPacking,         // packing
-    {0, 0, 0, 0, 0}       // o_operands[5]
-  };
- 
-  context->token_to_scan = yylex();
-
-  // TODO(Chuang):Type: For the regular operation: b. 
-  // For the packed operation: s, u, f.
-  // Length: For rhe regular operation, Length can be 1, 32, 64. 
-  // Applies to src1, and src2. For the packed
-  // operation, Length can be any packed type.
-
-  if (context->token_type == DATA_TYPE_ID) {
-    cmovInst.type = context->token_value.data_type;
-    context->token_to_scan = yylex();
-    
-    // Note: dest: Destination register.
-    std::string opName;
-    BrigoOffset32_t opSize;
-
-    if (context->token_type == REGISTER) {
-      opName = context->token_value.string_val;
-    } else {
-      context->set_error(INVALID_FIRST_OPERAND);
-      return 1;
-    } 
-
-    if (!Operand(context)) {
-      cmovInst.o_operands[0] = context->operand_map[opName];
-      if (context->token_to_scan != ',') {
-        context->set_error(MISSING_COMMA);
-        return 1;
-      }
-      context->token_to_scan = yylex();
-
-      // TODO(Chuang): src0, src1, src2: Sources. For the regular operation, 
-      // src0 must be a control (c) register or an immediate value. 
-      // For the packed operation, if the Length is 32-bit, 
-      // then src0 must be an s register or literal value; if
-      // the Length is 64-bit, then src0 must be a d register or literal value.
-
-      opSize = context->get_operand_offset();
-      if (context->token_type == REGISTER) {
-        opName = context->token_value.string_val;
-      } else if (context->token_type == CONSTANT) {
-        opSize += opSize & 0x7;
-      } else {
-        context->set_error(INVALID_OPERAND);
-        return 1;
-      }
-
-      if (!Operand(context)) {
-        if (opSize == context->get_operand_offset()) {
-          cmovInst.o_operands[1] = context->operand_map[opName];
-        } else {
-          cmovInst.o_operands[1] = opSize;
-        }
-        if (context->token_to_scan != ',') {
-          context->set_error(MISSING_COMMA);
-          return 1;
-        }
-        context->token_to_scan = yylex();
-        opSize = context->get_operand_offset();
-        if (context->token_type == REGISTER) {
-          opName = context->token_value.string_val;
-        } else if (context->token_type == CONSTANT) {
-          opSize += opSize & 0x7;
-        } else {
-          context->set_error(INVALID_OPERAND);
-          return 1;
-        }
-        
-        if (!Operand(context)) {
-          if (opSize == context->get_operand_offset()) {
-            cmovInst.o_operands[2] = context->operand_map[opName];
-          } else {
-            cmovInst.o_operands[2] = opSize;
-          }
-          if (context->token_to_scan != ',') {
-              context->set_error(MISSING_COMMA);
-              return 1;
-          }
-          context->token_to_scan = yylex();
-
-          opSize = context->get_operand_offset();
-          if (context->token_type == REGISTER) {
-            opName = context->token_value.string_val;
-          } else if (context->token_type == CONSTANT) {
-            opSize += opSize & 0x7;
-          } else {
-            context->set_error(INVALID_OPERAND);
-            return 1;
-          }
-
-          if (!Operand(context)) {
-            if (opSize == context->get_operand_offset()) {
-              cmovInst.o_operands[3] = context->operand_map[opName];
-            } else {
-              cmovInst.o_operands[3] = opSize;
-            }
-            if (context->token_to_scan == ';') {
-              context->append_code(&cmovInst);
-              context->token_to_scan = yylex();
-              return 0;
-            } else {
-              context->set_error(MISSING_SEMICOLON);
-              return 1;
-            }  // ';'
-          } else {  // 4 operand
-              context->set_error(INVALID_FOURTH_OPERAND);
-              return 1;
-          }
-        } else {  // 3 operand
-          context->set_error(INVALID_THIRD_OPERAND);
-          return 1;
-        }
-      } else {  // 2 operand
-        context->set_error(INVALID_SECOND_OPERAND);
-        return 1;
-      }
-    } else {  // 1 operand
-      context->set_error(INVALID_FIRST_OPERAND);
-      return 1;
-    }
-  } else {  // DATA_TYPE_ID
-    context->set_error(MISSING_DATA_TYPE);
-    return 1;
-  }
-  return 1;
-
-}
-
-int Instruction4MultiMediaOperationPart1(Context* context) {
-  const unsigned int first_token = context->token_to_scan;
-  
-  BrigInstBase mmoInst = {
-    sizeof(BrigInstBase),   // size
-    BrigEInstBase,         // kind
-    0,                     // opcode
-    0,                     // type
-    BrigNoPacking,         // packing
-    {0, 0, 0, 0, 0}       // o_operands[5]
-  };
-  
-  switch(first_token) {
-    case SAD:
-      mmoInst.opcode = BrigSad;
-      break;
-    case SAD2:
-      mmoInst.opcode = BrigSad2;
-      break;
-    case SAD4:
-      mmoInst.opcode = BrigSad4;
-      break;
-    case SAD4HI:
-      mmoInst.opcode = BrigSad4hi;
-      break;
-    case LERP:
-      mmoInst.opcode = BrigLerp;
-      break;
-    case BITALIGN:
-      mmoInst.opcode = BrigBitAlign;
-      break;
-    case BYTEALIGN:
-      mmoInst.opcode = BrigByteAlign;
-      break;
-  }
-  
-  context->token_to_scan = yylex();
-  // Note: must be b32
-  if (context->token_to_scan == _B32) {
-
-    mmoInst.type = context->token_value.data_type;
-    context->token_to_scan = yylex();
-    
-    // TODO(Chuang): dest:  The destination is an f32.
-    std::string opName;
-    BrigoOffset32_t opSize;
-
-    if (context->token_type == REGISTER) {
-      opName = context->token_value.string_val;
-    } else {
-      context->set_error(INVALID_FIRST_OPERAND);
-      return 1;
-    } 
-
-    if (!Operand(context)) {
-      mmoInst.o_operands[0] = context->operand_map[opName];
-      if (context->token_to_scan != ',') {
-        context->set_error(MISSING_COMMA);
-        return 1;
-      }
-      context->token_to_scan = yylex();
-      // TODO(Chuang):src0, src1, src2, src3: Sources. All are b32
-      opSize = context->get_operand_offset();
-      if (context->token_type == REGISTER) {
-        opName = context->token_value.string_val;
-      } else if (context->token_type == CONSTANT) {
-        opSize += opSize & 0x7;
-      }  // else WaveSize
-
-      if (!Operand(context)) {
-        if (opSize == context->get_operand_offset()) {
-          mmoInst.o_operands[1] = context->operand_map[opName];
-        } else {
-          mmoInst.o_operands[1] = opSize;
-        }
-        if (context->token_to_scan != ',') {
-          context->set_error(MISSING_COMMA);
-          return 1;
-        }
-        context->token_to_scan = yylex();
-        opSize = context->get_operand_offset();
-        if (context->token_type == REGISTER) {
-          opName = context->token_value.string_val;
-        } else if (context->token_type == CONSTANT) {
-          opSize += opSize & 0x7;
-        }  // else WaveSize
-        
-        if (!Operand(context)) {
-          if (opSize == context->get_operand_offset()) {
-            mmoInst.o_operands[2] = context->operand_map[opName];
-          } else {
-            mmoInst.o_operands[2] = opSize;
-          }
-          if (context->token_to_scan != ',') {
-              context->set_error(MISSING_COMMA);
-              return 1;
-          }
-          context->token_to_scan = yylex();
-
-          opSize = context->get_operand_offset();
-          if (context->token_type == REGISTER) {
-            opName = context->token_value.string_val;
-          } else if (context->token_type == CONSTANT) {
-            opSize += opSize & 0x7;
-          }  // else WaveSize 
-
-          if (!Operand(context)) {
-            if (opSize == context->get_operand_offset()) {
-              mmoInst.o_operands[3] = context->operand_map[opName];
-            } else {
-              mmoInst.o_operands[3] = opSize;
-            }
-            if (context->token_to_scan == ';') {
-              context->append_code(&mmoInst);
-              context->token_to_scan = yylex();
-              return 0;
-            } else {
-              context->set_error(MISSING_SEMICOLON);
-              return 1;
-            }  // ';'
-          } else {  // 4 operand
-              context->set_error(INVALID_FOURTH_OPERAND);
-              return 1;
-          }
-        } else {  // 3 operand
-          context->set_error(INVALID_THIRD_OPERAND);
-          return 1;
-        }
-      } else {  // 2 operand
-        context->set_error(INVALID_SECOND_OPERAND);
-        return 1;
-      }
-    } else {  // 1 operand
-      context->set_error(INVALID_FIRST_OPERAND);
-      return 1;
-    }
-  } else {  // DATA_TYPE_ID
-    context->set_error(MISSING_DATA_TYPE);
-    return 1;
-  }
-  return 1;
-}
-
-int Instruction4FmaPart2(Context* context) {
-  BrigInstBase fmaInst = {
-    sizeof(BrigInstBase),   // size
-    BrigEInstBase,         // kind
-    BrigFma,               // opcode
-    0,               // type
-    BrigNoPacking,         // packing
-    {0, 0, 0, 0, 0}       // o_operands[5]
-  };
- 
-  BrigAluModifier aluModifier = {0};
-
-  context->token_to_scan = yylex();
-  if (!RoundingMode(context)) {
-    aluModifier = context->get_alu_modifier();
-  }
-  // TODO(Chuang):Type Length: 16 (in some implementations), 32, 64
-  if (context->token_to_scan == _F32 ||
-      context->token_to_scan == _F64) {
-    fmaInst.type = context->token_value.data_type;
-    context->token_to_scan = yylex();
-    
-    // Note: dest: Destination register.
-    std::string opName;
-    BrigoOffset32_t opSize;
-
-    if (context->token_type == REGISTER) {
-      opName = context->token_value.string_val;
-    } else {
-      context->set_error(INVALID_OPERAND);
-      return 1;
-    } 
-
-    if (!Operand(context)) {
-      fmaInst.o_operands[0] = context->operand_map[opName];
-      if (context->token_to_scan != ',') {
-        context->set_error(MISSING_COMMA);
-        return 1;
-      }
-      context->token_to_scan = yylex();
-      // Sources. Can be a register or immediate value.
-      opSize = context->get_operand_offset();
-      if (context->token_type == REGISTER) {
-        opName = context->token_value.string_val;
-      } else if (context->token_type == CONSTANT) {
-        opSize += opSize & 0x7;
-      } else {
-        context->set_error(INVALID_OPERAND);
-        return 1;
-      }
-
-      if (!Operand(context)) {
-        if (opSize == context->get_operand_offset()) {
-          fmaInst.o_operands[1] = context->operand_map[opName];
-        } else {
-          fmaInst.o_operands[1] = opSize;
-        }
-        if (context->token_to_scan != ',') {
-          context->set_error(MISSING_COMMA);
-          return 1;
-        }
-        context->token_to_scan = yylex();
-        opSize = context->get_operand_offset();
-        if (context->token_type == REGISTER) {
-          opName = context->token_value.string_val;
-        } else if (context->token_type == CONSTANT) {
-          opSize += opSize & 0x7;
-        } else {
-          context->set_error(INVALID_OPERAND);
-          return 1;
-        }
-        
-        if (!Operand(context)) {
-          if (opSize == context->get_operand_offset()) {
-            fmaInst.o_operands[2] = context->operand_map[opName];
-          } else {
-            fmaInst.o_operands[2] = opSize;
-          }
-          if (context->token_to_scan != ',') {
-              context->set_error(MISSING_COMMA);
-              return 1;
-          }
-          context->token_to_scan = yylex();
-
-          opSize = context->get_operand_offset();
-          if (context->token_type == REGISTER) {
-            opName = context->token_value.string_val;
-          } else if (context->token_type == CONSTANT) {
-            opSize += opSize & 0x7;
-          } else {
-            context->set_error(INVALID_OPERAND);
-            return 1;
-          }
-
-          if (!Operand(context)) {
-            if (opSize == context->get_operand_offset()) {
-              fmaInst.o_operands[3] = context->operand_map[opName];
-            } else {
-              fmaInst.o_operands[3] = opSize;
-            }
-            if (context->token_to_scan == ';') {
-              int* pCmp = reinterpret_cast<int*>(&aluModifier);
-              if (*pCmp != 0) {
-                BrigInstMod fmaMod = {
-                  sizeof(BrigInstMod),  // size
-                  BrigEInstMod,         // kind
-                  BrigFma,              // opcode
-                  fmaInst.type,         // type
-                  BrigNoPacking,        // packing
-                  {0, 0, 0, 0, 0},      // o_operands[5]
-                  {0}  // aluModifier
-                };
-                for (int i = 0 ; i < 5 ; ++i) {
-                  fmaMod.o_operands[i] = fmaInst.o_operands[i];
-                }
-                fmaMod.aluModifier = aluModifier;
-                context->append_code(&fmaMod);
-              }
-              else {
-                context->append_code(&fmaInst);
-              }
-              context->token_to_scan = yylex();
-              return 0;
-            } else {
-              context->set_error(MISSING_SEMICOLON);
-              return 1;
-            }  // ';'
-          } else {  // 4 operand
-              context->set_error(INVALID_FOURTH_OPERAND);
-              return 1;
-          }
-        } else {  // 3 operand
-          context->set_error(INVALID_THIRD_OPERAND);
-          return 1;
-        }
-      } else {  // 2 operand
-        context->set_error(INVALID_SECOND_OPERAND);
-        return 1;
-      }
-    } else {  // 1 operand
-      context->set_error(INVALID_FIRST_OPERAND);
-      return 1;
-    }
-  } else {  // DATA_TYPE_ID
-    context->set_error(MISSING_DATA_TYPE);
-    return 1;
-  }
-  return 1;
-
-}
-
-int Instruction4MadPart3(Context* context) {
-  BrigInstBase madInst = {
-    sizeof(BrigInstBase),   // size
-    BrigEInstBase,         // kind
-    BrigMad,               // opcode
-    0,               // type
-    BrigNoPacking,         // packing
-    {0, 0, 0, 0, 0}       // o_operands[5]
-  };
- 
-  BrigAluModifier aluModifier = {0};
-
-  context->token_to_scan = yylex();
-  if (!RoundingMode(context)) {
-    aluModifier = context->get_alu_modifier();
-  }
-  // TODO(Chuang):Type f Length: 16 (in some implementations), 32, 64
-  // Or Type u, s Length 32, 64
-  if (context->token_to_scan == _F32 ||
-      context->token_to_scan == _F64 ||
-      context->token_to_scan == _U32 ||
-      context->token_to_scan == _U64 ||
-      context->token_to_scan == _S32 ||
-      context->token_to_scan == _S64) {
-
-    madInst.type = context->token_value.data_type;
-    context->token_to_scan = yylex();
-    
-    // Note: dest: Destination register.
-    std::string opName;
-    BrigoOffset32_t opSize;
-
-    if (context->token_type == REGISTER) {
-      opName = context->token_value.string_val;
-    } else {
-      context->set_error(INVALID_OPERAND);
-      return 1;
-    } 
-
-    if (!Operand(context)) {
-      madInst.o_operands[0] = context->operand_map[opName];
-      if (context->token_to_scan != ',') {
-        context->set_error(MISSING_COMMA);
-        return 1;
-      }
-      context->token_to_scan = yylex();
-      // Sources. Can be a register or immediate value.
-      opSize = context->get_operand_offset();
-      if (context->token_type == REGISTER) {
-        opName = context->token_value.string_val;
-      } else if (context->token_type == CONSTANT) {
-        opSize += opSize & 0x7;
-      } else {
-        context->set_error(INVALID_OPERAND);
-        return 1;
-      }
-
-      if (!Operand(context)) {
-        if (opSize == context->get_operand_offset()) {
-          madInst.o_operands[1] = context->operand_map[opName];
-        } else {
-          madInst.o_operands[1] = opSize;
-        }
-        if (context->token_to_scan != ',') {
-          context->set_error(MISSING_COMMA);
-          return 1;
-        }
-        context->token_to_scan = yylex();
-        opSize = context->get_operand_offset();
-        if (context->token_type == REGISTER) {
-          opName = context->token_value.string_val;
-        } else if (context->token_type == CONSTANT) {
-          opSize += opSize & 0x7;
-        } else {
-          context->set_error(INVALID_OPERAND);
-          return 1;
-        }
-        
-        if (!Operand(context)) {
-          if (opSize == context->get_operand_offset()) {
-            madInst.o_operands[2] = context->operand_map[opName];
-          } else {
-            madInst.o_operands[2] = opSize;
-          }
-          if (context->token_to_scan != ',') {
-              context->set_error(MISSING_COMMA);
-              return 1;
-          }
-          context->token_to_scan = yylex();
-
-          opSize = context->get_operand_offset();
-          if (context->token_type == REGISTER) {
-            opName = context->token_value.string_val;
-          } else if (context->token_type == CONSTANT) {
-            opSize += opSize & 0x7;
-          } else {
-            context->set_error(INVALID_OPERAND);
-            return 1;
-          }
-
-          if (!Operand(context)) {
-            if (opSize == context->get_operand_offset()) {
-              madInst.o_operands[3] = context->operand_map[opName];
-            } else {
-              madInst.o_operands[3] = opSize;
-            }
-            if (context->token_to_scan == ';') {
-              int* pCmp = reinterpret_cast<int*>(&aluModifier);
-              if (*pCmp != 0) { 
-                // Note: mad_u/s without _ftz/rounding
-                if (madInst.type != Brigf32 && madInst.type != Brigf64) {
-                  context->set_error(INVALID_ROUNDING_MODE);
-                  return 1;
-                }
-                BrigInstMod madMod = {
-                  sizeof(BrigInstMod),  // size
-                  BrigEInstMod,         // kind
-                  BrigMad,              // opcode
-                  madInst.type,         // type
-                  BrigNoPacking,        // packing
-                  {0, 0, 0, 0, 0},      // o_operands[5]
-                  {0}  // aluModifier
-                };
-                for (int i = 0 ; i < 5 ; ++i) {
-                  madMod.o_operands[i] = madInst.o_operands[i];
-                }
-                madMod.aluModifier = aluModifier;
-                context->append_code(&madMod);
-              }
-              else {
-                context->append_code(&madInst);
-              }
-              context->token_to_scan = yylex();
-              return 0;
-            } else {
-              context->set_error(MISSING_SEMICOLON);
-              return 1;
-            }  // ';'
-          } else {  // 4 operand
-              context->set_error(INVALID_FOURTH_OPERAND);
-              return 1;
-          }
-        } else {  // 3 operand
-          context->set_error(INVALID_THIRD_OPERAND);
-          return 1;
-        }
-      } else {  // 2 operand
-        context->set_error(INVALID_SECOND_OPERAND);
-        return 1;
-      }
-    } else {  // 1 operand
-      context->set_error(INVALID_FIRST_OPERAND);
-      return 1;
-    }
-  } else {  // DATA_TYPE_ID
-    context->set_error(MISSING_DATA_TYPE);
-    return 1;
-  }
-  return 1;
-}
-
-int Instruction4BitStringOperationPart4(Context* context) {
-  const unsigned int first_token = context->token_to_scan;
-  
-  BrigInstBase bsoInst = {
-    sizeof(BrigInstBase),   // size
-    BrigEInstBase,         // kind
-    0,                     // opcode
-    0,                     // type
-    BrigNoPacking,         // packing
-    {0, 0, 0, 0, 0}       // o_operands[5]
-  };
-  
-  switch(first_token) {
-    case EXTRACT:
-      bsoInst.opcode = BrigExtract;
-      break;
-    case INSERT:
-      bsoInst.opcode = BrigInsert;
-      break;
-    case BITSELECT:
-      bsoInst.opcode = BrigBitselect;
-      break;
-  }
-  
-  context->token_to_scan = yylex();
-  // Note: Type s, u; Length 32, 64;
-  // TODO(Chuang):  I think "b" should be in its type
-  if (context->token_to_scan == _S32 ||
-      context->token_to_scan == _S64 ||
-      context->token_to_scan == _U32 ||
-      context->token_to_scan == _U64 ||
-      context->token_to_scan == _B32 ||
-      context->token_to_scan == _B64) {
-
-    bsoInst.type = context->token_value.data_type;
-    context->token_to_scan = yylex();
-    
-    // Note: dest: Destination register.
-    std::string opName;
-    BrigoOffset32_t opSize;
-
-    if (context->token_type == REGISTER) {
-      opName = context->token_value.string_val;
-    } else {
-      context->set_error(INVALID_OPERAND);
-      return 1;
-    } 
-
-    if (!Operand(context)) {
-      bsoInst.o_operands[0] = context->operand_map[opName];
-      if (context->token_to_scan != ',') {
-        context->set_error(MISSING_COMMA);
-        return 1;
-      }
-      context->token_to_scan = yylex();
-
-      opSize = context->get_operand_offset();
-      if (context->token_type == REGISTER) {
-        opName = context->token_value.string_val;
-      } else if (context->token_type == CONSTANT) {
-        opSize += opSize & 0x7;
-      }  // else WaveSize
-
-      if (!Operand(context)) {
-        if (opSize == context->get_operand_offset()) {
-          bsoInst.o_operands[1] = context->operand_map[opName];
-        } else {
-          bsoInst.o_operands[1] = opSize;
-        }
-        if (context->token_to_scan != ',') {
-          context->set_error(MISSING_COMMA);
-          return 1;
-        }
-        context->token_to_scan = yylex();
-        opSize = context->get_operand_offset();
-        if (context->token_type == REGISTER) {
-          opName = context->token_value.string_val;
-        } else if (context->token_type == CONSTANT) {
-          opSize += opSize & 0x7;
-        }  // else WaveSize
-        
-        // TODO(Chuang): src1, src2: type follow as the kind of opcode.
-        // different opcode will have different rule of types.
-
-        if (!Operand(context)) {
-          if (opSize == context->get_operand_offset()) {
-            bsoInst.o_operands[2] = context->operand_map[opName];
-          } else {
-            bsoInst.o_operands[2] = opSize;
-          }
-          if (context->token_to_scan != ',') {
-              context->set_error(MISSING_COMMA);
-              return 1;
-          }
-          context->token_to_scan = yylex();
-
-          opSize = context->get_operand_offset();
-          if (context->token_type == REGISTER) {
-            opName = context->token_value.string_val;
-          } else if (context->token_type == CONSTANT) {
-            opSize += opSize & 0x7;
-          }  // else WaveSize 
-
-          if (!Operand(context)) {
-            if (opSize == context->get_operand_offset()) {
-              bsoInst.o_operands[3] = context->operand_map[opName];
-            } else {
-              bsoInst.o_operands[3] = opSize;
-            }
-            if (context->token_to_scan == ';') {
-              context->append_code(&bsoInst);
-              context->token_to_scan = yylex();
-              return 0;
-            } else {
-              context->set_error(MISSING_SEMICOLON);
-              return 1;
-            }  // ';'
-          } else {  // 4 operand
-              context->set_error(INVALID_FOURTH_OPERAND);
-              return 1;
-          }
-        } else {  // 3 operand
-          context->set_error(INVALID_THIRD_OPERAND);
-          return 1;
-        }
-      } else {  // 2 operand
-        context->set_error(INVALID_SECOND_OPERAND);
-        return 1;
-      }
-    } else {  // 1 operand
-      context->set_error(INVALID_FIRST_OPERAND);
-      return 1;
-    }
-  } else {  // DATA_TYPE_ID
-    context->set_error(MISSING_DATA_TYPE);
-    return 1;
-  }
-  return 1;
-}
-
-int Instruction4(Context* context) {
-
-  switch(context->token_to_scan) {
-    case SAD:
-    case SAD2:
-    case SAD4:
-    case SAD4HI:
-    case LERP:
-    case BITALIGN:
-    case BYTEALIGN:
-      if (!Instruction4MultiMediaOperationPart1(context)) {
-        return 0;
-      }
-      return 1;
-    case FMA:
-      if (!Instruction4FmaPart2(context)) {
-        return 0;
-      }
-      return 1;
-    case MAD:
-      if (!Instruction4MadPart3(context)) {
-        return 0;
-      }
-      return 1;
-    case EXTRACT:
-    case INSERT:
-    case BITSELECT:
-      if (!Instruction4BitStringOperationPart4(context)) {
-        return 0;
-      }
-      return 1;
-    case CMOV:
-      if (!Instruction4CmovPart5(context)) {
-        return 0;
-      }
-      return 1;
-    case SHUFFLE:
-      if (!Instruction4ShufflePart6(context)) {
-        return 0;
-      }
-      return 1;
-  }
-  
+  } else {  // INSTRUCTION4_OPCODE
+  context->set_error(INVALID_INSTRUCTION);
+  }
   return 1;
 }
 
@@ -4251,7 +3395,7 @@
   // Chuang
   // first token is PACKEDCMP or CMP
   BrigInstCmp cmpInst = {
-    sizeof(BrigInstCmp),  // size
+    44,                 // size
     BrigEInstCmp,       // kind
     BrigCmp,            // opcode
     0,                  // type
@@ -4604,7 +3748,7 @@
   // first token is F2U4 "f2u4"
 
   BrigInstBase f2u4Inst = {
-    sizeof(BrigInstBase),  // size
+    32,                    // size
     BrigEInstBase,         // kind
     BrigF2u4,               // opcode
     Brigu32,               // type
@@ -4767,7 +3911,7 @@
   context->token_to_scan = yylex();
 
   BrigInstBase ldc_op = {
-    sizeof(BrigInstBase),  // size
+    32,                    // size
     BrigEInstBase,         // kind
     BrigLdc,               // opcode
     Brigb32,               // type
@@ -4820,7 +3964,7 @@
   const unsigned int first_token = context->token_to_scan;
   context->token_to_scan = yylex();
   BrigInstAtomic atom_op = {
-    sizeof(BrigInstAtomic), // size
+    44,                    // size
     BrigEInstAtomic,       // kind
     BrigAtomic,            // opcode
     Brigb32,               // type
@@ -5031,7 +4175,7 @@
   // first token is MOV "mov"
 
   BrigInstBase movInst = {
-    sizeof(BrigInstBase),  // size
+    32,                    // size
     BrigEInstBase,         // kind
     BrigMov,               // opcode
     0,                     // type
@@ -5639,7 +4783,7 @@
   context->token_to_scan = yylex();
 
   BrigInstMem lda_op = {
-    sizeof(BrigInstMem),   // size
+    36,                    // size
     BrigEInstMem,          // kind
     BrigLda,               // opcode
     Brigb32,               // type
@@ -5714,7 +4858,7 @@
   // first token is ATOMIC_IMAGE
   unsigned int second_token;
   BrigInstAtomicImage img_inst = {
-    sizeof(BrigInstAtomicImage), // size
+    48,                     // size
     BrigEInstAtomicImage,   // kind
     BrigAtomicImage,        // opcode
     Brigb32,                // type
@@ -5905,7 +5049,7 @@
 int ImageNoRet(Context* context) {
   // first token is ATOMICNORET_IMAGE
   BrigInstAtomicImage imgNoRet = {
-    sizeof(BrigInstAtomicImage),  // size
+    48,                     // size
     BrigEInstAtomicImage,   // kind
     BrigAtomicNoRetImage,   // opcode
     Brigb32,                // type
@@ -6080,17 +5224,6 @@
   // TODO(Chuang): Extensions for Conversions
 
   BrigInstCvt cvtInst = {
-<<<<<<< HEAD
-    sizeof(BrigInstCvt), // size
-    BrigEInstCvt,        // kind
-    BrigCvt,             // opcode
-    0,                   // type
-    BrigNoPacking,       // packing
-    {0, 0, 0, 0, 0},     // o_operands[5]
-    {0},                 // aluModifier
-    0,                   // stype
-    0                    // reserved
-=======
     40,                    // size
     BrigEInstCvt,          // kind
     BrigCvt,               // opcode
@@ -6100,7 +5233,6 @@
     {0, 0, 0, 0, 0, 0, 0}, // aluModifier
     0,                     // stype
     0                      // reserved
->>>>>>> 36797bf1
   };
   context->token_to_scan = yylex();
 
@@ -6835,7 +5967,7 @@
 int ImageLoad(Context* context) {
   // first token is LD_IMAGE
   BrigInstImage imgLdInst = {
-    sizeof(BrigInstImage), // size
+    40,                    // size
     BrigEInstImage,        // kind
     BrigLdImage,           // opcode
     {0, 0, 0, 0, 0},   // o_operands[5]
@@ -6961,7 +6093,7 @@
 int ImageStore(Context* context) {
   // first token is St_image
   BrigInstImage imgStInst = {
-    sizeof(BrigInstImage), // size
+    40,                    // size
     BrigEInstImage,        // kind
     BrigStImage,           // opcode
     {0, 0, 0, 0, 0},   // o_operands[5]
@@ -7486,7 +6618,7 @@
 int ImageRead(Context *context) {
   // first token is RD_IMAGE
   BrigInstRead imgRdInst = {
-    sizeof(BrigInstRead),  // size
+    40,                    // size
     BrigEInstRead,         // kind
     BrigRdImage,           // opcode
     {0, 0, 0, 0, 0},       // o_operands[5]
@@ -7788,7 +6920,7 @@
   // first token is ATOMICNORET or ATOMICNORET_CAS
 
   BrigInstAtomic aNoRetInst = {
-    sizeof(BrigInstAtomic),   // size
+    44,                    // size
     BrigEInstAtomic,       // kind
     BrigAtomicNoRet,       // opcode
     0,                     // type
