--- conflicted
+++ resolved
@@ -2120,17 +2120,10 @@
     secondOpOffset = firstOpOffset;
     context->append_operand(&emptylist);
   }
-<<<<<<< HEAD
- 
+
   OpOffset[1] = firstOpOffset;
   OpOffset[3] = secondOpOffset;
-  
-=======
-
-    callInst.o_operands[1] = firstOpOffset;
-    callInst.o_operands[3] = secondOpOffset;
-
->>>>>>> a11c90fb
+
   // if there is CallTarget, the first operand token must be a s register.
   if (firstOpToken == TOKEN_SREGISTER) {
     if (CallTargets(context)) {
@@ -2139,31 +2132,7 @@
     }
     OpOffset[4] = context->current_argList_offset;
   }
-<<<<<<< HEAD
   if (context->token_to_scan != ';') {
-=======
-  if (context->token_to_scan == ';') {
-    if (hasFbar) {
-      BrigInstMod callMod;
-      callMod.size = sizeof(BrigInstMod);
-      callMod.kind = BrigEInstMod;
-      callMod.opcode = callInst.opcode;
-      callMod.type = callInst.type;
-      callMod.packing = callInst.packing;
-      for (int i = 0 ; i < 5 ; ++i) {
-        callMod.o_operands[i] = callInst.o_operands[i];
-      }
-      memset(&callMod.aluModifier, 0, sizeof(BrigAluModifier));
-      callMod.aluModifier.valid = 1;
-      callMod.aluModifier.fbar = 1;
-      context->append_code(&callMod);
-    } else {
-      context->append_code(&callInst);
-    }
-    context->token_to_scan = yylex();
-    return 0;
-  } else {
->>>>>>> a11c90fb
     context->set_error(MISSING_SEMICOLON);
     return 1;
   }
@@ -2178,6 +2147,7 @@
       {OpOffset[0], OpOffset[1], OpOffset[2], OpOffset[3], OpOffset[4]},
       aluModifier
     };
+    callMod.aluModifier.valid = 1;
     callMod.size = sizeof(callMod);
     context->append_code(&callMod);
   } else {
