--- conflicted
+++ resolved
@@ -3416,6 +3416,38 @@
           }
 
           if (!Operand(context, &cmovInst.o_operands[3])) {
+            if (context->token_to_scan == ';') {
+              context->append_code(&cmovInst);
+              context->token_to_scan = yylex();
+              return 0;
+            } else {
+              context->set_error(MISSING_SEMICOLON);
+              return 1;
+            }  // ';'
+          } else {  // 4 operand
+              context->set_error(INVALID_FOURTH_OPERAND);
+              return 1;
+          }
+        } else {  // 3 operand
+          context->set_error(INVALID_THIRD_OPERAND);
+          return 1;
+        }
+      } else {  // 2 operand
+        context->set_error(INVALID_SECOND_OPERAND);
+        return 1;
+      }
+    } else {  // 1 operand
+      context->set_error(INVALID_FIRST_OPERAND);
+      return 1;
+    }
+  } else {  // DATA_TYPE_ID
+    context->set_error(MISSING_DATA_TYPE);
+    return 1;
+  }
+  return 1;
+
+}
+
             if (context->token_to_scan == ';') {
               context->append_code(&cmovInst);
               context->token_to_scan = yylex();
@@ -7573,62 +7605,7 @@
 
   return 1;
 }
-<<<<<<< HEAD
-int FloatListSinglePart2Block(Context* context, const std::vector<double> &float_list,
-                              const uint32_t elementCount) {
-  uint32_t n = elementCount;
-  switch (context->get_type()) {
-    case Brigb1:
-      context->set_error(INVALID_INITIALIZER);
-      return 1;
-    case Brigb8:    n = (n + 7) >> 3; break;  // (n+7)/8
-    case Brigb16:   n = (n + 3) >> 2; break;  // (n+3)/4
-    case Brigb32:   n = (n + 1) >> 1; break;  // (n+1)/2
-    case Brigb64:   break;
-  }
-  size_t arraySize = sizeof(BrigBlockNumeric) + (n - 1) * sizeof(uint64_t);
-  uint8_t *array = new uint8_t[arraySize];
-  memset(array, 0, sizeof(uint8_t) * arraySize);
-  BrigBlockNumeric *blockNumeric = reinterpret_cast<BrigBlockNumeric*>(array);
-
-  switch(context->get_type()) {
-    case Brigb8:
-      for (uint32_t i = 0; i < float_list.size(); i++ ) {
-        *(double*)&blockNumeric->u8[i] = float_list[i];
-      }
-      break;
-    case Brigb16:
-      for (uint32_t i = 0; i < float_list.size(); i++ ) {
-        *(double*)&blockNumeric->u16[i] = float_list[i];
-      }
-      break;
-    case Brigb32:
-      for (uint32_t i = 0; i < float_list.size(); i++ ) {
-        *(double*)&blockNumeric->u32[i] = float_list[i];
-      }
-      break;
-    case Brigb64:
-      // TODO(Chuang): Loss of precision
-      for (uint32_t i = 0; i < float_list.size(); i++ ) {
-        *(double*)&blockNumeric->u64[i] = float_list[i];
-      }
-      break;
-  }
-
-  blockNumeric->size = arraySize;
-  blockNumeric->kind = BrigEDirectiveBlockNumeric;
-  blockNumeric->type = context->get_type();
-  blockNumeric->elementCount = elementCount;
-
-  context->append_directive(blockNumeric);
-
-  delete []array;
-  array = NULL;
-  return 0;
-}
-=======
-
->>>>>>> 2f176410
+
 int FloatListSingle(Context* context) {
   uint32_t elementCount = 0;
   std::vector<double> float_list;
