/* Copyright 2012 <MulticorewareInc> */

#include "parser.h"
#include <string>
#include "tokens.h"
#include "lexer.h"
#include "error_reporter_interface.h"

extern int int_val;
extern char* string_val;
extern float float_val;
extern double double_val;

namespace hsa {
namespace brig {

TerminalType GetTokenType(unsigned int token) {
  switch (token) {
    /* DataTypeId */
  case _U32:
  case _S32:
  case _S64:
  case _U64:
  case _B1:
  case _B32:
  case _F64:
  case _F32:
  case _B64:
  case _B8:
  case _B16:
  case _S8:
  case _S16:
  case _U8:
  case _U16:
  case _F16:
  case _B128:
  case _U8X4:
  case _S8X4:
  case _U16X2:
  case _S16X2:
  case _F16X2:
  case _F32X2:
  case _U8X8:
  case _S8X8:
  case _U16X4:
  case _S16X4:
  case _F16X4:
  case _U8X16:
  case _S8X16:
  case _U16X8:
  case _S16X8:
  case _F16X8:
  case _F32X4:
  case _S32X4:
  case _U32X4:
  case _F64X2:
  case _S64X2:
  case _U64X2:
    return DATA_TYPE_ID;

    /* QueryOp */
  case QUERY_ORDER:
  case QUERY_DATA:
  case QUERY_ARRAY:
  case QUERY_WIDTH:
  case QUERY_DEPTH:
  case QUERY_HEIGHT:
  case QUERY_NORMALIZED:
  case QUERY_FILTERING:
    return QUERY_OP;

    /* Register */
  case TOKEN_CREGISTER:
  case TOKEN_DREGISTER:
  case TOKEN_SREGISTER:
  case TOKEN_QREGISTER:
    return REGISTER;

    /* IntRounding */
  case _UPI:
  case _DOWNI:
  case _ZEROI:
  case _NEARI:
    return INT_ROUNDING;

    /* FloatRounding */
  case _UP:
  case _DOWN:
  case _ZERO:
  case _NEAR:
    return FLOAT_ROUNDING;
    /* Packing */
  case _PP:
  case _PS:
  case _SP:
  case _SS:
  case __S:
  case __P:
  case _PP_SAT:
  case _PS_SAT:
  case _SP_SAT:
  case _SS_SAT:
  case _S_SAT:
  case _P_SAT:
    return PACKING;

  case _SMALL:
  case _LARGE:
  case _FULL:
  case _REDUCED:
  case _SFTZ:
  case _NOSFTZ:
    return TARGET;

    /* Instruction2Opcode */
  case ABS:
  case NEG:
  case NOT:
  case POPCOUNT:
  case FIRSTBIT:
  case LASTBIT:
  case BITREV:
  case MOVS_LO:
  case MOVS_HI:
  case FBAR_INITSIZE:
  case FBAR_INIT:
  case FBAR_RELEASECF:
  case COUNT:
  case MASK:
    return INSTRUCTION2_OPCODE;

    /* Instruction2Opcode NoDT */
  case UNPACK3:
  case UNPACK2:
  case UNPACK1:
  case UNPACK0:
  case ALLOCA:
  case WORKITEMID:
  case WORKITEMAID:
  case WORKGROUPSIZE:
  case NDRANGESIZE:
  case NDRANGEGROUPS:
    return INSTRUCTION2_OPCODE_NODT;

    /* Instruction2OpcodeFTZ */
  case SQRT:
  case FRACT:
  case FCOS:
  case FSIN:
  case FLOG2:
  case FEXP2:
  case FSQRT:
  case FRSQRT:
  case FRCP:
    return INSTRUCTION2_OPCODE_FTZ;

    /* Instruction3Opcode */
  case ADD:
  case CARRY:
  case BORROW:
  case DIV:
  case REM:
  case SUB:
  case SHL:
  case SHR:
  case AND:
  case XOR:
  case OR:
  case UNPACKLO:
  case UNPACKHI:
  case MOVD_LO:
  case MOVD_HI:
  case COPYSIGN:
  case CLASS:
  case SEND:
  case RECEIVE:
    return INSTRUCTION3_OPCODE;
  case MAX:
  case MIN:
    return INSTRUCTION3_OPCODE_FTZ;
    /* initializable address */
  case READONLY:
  case GLOBAL:
    return INITIALIZABLE_ADDRESS;
  case PRIVATE:
  case GROUP:
  case SPILL:
    return UNINITIALIZABLE_ADDRESS;
  default:
    return UNKNOWN_TERM;  // unknown
  }
}

BrigDataType GetDataType(int token) {
  switch (token) {
    /* DataTypeId */
  case _U32:
    return Brigu32;
    break;
  case _S32:
    return Brigs32;
    break;
  case _S64:
    return Brigs64;
    break;
  case _U64:
    return Brigu64;
    break;
  case _B1:
    return Brigb1;
    break;
  case _B32:
    return Brigb32;
    break;
  case _F64:
    return Brigf64;
    break;
  case _F32:
    return Brigf32;
    break;
  case _B64:
    return Brigb64;
    break;
  case _B8:
    return Brigb8;
    break;
  case _B16:
    return Brigb16;
    break;
  case _S8:
    return Brigs8;
    break;
  case _S16:
    return Brigs16;
    break;
  case _U8:
    return Brigu8;
    break;
  case _U16:
    return Brigu16;
    break;
  case _F16:
    return Brigf16;
    break;
  case _B128:
    return Brigb128;
    break;
  case _U8X4:
    return Brigu8x4;
    break;
  case _S8X4:
    return Brigs8x4;
    break;
  case _U16X2:
    return Brigu16x2;
    break;
  case _S16X2:
    return Brigs16x2;
    break;
  case _F16X2:
    return Brigf16x2;
    break;
  case _F32X2:
    return Brigf32x2;
    break;
  case _U8X8:
    return Brigu8x8;
    break;
  case _S8X8:
    return Brigs8x8;
    break;
  case _U16X4:
    return Brigu16x4;
    break;
  case _S16X4:
    return Brigs16x4;
    break;
  case _F16X4:
    return Brigf16x4;
    break;
  case _U8X16:
    return Brigu8x16;
    break;
  case _S8X16:
    return Brigs8x16;
    break;
  case _U16X8:
    return Brigu16x8;
    break;
  case _S16X8:
    return Brigs16x8;
    break;
  case _F16X8:
    return Brigf16x8;
    break;
  case _F32X4:
    return Brigf32x4;
    break;
  case _S32X4:
    return Brigs32x4;
    break;
  case _U32X4:
    return Brigu32x4;
    break;
  case _F64X2:
    return Brigf64x2;
    break;
  case _S64X2:
    return Brigs64x2;
    break;
  case _U64X2:
    return Brigu64x2;
    break;
  case _ROIMG:
    return BrigROImg;
    break;
  case _RWIMG:
    return BrigRWImg;
    break;
  case _SAMP:
    return BrigSamp;
    break;
}
}

BrigOpcode GetOpCode(int token) {
  switch (token) {
    /* opcode */
  case ABS:
    return BrigAbs;
    break;
  case ADD:
    return BrigAdd;
    break;
  case CARRY:
    return BrigCarry;
    break;
  case BORROW:
    return BrigBorrow;
    break;
// TBD, need to add complete list of all operations.  
  }
}

BrigPacking GetPacking(int token) {
  switch (token) {
   /* packing type */
  case _PP:
    return BrigPackPP;
    break;
  case _PS:
    return BrigPackPS;
    break;
  case _SP:
    return BrigPackSP;
    break;
  case _SS:
    return BrigPackSS;
    break;
  case __S:
    return BrigPackS;
    break;
  case __P:
    return BrigPackP;
    break;
  case _PP_SAT:
    return BrigPackPPsat;
    break;
  case _PS_SAT:
    return BrigPackPSsat;
    break;
  case _SP_SAT:
    return BrigPackSPsat;
    break;
  case _SS_SAT:
    return BrigPackSSsat;
    break;
  case _S_SAT:
    return BrigPackSsat;
    break;
  case _P_SAT:
    return BrigPackPsat;
    break;
  }
}
 

int Query(unsigned int QueryOp, Context* context) {
  // next token should be a dataTypeId
  if (GetTokenType(yylex()) == DATA_TYPE_ID) {
    // next token should be an Operand
    if (!Operand(yylex(), context)) {
      // next should be a comma
      if (yylex() == ',') {
        // then finally an addressable Operand
        if (!AddressableOperand(yylex(), context)) {
          if (yylex() == ';')
            return 0;
          else
            printf("Missing ';' in query\n");
        }
      }
    }
  }
  return 1;
}

int Operand(unsigned int first_token, Context* context) {
  if (!Identifier(first_token, context)) {  // an Identifier
    if (GetTokenType(first_token) == REGISTER) {
      BrigOperandReg bor;
      bor.size = 12;
      bor.kind = BrigEOperandReg;
      switch (first_token) {
        case TOKEN_CREGISTER:
          bor.type = Brigb1;
          break;
        case TOKEN_DREGISTER:
          bor.type = Brigb64;
          break;
        case TOKEN_SREGISTER:
          bor.type = Brigb32;
          break;
        case TOKEN_QREGISTER:
          bor.type = Brigb128;
          break;
      }

      bor.reserved = 0;
      std::string name(string_val);
      bor.name = context->add_symbol(name);
      if(!context->operand_map.count(name)) {
        context->operand_map[name] = context->get_operand_offset();
        context->append_operand(&bor);
      }
    }
    return 0;
  } else if (!BaseOperand(first_token, context)) {    // a base Operand
    return 0;
  }
  return 1;
}

int Identifier(unsigned int first_token, Context* context) {
  if (first_token == TOKEN_GLOBAL_IDENTIFIER) {
    return 0;
  } else if (first_token == TOKEN_LOCAL_IDENTIFIER) {
    return 0;
  } else if (GetTokenType(first_token) == REGISTER) {
    return 0;
  }

  return 1;
}

int BaseOperand(unsigned int first_token, Context* context) {
  int next;
  if (first_token == TOKEN_DOUBLE_CONSTANT) {
    BrigOperandImmed boi = {
      sizeof(boi),        // size
      BrigEOperandImmed,  // kind
      Brigb64,            // type
      0                   // reserved
    };
    boi.bits.d = double_val;
    context->append_operand(&boi);

    return 0;
  } else if (first_token == TOKEN_SINGLE_CONSTANT) {
    BrigOperandImmed boi = {
      sizeof(boi),        // size
      BrigEOperandImmed,  // kind
      Brigb32,            // type
      0                   // reserved
    };
    boi.bits.f = float_val;
    context->append_operand(&boi);
    return 0;
  } else if (first_token == TOKEN_INTEGER_CONSTANT) {
    BrigOperandImmed boi = {
      sizeof(boi),        // size
      BrigEOperandImmed,  // kind
      Brigb32,            // type
      0                   // reserved
    };
    // TODO(Huy): check context for operation type and decide the type
    boi.bits.u = int_val;
    context->append_operand(&boi);

    return 0;
  } else if (first_token == TOKEN_WAVESIZE) {
    return 0;
  } else if (first_token == '-') {
    if (yylex() == TOKEN_INTEGER_CONSTANT) {
      BrigOperandImmed boi = {
      sizeof(boi),        // size
      BrigEOperandImmed,  // kind
      Brigb32,            // type
      0                   // reserved
      };
      // TODO(Huy): check context for operation type and decide the type
      boi.bits.u = -int_val;
      context->append_operand(&boi);

     return 0;
    }
  } else if (GetTokenType(first_token) == DATA_TYPE_ID) {
    // scan next token
    if (yylex() == '(') {   // should be '('
      // check if we have a decimal list single or float list single
      next = yylex();
      if (next == TOKEN_INTEGER_CONSTANT) {
        BrigOperandImmed boi = {
        sizeof(boi),        // size
        BrigEOperandImmed,  // kind
        Brigb32,            // type
        0                   // reserved
        };
        // TODO(Huy): check context for operation type and decide the type
        boi.bits.u = -int_val;
        context->append_operand(&boi);

        next = yylex();
        if (next == ')') {
          return 0;
        } else {
          while (next == ',') {
            next = yylex();
            if (next == TOKEN_INTEGER_CONSTANT) {
              BrigOperandImmed boi = {
                sizeof(boi),        // size
                BrigEOperandImmed,  // kind
                Brigb32,            // type
                0                   // reserved
              };
  // TODO(Huy): check context for operation type and decide the type
              boi.bits.u = int_val;
              context->append_operand(&boi);

              next = yylex();
              if (next == ')')
                return 0;
              else if (next != ',')
                return 1;
            } else {
              return 1;
            }
          }  // while
        }
      } else if (next == TOKEN_DOUBLE_CONSTANT)   {
        BrigOperandImmed boi = {
        sizeof(boi),        // size
        BrigEOperandImmed,  // kind
        Brigb64,            // type
        0                   // reserved
        };
        boi.bits.d = double_val;
        context->append_operand(&boi);

        next = yylex();
        if (next == ')') {
          return 0;
        } else {
          while (next == ',') {
            next = yylex();
            if (next == TOKEN_DOUBLE_CONSTANT) {
              BrigOperandImmed boi = {
                sizeof(boi),        // size
                BrigEOperandImmed,  // kind
                Brigb64,            // type
                0                   // reserved
              };
              boi.bits.d = double_val;
              context->append_operand(&boi);
              next = yylex();
              if (next == ')')
                return 0;
              else if (next != ',')
                return 1;
            } else {
              return 1;
            }
          }  // while
        }
      }
    }
  } else {
    return 1;
  }
}

int AddressableOperand(unsigned int first_token, Context* context) {
  int next;
  if (first_token == '[') {
    // next should be a non register
    next = yylex();
    if ((next == TOKEN_GLOBAL_IDENTIFIER) ||
        (next == TOKEN_LOCAL_IDENTIFIER)) {
      next = yylex();
      if (next == ']')
        return 0;
      else if (next == '<') {
        next = yylex();
        if (next == TOKEN_INTEGER_CONSTANT) {
          if (yylex() == '>') {
            if (yylex() == ']')
              return 0;
          }
        } else if (GetTokenType(next) == REGISTER) {
          next = yylex();
          if (next == '>') {
            if (yylex() == ']')
              return 0;
          } else if ((next == '+') || (next == '-')) {
            if (yylex() == TOKEN_INTEGER_CONSTANT) {
              if (yylex() == '>') {
                if (yylex() == ']')
                  return 0;
              }
            }
          }
        }
      }
    }
  }
  return 1;
}

int ArrayOperandList(unsigned int first_token, Context* context) {
  // assumed first_token is '('
  int next;
  while (1) {
    next = yylex();
    if (!Identifier(next, context)) {
      next = yylex();
      if (next == ')')
        return 0;
      else if (next == ',') {
      } else {
        return 1;
      }
    } else {
      return 1;
    }
  }
}

int CallTargets(unsigned int first_token, Context* context) {
  // assumed first_token is '['
  int next;
  while (1) {
    next = yylex();
    if (!Identifier(next, context)) {
      next = yylex();
      if (next == ']')
        return 0;
      else if (next == ',') {
      } else {
        return 1;
      }
    } else {
      return 1;
    }
  }
}

int CallArgs(unsigned int first_token, Context* context) {
  // assumed first_token is '('
  int next;
  while (1) {
    next = yylex();
    if (next == ')') {
      return 0;
    } else if (!Operand(next, context)) {
      next = yylex();
      if (next == ')')
        return 0;
      else if (next == ',') {
      } else {
        return 1;
      }
    } else {
      return 1;
    }
  }
}

int RoundingMode(unsigned int first_token,
                 bool* is_ftz,
                 unsigned int* last_token,
                 Context* context) {
  *is_ftz = false;
  *last_token = first_token;
  int next;

  if (first_token == _FTZ) {
    next = yylex();
    *last_token = next;

    if (GetTokenType(next) == FLOAT_ROUNDING) {
      // next is floatRounding
    } else {
      *is_ftz = true;
    }
    return 0;
  } else if (GetTokenType(first_token) == INT_ROUNDING) {
    return 0;
  } else if (GetTokenType(first_token) == FLOAT_ROUNDING) {
    return 0;
  } else {
    return 1;
  }
}

int Instruction2(unsigned int first_token, Context* context) {
  // First token must be an Instruction2Opcode
  unsigned int next = yylex();
  // to get last token returned by RoundingMode in case _ftz
  unsigned int temp = 0;
  bool is_ftz = false;

  //default value.
  BrigInstBase inst_op = {
    32,
    BrigEInstBase,
    GetOpCode(first_token),
    0,
    BrigNoPacking,
    {0,0,0,0,0}
  };

  if (GetTokenType(first_token) == INSTRUCTION2_OPCODE) {
    if (!RoundingMode(next, &is_ftz, &temp, context)) {
      // there is a rounding mode specified
      if (is_ftz)
        // need to check the token returned by rounding mode
        next = temp;
      else
        next = yylex();
    }

    // check whether there is a Packing
    if (GetTokenType(next) == PACKING) {
      // there is packing
      inst_op.packing = GetPacking(next);
      next = yylex();
    }

    // now we must have a dataTypeId
    if (GetTokenType(next) == DATA_TYPE_ID) {
      // check the operands
      inst_op.type = GetDataType(next);
      next = yylex();
      std::string oper_str = string_val;
      if (!Operand(next, context)) {
        inst_op.o_operands[0] = context->operand_map[oper_str];
        if (yylex() == ',') {
          next = yylex();
          oper_str = string_val;
          if (!Operand(next, context)) {
            inst_op.o_operands[1] = context->operand_map[oper_str];
            if (yylex() == ';') {
              context->append_code<BrigInstBase>(&inst_op); 
              // if the rule is valid, just write to the .code section,
              // may need to edit others, worry that later.
              return 0;
            }
          }
        }
      }
    }
    return 1;
  } else if (GetTokenType(first_token) == INSTRUCTION2_OPCODE_NODT) {
    if (!RoundingMode(next, &is_ftz, &temp, context)) {
      // there is a rounding mode specified
      if (is_ftz)
        // need to check the token returned by rounding mode
        next = temp;
      else
        next = yylex();
    }


    // check the operands
    if (!Operand(next, context)) {
      if (yylex() == ',') {
        if (!Operand(yylex(), context)) {
          if (yylex() == ';') {
            return 0;
          }
        }
      }
    }
    return 1;
  } else if (GetTokenType(first_token) == INSTRUCTION2_OPCODE_FTZ) {
    // Optional FTZ
    if (next == _FTZ) {
      // has a _ftz
      next = yylex();
    }


    // now we must have a dataTypeId
    if (GetTokenType(next) == DATA_TYPE_ID) {
      // check the operands
      inst_op.type = GetDataType(next);
      next = yylex();
      std::string oper_str = string_val;
      if (!Operand(next, context)) {
        inst_op.o_operands[0] = context->operand_map[oper_str];
        if (yylex() == ',') {
          next = yylex();
          oper_str = string_val;
          if (!Operand(next, context)) {
            inst_op.o_operands[1] = context->operand_map[oper_str];
            if (yylex() == ';') {
              context->append_code<BrigInstBase>(&inst_op); 
              // if the rule is valid, just write to the .code section,
              // may need to edit others, worry that later.
              return 0;
            }
          }
        }
      }
    }
    return 1;
  } else {
    return 1;
  }
}

int Instruction3(unsigned int first_token, Context* context) {
  // First token must be an Instruction3Opcode
  unsigned int next = yylex();
  // to get last token returned by RoundingMode in case _ftz
  unsigned int temp = 0;
  bool is_ftz = false;

  //default value.
  BrigInstBase inst_op = {
    32,
    BrigEInstBase,
    GetOpCode(first_token),
    0,
    BrigNoPacking,
    {0,0,0,0,0}
  };

  if (GetTokenType(first_token) == INSTRUCTION3_OPCODE) {
    if (!RoundingMode(next, &is_ftz, &temp, context)) {
      // there is a rounding mode specified
      if (is_ftz)
        // need to check the token returned by rounding mode
        next = temp;
      else
        next = yylex();
    }

    // check whether there is a Packing
    if (GetTokenType(next) == PACKING) {
      // there is packing
      inst_op.packing = GetPacking(next);
      next = yylex();
    }

    // now we must have a dataTypeId
    if (GetTokenType(next) == DATA_TYPE_ID) {
      // check the operands
      inst_op.type = GetDataType(next);
      next = yylex();
      std::string oper_str = string_val;

      if (!Operand(next, context)) {
        inst_op.o_operands[0] = context->operand_map[oper_str];
        if (yylex() == ',') {
          next = yylex();
          oper_str = string_val;
          if (!Operand(next, context)) {
            inst_op.o_operands[1] = context->operand_map[oper_str];
            if (yylex() == ',') {
              next = yylex();
              oper_str = string_val;
              if (!Operand(next, context)) {
                inst_op.o_operands[2] = context->operand_map[oper_str];
                if (yylex() == ';')
                  context->append_code<BrigInstBase>(&inst_op); 
                  return 0;
              }  // 3rd operand
            }  // 2nd comma
          }  // 2nd operand
        }  // 1st comma
      }  // 1st operand
    }  // DATA_TYPE_ID
    return 1;
  } else if (GetTokenType(first_token) == INSTRUCTION3_OPCODE_FTZ) {
    // Optional FTZ
    if (next == _FTZ) {
      // has a _ftz
      next = yylex();
    }

    // check whether there is a Packing
    if (GetTokenType(next) == PACKING)
      // there is packing
      next = yylex();

    // now we must have a dataTypeId
    if (GetTokenType(next) == DATA_TYPE_ID) {
      // check the operands
      inst_op.type = GetDataType(next);
      next = yylex();
      std::string oper_str = string_val;

      if (!Operand(next, context)) {
        inst_op.o_operands[0] = context->operand_map[oper_str];
        if (yylex() == ',') {
          next = yylex();
          oper_str = string_val;
          if (!Operand(next, context)) {
            inst_op.o_operands[1] = context->operand_map[oper_str];
            if (yylex() == ',') {
              next = yylex();
              oper_str = string_val;
              if (!Operand(next, context)) {
                inst_op.o_operands[2] = context->operand_map[oper_str];
                if (yylex() == ';')
                  context->append_code<BrigInstBase>(&inst_op); 
                  return 0;
              }  // 3rd operand
            }  // 2nd comma
          }  // 2nd operand
        }  // 1st comma
      }  // 1st operand
    }  // DATA_TYPE_ID
    return 1;
  } else {
    return 1;
  }
  return 1;
}

int Version(unsigned int first_token, Context* context) {
  // first token must be version keyword

  if (context == NULL) {
    printf("INVALID CONTEXT\n");
    return 1;
  }

  ErrorReporterInterface* err_reporter = context->get_error_reporter();

  BrigDirectiveVersion bdv;
  bdv.kind = BrigEDirectiveVersion;
  bdv.size = 20;
  bdv.reserved = 0;

  // set default values
  bdv.machine = BrigELarge;
  bdv.profile = BrigEFull;
  bdv.ftz = BrigENosftz;
  if (yylex() == TOKEN_INTEGER_CONSTANT) {
    bdv.major = int_val;
    // printf("Major = %d\n",int_val);
    if (yylex() == ':') {
      // check for minor
      if (yylex() == TOKEN_INTEGER_CONSTANT) {
        bdv.minor = int_val;
        // printf("Minor = %d\n",int_val);
        int next = yylex();
        if (next == ';') {
        } else if (next == ':') {
          // check for target
          next = yylex();
          while (next != ';') {
            if (GetTokenType(next) == TARGET) {
              switch (next) {
                case _SMALL:
                  bdv.machine = BrigESmall;
                  break;
                case _LARGE:
                  bdv.machine = BrigELarge;
                  break;
                case _FULL:
                  bdv.profile = BrigEFull;
                  break;
                case _REDUCED:
                  bdv.profile = BrigEReduced;
                  break;               
                case _SFTZ:
                  bdv.ftz = BrigESftz;
                  break;
                case _NOSFTZ:
                  bdv.ftz = BrigENosftz;
                  break;    
              }

              next = yylex();
              if (next == ',') {
                next = yylex();      // next target
              } else {
                if (next != ';') {
                  err_reporter->report_error(
                    ErrorReporterInterface::MISSING_SEMICOLON,
                    yylineno);
                  return 1;
                }
              }
            } else {
              err_reporter->report_error(
                ErrorReporterInterface::INVALID_TARGET,
                yylineno);
              return 1;
            }
          }
        } else {
          err_reporter->report_error(
            ErrorReporterInterface::MISSING_SEMICOLON,
            yylineno);
          return 1;
        }
        context->append_directive(&bdv);
        err_reporter->report_error(ErrorReporterInterface::OK, yylineno);
        return 0;
      }
      err_reporter->report_error(
        ErrorReporterInterface::MISSING_INTEGER_CONSTANT,
        yylineno);
    }
    err_reporter->report_error(ErrorReporterInterface::MISSING_COLON, yylineno);
  }
  err_reporter->report_error(ErrorReporterInterface::MISSING_INTEGER_CONSTANT,
                             yylineno);
  return 1;
};

int Alignment(unsigned int first_token, Context* context) {
  // first token must be "align" keyword
  if (yylex() == TOKEN_INTEGER_CONSTANT)
    return 0;
  else
    return 1;
}

// parse declaration prefix
// since this function checks for one token lookahead
// if the last token is not consumed by this,
// it will notify the caller to recheck
int DeclPrefix(unsigned int first_token,
               bool* recheck_last_token,
               unsigned int* last_token,
               Context* context) {
  unsigned int last_align_token;
  unsigned int next_token;
  *recheck_last_token = false;
  *last_token = 0;

  if (first_token == ALIGN) {
    if (!Alignment(first_token, context)) {
      next_token = yylex();  // need to go to next token
      *last_token = next_token;
      // first is alignment
      if (next_token == CONST) {
        // alignment const
        next_token = yylex();
        *last_token = next_token;

        if ((next_token == EXTERN)||(next_token == STATIC)) {
          // alignment const externOrStatic
          *recheck_last_token = false;
        } else {
          // alignment const
          *recheck_last_token = true;
        }
      } else if ((next_token == EXTERN)||(next_token == STATIC)) {
        // alignment externOrStatic
        next_token = yylex();
        *last_token = next_token;

        if (next_token == CONST) {
          // alignmnet externOrStatic const
        } else {
          // alignment externOrStatic
          *recheck_last_token = true;
        }
      } else {
        // alignment
        *recheck_last_token = true;
      }
    }
  } else if (first_token == CONST) {
    // first is const
    next_token = yylex();
    *last_token = next_token;
    if (next_token == ALIGN) {
      if (!Alignment(next_token, context)) {
        // const alignment
        next_token = yylex();
        *last_token = next_token;

        if ((next_token == EXTERN)||(next_token == STATIC)) {
          // const alignment externOrStatic
        } else {
          // const alignment
          *recheck_last_token = true;
        }
      }
    } else if ((next_token == EXTERN)||(next_token == STATIC)) {
      // const externOrStatic
      next_token = yylex();
      *last_token = next_token;

      if (next_token == ALIGN) {
        if (!Alignment(next_token, context)) {
          // const externOrStatic alignment
        } else {
          return 1;
        }
      } else {
        // const externOrStatic
        *recheck_last_token = true;
      }
    } else {  // const does not stand alone
      *recheck_last_token = true;
      return 1;
    }
  } else if ((first_token == EXTERN)||(first_token == STATIC)) {
    // externOrStatic first
    next_token = yylex();
    *last_token = next_token;
    if (next_token == ALIGN) {
      if (!Alignment(next_token, context)) {
        // externOrStatic alignment
        next_token = yylex();
        *last_token = next_token;

        if (next_token == CONST) {
          // externOrStatic alignment const
        } else {
          // externOrStatic alignment
          *recheck_last_token = true;
        }
      }
    } else if (next_token == CONST) {
      // externOrStatic const
      next_token = yylex();
      *last_token = next_token;

      if (next_token == ALIGN) {
        if (!Alignment(next_token, context)) {
          *last_token = next_token;
        } else {
          return 1;
        }
        // externOrStatic const alignment
      } else {
        *recheck_last_token = true;
      }
    } else {
      *recheck_last_token = true;
    }
  } else {
    *recheck_last_token = true;
    *last_token = first_token;
  }
  return 0;
}

int FBar(unsigned int first_token, Context* context) {
  // first token must be _FBAR
  if (yylex() == '(' )
    if (yylex() == TOKEN_INTEGER_CONSTANT)
      if (yylex() == ')')
        return 0;

  return 1;
}


int ArrayDimensionSet(unsigned int first_token,
                      bool* rescan_last_token,
                      unsigned int* last_token,
                      Context* context) {
  // first token must be '['
  *rescan_last_token = false;
  unsigned int next_token = yylex();
  while (1) {
    if (next_token == ']') {
      next_token = yylex();  // check if there is more item
      if (next_token == '[') {  // more item
        next_token = yylex();
      } else {  // no more item
        *last_token = next_token;
        *rescan_last_token  = true;
        return 0;
      }
    } else if (next_token == TOKEN_INTEGER_CONSTANT) {
      next_token = yylex();  // scan next
    } else {
      printf("Missing closing bracket.\n");
      return 1;
    }
  }
}

int ArgumentDecl(unsigned int first_token,
                 bool* rescan_last_token,
                 unsigned int* last_token,
                 Context* context) {
  bool rescan_after_declPrefix;
  unsigned int last_token_of_declPrefix;
  unsigned int next;
  if (!DeclPrefix(first_token,
                  &rescan_after_declPrefix,
                  &last_token_of_declPrefix,
                  context)) {
    if (!rescan_after_declPrefix) {
      next = yylex();
    } else {
      next = last_token_of_declPrefix;
    }

    next = yylex();  // skip over "arg"
    if ((GetTokenType(next) == DATA_TYPE_ID)||
        (next == _RWIMG) ||
        (next == _SAMP) ||
        (next == _ROIMG)) {
      BrigDataType16_t data_type = GetDataType(next);
      next = yylex();
      if (next == TOKEN_LOCAL_IDENTIFIER) {
        // should have a meaning for DATA_TYPE_ID.
        // for argument, we need to set a BrigDirectiveSymbol
        // and write the corresponding string into .string section.


        std::string arg_name = string_val;
        int arg_name_offset = context->add_symbol(arg_name);
        // scan for arrayDimensions
        next = yylex();
        if (next == '[') {
          if (!ArrayDimensionSet(next,
                                 rescan_last_token,
                                 last_token,
                                 context)) {
            return 0;
          }
        } else {
          // no arrayDimensions
          BrigdOffset32_t dsize = context->get_directive_offset();
          BrigDirectiveSymbol sym_decl = {
          context->get_code_offset(),
          BrigArgSpace,
          BrigNone,
          0,
          0,
          0,
          arg_name_offset,
          data_type,
          1,
          0,               // d_init = 0 for arg
          0                // reserved
          };
          // append the DirectiveSymbol to .directive section.
          context->append_directive_symbol<BrigDirectiveSymbol>(&sym_decl);

          // update the current DirectiveFunction.
          // 1. update the directive offset.
          BrigDirectiveFunction bdf;
          context->get_directive<BrigDirectiveFunction>(
                    context->current_bdf_offset,
                    &bdf);
          if (bdf.d_firstScopedDirective == bdf.d_nextDirective) {
            bdf.d_nextDirective += 36;
            bdf.d_firstScopedDirective = bdf.d_nextDirective;
          } else {
            bdf.d_nextDirective += 36;
          }
          // std::cout << bdf.d_nextDirective << std::endl;
          // update param count
          if (context->arg_output) {
            bdf.outParamCount++;
          } else {
            if (!bdf.inParamCount)
              bdf.d_firstInParam = dsize;
            bdf.inParamCount++;
          }
          unsigned char * bdf_charp =
            reinterpret_cast<unsigned char*>(&bdf);
          context->update_directive_bytes(bdf_charp,
                                          context->current_bdf_offset,
                                          40);

          context->get_directive<BrigDirectiveFunction>(
                    context->current_bdf_offset,
                    &bdf);
          // std::cout << bdf.size << std::endl;


          *last_token = next;
          *rescan_last_token = true;
          return 0;
        }
      }
    }
  }
  return 1;
}

int ArgumentListBody(unsigned int first_token,
                     bool* rescan_last_token,
                     unsigned int* last_token,
                     Context* context) {
  *last_token = 0;
  *rescan_last_token = false;

  unsigned int prev_token = 0;
  bool rescan = false;
  while (1) {
    if (!ArgumentDecl(first_token, &rescan, &prev_token, context)) {
      if (!rescan)
        prev_token = yylex();
      if (prev_token == ',') {
        first_token = yylex();
      } else {
        *last_token = prev_token;
        *rescan_last_token = true;
        return 0;
      }
    } else {
      return 1;
    }
  }
}

int FunctionDefinition(unsigned int first_token,
                       bool* rescan_last_token,
                       unsigned int* last_token,
                       Context* context) {
  *last_token = 0;
  * rescan_last_token = false;

  unsigned int token_to_scan;
  bool rescan;

  if (!DeclPrefix(first_token, &rescan, &token_to_scan, context)) {
    if (!rescan)
      token_to_scan = yylex();

    if (token_to_scan == FUNCTION) {
      // add default struct (Miao)

      context->current_bdf_offset = context->get_directive_offset();
      BrigdOffset32_t bdf_offset = context->current_bdf_offset;

      BrigDirectiveFunction bdf = {
      40,                      // size
      BrigEDirectiveFunction,  // kind
      context->get_code_offset(),
      0,
      0,
      bdf_offset+40,          // d_firstScopedDirective
      0,
      bdf_offset+40,          // d_nextDirective
      BrigNone,
      0,
      0,
      0,
      };

      context->append_directive(&bdf);

      // update it when necessary.
      // the later functions should have a entry point of bdf
      // just update it in time.
      //

      if (yylex() == TOKEN_GLOBAL_IDENTIFIER) {
        // should have meaning of Global_Identifier,
        // and check if there is existing global identifier
        // if there is, just use the current string,
        // if not write into string.

        std::string func_name = string_val;
        BrigsOffset32_t check_result = context->add_symbol(func_name);
        
        // add the func_name to the func_map.
        context->func_map[func_name] = context->current_bdf_offset;

        unsigned char* value = reinterpret_cast<unsigned char*>(&check_result);
        context->update_directive_bytes(value,
                                        context->current_bdf_offset + 8,
                                        bdf.size);

        /* Debug */
        // BrigDirectiveFunction get;
        // context->get_d<BrigDirectiveFunction>(bdf_offset, &get);
        // std::cout << get.s_name << std::endl;

        // check return argument list
        if (yylex() == '(') {
          context->arg_output = true;
          token_to_scan = yylex();

          if (token_to_scan == ')') {   // empty argument list body
            token_to_scan = yylex();
          } else if (!ArgumentListBody(token_to_scan,
                                       &rescan,
                                       &token_to_scan,
                                       context)) {
            if (!rescan)
              token_to_scan = yylex();

            if (token_to_scan == ')')
              token_to_scan = yylex();
            else
              return 1;
          } else {
            return 1;
          }
        } else {
          return 1;
        }
        // check argument list
        if (token_to_scan == '(') {
          context->arg_output = false;
          token_to_scan = yylex();

          if (token_to_scan == ')') {   // empty argument list body
            token_to_scan = yylex();
          } else if (!ArgumentListBody(token_to_scan,
                                       &rescan,
                                       &token_to_scan,
                                       context)) {
            if (!rescan)
              token_to_scan = yylex();
            if (token_to_scan == ')')
              token_to_scan = yylex();
            else
              return 1;
          } else {
            return 1;
          }
        } else {
          return 1;
        }
        // check for optional FBar
        if (token_to_scan == _FBAR) {
          if (!FBar(token_to_scan, context)) {
            return 0;
          }
        } else {
          *rescan_last_token = true;
          *last_token = token_to_scan;
          return 0;
        }
      }
    }
  }
  return 1;
}

int FunctionDecl(unsigned int first_token, Context* context) {
  unsigned int token_to_scan;
  bool rescan;

  if (!DeclPrefix(first_token, &rescan, &token_to_scan, context)) {
    if (!rescan)
      token_to_scan = yylex();

    if (token_to_scan == FUNCTION) {
      if (yylex() == TOKEN_GLOBAL_IDENTIFIER) {
        // check return argument list
        if (yylex() == '(') {
          token_to_scan = yylex();

          if (token_to_scan == ')') {   // empty argument list body
            token_to_scan = yylex();
          } else if (!ArgumentListBody(token_to_scan,
                                       &rescan,
                                       &token_to_scan,
                                       context)) {
            if (!rescan)
              token_to_scan = yylex();

            if (token_to_scan == ')')
              token_to_scan = yylex();
            else
              return 1;
          } else {
            return 1;
          }
        } else {
          return 1;
        }
        // check argument list
        if (token_to_scan == '(') {
          token_to_scan = yylex();

          if (token_to_scan == ')') {   // empty argument list body
            token_to_scan = yylex();
          } else if (!ArgumentListBody(token_to_scan,
                                       &rescan,
                                       &token_to_scan,
                                       context)) {
            if (!rescan)
              token_to_scan = yylex();
            if (token_to_scan == ')')
              token_to_scan = yylex();
            else
              return 1;
          } else {
            return 1;
          }
        } else {
          return 1;
        }


        // check for optional FBar
        if (token_to_scan == _FBAR) {
          if (!FBar(token_to_scan, context)) {
            token_to_scan = yylex();
          }
        }
        if (token_to_scan == ';')
          return 0;
      }
    }
  }


  return 1;
}

int ArgBlock(unsigned int first_token, Context* context) {
  // first token should be {
  bool rescan = false;
  unsigned int last_token;
  unsigned int next_token = 0;
  // printf("In arg scope\n");
  while (1) {
    next_token = yylex();
    if ((GetTokenType(next_token) == INSTRUCTION2_OPCODE) ||
        (GetTokenType(next_token) == INSTRUCTION2_OPCODE_NODT) ||
        (GetTokenType(next_token) == INSTRUCTION2_OPCODE_FTZ)) {
      // Instruction 2 Operation
      if (!Instruction2(next_token, context)) {
      } else {
        return 1;
      }
    } else if ((GetTokenType(next_token) == INSTRUCTION3_OPCODE) ||
               (GetTokenType(next_token) == INSTRUCTION3_OPCODE_FTZ)) {
      // Instruction 3 Operation
      if (!Instruction3(next_token, context)) {
      } else {
        return 1;
      }
    } else if (GetTokenType(next_token) == QUERY_OP) {  // Query Operation
      if (!Query(next_token, context)) {
      } else {
        return 1;
      }
    } else if (next_token == RET) {  // ret operation
      if (yylex() == ';') {
      } else {
        printf("Missing ';' at the end of ret operation\n");
        return 1;
      }
    } else if ((next_token == BRN) ||
               (next_token == CBR)) {
      if (!Branch(next_token, context)) {
      } else {
        return 1;
      }
    } else if (next_token == TOKEN_LABEL) {  // label
      // need to check the lable_map, and update when necessary.
      // std::string label_name = string_val;
      // context->lable_o_map[label_name] = context->get_operand_offset(); // set the lable_map
      // add operand in .operand;
      // check if any entry with the same key in label_c_map;
      // update the corresponding instructions.
      // 
            // if no correlated instructions, then later instructions can directly use the label.
      if (yylex() == ':') {
      } else {
        return 1;
      }
    } else if (next_token == CALL) {  // call (only inside argblock
      if (!Call(next_token, context)) {
      } else {
        return 1;
      }
    } else if ((next_token == ALIGN) ||
               (next_token == CONST) ||
               (next_token == STATIC) ||
               (next_token == EXTERN)) {
      if (!DeclPrefix(first_token, &rescan, &last_token, context)) {
        if (!rescan)
          next_token = yylex();
        else
          next_token = last_token;

        if (GetTokenType(next_token) == INITIALIZABLE_ADDRESS) {
          // initializable decl
          if (!InitializableDecl(next_token, context)) {
          }
        } else if (GetTokenType(next_token) == UNINITIALIZABLE_ADDRESS) {
          // uninitializable decl
          if (!UninitializableDecl(next_token, context)) {
          }
        } else if (next_token == ARG) {
          // arg uninitializable decl
          if (!ArgUninitializableDecl(next_token, context)) {
          }
        }
      }
    } else if (GetTokenType(next_token) == INITIALIZABLE_ADDRESS) {
      if (!InitializableDecl(next_token, context)) {
      } else {
        return 1;
      }
    } else if (GetTokenType(next_token) == UNINITIALIZABLE_ADDRESS) {
      // printf("An unintializable address\n");
      if (!UninitializableDecl(next_token, context)) {
      } else {
        return 1;
      }
    } else if (next_token == ARG) {
      if (!ArgUninitializableDecl(next_token, context)) {
      } else {
        return 1;
      }
    } else if (next_token == '{') {
      printf("Argument scope cannot be nested\n");
      return 1;
    } else if (next_token == '}') {
      return 0;
    } else {
      break;
    }
  }
  return 1;
}

int Codeblock(unsigned int first_token, Context* context) {
  // first token should be '{'
  bool rescan = false;
  unsigned int last_token;
  unsigned int next_token = 0;

  while (1) {
    next_token = yylex();
    if ((GetTokenType(next_token) == INSTRUCTION2_OPCODE) ||
        (GetTokenType(next_token) == INSTRUCTION2_OPCODE_NODT) ||
        (GetTokenType(next_token) == INSTRUCTION2_OPCODE_FTZ)) {
      // Instruction 2 Operation
      if (!Instruction2(next_token, context)) {
        //update the operationCount.
        BrigDirectiveFunction bdf;
        context->get_directive<BrigDirectiveFunction>(
                  context->current_bdf_offset,
                  &bdf);
        bdf.operationCount++;

        unsigned char * bdf_charp =
          reinterpret_cast<unsigned char*>(&bdf);
        context->update_directive_bytes(bdf_charp,
                                        context->current_bdf_offset,
                                        bdf.size);
      
      } else {
        return 1;
      }
    } else if ((GetTokenType(next_token) == INSTRUCTION3_OPCODE) ||
               (GetTokenType(next_token) == INSTRUCTION3_OPCODE_FTZ)) {
      // Instruction 3 Operation
      if (!Instruction3(next_token, context)) {
        //update the operationCount.
        BrigDirectiveFunction bdf;
        context->get_directive<BrigDirectiveFunction>(
                  context->current_bdf_offset,
                  &bdf);
        bdf.operationCount++;

        unsigned char * bdf_charp =
          reinterpret_cast<unsigned char*>(&bdf);
        context->update_directive_bytes(bdf_charp,
                                        context->current_bdf_offset,
                                        bdf.size);      
      } else {
        return 1;
      }
    } else if (GetTokenType(next_token) == QUERY_OP) {  // Query Operation
      if (!Query(next_token, context)) {
      } else {
        return 1;
      }
    } else if (next_token == RET) {  // ret operation
      if (yylex() == ';') {
      BrigcOffset32_t csize = context->get_code_offset();
      BrigInstBase op_ret = {
        32,
        BrigEInstBase,
        BrigRet,
        Brigf32,
        BrigNoPacking,
        {0, 0, 0, 0, 0}
        };
      // write to .code section
      context->append_code<BrigInstBase>(&op_ret);
      BrigDirectiveFunction bdf;
      context->get_directive<BrigDirectiveFunction>(
                context->current_bdf_offset,
                &bdf);
      bdf.operationCount++;

      unsigned char * bdf_charp =
        reinterpret_cast<unsigned char*>(&bdf);
      context->update_directive_bytes(bdf_charp,
                                      context->current_bdf_offset,
                                      bdf.size);

      } else {
        printf("Missing ';' at the end of ret operation\n");
        return 1;
      }
    } else if ((next_token == BRN) ||
               (next_token == CBR)) {
      if (!Branch(next_token, context)) {
      } else {
        return 1;
      }
    } else if (next_token == TOKEN_LABEL) {  // label
      if (yylex() == ':') {
      } else {
        return 1;
      }
    } else if (next_token == '{') {  // argument scope -> inner codeblock
      if (!ArgBlock(next_token, context)) {
        // printf("Out of arg scope \n");
      } else {
        return 1;
      }
    } else if ((next_token == ALIGN) ||
               (next_token == CONST) ||
               (next_token == STATIC) ||
               (next_token == EXTERN)) {
      if (!DeclPrefix(first_token, &rescan, &last_token, context)) {
        if (!rescan)
          next_token = yylex();
        else
          next_token = last_token;

        if (GetTokenType(next_token) == INITIALIZABLE_ADDRESS) {
          // initializable decl
          if (!InitializableDecl(next_token, context)) {
          } else {
            return 1;
          }
        } else if (GetTokenType(first_token) == UNINITIALIZABLE_ADDRESS) {
          // uninitializable decl
          if (!UninitializableDecl(first_token, context)) {
          } else {
            return 1;
          }
        } else {
          return 1;
        }
      } else {
        return 1;
      }
    } else if (GetTokenType(next_token) == INITIALIZABLE_ADDRESS) {
      if (!InitializableDecl(next_token, context)) {
      } else {
        return 1;
      }
    } else if (GetTokenType(next_token) == UNINITIALIZABLE_ADDRESS) {
      // printf("An unintializable address\n");
      if (!UninitializableDecl(next_token, context)) {
      } else {
        return 1;
      }
    } else if (next_token == '}') {
      return 0;
    } else {
      break;
    }
  }
  return 1;
}

int Function(unsigned int first_token, Context* context) {
  bool rescan = false;
  unsigned int last_token = 0;
  if (!FunctionDefinition(first_token, &rescan, &last_token, context)) {
    if (!rescan)
      last_token = yylex();
    if (!Codeblock(last_token, context)) {
      if (yylex() == ';')
        return 0;
      else
        printf("Missing ';'\n");
    }
  }
  return 1;
}

int Program(unsigned int first_token, Context* context) {
  int result;
  unsigned int last_token;
  bool rescan;

  if (first_token == VERSION) {
    if (!Version(first_token, context)) {
      // parse topLevelStatement
      first_token = yylex();
      while (first_token) {
        if ( (first_token == ALIGN) ||
             (first_token == CONST) ||
             (first_token == EXTERN) ||
             (first_token == STATIC) ) {
          result = DeclPrefix(first_token, &rescan, &last_token, context);
          if (result)
            return 1;

          if (!rescan)
            first_token = yylex();
          else
            first_token = last_token;
        }

        // Found "function" keyword ------------------------
        if (first_token == FUNCTION) {
          // look at next token
          if (yylex() == TOKEN_GLOBAL_IDENTIFIER) {
            // check return argument list
            if (yylex() == '(') {
              first_token = yylex();

              if (first_token == ')') {   // empty argument list body
                first_token = yylex();
              } else if (!ArgumentListBody(first_token,
                                           &rescan,
                                           &first_token,
                                           context)) {
                if (!rescan)
                  first_token = yylex();

                if (first_token == ')')
                  first_token = yylex();
                else
                  return 1;  // missing closing )
              } else {
                return 1;
              }
            } else {  // missing '('
              return 1;
            }          // if found '(' - returnArgList

            // check argument list
            if (first_token == '(') {
              first_token = yylex();

              if (first_token == ')') {   // empty argument list body
                first_token = yylex();
              } else if (!ArgumentListBody(first_token,
                                           &rescan,
                                           &first_token,
                                           context)) {
                if (!rescan)
                  first_token = yylex();
                if (first_token == ')')
                  first_token = yylex();
                else
                  return 1;  // missing closing )
              } else {
                return 1;
              }
            } else {  // missing '('
              return 1;
            }            // if found '(' - argList

            // check for optional FBar
            if (first_token == _FBAR) {
              if (!FBar(first_token, context)) {
                first_token = yylex();
              } else {
                return 1;
              }
            }

            if (first_token == ';') {  // this is a functionDecl
              first_token = yylex();
              continue;
            } else if (first_token == '{') {
              // so this must be a functionDefinition
              if (!Codeblock(first_token, context)) {
                // check codeblock of function
                first_token = yylex();
                if (first_token == ';') {
                  first_token = yylex();
                  continue;
                } else {
                  return 1;
                }
              } else {
                printf("Error in function's codeblock\n");
                return 1;
              }
            }
          }       // if found TOKEN_GLOBAL_ID
        } else if (GetTokenType(first_token) == INITIALIZABLE_ADDRESS) {
          // global initializable
          // this is an initializable declaration
          if (!InitializableDecl(first_token, context)) {
            first_token = yylex();
          } else {
            return 1;
          }
        } else  {
          return 1;  // currently only support functions
        }
      }    // while (first_token)
      return 0;
    }   // if (!Version)
  } else {
    printf("Program must start with version statement.\n");
  }
  return 1;
}

int OptionalWidth(unsigned int first_token, Context* context) {
  // first token must be _WIDTH
  unsigned int next_token = yylex();
  if (next_token == '(') {
    next_token = yylex();
    if (next_token == ALL) {
      next_token = yylex();
    } else if (next_token == TOKEN_INTEGER_CONSTANT) {
      next_token = yylex();
    } else {
      return 1;
    }
    if (next_token == ')')
      return 0;
  }
  return 1;
}

int Branch(unsigned int first_token, Context* context) {
  unsigned int op = first_token;  // CBR or BRN
  unsigned int current_token = yylex();


  // check for optionalWidth
  if (current_token == _WIDTH) {
    if (!OptionalWidth(current_token, context)) {
    } else {
      printf("Invalid optional width.\n");
      return 1;
    }
    current_token = yylex();
  }

  // check for optional _fbar modifier
  if (current_token == __FBAR)
    current_token = yylex();

  // parse operands
  if (op == CBR) {
    if (!Operand(current_token, context)) {
      if (yylex() == ',') {
        current_token = yylex();
        if (current_token == TOKEN_LABEL) {
          current_token = yylex();  // should be ';'
        } else if (!Identifier(current_token, context)) {
          current_token = yylex();  // should be ';'

        } else if (!Operand(current_token, context)) {
          if (yylex() == ',') {
            current_token = yylex();
            if (current_token == TOKEN_LABEL) {  // LABEL
              current_token = yylex();  // should be ';'
            } else if (current_token == '[') {
              current_token = yylex();
              if (!Identifier(current_token, context)) {
                current_token = yylex();  // should be ']'
              } else if (current_token == TOKEN_LABEL) {
                current_token = yylex();

                while (current_token != ']') {
                  if (current_token == ',') {
                    if (yylex() == TOKEN_LABEL)
                      current_token = yylex();  // scan next;
                    else
                      return 1;
                  } else {
                    printf("Missing ','\n");
                    return 1;
                  }
                }   // while
              }
              // current token should be ']'
              current_token = yylex();  // should be ';'
            }
          }  // yylex() = ','
        } else {
          return 1;
        }
        if (current_token == ';')
          return 0;
      }  // yylex = ','
    }  // first operand
  } else if (op == BRN) {
    if (current_token == TOKEN_LABEL) {
      if (yylex() == ';')
        return 0;
    } else if (!Identifier(current_token, context)) {
      current_token = yylex();

      if (current_token == ';')
        return 0;
      else if (current_token == ',') {
        if (yylex() == '[') {
          current_token = yylex();
          if (current_token == TOKEN_LABEL) {
            current_token = yylex();    // should be ']'
          } else if (!Identifier(current_token, context)) {
            current_token = yylex();    // should be ']'
          }
        }


        if (yylex() == ';')
          return 0;
      }
    }
  }
  return 1;
}

int Call(unsigned int first_token, Context* context) {
  // first token is "call"
  unsigned int next = yylex();

  // optional width
  if (next == _WIDTH) {
    if (!OptionalWidth(next, context)) {
      next = yylex();
    } else {
      printf("Error in optionalwidth\n");
      return 1;
    }
  }

  if (!Operand(next, context)) {
    next = yylex();
    // check for twoCallArgs
    if (next == '(') {
      if (!CallArgs(next, context))
        next = yylex();
      else
        return 1;
    }

    if (next == '(') {
      if (!CallArgs(next, context))
        next = yylex();
      else
        return 1;
    }

    // check for CallTarget
    if (next == ';') {
      return 0;
    } else if (next == '[') {
      if (!CallTargets(next, context)) {
        if (yylex() == ';')
           return 0;
      }
      return 1;
    }
  }
  return 1;
}

int Initializer(unsigned int first_token,
                bool* rescan,
                unsigned int* last_token,
                Context* context) {
  // first token should be '='
  *rescan = false;
  *last_token =0;
  unsigned int next = yylex();

  if (next == TOKEN_LABEL) {
    printf("Label initializers must be inside '{' and '}'\n");
    return 1;
  } else if (next == '{') {
    next = yylex();
  }

  // check type of initializer
  if (next == TOKEN_LABEL) {
    // label initializer
    while (1) {
      next = yylex();
      if (next == ',') {
        next = yylex();
        if (next == TOKEN_LABEL) {
          continue;
        } else {
          return 1;
        }
      } else {
        *last_token = next;
        *rescan = true;
        break;
      }
    }  // while(1)

  } else if (next == TOKEN_INTEGER_CONSTANT) {
    // decimal initializer
    while (1) {
      next = yylex();
      if (next == ',') {
        next = yylex();
        if (next == TOKEN_INTEGER_CONSTANT) {
          continue;
        } else {
          return 1;
        }
      } else {
        *last_token = next;
        *rescan = true;
        break;
      }
    }  // while(1)
  } else if (next == TOKEN_SINGLE_CONSTANT) {
    // single initializer
    while (1) {
      next = yylex();
      if (next == ',') {
        next = yylex();
        if (next == TOKEN_SINGLE_CONSTANT) {
          continue;
        } else {
          return 1;
        }
      } else {
        *last_token = next;
        *rescan = true;
        break;
      }
    }  // while(1)
  } else if (next == TOKEN_DOUBLE_CONSTANT) {
    // double initializer
    while (1) {
      next = yylex();
      if (next == ',') {
        next = yylex();
        if (next == TOKEN_DOUBLE_CONSTANT) {
          continue;
        } else {
          return 1;
        }
      } else {
        *last_token = next;
        *rescan = true;
        break;
      }
    }  // while(1)
  } else {
    return 1;
  }
  if (!*rescan)
    next = yylex();
  if (next == '}') {
    *rescan = false;
  } else {
    *rescan = true;
    *last_token = next;
  }


  return 0;
}

int InitializableDecl(unsigned int first_token, Context* context) {
  // first_token is READONLY or GLOBAL
  bool rescan;
  unsigned int last_token;
  unsigned int next = yylex();

  if (GetTokenType(next) == DATA_TYPE_ID) {
    next = yylex();
    if (!Identifier(next, context)) {
      // scan for arrayDimensions
      next = yylex();
      if (next == '[') {
        if (!ArrayDimensionSet(next, &rescan, &last_token, context)) {
          if (!rescan)
            next = yylex();
          else
            next = last_token;
        }
      }
      if (!Initializer(next, &rescan, &last_token, context)) {
        if (rescan)
          next = last_token;
        else
          next = yylex();

        if (next == ';')
          return 0;
        else
          printf("Missing ';' at the end of statement\n");
      }
    }
  }
  return 1;
};

int UninitializableDecl(unsigned int first_token, Context* context) {
  // first_token is PRIVATE, GROUP or SPILL
  bool rescan;
  unsigned int last_token;
  unsigned int next = yylex();
  if (GetTokenType(next) == DATA_TYPE_ID) {
    // printf("DataTypeId\n");
    next = yylex();
    if (!Identifier(next, context)) {
      // scan for arrayDimensions
      next = yylex();
      if (next == '[') {
        if (!ArrayDimensionSet(next, &rescan, &last_token, context)) {
          if (!rescan)
            next = yylex();
          else
            next = last_token;
        }
      }

      if (next == ';')
        return 0;
      else
        printf("Missing ';' at the end of statement\n");
    }
  }
  return 1;
}

int ArgUninitializableDecl(unsigned int first_token, Context* context) {
  // first token is ARG
  bool rescan;
  unsigned int last_token;
  unsigned int next = yylex();
  if (GetTokenType(next) == DATA_TYPE_ID) {
    // printf("DataTypeId\n");
    next = yylex();
    if (!Identifier(next, context)) {
      // scan for arrayDimensions
      next = yylex();
      if (next == '[') {
        if (!ArrayDimensionSet(next, &rescan, &last_token, context)) {
          if (!rescan)
            next = yylex();
          else
            next = last_token;
        }
      }

      if (next == ';')
        return 0;
      else
        printf("Missing ';' at the end of statement\n");
    }
  }
  return 1;
}

<<<<<<< HEAD
int VectorToken(unsigned int first_token , Context *context){
  if( _V2 == first_token || _V4 == first_token)
    return 0 ;
  else 
    return 1 ;
}

int SignatureType(unsigned int first_token , Context *context){
  //first token is ARG
  unsigned int last_token ;
  unsigned int next = yylex() ;

  if(DATA_TYPE_ID == GetTokenType(next)){
    return 0;
  } else if(_ROIMG == next 
           || _RWIMG == next
           || _SAMP == next ){
    return 0 ;
  }
  return 1 ;
=======
int FileDecl(unsigned int first_token, Context* context) {
  // first token is _FILE "file"
  unsigned int next_token = yylex();

  if(next_token == TOKEN_INTEGER_CONSTANT) {
    next_token = yylex();
  
    if(next_token == TOKEN_STRING) {
      next_token = yylex();

      if(next_token == ';') {
        return 0;
      } else {
        printf("Missing ';' at the end of statement\n");
      }
    }
  }    
  return 1;
>>>>>>> 292c2488
}

}  // namespace brig
}  // namespace hsa<|MERGE_RESOLUTION|>--- conflicted
+++ resolved
@@ -2278,7 +2278,26 @@
   return 1;
 }
 
-<<<<<<< HEAD
+int FileDecl(unsigned int first_token, Context* context) {
+  // first token is _FILE "file"
+  unsigned int next_token = yylex();
+
+  if(next_token == TOKEN_INTEGER_CONSTANT) {
+    next_token = yylex();
+  
+    if(next_token == TOKEN_STRING) {
+      next_token = yylex();
+
+      if(next_token == ';') {
+        return 0;
+      } else {
+        printf("Missing ';' at the end of statement\n");
+      }
+    }
+  }    
+  return 1;
+}
+
 int VectorToken(unsigned int first_token , Context *context){
   if( _V2 == first_token || _V4 == first_token)
     return 0 ;
@@ -2299,26 +2318,6 @@
     return 0 ;
   }
   return 1 ;
-=======
-int FileDecl(unsigned int first_token, Context* context) {
-  // first token is _FILE "file"
-  unsigned int next_token = yylex();
-
-  if(next_token == TOKEN_INTEGER_CONSTANT) {
-    next_token = yylex();
-  
-    if(next_token == TOKEN_STRING) {
-      next_token = yylex();
-
-      if(next_token == ';') {
-        return 0;
-      } else {
-        printf("Missing ';' at the end of statement\n");
-      }
-    }
-  }    
-  return 1;
->>>>>>> 292c2488
 }
 
 }  // namespace brig
