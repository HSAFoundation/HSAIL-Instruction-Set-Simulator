--- conflicted
+++ resolved
@@ -127,23 +127,23 @@
   BrigoOffset32_t current_offset;
   std::string opName;
   current_offset = context->get_operand_offset();
-  
+
   if ((context->token_type == REGISTER) || (context->token_to_scan == TOKEN_WAVESIZE)) {
     opName = context->token_value.string_val;
   } else if (context->token_type == CONSTANT) {
     current_offset += current_offset & 0x7;
-  } 
+  }
 
   if (!Identifier(context)) {
-    *pRetOpOffset = (current_offset == context->get_operand_offset()) ? context->operand_map[opName] : current_offset; 
+    *pRetOpOffset = (current_offset == context->get_operand_offset()) ? context->operand_map[opName] : current_offset;
   } else if(!BaseOperand(context)){
     *pRetOpOffset = (current_offset == context->get_operand_offset()) ? context->operand_map[opName] : current_offset;
   }else{
     context->set_error(INVALID_OPERAND);
-    return 1;    
-  }   
-  context->token_to_scan = yylex();
-  return 0;  
+    return 1;
+  }
+  context->token_to_scan = yylex();
+  return 0;
 }
 
 int Operand(Context* context) {
@@ -788,7 +788,7 @@
     mod.floatOrInt = 1;
     context->token_to_scan = yylex();
   }
-  
+
   if (context->token_type == FLOAT_ROUNDING) {
       // next is floatRounding
     mod.floatOrInt = 1;
@@ -828,12 +828,12 @@
     context->token_to_scan = yylex();  // set context for following functions
     context->set_alu_modifier(mod);
     return 0;
-  } 
+  }
   if(mod.ftz){
     context->set_alu_modifier(mod);
-    return 0;  
+    return 0;
   } else
-    return 1;    
+    return 1;
 }
 
 int Instruction2Part1OpcodeDT(Context* context) {
@@ -991,9 +991,9 @@
 }
 
 int Instruction2Part3OpcodeFtz(Context* context) {
-  
+
   /* Variables for storing Brig struct information */
-  BrigDataType16_t type = Brigb32;  
+  BrigDataType16_t type = Brigb32;
   BrigOpcode32_t opcode = context->token_value.opcode;
   BrigPacking16_t packing = BrigNoPacking;
   BrigoOffset32_t OpOffset0 = 0, OpOffset1 = 0;
@@ -1004,14 +1004,14 @@
   if (!RoundingMode(context)) {
       aluModifier = context->get_alu_modifier();
   }
-  
+
   if (context->token_type != DATA_TYPE_ID) {
     context->set_error(INVALID_DATA_TYPE);
     return 1;
   }
   type = context->token_value.data_type;
   context->token_to_scan = yylex();
-  
+
   if (context->token_type != REGISTER) {
     context->set_error(INVALID_FIRST_OPERAND);
     return 1;
@@ -1020,7 +1020,7 @@
     context->set_error(INVALID_FIRST_OPERAND);
     return 1;
   }
-  
+
   if (context->token_to_scan != ',') {
     context->set_error(MISSING_COMMA);
     return 1;
@@ -1091,99 +1091,31 @@
 
 int Instruction3(Context* context) {
   // First token must be an Instruction3Opcode
- 
+
   /* Variables for storing Brig struct information */
   bool has_modifier = false;
-  BrigDataType16_t type = Brigb32;  
+  BrigDataType16_t type = Brigb32;
   BrigOpcode32_t opcode = context->token_value.opcode;
   BrigPacking16_t packing = BrigNoPacking;
   BrigoOffset32_t OpOffset0 = 0, OpOffset1 = 0, OpOffset2 = 0;
 
-<<<<<<< HEAD
-  // default value.
-  BrigInstBase inst_op = {
-    sizeof(BrigInstBase),
-    BrigEInstBase,
-    opcode,
-    Brigb32,
-    BrigNoPacking,
-    {0, 0, 0, 0, 0}
-  };
-
-  if (context->token_type == INSTRUCTION3_OPCODE) {
-    context->token_to_scan= yylex();
-    if (!RoundingMode(context)) {
-    }
-
-    // check whether there is a Packing
-    if (context->token_type == PACKING) {
-      // there is packing
-      inst_op.packing = context->token_value.packing;
-      yylex();
-    }
-
-    // now we must have a dataTypeId
-    if (context->token_type == DATA_TYPE_ID) {
-      // check the operands
-      inst_op.type = context->token_value.data_type;
-	  if(inst_op.opcode == BrigClass)
-		inst_op.type = Brigb1;
-      context->token_to_scan = yylex();
-
-      if (!OperandPart2(context, &inst_op.o_operands[0])) {
-
-        if (context->token_to_scan == ',') {
-          context->token_to_scan = yylex();
-
-          if (!OperandPart2(context, &inst_op.o_operands[1])) {
-            if (context->token_to_scan == ',') {
-              context->token_to_scan = yylex();
-
-              if (!OperandPart2(context, &inst_op.o_operands[2])) {
-                if (context->token_to_scan == ';') {
-                  context->append_code(&inst_op);
-                  context->token_to_scan = yylex();
-                  return 0;
-                } else {
-                  context->set_error(MISSING_SEMICOLON);
-                }
-              } else {  // 3rd operand
-                context->set_error(MISSING_OPERAND);
-              }
-            } else {  // 2nd comma
-              context->set_error(MISSING_COMMA);
-            }
-          } else {  // 2nd operand
-            context->set_error(MISSING_OPERAND);
-          }
-        } else {  // 1st comma
-          context->set_error(MISSING_COMMA);
-        }
-      } else {  // 1st operand
-        context->set_error(MISSING_OPERAND);
-      }
-    } else {  // DATA_TYPE_ID
-      context->set_error(MISSING_DATA_TYPE);
-    }
-=======
   /* Checking for Instruction3 statement  - no error set here*/
-  if ((context->token_type != INSTRUCTION3_OPCODE) 
+  if ((context->token_type != INSTRUCTION3_OPCODE)
     && (context->token_type != INSTRUCTION3_OPCODE_FTZ)) {
->>>>>>> 55b62637
-    return 1;
-  }
-  
+    return 1;
+  }
+
   context->token_to_scan= yylex();
-  
+
   /* Rounding Optional*/
-  has_modifier = (!RoundingMode(context)); 
-    
+  has_modifier = (!RoundingMode(context));
+
   /*Packing optional*/
   if (context->token_type == PACKING) {
     packing = context->token_value.packing;
     context->token_to_scan = yylex();
   }
-  
+
   if (context->token_type != DATA_TYPE_ID) {
     context->set_error(MISSING_DATA_TYPE);
     return 1;
@@ -1191,7 +1123,7 @@
   type = context->token_value.data_type;
   type = (opcode == BrigClass) ? (int)Brigb1 : type;
   context->token_to_scan = yylex();
-    
+
   if (OperandPart2(context, &OpOffset0)) {
     context->set_error(MISSING_OPERAND);
     return 1;
@@ -1201,7 +1133,7 @@
     return 1;
   }
   context->token_to_scan = yylex();
-  
+
   if (OperandPart2(context, &OpOffset1)) {
     context->set_error(MISSING_OPERAND);
     return 1;
@@ -1216,12 +1148,12 @@
     context->set_error(MISSING_OPERAND);
     return 1;
   }
-  
+
   if (context->token_to_scan != ';') {
     context->set_error(MISSING_SEMICOLON);
     return 1;
   }
-  if (has_modifier){ 
+  if (has_modifier){
     BrigAluModifier mod = context->get_alu_modifier();
     BrigInstMod bim = {
       0,
@@ -1234,7 +1166,7 @@
     };
     bim.size = sizeof(bim);
     bim.aluModifier = mod;
-    context->append_code(&bim);     
+    context->append_code(&bim);
   }else {
     BrigInstBase bi = {
       0,
@@ -1242,13 +1174,13 @@
       opcode,
       type,
       packing,
-      {OpOffset0, OpOffset1, OpOffset2, 0, 0}          
+      {OpOffset0, OpOffset1, OpOffset2, 0, 0}
     };
     bi.size = sizeof(bi);
-    context->append_code(&bi);    
-  }
-  context->token_to_scan = yylex();
-  return 0;  
+    context->append_code(&bi);
+  }
+  context->token_to_scan = yylex();
+  return 0;
 }
 
 int Version(Context* context) {
@@ -1823,16 +1755,16 @@
 
   uint32_t width_param = 0;
   // first token must be _WIDTH
-  if (context->token_to_scan != _WIDTH) 
-      return 1;
-  context->token_to_scan = yylex();
-  
+  if (context->token_to_scan != _WIDTH)
+      return 1;
+  context->token_to_scan = yylex();
+
   if (context->token_to_scan != '(') {
     context->set_error(MISSING_WIDTH_INFO);
     return 1;
   }
   context->token_to_scan = yylex();
-  
+
   if (context->token_to_scan == TOKEN_INTEGER_CONSTANT) {
     width_param = context->token_value.int_val;
   } else if (context->token_to_scan == ALL){
@@ -1842,7 +1774,7 @@
       return 1;
   }
   context->token_to_scan = yylex();
-  
+
 	if(context->token_to_scan != ')'){
     context->set_error(MISSING_CLOSING_PARENTHESIS);
     return 1;
@@ -1853,53 +1785,13 @@
       Brigb32,
       0,
       { 0 }
-<<<<<<< HEAD
-    } ;
-    context->token_to_scan = yylex();
-    if (context->token_to_scan == '(') {
-      context->token_to_scan = yylex();
-      if (context->token_to_scan == ALL) {
-        context->token_to_scan = yylex();
-		if(context->token_to_scan == ')')
-			context->token_to_scan = yylex();
-			return 0;
-
-      } else if (context->token_to_scan == TOKEN_INTEGER_CONSTANT) {
-        uint32_t n = context->token_value.int_val;
-        if((1<= n && n<= 1024) && ((n&0x01) == 0))
-          op_width.bits.u  = n ;
-        else
-          context->set_error(INVALID_WIDTH_NUMBER);
-
-        context->token_to_scan = yylex();
-      } else {
-        context->set_error(MISSING_WIDTH_INFO);
-        return 1;
-      }
-      if (context->token_to_scan == ')') {
-        context->append_operand(&op_width);
-
-        context->token_to_scan = yylex();
-        return 0;
-      } else {
-        context->set_error(MISSING_CLOSING_PARENTHESIS);
-        return 1;
-      }
-    } else {
-      context->set_error(MISSING_WIDTH_INFO);
-      return 1;
-    }
-  }
-  return 1;
-=======
   } ;
   op_width.size = sizeof(op_width);
   if((width_param<= 1024) && ((width_param&0x01) == 0))
     op_width.bits.u  = width_param ;
   context->append_operand(&op_width);
-  context->token_to_scan = yylex();  
-  return 0;  
->>>>>>> 55b62637
+  context->token_to_scan = yylex();
+  return 0;
 }
 
 int BranchPart1Cbr(Context* context) {
@@ -1974,7 +1866,7 @@
             opLabelRef.labeldirective = context->symbol_map[label_name];
           }
           context->append_operand(&opLabelRef);
-        }  
+        }
 
         context->token_to_scan = yylex();  // should be ';'
       } else if (!Identifier(context)) {
@@ -1982,34 +1874,7 @@
       } else if (!Operand(context)) {
       if (context->token_to_scan == ',') {
         context->token_to_scan = yylex();
-<<<<<<< HEAD
-        if (context->token_to_scan == TOKEN_LABEL) {
-          // if the next operand is label, which is the case in example4
-          // 1. check if the label is already defined,
-          // 2. if defined, just set it up
-          // 3. if not, add it to the multimap
-
-          std::string label_name = context->token_value.string_val;
-
-          if (context->label_o_map.count(label_name)) {
-            inst_op.o_operands[2] = context->label_o_map[label_name];
-          } else {
-            BrigOperandLabelRef opLabelRef = {
-              sizeof(BrigOperandLabelRef),
-              BrigEOperandLabelRef,
-              0
-            };
-            inst_op.o_operands[2] = context->get_operand_offset();
-            context->label_o_map[label_name] = context->get_operand_offset();
-            if (context->symbol_map.count(label_name)) {
-              opLabelRef.labeldirective = context->symbol_map[label_name];
-            }
-            context->append_operand(&opLabelRef);
-          }
-
-=======
         if (context->token_to_scan == TOKEN_LABEL) {  // LABEL
->>>>>>> 55b62637
           context->token_to_scan = yylex();  // should be ';'
         } else if (context->token_to_scan == '[') {
           context->token_to_scan = yylex();
@@ -2037,7 +1902,7 @@
           context->token_to_scan = yylex();  // should be ';'
           } else {
             context->set_error(MISSING_OPERAND);
-          } 
+          }
         } else {  // yylex() = ','
           context->set_error(MISSING_COMMA);
         }
@@ -4614,7 +4479,7 @@
   }
   context->token_to_scan = yylex();
   if ((first_token == ATOMIC) && (context->token_type == ATOMIC_OP)) {
-    switch (context->token_to_scan) {  
+    switch (context->token_to_scan) {
       case _AND_:
         atomicOperation = BrigAtomicAnd;
         break;
@@ -4645,28 +4510,28 @@
       case _SUB_:
         atomicOperation = BrigAtomicSub;
         break;
-      default: 
+      default:
         context->set_error(MISSING_OPERATION);
         return 1;
     }
     context->token_to_scan = yylex();
   } else if(first_token==ATOMIC_CAS){
-    atomicOperation = BrigAtomicCas; 
+    atomicOperation = BrigAtomicCas;
   } else {
     context->set_error(MISSING_OPERATION);
     return 1;
   }
-  
+
   if(context->token_type==ADDRESS_SPACE_IDENTIFIER){
     StorageClass = context->token_value.storage_class;
     context->token_to_scan = yylex();
   }
-  
+
   if (AtomModifiers(context, &MemorySemantic)) {
     context->set_error(UNKNOWN_ERROR);
     return 1;
   }
-  
+
   if (context->token_type != DATA_TYPE_ID){
     context->set_error(MISSING_DATA_TYPE);
     return 1;
@@ -4692,7 +4557,7 @@
     return 1;
   }
   context->token_to_scan = yylex();
-  
+
   if (OperandPart2(context, &OpOffset[2])) {
     return 1;
   }
@@ -4705,7 +4570,7 @@
     context->token_to_scan = yylex();
     if (OperandPart2(context, &OpOffset[3])) {
       return 1;
-    }    
+    }
   }
   if (context->token_to_scan != ';') {
     context->set_error(MISSING_SEMICOLON);
@@ -4725,7 +4590,7 @@
   context->append_code(&atom_op);
   context->token_to_scan = yylex();
   return 0;
-  
+
 }
 
 int Mov(Context* context) {
@@ -4833,24 +4698,24 @@
 }
 
 int MulInst(Context* context) {
-  
+
   BrigAluModifier aluModifier = {0, 0, 0, 0, 0, 0, 0};
   BrigOpcode32_t opcode;
   BrigPacking16_t packing = BrigNoPacking;
   BrigDataType16_t type;
   BrigoOffset32_t OpOffset[3] = {0,0,0};
-  
+
   if ((context->token_to_scan != MUL) &&
       (context->token_to_scan != MUL_HI)) {
       return 1;
-  }   
-  opcode = context->token_value.opcode;      
-  context->token_to_scan = yylex();  
-  
+  }
+  opcode = context->token_value.opcode;
+  context->token_to_scan = yylex();
+
   if (opcode == BrigMul) {
     if (!RoundingMode(context)) {
       aluModifier = context->get_alu_modifier();
-    } 
+    }
   }
 
   if (context->token_type == PACKING) {
@@ -4865,44 +4730,44 @@
   }
   type = context->token_value.data_type;
   context->token_to_scan = yylex();
-  
+
   if (REGISTER != context->token_type) {
     context->set_error(INVALID_OPERAND);
     return 1;
   }
-  
+
   if (OperandPart2(context, &OpOffset[opCount++])) {
     context->set_error(INVALID_OPERAND);
     return 1;
   }
-  
+
   if (context->token_to_scan != ',') {
     context->set_error(MISSING_COMMA);
     return 1;
   }
   context->token_to_scan = yylex();
-  
+
   if (OperandPart2(context, &OpOffset[opCount++])) {
     context->set_error(INVALID_OPERAND);
     return 1;
   }
-  
+
   if (context->token_to_scan != ',') {
     context->set_error(MISSING_COMMA);
     return 1;
   }
   context->token_to_scan = yylex();
-  
+
   if (OperandPart2(context, &OpOffset[opCount++])) {
     context->set_error(INVALID_OPERAND);
     return 1;
   }
-  
+
   if (context->token_to_scan != ';') {
     context->set_error(MISSING_SEMICOLON);
     return 1;
   }
-  
+
   if (*(reinterpret_cast<int*>(&aluModifier)) == 0) {
     BrigInstBase mulInst = {
       0,                     // size
@@ -4928,7 +4793,7 @@
     context->append_code(&mulMod);
   }
   context->token_to_scan = yylex();
-  return 0;  
+  return 0;
 }
 
 
@@ -4939,14 +4804,14 @@
   BrigoOffset32_t OpOffset[3] = {0,0,0};
   if ((context->token_to_scan != MUL24_HI) &&
       (context->token_to_scan != MUL24)) {
-    return 1;    
+    return 1;
   }
   opcode = context->token_value.opcode;
   context->token_to_scan = yylex();
   size_t opCount = 0;
 
   if (context->token_type != DATA_TYPE_ID) {
-    context->set_error(MISSING_DATA_TYPE);  
+    context->set_error(MISSING_DATA_TYPE);
     return 1;
   }
   type = context->token_value.data_type;
@@ -4958,7 +4823,7 @@
   }
 
   if (OperandPart2(context, &OpOffset[opCount++])) {
-    context->set_error(INVALID_OPERAND);    
+    context->set_error(INVALID_OPERAND);
     return 1;
   }
 
@@ -4969,10 +4834,10 @@
   context->token_to_scan = yylex();
 
   if (OperandPart2(context, &OpOffset[opCount++])) {
-    context->set_error(INVALID_OPERAND);    
-    return 1;
-  }
-  
+    context->set_error(INVALID_OPERAND);
+    return 1;
+  }
+
   if (context->token_to_scan != ',') {
     context->set_error(MISSING_COMMA);
     return 1;
@@ -4980,16 +4845,16 @@
   context->token_to_scan = yylex();
 
   if (OperandPart2(context, &OpOffset[opCount++])) {
-    context->set_error(INVALID_OPERAND);    
-    return 1;
-  }  
-  
+    context->set_error(INVALID_OPERAND);
+    return 1;
+  }
+
   if (context->token_to_scan != ';') {
     context->set_error(MISSING_SEMICOLON);
     return 1;
   }
   context->token_to_scan = yylex();
-  
+
   BrigInstBase bib = {
       0, //size
       BrigEInstBase,        //kind
@@ -4998,10 +4863,10 @@
       BrigNoPacking,        //packing
       {OpOffset[0],OpOffset[1],OpOffset[2],0,0}           //o_operands[5]
     };
-  bib.size = sizeof(bib);  
+  bib.size = sizeof(bib);
   context->append_code(&bib);
   return 0;
-                
+
 }
 
 int Mad24Inst(Context* context) {
@@ -5011,15 +4876,15 @@
   BrigoOffset32_t OpOffset[4] = {0,0,0,0};
   if ((context->token_to_scan != MAD24_HI) &&
       (context->token_to_scan != MAD24)) {
-    return 1;    
-  }
-  
+    return 1;
+  }
+
   opcode = context->token_value.opcode;
   context->token_to_scan = yylex();
   size_t opCount = 0;
 
   if (context->token_type != DATA_TYPE_ID) {
-    context->set_error(MISSING_DATA_TYPE);  
+    context->set_error(MISSING_DATA_TYPE);
     return 1;
   }
   type = context->token_value.data_type;
@@ -5031,7 +4896,7 @@
   }
 
   if (OperandPart2(context, &OpOffset[opCount++])) {
-    context->set_error(INVALID_OPERAND);    
+    context->set_error(INVALID_OPERAND);
     return 1;
   }
 
@@ -5042,10 +4907,10 @@
   context->token_to_scan = yylex();
 
   if (OperandPart2(context, &OpOffset[opCount++])) {
-    context->set_error(INVALID_OPERAND);    
-    return 1;
-  }
-  
+    context->set_error(INVALID_OPERAND);
+    return 1;
+  }
+
   if (context->token_to_scan != ',') {
     context->set_error(MISSING_COMMA);
     return 1;
@@ -5053,9 +4918,9 @@
   context->token_to_scan = yylex();
 
   if (OperandPart2(context, &OpOffset[opCount++])) {
-    context->set_error(INVALID_OPERAND);    
-    return 1;
-  }  
+    context->set_error(INVALID_OPERAND);
+    return 1;
+  }
 
   if (context->token_to_scan != ',') {
     context->set_error(MISSING_COMMA);
@@ -5064,9 +4929,9 @@
   context->token_to_scan = yylex();
 
   if (OperandPart2(context, &OpOffset[opCount++])) {
-    context->set_error(INVALID_OPERAND);    
-    return 1;
-  }  
+    context->set_error(INVALID_OPERAND);
+    return 1;
+  }
 
   if (context->token_to_scan != ';') {
     context->set_error(MISSING_SEMICOLON);
@@ -5082,7 +4947,7 @@
       BrigNoPacking,        //packing
       {OpOffset[0],OpOffset[1],OpOffset[2], OpOffset[3],0}           //o_operands[5]
     };
-  bib.size = sizeof(bib);  
+  bib.size = sizeof(bib);
   context->append_code(&bib);
   return 0;
 
@@ -5900,16 +5765,11 @@
       aluModifier = context->get_alu_modifier();
     }
   }
-  // TODO(Chuang): What can the type of BrigFbarInitSizeKnown be?
+  // TODO(Chuang): What can the type of BrigFbarInit be?
   if ((context->token_to_scan == _B64 &&
-<<<<<<< HEAD
        inst1_op.opcode != BrigCountUp) ||
-      (inst1_op.opcode == BrigCountUp &&
-=======
-       inst1_op.opcode != BrigCountup) ||
-      ((inst1_op.opcode == BrigCountup || 
-        inst1_op.opcode == BrigFbarInitSizeKnown) &&
->>>>>>> 55b62637
+      ((inst1_op.opcode == BrigCountUp ||
+        inst1_op.opcode == BrigFbarInit) &&
        context->token_to_scan == _U32)) {
 
     inst1_op.type = context->token_value.data_type;
@@ -5918,12 +5778,8 @@
     if ((context->token_to_scan == TOKEN_DREGISTER &&
          inst1_op.opcode != BrigCountUp) ||
         (context->token_to_scan == TOKEN_SREGISTER &&
-<<<<<<< HEAD
-         inst1_op.opcode == BrigCountUp)) {
-=======
-         (inst1_op.opcode == BrigCountup || 
-          inst1_op.opcode == BrigFbarInitSizeKnown))) {
->>>>>>> 55b62637
+         (inst1_op.opcode == BrigCountUp ||
+          inst1_op.opcode == BrigFbarInit))) {
       if (OperandPart2(context, &inst1_op.o_operands[0])) {
         return 1;
       }
@@ -6779,75 +6635,10 @@
         // TODO(Chuang): handle to BlockNumeric.
         if (context->get_isBlockNumeric()) {
           return 0;
-<<<<<<< HEAD
-        }
-      // Note: the token has been updated
-      uint32_t n = 0;
-      // elementCount
-
-      // update the BrigDirectiveSymbol.d_init and dim
-      BrigDirectiveSymbol bds ;
-      BrigdOffset32_t bds_offset = context->current_argdecl_offset ;
-      context->get_directive(bds_offset,&bds);
-
-
-      if (0 == context->get_dim() && context->get_isArray()) {
-        // If array is empty [],  Update dim.
-        bds.s.symbolModifier = BrigArray;
-        context->set_symbol_modifier(BrigArray);
-        bds.s.dim = elementCount;
-      } else if (elementCount > bds.s.dim) {
-        context->set_error(INVALID_INITIALIZER);
-        return 1;
-      }
-      n = bds.s.dim;
-      context->set_dim(bds.s.dim);
-
-      switch (context->get_type()) {
-        case Brigb1:
-          context->set_error(INVALID_INITIALIZER);
-          return 1;
-        case Brigb8:    n = (n + 7) >> 3; break;
-        case Brigb16:   n = (n + 3) >> 2; break;
-        case Brigb32:   n = (n + 1) >> 1; break;
-        case Brigb64:   break;
-      }
-      size_t arraySize = sizeof(BrigDirectiveInit) + (n - 1) * sizeof(uint64_t);
-      uint8_t *array = new uint8_t[arraySize];
-      memset(array, 0 , sizeof(uint8_t) * arraySize);
-      BrigDirectiveInit *bdi = reinterpret_cast<BrigDirectiveInit*>(array);
-      bdi->elementCount = bds.s.dim;
-      bdi->size = arraySize;
-      bdi->kind = BrigEDirectiveInit;
-      // c_code It is unused in this structure.
-      bdi->c_code = 0;
-      bdi->type = context->get_type();
-      bdi->reserved = 0;
-      switch(context->get_type()) {
-        case Brigb8:
-          for (uint32_t i = 0; i < elementCount; i++ ) {
-            *(float*)&bdi->initializationData.u8[i] = single_list[i];
-          }
-          break;
-        case Brigb16:
-          for (uint32_t i = 0; i < elementCount; i++ ) {
-            *(float*)&bdi->initializationData.u16[i] = single_list[i];
-          }
-          break;
-        case Brigb32:
-          for (uint32_t i = 0; i < elementCount; i++ ) {
-            *(float*)&bdi->initializationData.u32[i] = single_list[i];
-          }
-          break;
-        case Brigb64:
-          // TODO(Chuang): Loss of precision
-          for (uint32_t i = 0; i < elementCount; i++ ) {
-            *(double*)&bdi->initializationData.u64[i] = (double)single_list[i];
-=======
-        } 
+        }
         uint32_t n = 0;
         // elementCount
-        
+
         // update the BrigDirectiveSymbol.d_init and dim
         BrigDirectiveSymbol bds ;
         BrigdOffset32_t bds_offset = context->current_argdecl_offset ;
@@ -6855,19 +6646,18 @@
 
         if (0 == context->get_dim()) {
           if (context->get_isArray()) {
-            // If array is empty [],  Update dim. 
+            // If array is empty [],  Update dim.
             bds.s.symbolModifier = BrigArray;
             context->set_symbol_modifier(BrigArray);
->>>>>>> 55b62637
           }
           bds.s.dim = elementCount;
-        } else if (elementCount > bds.s.dim) { 
+        } else if (elementCount > bds.s.dim) {
           context->set_error(INVALID_INITIALIZER);
           return 1;
         }
         n = bds.s.dim;
         context->set_dim(bds.s.dim);
-  
+
         switch (context->get_type()) {
           case Brigb1:
             context->set_error(INVALID_INITIALIZER);
@@ -7410,18 +7200,18 @@
     syncFlags = BrigGlobalLevel;
     context->token_to_scan = yylex();
   } else if (context->token_to_scan == _GROUP) {
-    syncFlags = BrigGroupLevel;    
+    syncFlags = BrigGroupLevel;
     context->token_to_scan = yylex();
   } else if(context->token_to_scan == _PARTIAL){
     syncFlags = BrigPartialLevel;
     context->token_to_scan = yylex();
   }
-   
+
   if (context->token_to_scan != ';') {
     context->set_error(MISSING_SEMICOLON);
     return 1;
   }
-  
+
   BrigInstBar op_sync = {
     sizeof(BrigInstBar),
     BrigEInstBar,
@@ -7496,34 +7286,34 @@
 }
 
 int AtomModifiers(Context* context, BrigMemorySemantic32_t *pMemorySemantic) {
-   
+
   if (context->token_to_scan == _AR) {
     *pMemorySemantic = BrigAcquireRelease;
     context->token_to_scan = yylex();
   } else if (context->token_to_scan == _ACQ) {
     *pMemorySemantic = BrigAcquire;
-    context->token_to_scan = yylex();      
+    context->token_to_scan = yylex();
   } else if (context->token_to_scan == _PART_AR) {
     *pMemorySemantic = BrigParAcquireRelease;
     context->token_to_scan = yylex();
   }
-  
+
   if(context->token_to_scan == _REGION){
-    //TODO: What parameter needs to be set if the token is _REGION? 
+    //TODO: What parameter needs to be set if the token is _REGION?
      context->token_to_scan = yylex();
-  }  
+  }
   return 0;
 }
 
 int AtomicNoRet(Context* context) {
   // first token is ATOMICNORET or ATOMICNORET_CAS
- 
+
   BrigMemorySemantic32_t MemorySemantic = BrigRegular;
   BrigAtomicOperation32_t atomicOperation;
   BrigStorageClass32_t StorageClass = BrigFlatSpace;
   BrigDataType16_t DataType;
   BrigoOffset32_t OpOffset[3] = {0,0,0};
-  
+
   const unsigned int first_token = context->token_to_scan;
   if ((first_token != ATOMICNORET) && (first_token != ATOMICNORET_CAS)) {
     return 1;
@@ -7567,22 +7357,22 @@
     }
       context->token_to_scan = yylex();
   } else if(first_token==ATOMICNORET_CAS){
-    atomicOperation = BrigAtomicCas;  
+    atomicOperation = BrigAtomicCas;
   } else{
       context->set_error(MISSING_OPERATION);
       return 1;
   }
-  
+
   if(context->token_type == ADDRESS_SPACE_IDENTIFIER){
     StorageClass = context->token_value.storage_class;
     context->token_to_scan = yylex();
   }
-  
+
   if (AtomModifiers(context, &MemorySemantic)) {
     context->set_error(UNKNOWN_ERROR);
     return 1;
   }
-  
+
   if (context->token_type != DATA_TYPE_ID){
     context->set_error(MISSING_DATA_TYPE);
     return 1;
@@ -7606,17 +7396,17 @@
       return 1;
     }
   }
-  
+
   if (context->token_to_scan != ',') {
     context->set_error(MISSING_COMMA);
     return 1;
   }
   context->token_to_scan = yylex();
-  
+
   if (OperandPart2(context, &OpOffset[opCount++])) {
     return 1;
   }
-  
+
   if (context->token_to_scan != ';') {
     context->set_error(MISSING_SEMICOLON);
     return 1;
@@ -7882,13 +7672,8 @@
   std::vector<double> float_list;
 
   while (context->token_to_scan == TOKEN_DOUBLE_CONSTANT) {
-<<<<<<< HEAD
-
-    float_list[elementCount++] = context->token_value.double_val;
-=======
     elementCount++;
     float_list.push_back(context->token_value.double_val);
->>>>>>> 55b62637
     context->token_to_scan = yylex();
 
     if (context->token_to_scan == ',') {
@@ -7909,19 +7694,12 @@
         context->get_directive(bds_offset, &bds);
 
 
-<<<<<<< HEAD
-        if (0 == context->get_dim() && context->get_isArray()) {
-          // If array is empty [],  Update dim.
-          bds.s.symbolModifier = BrigArray;
-          context->set_symbol_modifier(BrigArray);
-=======
         if (0 == context->get_dim()) {
           if (context->get_isArray()) {
-            // If array is empty [],  Update dim. 
+            // If array is empty [],  Update dim.
             bds.s.symbolModifier = BrigArray;
             context->set_symbol_modifier(BrigArray);
           }
->>>>>>> 55b62637
           bds.s.dim = elementCount;
         } else if (elementCount > bds.s.dim) {
           context->set_error(INVALID_INITIALIZER);
@@ -8017,30 +7795,18 @@
         }
         uint32_t n = 0;
 
-<<<<<<< HEAD
         // update the BrigDirectiveSymbol.d_init and dim
-=======
-        // update the BrigDirectiveSymbol.d_init and dim        
->>>>>>> 55b62637
         BrigDirectiveSymbol bds ;
         BrigdOffset32_t bds_offset = context->current_argdecl_offset ;
         context->get_directive(bds_offset,&bds);
 
 
-<<<<<<< HEAD
-
-        if (0 == context->get_dim() && context->get_isArray()) {
-          // If array is empty [],  Update dim.
-          bds.s.symbolModifier = BrigArray;
-          context->set_symbol_modifier(BrigArray);
-=======
         if (0 == context->get_dim()) {
           if (context->get_isArray()) {
-            // If array is empty [],  Update dim. 
+            // If array is empty [],  Update dim.
             bds.s.symbolModifier = BrigArray;
             context->set_symbol_modifier(BrigArray);
           }
->>>>>>> 55b62637
           bds.s.dim = elementCount;
         } else if (elementCount > bds.s.dim) {
           context->set_error(INVALID_INITIALIZER);
