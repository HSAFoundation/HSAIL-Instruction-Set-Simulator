/* Copyright 2012 <MulticorewareInc> */

#include "parser.h"
#include <string>
#include <map>
#include "tokens.h"
#include "lexer.h"
#include "error_reporter_interface.h"


// variables returned by lexer
namespace hsa {
namespace brig {

int QueryOpPart2(Context* context, BrigDataType16_t* pDataType, BrigOpcode32_t* pOpcode) {
  switch (context->token_to_scan) {
    case QUERY_ORDER:
      *pOpcode = BrigQueryOrder;
      *pDataType = Brigb32;
      return 0;
    case QUERY_DATA:
      *pOpcode = BrigQueryData;
      *pDataType = Brigb32;
      return 0;
    case QUERY_ARRAY:
      *pOpcode = BrigQueryArray;
      *pDataType = Brigb32;
      return 0;
    case QUERY_NORMALIZED:
      *pOpcode = BrigQueryNormalized;
      *pDataType = Brigb32;
      return 0;
    case QUERY_FILTERING:
      *pOpcode = BrigQueryFiltering;
      *pDataType = Brigb32;
      return 0;
    case QUERY_WIDTH:
      *pOpcode = BrigQueryWidth;
      *pDataType = Brigu32;
      return 0;
    case QUERY_DEPTH:
      *pOpcode = BrigQueryDepth;
      *pDataType = Brigu32;
      return 0;
    case QUERY_HEIGHT:
      *pOpcode = BrigQueryHeight;
      *pDataType = Brigu32;
      return 0;
    default:
      context->set_error(MISSING_DECLPREFIX);
      return 1;
  }
  return 1;
}
int QueryOp(Context* context) {
  BrigDataType16_t dataType;
  BrigOpcode32_t opcode;
  return QueryOpPart2(context, &dataType, &opcode);
}


int Query(Context* context) {
  // Chuang
  BrigInstBase query_inst = {
    sizeof(BrigInstBase),  // size
    BrigEInstBase,         // kind
    0,                     // opcode
    Brigb32,               // type
    BrigNoPacking,         // packing
    {0, 0, 0, 0, 0}        // o_operands[5]
  };

  if (!QueryOpPart2(context, &query_inst.type, &query_inst.opcode)) {
    context->token_to_scan = yylex();

    // According to Query Image (query) Operations in v1.2 PRM 7.7.1
    // If opcode is width, depth, height. The data type must be Brigu32.
    // If not, it must be Brigb32.
    if (context->token_value.data_type == query_inst.type) {
      context->token_to_scan = yylex();
      // According to the Data Type , The register must be a 32bit Register.
      if (context->token_to_scan == TOKEN_SREGISTER) {
        // just use Idenifier rule to fill $s register to operand section.
        std::string opName = context->token_value.string_val;
        if (Identifier(context)) {
          return 1;
        }
        query_inst.o_operands[0] = context->operand_map[opName];

        context->token_to_scan = yylex();
        if (context->token_to_scan == ',') {
          context->token_to_scan = yylex();
          if (context->token_to_scan != '[') {
            context->set_error(MISSING_OPERAND);
          } else {
            context->token_to_scan = yylex();
          }

          if (!AddressableOperandPart2(context, &query_inst.o_operands[1], true)) {
            if (context->token_to_scan == ';') {

              context->append_code(&query_inst);

              context->token_to_scan = yylex();
              return 0;
            } else {
              context->set_error(MISSING_SEMICOLON);
            }
          } else {
            context->set_error(INVALID_OPERAND);
          }
        } else {
          context->set_error(MISSING_COMMA);
        }
      } else {
        context->set_error(MISSING_OPERAND);
      }
    } else {
      context->set_error(MISSING_DATA_TYPE);
    }
  }
  return 1;
}

int OperandPart2(Context* context, BrigoOffset32_t* pRetOpOffset) {
  BrigoOffset32_t opSize;
  std::string opName;
  opSize = context->get_operand_offset();
  if (context->token_type == REGISTER ||
      context->token_to_scan == WAVESIZE) {
    opName = context->token_value.string_val;
  } else if (context->token_type == CONSTANT) {
    opSize += opSize & 0x7;
  }  // else TOKEN_GLOBAL_IDENTIFIER TOKEN_LOCAL_IDENTIFIER

  if (!Identifier(context)) {
    if (opSize == context->get_operand_offset()) {
      *pRetOpOffset = context->operand_map[opName];
    } else {
      *pRetOpOffset = opSize;
    }
    context->token_to_scan = yylex();
    return 0;
  } else if (!BaseOperand(context)) {
    if (opSize == context->get_operand_offset()) {
      *pRetOpOffset = context->operand_map[opName];
    } else {
      *pRetOpOffset = opSize;
    }
    context->token_to_scan = yylex();
    return 0;
  }
  return 1;

}

int Operand(Context* context) {
  BrigoOffset32_t retOpOffset;
  return OperandPart2(context, &retOpOffset);
}

int Identifier(Context* context) {
  if (context->token_to_scan == TOKEN_GLOBAL_IDENTIFIER) {
    return 0;
  } else if (context->token_to_scan == TOKEN_LOCAL_IDENTIFIER) {
    return 0;
  } else if (context->token_type == REGISTER) {
    BrigOperandReg bor;
    bor.size = sizeof(BrigOperandReg);
    bor.kind = BrigEOperandReg;
    switch (context->token_to_scan) {
      case TOKEN_CREGISTER:
        bor.type = Brigb1;
        // refresh context type.
        context->set_type(Brigb1);
        break;
      case TOKEN_DREGISTER:
        bor.type = Brigb64;
        context->set_type(Brigb64);
        break;
      case TOKEN_SREGISTER:
        bor.type = Brigb32;
        context->set_type(Brigb32);
        break;
      case TOKEN_QREGISTER:
        bor.type = Brigb128;
        context->set_type(Brigb128);
        break;
    }
    bor.reserved = 0;
    std::string name(context->token_value.string_val);
    bor.name = context->add_symbol(name);
    if (!context->operand_map.count(name)) {
      context->operand_map[name] = context->get_operand_offset();
      context->append_operand(&bor);
    }
    return 0;
  }
  return 1;
}

int BaseOperand(Context* context) {
  if (context->token_to_scan == TOKEN_DOUBLE_CONSTANT) {
    BrigOperandImmed boi = {
      sizeof(boi),        // size
      BrigEOperandImmed,  // kind
      Brigb64,            // type
      0,                  // reserved
      { 0 }
    };
    boi.bits.d = context->token_value.double_val;
    context->append_operand(&boi);

    return 0;
  } else if (context->token_to_scan == TOKEN_SINGLE_CONSTANT) {
    BrigOperandImmed boi = {
      sizeof(boi),        // size
      BrigEOperandImmed,  // kind
      Brigb32,            // type
      0,                  // reserved
      { 0 }
    };
    boi.bits.f = context->token_value.float_val;
    context->append_operand(&boi);
    return 0;
  } else if (context->token_to_scan == TOKEN_INTEGER_CONSTANT) {
    BrigOperandImmed boi = {
      sizeof(boi),        // size
      BrigEOperandImmed,  // kind
      Brigb32,            // type
      0,                  // reserved
      { 0 }
    };
    // TODO(Huy): check context for operation type and decide the type
    boi.bits.u = context->token_value.int_val;
    context->append_operand(&boi);

    return 0;
  } else if (context->token_to_scan == TOKEN_WAVESIZE) {
    if (!context->operand_map.count("WAVESIZE")) {
      BrigOperandWaveSz waveOp = {
        sizeof(BrigOperandWaveSz),
        BrigEOperandWaveSz
      };
      context->operand_map["WAVESIZE"] = context->get_operand_offset();
      context->append_operand(&waveOp);
    }
    return 0;  // currently not supported
  } else if (context->token_to_scan == '-') {
    context->token_to_scan = yylex();
    if (context->token_to_scan == TOKEN_INTEGER_CONSTANT) {
      BrigOperandImmed boi = {
      sizeof(boi),        // size
      BrigEOperandImmed,  // kind
      Brigb32,            // type
      0,                  // reserved
      { 0 }
      };
      // TODO(Huy): check context for operation type and decide the type
      boi.bits.u = -context->token_value.int_val;
      context->append_operand(&boi);

     return 0;
    }
  } else if (context->token_type == DATA_TYPE_ID) {
    // scan next token
    context->token_to_scan = yylex();
    if (context->token_to_scan == '(') {   // should be '('
      // check if we have a decimal list single or float list single
      context->token_to_scan = yylex();
      if (context->token_to_scan == TOKEN_INTEGER_CONSTANT) {
        BrigOperandImmed boi = {
        sizeof(boi),        // size
        BrigEOperandImmed,  // kind
        Brigb32,            // type
        0,                  // reserved
        { 0 }
        };
        // TODO(Huy): check context for operation type and decide the type
        boi.bits.u = -context->token_value.int_val;
        context->append_operand(&boi);

        context->token_to_scan = yylex();
        if (context->token_to_scan == ')') {
          return 0;
        } else {
          while (context->token_to_scan == ',') {
            context->token_to_scan = yylex();
            if (context->token_to_scan == TOKEN_INTEGER_CONSTANT) {
              BrigOperandImmed boi = {
                sizeof(boi),        // size
                BrigEOperandImmed,  // kind
                Brigb32,            // type
                0,                  // reserved
                { 0 }
              };
  // TODO(Huy): check context for operation type and decide the type
              boi.bits.u = context->token_value.int_val;
              context->append_operand(&boi);

              context->token_to_scan = yylex();
              if (context->token_to_scan == ')') {
                return 0;
              } else if (context->token_to_scan != ',') {
                context->set_error(MISSING_COMMA);
                return 1;
              }
            } else {
              context->set_error(MISSING_INTEGER_CONSTANT);
              return 1;
            }
          }  // while
        }
      } else if (context->token_to_scan == TOKEN_DOUBLE_CONSTANT)   {
        BrigOperandImmed boi = {
        sizeof(boi),        // size
        BrigEOperandImmed,  // kind
        Brigb64,            // type
        0,                  // reserved
        { 0 }
        };
        boi.bits.d = context->token_value.double_val;
        context->append_operand(&boi);

        context->token_to_scan = yylex();
        if (context->token_to_scan == ')') {
          return 0;
        } else {
          while (context->token_to_scan == ',') {
            context->token_to_scan = yylex();
            if (context->token_to_scan == TOKEN_DOUBLE_CONSTANT) {
              BrigOperandImmed boi = {
                sizeof(boi),        // size
                BrigEOperandImmed,  // kind
                Brigb64,            // type
                0,                  // reserved
                { 0 }
              };
              boi.bits.d = context->token_value.double_val;
              context->append_operand(&boi);
              context->token_to_scan = yylex();
              if (context->token_to_scan == ')') {
                return 0;
              } else if (context->token_to_scan != ',') {
                context->set_error(MISSING_COMMA);
                return 1;
              }
            } else {
              context->set_error(MISSING_DOUBLE_CONSTANT);
              return 1;
            }
          }  // while
        }
      }
    }
  }
  return 1;
}

int AddressableOperand(Context* context) {
  BrigoOffset32_t opOffset;
  return AddressableOperandPart2(context, &opOffset, true);
}

int AddressableOperandPart2(Context* context, BrigoOffset32_t* pRetOpOffset, bool IsImageOrSampler){
  // context->token_to_scan must be non register
  if ((context->token_to_scan == TOKEN_GLOBAL_IDENTIFIER) ||
      (context->token_to_scan == TOKEN_LOCAL_IDENTIFIER)) {
    std::string name(context->token_value.string_val);

    context->token_to_scan = yylex();

    if (context->token_to_scan == ']') {
      if (!IsImageOrSampler) {
        BrigOperandAddress boa = {
          sizeof(boa),            // size
          BrigEOperandAddress,    // kind
          Brigb32,                // type
          0,                      // reserved
          0/*,                      // directive
          0*/
        };
        // TODO(Chuang) name isn't declared in directive.
        // if (!context->symbol_map.count(name)) {
        //   context->set_error(MISSING_OPERAND);
        //   return 1;
        // }
        boa.directive = context->symbol_map[name];

        if (context->get_machine() == BrigELarge) {
          boa.type = Brigb64;
        }
        *pRetOpOffset = context->get_operand_offset();
        context->append_operand(&boa);
      } else {
        BrigOperandOpaque boo = {
          sizeof(BrigOperandOpaque),
          BrigEOperandOpaque,
          0,                      // name
          0,                      // reg
          0                       // offset
        };
        // TODO(Chuang) name isn't declared in directive.
        // if (!context->symbol_map.count(name)) {
        //   context->set_error(MISSING_OPERAND);
        //   return 1;
        // }
        boo.name = context->symbol_map[name];
        *pRetOpOffset = context->get_operand_offset();
        context->append_operand(&boo);
      }
      context->token_to_scan = yylex();
      return 0;
    } else if (context->token_to_scan == '<') {
      if (!IsImageOrSampler) {
        context->set_error(INVALID_OPERATION);
        return 1;
      }
      // TODO(Chuang) name isn't declared in directive.
      // if (!context->symbol_map.count(name)) {
      //   context->set_error(MISSING_OPERAND);
      //   return 1;
      // }
      BrigOperandOpaque boo = {
        sizeof(BrigOperandOpaque),
        BrigEOperandOpaque,
        context->symbol_map[name], // name
        0,                         // reg
        0                          // offset
      };
      context->token_to_scan = yylex();
      if (context->token_to_scan == TOKEN_INTEGER_CONSTANT) {
        boo.offset = context->token_value.int_val;

        context->token_to_scan = yylex();
        if (context->token_to_scan == '>') {
          context->token_to_scan = yylex();
          if (context->token_to_scan == ']') {
            *pRetOpOffset = context->get_operand_offset();
            context->append_operand(&boo);
            context->token_to_scan = yylex();
            return 0;
          } else {
            context->set_error(MISSING_CLOSING_BRACKET);
          }
        } else {
          context->set_error(MISSING_CLOSING_BRACKET);
        }
      } else if (context->token_to_scan == TOKEN_SREGISTER) {
        name = context->token_value.string_val;
        if (Identifier(context)) {
          return 1;
        }
        boo.reg = context->operand_map[name];
        context->token_to_scan = yylex();
        if (context->token_to_scan == '>') {
          context->token_to_scan = yylex();
          if (context->token_to_scan == ']') {
            *pRetOpOffset = context->get_operand_offset();
            context->append_operand(&boo);
            context->token_to_scan = yylex();
            return 0;
          } else {
            context->set_error(MISSING_CLOSING_BRACKET);
          }
        } else if ((context->token_to_scan == '+') ||
                   (context->token_to_scan == '-')) {
          int sign = 1;
          if (context->token_to_scan == '-') {
            sign = -1;
          }
          context->token_to_scan = yylex();
          if (context->token_to_scan == TOKEN_INTEGER_CONSTANT) {
            boo.offset = context->token_value.int_val * sign;
            context->token_to_scan = yylex();
            if (context->token_to_scan == '>') {
              context->token_to_scan = yylex();
              if (context->token_to_scan == ']') {
                *pRetOpOffset = context->get_operand_offset();
                context->append_operand(&boo);
                context->token_to_scan = yylex();
                return 0;
              } else {
                context->set_error(MISSING_CLOSING_BRACKET);
              }
            } else {
              context->set_error(MISSING_CLOSING_BRACKET);
            }
          } else {
            context->set_error(MISSING_INTEGER_CONSTANT);
          }
        } else {
          context->set_error(MISSING_CLOSING_BRACKET);
        }
      }
    }
  }
  return 1;
}

int ArrayOperandList(Context* context) {
  BrigoOffset32_t opOffset;
  return ArrayOperandListPart2(context, &opOffset);
}

int ArrayOperandListPart2(Context* context, BrigoOffset32_t* pRetOpOffset) {
  // assumed first_token is '('
  unsigned int count_op = 0;
  BrigoOffset32_t regs[4] = {0};
  BrigDataType16_t type = Brigb32;
  std::string iden_name;
  while (1) {
    context->token_to_scan = yylex();
    // set context for Identifier()
    iden_name = context->token_value.string_val;
    if (!Identifier(context)) {
      if (count_op <= 3) {
        regs[count_op] = context->operand_map[iden_name];
      } else {
        context->set_error(INVALID_OPERAND);
        return 1;
      }
      if (count_op == 0) {
        type = context->get_type();
      } else if (type != context->get_type()) {
        context->set_error(INVALID_OPERAND);
        return 1;
      }
      ++count_op;
      context->token_to_scan = yylex();
      if (context->token_to_scan == ')') {
        break;
      } else if (context->token_to_scan == ',') {
        continue;
      } else {
        context->set_error(MISSING_CLOSING_PARENTHESIS);
        return 1;
      }
    } else {
      context->set_error(MISSING_IDENTIFIER);
      return 1;
    }
  }
  switch (count_op) {
    case 0:
    case 3: {
      context->set_error(MISSING_IDENTIFIER);
      return 1;
    }
    case 1: {
      // just have one operand.
      // e.g. ($s1)
      *pRetOpOffset = regs[0];
      break;
    }
    case 2: {
      BrigOperandRegV2 oper_regV2 = {
        sizeof(BrigOperandRegV2),// size
        BrigEOperandRegV2,     // kind
        Brigb32,               // type
        0,                     // reserved
        {0, 0}                 // regs
      };
      oper_regV2.regs[0] = regs[0];
      oper_regV2.regs[1] = regs[1];
      oper_regV2.type = type;

      *pRetOpOffset = context->get_operand_offset();
      context->append_operand(&oper_regV2);

      break;
    }
    case 4: {
      BrigOperandRegV4 oper_regV4 = {
        sizeof(BrigOperandRegV4),// size
        BrigEOperandRegV4,     // kind
        Brigb32,               // type
        0,                     // reserved
        {0, 0, 0, 0}           // regs
      };

      oper_regV4.regs[0] = regs[0];
      oper_regV4.regs[1] = regs[1];
      oper_regV4.regs[2] = regs[2];
      oper_regV4.regs[3] = regs[3];
      oper_regV4.type = type;

      *pRetOpOffset = context->get_operand_offset();
      context->append_operand(&oper_regV4);

      break;
    }
    default: {
      context->set_error(INVALID_OPERAND);
      return 1;
    }
  }
  // set context for following functions
  context->token_to_scan = yylex();
  return 0;
}
int CallTargets(Context* context) {
  // assumed first_token is '['
  // TODO(Chuang): the max size is 256
  BrigoOffset32_t arg_offset[256] = {0};
  int nElements = 0;
  std::string funcName;

  if (context->token_to_scan != '[') {
    if (context->token_to_scan == TOKEN_GLOBAL_IDENTIFIER) {
      funcName = context->token_value.string_val;

      if (!context->arg_map.count(funcName)) {
        BrigOperandArgumentRef opArgRef = {
          sizeof(BrigOperandArgumentRef),
          BrigEOperandArgumentRef,
          0
        };
        // TODO(Chuang): judge whether the identifier has been defined.
        // and which Map will the offset of directive about signature func be saved into?
        opArgRef.arg = context->func_map[funcName];
        context->arg_map[funcName] = context->get_operand_offset();
        context->append_operand(&opArgRef);
      }
      BrigOperandArgumentList funcList = {
        sizeof(BrigOperandArgumentList),
        BrigEOperandFunctionList,
        1,
        { context->arg_map[funcName] }
      };

      context->current_argList_offset = context->get_operand_offset();
      context->append_operand(&funcList);
      context->token_to_scan = yylex();
      return 0;
    } else {
      return 1;
    }
  }
  while (1) {
    context->token_to_scan = yylex();  // set context for Identifier()
    // TODO(Chuang): the name of function must be global identifiers.
    if (context->token_to_scan == TOKEN_GLOBAL_IDENTIFIER) {
      funcName = context->token_value.string_val;
    } else {
      context->set_error(MISSING_IDENTIFIER);
      return 1;
    }
    if (!Identifier(context)) {
      if (context->func_o_map.count(funcName)) {
        arg_offset[nElements++] = context->func_o_map[funcName];
      } else {
        BrigOperandFunctionRef opArgRef = {
          sizeof(BrigOperandFunctionRef),
          BrigEOperandFunctionRef,
          0
        };
        // TODO(Chuang): judge whether the identifier has been defined.
        opArgRef.fn = context->func_map[funcName];
        context->func_o_map[funcName] = context->get_operand_offset();
        context->append_operand(&opArgRef);
        arg_offset[nElements++] = context->func_o_map[funcName];
      }
      context->token_to_scan = yylex();
      if (context->token_to_scan == ']') {
      size_t list_size = sizeof(BrigOperandArgumentList);
      if (nElements > 1) {
        list_size += sizeof(BrigoOffset32_t) * (nElements - 1);
      } else if (nElements == 0) {
        // there is one identifier at least.
        context->set_error(MISSING_IDENTIFIER);
        return 1;
      }

      char *array = new char[list_size];
      BrigOperandArgumentList &funcList =
        *reinterpret_cast<BrigOperandArgumentList *>(array);
        funcList.size = list_size;
        funcList.kind = BrigEOperandFunctionList;
        funcList.elementCount = nElements;
        for (int32_t i = 0; i < nElements; ++i) {
          funcList.o_args[i] = arg_offset[i];
        }

        context->current_argList_offset = context->get_operand_offset();
        context->append_operand(&funcList);

        context->token_to_scan = yylex();  // set context for following function
        delete[] array;

        break;
      } else if (context->token_to_scan == ',') {
      } else {
        context->set_error(MISSING_CLOSING_BRACKET);
        return 1;
      }
    } else {
      context->set_error(MISSING_IDENTIFIER);
      return 1;
    }
  }
  return 0;
}

int CallArgs(Context* context) {
  // assumed first_token is '('
  int n_elements = 0;  // the size of the arglist.
  BrigoOffset32_t arg_offset[256] = {0};

  // [CAUTION] Assume the arg numbers cannot exceed 256
  // Limited by the structure, we can only access one element.

  context->token_to_scan = yylex();  // set context for Operand()
  unsigned int saved_token;
  std::string arg_name;
  while (1) {
    saved_token = context->token_to_scan;
    if ((saved_token == TOKEN_GLOBAL_IDENTIFIER)||
        (saved_token == TOKEN_LOCAL_IDENTIFIER)) {
      arg_name = context->token_value.string_val;
    }

    if (context->token_to_scan == ')') {
      size_t list_size = sizeof(BrigOperandArgumentList);
      if (n_elements > 1) {
        list_size += sizeof(BrigoOffset32_t) * (n_elements - 1);
      }

      char *array = new char[list_size];
      BrigOperandArgumentList &arg_list =
        *reinterpret_cast<BrigOperandArgumentList *>(array);
      arg_list.size = list_size;
      arg_list.kind = BrigEOperandArgumentList;
      arg_list.elementCount = n_elements;
      for (int32_t i = 0; i < n_elements; ++i) {
        arg_list.o_args[i] = arg_offset[i];
      }
      if (!n_elements) {
        // this is an empty Argument List.
        arg_list.o_args[0] = 0;
      }

      context->current_argList_offset = context->get_operand_offset();
      context->append_operand(&arg_list);
      context->token_to_scan = yylex();

      delete[] array;
      break;
    } else if (!Operand(context)) {
      if ((saved_token == TOKEN_GLOBAL_IDENTIFIER)||
          (saved_token == TOKEN_LOCAL_IDENTIFIER)) {
        if (context->arg_map.count(arg_name)) {
          arg_offset[n_elements] = context->arg_map[arg_name];
        } else {
          BrigOperandArgumentRef opArgRef = {
            sizeof(BrigOperandArgumentRef),
            BrigEOperandArgumentRef,
            0
          };
          // TODO(Chuang): judge whether the identifier has been defined.
          opArgRef.arg = context->symbol_map[arg_name];
          context->arg_map[arg_name] = context->get_operand_offset();
          context->append_operand(&opArgRef);
          arg_offset[n_elements] = context->arg_map[arg_name];
        }
      }

      n_elements++;
      continue;
    } else if (context->token_to_scan == ',') {
      context->token_to_scan = yylex();
      continue;
    } else {
      context->set_error(MISSING_CLOSING_PARENTHESIS);
      return 1;
    }
  }
  return 0;
}

int RoundingMode(Context* context) {
  unsigned int first_token = context->token_to_scan;
  // get current alu modifier from context
  BrigAluModifier mod = context->get_alu_modifier();

  if (first_token == _FTZ) {
    mod.ftz = 1;
    context->token_to_scan = yylex();

    if (context->token_type == FLOAT_ROUNDING) {
      // next is floatRounding
      mod.floatOrInt = 1;
      switch (context->token_to_scan) {
        case _UP:
          mod.rounding = 2;
          break;
        case _DOWN:
          mod.rounding = 3;
          break;
        case _ZERO:
          mod.rounding = 1;
          break;
        case _NEAR:
          mod.rounding = 0;
          break;
      }
      context->token_to_scan = yylex();  // set context for following functions
    }
    context->set_alu_modifier(mod);
    return 0;
  } else if (context->token_type == INT_ROUNDING) {
    mod.floatOrInt = 0;
    switch (first_token) {
      case _UPI:
        mod.rounding = 2;
        break;
      case _DOWNI:
        mod.rounding = 3;
        break;
      case _ZEROI:
        mod.rounding = 1;
        break;
      case _NEARI:
        mod.rounding = 0;
        break;
    }
    context->token_to_scan = yylex();  // set context for following functions
    context->set_alu_modifier(mod);
    return 0;
  } else if (context->token_type == FLOAT_ROUNDING) {
    mod.floatOrInt = 1;
    switch (first_token) {
      case _UP:
        mod.rounding = 2;
        break;
      case _DOWN:
        mod.rounding = 3;
        break;
      case _ZERO:
        mod.rounding = 1;
        break;
      case _NEAR:
        mod.rounding = 0;
        break;
    }
    context->token_to_scan = yylex();  // set context for following functions
    context->set_alu_modifier(mod);
    return 0;
  } else {
    return 1;
  }
  return 1;
}
int Instruction2Part1OpcodeDT(Context* context) {

  BrigInstBase inst = {
    sizeof(BrigInstBase),
    BrigEInstBase,
    0,
    Brigb32,
    BrigNoPacking,
    {0, 0, 0, 0, 0}
  };

  BrigAluModifier aluModifier = {0, 0, 0, 0, 0, 0, 0};

  inst.opcode = context->token_value.opcode;

  context->token_to_scan = yylex();
  // TODO(Chuang): whether support for rounding
  if (!RoundingMode(context)) {
    aluModifier = context->get_alu_modifier();
  }
  if (context->token_type == PACKING) {
    // there is packing
    inst.packing = context->token_value.packing;
    if (inst.packing != BrigPackS && inst.packing != BrigPackP) {
      context->set_error(INVALID_PACKING);
      return 1;
    }
    context->token_to_scan = yylex();
  }
  // inst.packing == BrigNoPacking
  // TODO(Chuang): whether can use packed operation without packing.
  if (context->token_type == DATA_TYPE_ID) {

    inst.type = context->token_value.data_type;
    context->token_to_scan = yylex();
    if (context->token_type == REGISTER) {
      if (OperandPart2(context, &inst.o_operands[0])) {
        return 1;
      }
      if (context->token_to_scan == ',') {
        context->token_to_scan = yylex();
        // TODO(Chuang): judge whether operands is suitable.

        if (!OperandPart2(context, &inst.o_operands[1])) {
          if (context->token_to_scan == ';') {
            int* aluValue = reinterpret_cast<int*>(&aluModifier);
            if (*aluValue != 0) {
              BrigInstMod mod = {
                sizeof(BrigInstMod),  // size
                BrigEInstMod,         // kind
                inst.opcode,              // opcode
                inst.type,         // type
                inst.packing,        // packing
                {0, 0, 0, 0, 0},      // o_operands[5]
                {0, 0, 0, 0, 0, 0, 0}  // aluModifier
              };
              for (int i = 0 ; i < 5 ; ++i) {
                mod.o_operands[i] = inst.o_operands[i];
              }
              mod.aluModifier = aluModifier;
              context->append_code(&mod);
            } else {
              context->append_code(&inst);
            }
            context->token_to_scan = yylex();
            return 0;
          } else {  // ';'
            context->set_error(MISSING_SEMICOLON);
          }
        } else {  // Second Operand
          context->set_error(MISSING_OPERAND);
        }
      } else {  // ','
        context->set_error(MISSING_COMMA);
      }
    } else {  // First Operand
      context->set_error(INVALID_FIRST_OPERAND);
    }
  } else {  // Data Type
    context->set_error(INVALID_DATA_TYPE);
  }

  return 1;
}
int Instruction2Part2OpcodeNoDT(Context* context) {

  BrigInstBase inst = {
    sizeof(BrigInstBase),
    BrigEInstBase,
    0,
    Brigb32,
    BrigNoPacking,
    {0, 0, 0, 0, 0}
  };

  BrigAluModifier aluModifier = {0, 0, 0, 0, 0, 0, 0};

  inst.opcode = context->token_value.opcode;

  context->token_to_scan = yylex();
  // TODO(Chuang): whether support for rounding
  if (!RoundingMode(context)) {
    aluModifier = context->get_alu_modifier();
  }


  // TODO(Chuang): judge whether operands is suitable.
  if (context->token_type == REGISTER) {
    if (OperandPart2(context, &inst.o_operands[0])) {
      return 1;
    }
    if (context->token_to_scan == ',') {
      context->token_to_scan = yylex();
      // TODO(Chuang): judge whether operands is suitable.

      if (!OperandPart2(context, &inst.o_operands[1])) {
        if (context->token_to_scan == ';') {
          int* aluValue = reinterpret_cast<int*>(&aluModifier);
          if (*aluValue != 0) {
            BrigInstMod mod = {
              sizeof(BrigInstMod),  // size
              BrigEInstMod,         // kind
              inst.opcode,              // opcode
              inst.type,         // type
              inst.packing,        // packing
              {0, 0, 0, 0, 0},      // o_operands[5]
              {0, 0, 0, 0, 0, 0, 0}  // aluModifier
            };
            for (int i = 0 ; i < 5 ; ++i) {
              mod.o_operands[i] = inst.o_operands[i];
            }
            mod.aluModifier = aluModifier;
            context->append_code(&mod);
          } else {
            context->append_code(&inst);
          }
          context->token_to_scan = yylex();
          return 0;
        } else {  // ';'
          context->set_error(MISSING_SEMICOLON);
        }
      } else {  // Second Operand
        context->set_error(MISSING_OPERAND);
      }
    } else {  // ','
      context->set_error(MISSING_COMMA);
    }
  } else {  // First Operand
    context->set_error(INVALID_FIRST_OPERAND);
  }

  return 1;
}
int Instruction2Part3OpcodeFtz(Context* context) {

  BrigInstBase inst = {
    sizeof(BrigInstBase),
    BrigEInstBase,
    0,
    Brigb32,
    BrigNoPacking,
    {0, 0, 0, 0, 0}
  };

  BrigAluModifier aluModifier = {0, 0, 0, 0, 0, 0, 0};

  inst.opcode = context->token_value.opcode;

  context->token_to_scan = yylex();
  // TODO(Chuang): whether support for rounding
  if (context->token_to_scan == _FTZ) {
    if (!RoundingMode(context)) {
      aluModifier = context->get_alu_modifier();
    }
  }
  // inst.packing == BrigNoPacking
  // TODO(Chuang): whether can use packed operation without packing.
  if (context->token_type == DATA_TYPE_ID) {

    inst.type = context->token_value.data_type;
    context->token_to_scan = yylex();
    if (context->token_type == REGISTER) {
      if (OperandPart2(context, &inst.o_operands[0])) {
        return 1;
      }
      if (context->token_to_scan == ',') {
        context->token_to_scan = yylex();
        // TODO(Chuang): judge whether operands is suitable.

        if (!OperandPart2(context, &inst.o_operands[1])) {
          if (context->token_to_scan == ';') {
            int* aluValue = reinterpret_cast<int*>(&aluModifier);
            if (*aluValue != 0) {
              BrigInstMod mod = {
                sizeof(BrigInstMod),  // size
                BrigEInstMod,         // kind
                inst.opcode,              // opcode
                inst.type,         // type
                inst.packing,        // packing
                {0, 0, 0, 0, 0},      // o_operands[5]
                {0, 0, 0, 0, 0, 0, 0}  // aluModifier
              };
              for (int i = 0 ; i < 5 ; ++i) {
                mod.o_operands[i] = inst.o_operands[i];
              }
              mod.aluModifier = aluModifier;
              context->append_code(&mod);
            } else {
              context->append_code(&inst);
            }
            context->token_to_scan = yylex();
            return 0;
          } else {  // ';'
            context->set_error(MISSING_SEMICOLON);
          }
        } else {  // Second Operand
          context->set_error(MISSING_OPERAND);
        }
      } else {  // ','
        context->set_error(MISSING_COMMA);
      }
    } else {  // First Operand
      context->set_error(INVALID_FIRST_OPERAND);
    }
  } else {  // Data Type
    context->set_error(INVALID_DATA_TYPE);
  }

  return 1;
}
int Instruction2(Context* context) {

  // First token must be an Instruction2Opcode
  switch (context->token_type) {
    case INSTRUCTION2_OPCODE:
      if (!Instruction2Part1OpcodeDT(context)) {
        return 0;
      }
      break;
    case INSTRUCTION2_OPCODE_NODT:
      if (!Instruction2Part2OpcodeNoDT(context)) {
        return 0;
      }
      break;
    case INSTRUCTION2_OPCODE_FTZ:
      if (!Instruction2Part3OpcodeFtz(context)) {
        return 0;
      }
      break;
    default:
      return 1;
  }
  return 1;
}

int Instruction3(Context* context) {
  // First token must be an Instruction3Opcode
  BrigOpcode32_t opcode = context->token_value.opcode;

  // default value.
  BrigInstBase inst_op = {
    sizeof(BrigInstBase),
    BrigEInstBase,
    opcode,
    Brigb32,
    BrigNoPacking,
    {0, 0, 0, 0, 0}
  };

  if (context->token_type == INSTRUCTION3_OPCODE) {
    context->token_to_scan= yylex();
    if (!RoundingMode(context)) {
    }

    // check whether there is a Packing
    if (context->token_type == PACKING) {
      // there is packing
      inst_op.packing = context->token_value.packing;
      yylex();
    }

    // now we must have a dataTypeId
    if (context->token_type == DATA_TYPE_ID) {
      // check the operands
      inst_op.type = context->token_value.data_type;
      context->token_to_scan = yylex();

      if (!OperandPart2(context, &inst_op.o_operands[0])) {
        if (context->token_to_scan == ',') {
          context->token_to_scan = yylex();

          if (!OperandPart2(context, &inst_op.o_operands[1])) {
            if (context->token_to_scan == ',') {
              context->token_to_scan = yylex();

              if (!OperandPart2(context, &inst_op.o_operands[2])) {
                if (context->token_to_scan == ';') {
                  context->append_code(&inst_op);
                  context->token_to_scan = yylex();
                  return 0;
                } else {
                  context->set_error(MISSING_SEMICOLON);
                }
              } else {  // 3rd operand
                context->set_error(MISSING_OPERAND);
              }
            } else {  // 2nd comma
              context->set_error(MISSING_COMMA);
            }
          } else {  // 2nd operand
            context->set_error(MISSING_OPERAND);
          }
        } else {  // 1st comma
          context->set_error(MISSING_COMMA);
        }
      } else {  // 1st operand
        context->set_error(MISSING_OPERAND);
      }
    } else {  // DATA_TYPE_ID
      context->set_error(MISSING_DATA_TYPE);
    }
    return 1;
  } else if (context->token_type == INSTRUCTION3_OPCODE_FTZ) {
    // Optional FTZ
    if (yylex() == _FTZ) {
      // has a _ftz
      yylex();
    }

    // check whether there is a Packing
    if (context->token_type == PACKING) {
      // there is packing
      inst_op.packing = context->token_value.packing;
      context->token_to_scan = yylex();
    }
    // now we must have a dataTypeId
    if (context->token_type == DATA_TYPE_ID) {
      // check the operands
      inst_op.type = context->token_value.data_type;

      context->token_to_scan = yylex();

      if (!OperandPart2(context, &inst_op.o_operands[0])) {
        if (context->token_to_scan == ',') {
          context->token_to_scan = yylex();

          if (!OperandPart2(context, &inst_op.o_operands[1])) {
            if (context->token_to_scan == ',') {
              context->token_to_scan = yylex();

              if (!OperandPart2(context, &inst_op.o_operands[2])) {
                if (context->token_to_scan == ';') {
                  context->append_code(&inst_op);
                  context->token_to_scan = yylex();
                  return 0;
                } else {
                  context->set_error(MISSING_SEMICOLON);
                }
              } else {  // 3rd operand
                context->set_error(MISSING_OPERAND);
              }
            } else {  // 2nd comma
              context->set_error(MISSING_COMMA);
            }
          } else {  // 2nd operand
            context->set_error(MISSING_OPERAND);
          }
        } else {  // 1st comma
          context->set_error(MISSING_COMMA);
        }
      } else {  // 1st operand
        context->set_error(MISSING_OPERAND);
      }
    } else {  // DATA_TYPE_ID
      context->set_error(MISSING_DATA_TYPE);
    }
    return 1;
  } else {
    return 1;
  }
}

int Version(Context* context) {
  // first token must be version keyword
  BrigDirectiveVersion bdv;
  bdv.kind = BrigEDirectiveVersion;
  bdv.size = sizeof(BrigDirectiveVersion);
  bdv.reserved = 0;
  bdv.c_code = context->get_code_offset();
  // set default values
  bdv.machine = BrigELarge;
  bdv.profile = BrigEFull;
  bdv.ftz = BrigENosftz;
  context->token_to_scan = yylex();
  if (context->token_to_scan == TOKEN_INTEGER_CONSTANT) {
    bdv.major = context->token_value.int_val;
    context->token_to_scan = yylex();
    if (context->token_to_scan == ':') {
      context->token_to_scan = yylex();
      // check for minor
      if (context->token_to_scan == TOKEN_INTEGER_CONSTANT) {
        bdv.minor = context->token_value.int_val;
        context->token_to_scan = yylex();

        if (context->token_to_scan == ';') {
        } else if (context->token_to_scan == ':') {
          // check for target
          context->token_to_scan = yylex();
          while (context->token_to_scan != ';') {
            if (context->token_type == TARGET) {
              switch (context->token_to_scan) {
                case _SMALL:
                  bdv.machine = BrigESmall;
                  break;
                case _LARGE:
                  bdv.machine = BrigELarge;
                  break;
                case _FULL:
                  bdv.profile = BrigEFull;
                  break;
                case _REDUCED:
                  bdv.profile = BrigEReduced;
                  break;
                case _SFTZ:
                  bdv.ftz = BrigESftz;
                  break;
                case _NOSFTZ:
                  bdv.ftz = BrigENosftz;
                  break;
              }

              // update context
              context->set_machine(bdv.machine);
              context->set_profile(bdv.profile);
              context->set_ftz(bdv.ftz);

              context->token_to_scan = yylex();
              if (context->token_to_scan == ',') {
                context->token_to_scan = yylex();      // next target
              } else {
                if (context->token_to_scan != ';') {
                  context->set_error(MISSING_SEMICOLON);
                  return 1;
                }
              }
            } else {
              context->set_error(INVALID_TARGET);
              return 1;
            }
          }
        } else {
          context->set_error(MISSING_SEMICOLON);
          return 1;
        }
        context->append_directive(&bdv);
        context->token_to_scan = yylex();
        context->set_error(OK);
        return 0;
      } else {
      context->set_error(MISSING_INTEGER_CONSTANT);
      }
    } else {
    context->set_error(MISSING_COLON);
    }
  } else {
    context->set_error(MISSING_INTEGER_CONSTANT);
  }

  return 1;
}

int Alignment(Context* context) {
  // first token must be "align" keyword
    context->token_to_scan = yylex();
    if (context->token_to_scan == TOKEN_INTEGER_CONSTANT) {
        context->set_alignment(context->token_value.int_val);
        context->token_to_scan = yylex();
        return 0;
    } else {
        context->set_error(MISSING_INTEGER_CONSTANT);
        return 1;
    }

}
/*
int DeclPrefix(Context* context) {
  if (context->token_to_scan == ALIGN) {
    if (!Alignment(context)) {
      // first is alignment
      if (context->token_to_scan == CONST) {
        context->set_symbol_modifier(BrigConst);
        // alignment const
        context->token_to_scan = yylex();

        if ((context->token_to_scan == EXTERN) ||
            (context->token_to_scan == STATIC)) {
          if (context->token_to_scan == EXTERN)
            context->set_attribute(BrigExtern);
          else
            context->set_attribute(BrigStatic);

          // alignment const externOrStatic
          context->token_to_scan = yylex();
        }
      } else if ((context->token_to_scan == EXTERN) ||
                 (context->token_to_scan == STATIC)) {
        // alignment externOrStatic
        if (context->token_to_scan == EXTERN)
          context->set_attribute(BrigExtern);
        else
          context->set_attribute(BrigStatic);

        context->token_to_scan = yylex();

        if (context->token_to_scan == CONST) {
          // alignment externOrStatic const
          context->set_symbol_modifier(BrigConst);
          context->token_to_scan = yylex();
        }
      }
    } else {
      context->set_error(INVALID_ALIGNMENT);
    }
  } else if (context->token_to_scan == CONST) {
    // first is const
    context->set_symbol_modifier(BrigConst);
    context->token_to_scan = yylex();

    if (context->token_to_scan == ALIGN) {
      if (!Alignment(context)) {
        // const alignment
       if ((context->token_to_scan == EXTERN) ||
           (context->token_to_scan == STATIC)) {
         // const alignment externOrStatic
         if (context->token_to_scan == EXTERN)
            context->set_attribute(BrigExtern);
          else
            context->set_attribute(BrigStatic);

          context->token_to_scan = yylex();
        }
      } else {
        context->set_error(INVALID_ALIGNMENT);
      }
    } else if ((context->token_to_scan == EXTERN) ||
               (context->token_to_scan == STATIC)) {
      // const externOrStatic
      if (context->token_to_scan == EXTERN)
        context->set_attribute(BrigExtern);
      else
        context->set_attribute(BrigStatic);

      context->token_to_scan = yylex();

      if (context->token_to_scan == ALIGN) {
        if (!Alignment(context)) {
          // const externOrStatic alignment
        } else {
          context->set_error(INVALID_ALIGNMENT);
          return 1;
        }
      }
    } else {  // const does not stand alone
      return 1;
    }
  } else if ((context->token_to_scan == EXTERN) ||
             (context->token_to_scan == STATIC)) {
    // externOrStatic first
    if (context->token_to_scan == EXTERN)
      context->set_attribute(BrigExtern);
    else
      context->set_attribute(BrigStatic);

    context->token_to_scan = yylex();

    if (context->token_to_scan == ALIGN) {
      if (!Alignment(context)) {
        // externOrStatic alignment
        if (context->token_to_scan == CONST) {
          // externOrStatic alignment const
          context->set_symbol_modifier(BrigConst);
          context->token_to_scan = yylex();
        }
      } else {
        context->set_error(INVALID_ALIGNMENT);
      }
    } else if (context->token_to_scan == CONST) {
      // externOrStatic const
      context->set_symbol_modifier(BrigConst);

      context->token_to_scan = yylex();

      if (context->token_to_scan == ALIGN) {
        if (!Alignment(context)) {
        } else {
          context->set_error(INVALID_ALIGNMENT);
          return 1;
        }
        // externOrStatic const alignment
      }
    }
  }
  return 0;
}


*/
int DeclPrefix(Context* context){

    context->set_attribute(BrigNone);
    context->init_symbol_modifier();
    if((context->token_to_scan == ALIGN) || (context->token_to_scan == EXTERN) || (context->token_to_scan == STATIC) || (context->token_to_scan==CONST)){
        switch(context->token_to_scan){
            case ALIGN: if(Alignment(context)) return 1;
                        break;
            case CONST:
                        context->set_symbol_modifier(BrigConst);
                        context->token_to_scan = yylex();
                        break;
            default: if(context->token_to_scan==EXTERN)
                        context->set_attribute(BrigExtern);
                     else if(context->token_to_scan == STATIC)
                            context->set_attribute(BrigStatic);
                     context->token_to_scan = yylex();
                     break;
        }
    }else return 0;

    if((context->token_to_scan == ALIGN) || (context->token_to_scan == EXTERN) || (context->token_to_scan == STATIC) || (context->token_to_scan==CONST)){
        switch(context->token_to_scan){
            case ALIGN: if(Alignment(context)) return 1;
                        break;
            case CONST:
                        context->set_symbol_modifier(BrigConst);
                        context->token_to_scan = yylex();
                        break;
            default: if(context->token_to_scan==EXTERN)
                        context->set_attribute(BrigExtern);
                     else if(context->token_to_scan == STATIC)
                            context->set_attribute(BrigStatic);
                     context->token_to_scan = yylex();
                     break;
        }
    } else return 0;
    if((context->token_to_scan == ALIGN) || (context->token_to_scan == EXTERN) || (context->token_to_scan == STATIC) || (context->token_to_scan==CONST)){
        switch(context->token_to_scan){
            case ALIGN: if(Alignment(context)) return 1;
                        break;
            case CONST:
                        context->set_symbol_modifier(BrigConst);
                        context->token_to_scan = yylex();
                        break;
            default: if(context->token_to_scan==EXTERN)
                        context->set_attribute(BrigExtern);
                     else if(context->token_to_scan == STATIC)
                            context->set_attribute(BrigStatic);
                     context->token_to_scan = yylex();
                     break;
        }
    }
    return 0;
}


int FBar(Context* context) {
  // first token must be _FBAR
  context->token_to_scan = yylex();
  if (context->token_to_scan == '(') {
    context->token_to_scan = yylex();
    if (context->token_to_scan == TOKEN_INTEGER_CONSTANT) {
      context->set_fbar(context->token_value.int_val);
      context->token_to_scan = yylex();
      if (context->token_to_scan == ')') {
        context->token_to_scan = yylex();
        return 0;
      } else {
        context->set_error(MISSING_CLOSING_PARENTHESIS);
      }
    } else {
      context->set_error(MISSING_INTEGER_CONSTANT);
    }
  }
  return 1;
}

int ArrayDimensionSet(Context* context) {
  // first token must be '['
  uint32_t dim = 1;
  bool have_size = false;
  context->set_isArray(true);
  context->token_to_scan = yylex();

  while (1) {
    if (context->token_to_scan == ']') {
      context->token_to_scan = yylex();  // check if there is more item
      if (context->token_to_scan == '[') {  // more item
        context->token_to_scan = yylex();
      } else {  // no more item
        break;
      }
    } else if (context->token_to_scan == TOKEN_INTEGER_CONSTANT) {
      have_size = true;
      dim *= context->token_value.int_val;
      context->token_to_scan = yylex();  // scan next
    } else {
      context->set_error(MISSING_CLOSING_BRACKET);
      return 1;
    }
  }
  if (!have_size){
    context->set_dim(0);// flexiable array
    //context->set_symbol_modifier(BrigArray);
    context->set_symbol_modifier(BrigFlex);
  } else {
    context->set_dim(dim); // vector(size in dim)
    context->set_symbol_modifier(BrigArray);
  }
  return 0;
}

int ArgumentDecl(Context* context) {
  if (!DeclPrefix(context)) {
    context->set_dim(0);
    context->init_symbol_modifier();
    BrigStorageClass32_t storage_class = context->token_value.storage_class;

    // skip over "arg" in context->token_to_scan
    context->token_to_scan = yylex();
    if ((context->token_type == DATA_TYPE_ID)||
        (context->token_to_scan == _RWIMG) ||
        (context->token_to_scan == _SAMP) ||
        (context->token_to_scan == _ROIMG)) {
      context->set_type(context->token_value.data_type);
      context->token_to_scan = yylex();
      if (context->token_to_scan == TOKEN_LOCAL_IDENTIFIER) {
        // for argument, we need to set a BrigDirectiveSymbol
        // and write the corresponding string into .string section.

        std::string arg_name = context->token_value.string_val;
        int arg_name_offset = context->add_symbol(arg_name);

        // scan for arrayDimensions
        context->token_to_scan = yylex();
        // set default value(scalar)

        if (context->token_to_scan == '[') {
          if (ArrayDimensionSet(context)) {
            // context->token_to_scan has been set in ArrayDimensionSet()
            return 1;
          }
        }
        BrigdOffset32_t dsize = context->get_directive_offset();
        BrigDirectiveSymbol sym_decl = {
        sizeof(BrigDirectiveSymbol),                 // size
        BrigEDirectiveSymbol,             // kind
        {
          context->get_code_offset(),       // c_code
          storage_class,                    // storageClass
          context->get_attribute(),         // attribute
          0,                                // reserved
          context->get_symbol_modifier(),   // symbol modifier
          context->get_dim(),               // dim
          arg_name_offset,                  // s_name
          context->get_type(),              // data type
          context->get_alignment(),         // alignment
        },
        0,                                // d_init = 0 for arg
        0                                 // reserved
        };
        // append the DirectiveSymbol to .directive section.
        context->append_directive(&sym_decl);
        context->symbol_map[arg_name] = dsize;

        // update the current DirectiveFunction.
        // 1. update the directive offset.
        if(context->current_bdf_offset){
            BrigDirectiveFunction bdf;
            context->get_directive(context->current_bdf_offset, &bdf);
            BrigdOffset32_t first_scope = bdf.d_firstScopedDirective;
            BrigdOffset32_t next_directive = bdf.d_nextDirective;
            if (first_scope == next_directive) {
                bdf.d_nextDirective += sizeof(sym_decl);
                bdf.d_firstScopedDirective = bdf.d_nextDirective;
            } else {
                bdf.d_nextDirective += sizeof(sym_decl);
            }
            // update param count
            if (context->is_arg_output()) {
                bdf.outParamCount++;
            } else {
                if (!bdf.inParamCount)
                    bdf.d_firstInParam = dsize;
                    bdf.inParamCount++;
            }
            unsigned char * bdf_charp =
            reinterpret_cast<unsigned char*>(&bdf);
            context->update_directive_bytes(bdf_charp,
                                        context->current_bdf_offset,
                                        sizeof(BrigDirectiveFunction));

        }
        return 0;

      } else {
        context->set_error(MISSING_IDENTIFIER);
      }
    } else {
      context->set_error(MISSING_DATA_TYPE);
    }
  }

  return 1;
}

int ArgumentListBody(Context* context) {
  while (1) {
    if (!ArgumentDecl(context)) {
      if (context->token_to_scan == ',') {
          context->token_to_scan = yylex();
      } else {
        break;  // context was set in ArgumentDecl
      }
    } else {
      context->set_error(MISSING_ARGUMENT);
      return 1;
    }
  }
  return 0;
}

int FunctionDefinition(Context* context){
    if(!DeclPrefix(context)){
        return FunctionDefinitionPart2(context);
    } else return 1;
}
int FunctionDefinitionPart2(Context* context) {

    if (context->token_to_scan == FUNCTION) {

      context->current_bdf_offset = context->get_directive_offset();
      BrigdOffset32_t bdf_offset = context->current_bdf_offset;
      uint16_t size = sizeof(BrigDirectiveFunction);
      BrigDirectiveFunction bdf = {
      size,                      // size
      BrigEDirectiveFunction,    // kind
      context->get_code_offset(),   // c_code
      0,                            // name
      0,                          // in param count
      bdf_offset + size,          // d_firstScopedDirective
      0,                          // operation count
      bdf_offset + size,          // d_nextDirective
      context->get_attribute(),  // attribute
      context->get_fbar(),   // fbar count
      0,    // out param count
      0     // d_firstInParam
      };


      // update it when necessary.
      // the later functions should have a entry point of bdf
      // just update it in time.
      //
      context->token_to_scan = yylex();
      if (context->token_to_scan == TOKEN_GLOBAL_IDENTIFIER) {
        // should have meaning of Global_Identifier,
        // and check if there is existing global identifier
        // if there is, just use the current string,
        // if not write into string.

        std::string func_name = context->token_value.string_val;

        BrigsOffset32_t check_result = context->add_symbol(func_name);

        // add the func_name to the func_map.
        context->func_map[func_name] = context->current_bdf_offset;

        bdf.s_name = check_result;
        context->append_directive(&bdf);

        /* Debug */
        // BrigDirectiveFunction get;

        // check return argument list
        context->token_to_scan = yylex();
        if (context->token_to_scan == '(') {
          context->set_arg_output(true);
          context->token_to_scan = yylex();

          if (context->token_to_scan == ')') {   // empty argument list body
            context->token_to_scan = yylex();
          } else if (!ArgumentListBody(context)) {
            if (context->token_to_scan == ')') {
              context->token_to_scan = yylex();
            } else {
              context->set_error(MISSING_CLOSING_PARENTHESIS);
              return 1;
            }
          } else {
            context->set_error(INVALID_ARGUMENT_LIST);
            return 1;
          }
        } else {
          context->set_error(MISSING_ARGUMENT_LIST);
          return 1;
        }
        // check argument list
        if (context->token_to_scan == '(') {
          context->set_arg_output(false);
          context->token_to_scan = yylex();

          if (context->token_to_scan == ')') {   // empty argument list body
              context->token_to_scan = yylex();
          } else if (!ArgumentListBody(context)) {
            if (context->token_to_scan == ')') {
              context->token_to_scan = yylex();
            } else {
              context->set_error(MISSING_CLOSING_PARENTHESIS);
              return 1;
            }
          } else {
            context->set_error(INVALID_ARGUMENT_LIST);
            return 1;
          }
        } else {
          context->set_error(MISSING_ARGUMENT_LIST);
          return 1;
        }
        // check for optional FBar
        if (context->token_to_scan == _FBAR) {
          if (!FBar(context)) {
            // context->token_to_scan = yylex();
            return 0;
          } else {
            context->set_error(INVALID_FBAR);
          }
        } else {
          return 0;
        }
      } else {
        context->set_error(MISSING_IDENTIFIER);
      }
    }
    return 1;
}

int FunctionDecl(Context *context){
  if (!DeclPrefix(context)) {
    if (!FunctionDefinitionPart2(context)){
      if (';' == context->token_to_scan){
        return 0 ;
      } else {
        context->set_error(MISSING_IDENTIFIER);
      }
    }
  }
  return 1;
}

int ArgBlock(Context* context) {
  // first token should be {
  // add BrigDirectiveScope
  BrigDirectiveScope argblock_start = {
    sizeof(BrigDirectiveScope),
    BrigEDirectiveArgStart,
    context->get_code_offset()
  };
  context->append_directive(&argblock_start);
  context->token_to_scan = yylex();
  if (!ArgStatements(context)) {
    BrigDirectiveScope argblock_end = {
      sizeof(BrigDirectiveScope),
      BrigEDirectiveArgEnd,
      context->get_code_offset()
    };
    context->append_directive(&argblock_end);
    if (context->token_to_scan == '}') {
      context->token_to_scan = yylex();
      return 0;
    } else {
      context->set_error(MISSING_CLOSING_BRACKET);
      return 1;
    }
  } else {
    context->set_error(INVALID_ARG_BLOCK);
    return 1;
  }
  return 1;
}
int CodeBlockEnd(Context* context) {
  if (context->token_to_scan == '}') {
    context->token_to_scan = yylex();
    if (context->token_to_scan == ';') {
      context->token_to_scan = yylex();
      return 0;
    } else {
      context->set_error(MISSING_SEMICOLON);
      return 1;
    }
  }else return 1;
}

int Codeblock(Context* context) {
  // first token should be '{'
  context->token_to_scan = yylex();
  if(!BodyStatements(context)){

      BrigDirectiveFunction bdf;
      context->get_directive(context->current_bdf_offset, &bdf);
	  if(bdf.kind == BrigEDirectiveFunction){

		bdf.d_nextDirective = context->get_directive_offset();
		unsigned char * bdf_charp = reinterpret_cast<unsigned char*>(&bdf);
		context->update_directive_bytes(bdf_charp,
                                 context->current_bdf_offset,
                                 sizeof(BrigDirectiveFunction));
	  } else if(bdf.kind == BrigEDirectiveKernel){
		BrigDirectiveKernel* bdk = reinterpret_cast<BrigDirectiveKernel*> (&bdf); //Since they are the same size
		bdk->d_nextDirective = context->get_directive_offset();
		unsigned char * bdf_charp = reinterpret_cast<unsigned char*>(bdk);
		context->update_directive_bytes(bdf_charp,
                                 context->current_bdf_offset,
                                 sizeof(BrigDirectiveKernel));

	  } else {
			context->set_error(INVALID_CODEBLOCK);
			return 1;
		}
   }
	if (context->token_to_scan == '}')
      return CodeBlockEnd(context);
	else if(!context->token_to_scan){
		context->set_error(MISSING_CLOSING_BRACKET);
		return 1;
	} else
		return 1;
}

int Functionpart2(Context *context){
  if (!Codeblock(context)){
    return 0;
  }
  return 1;
}
int Function(Context* context) {
  if (!FunctionDefinition(context)) {
    return Functionpart2(context);
  } else {
    context->set_error(INVALID_FUNCTION_DEFINITION);
  }
  return 1;
}

int Program(Context* context) {
  if (context->token_to_scan == VERSION) {
    if (!Version(context)) {
      // parse topLevelStatement
      return TopLevelStatements(context);
    }   // if (!Version)
  } else {
    context->set_error(MISSING_VERSION_STATEMENT);
  }
  return 1;
}

int OptionalWidth(Context* context) {
  // first token must be _WIDTH

  if (context->token_to_scan == _WIDTH) {
    BrigOperandImmed op_width = {
      sizeof(BrigOperandImmed),
      BrigEOperandImmed,
      Brigb32,
      0,
      { 0 }
    } ;
    context->token_to_scan = yylex();
    if (context->token_to_scan == '(') {
      context->token_to_scan = yylex();
      if (context->token_to_scan == ALL) {
        context->token_to_scan = yylex();
		if(context->token_to_scan == ')')
			context->token_to_scan = yylex();
			return 0;
		
      } else if (context->token_to_scan == TOKEN_INTEGER_CONSTANT) {
        uint32_t n = context->token_value.int_val;
        if((1<= n && n<= 1024) && ((n&0x01) == 0))
          op_width.bits.u  = n ;
        else
          context->set_error(INVALID_WIDTH_NUMBER);

        context->token_to_scan = yylex();
      } else {
        context->set_error(MISSING_WIDTH_INFO);
        return 1;
      }
      if (context->token_to_scan == ')') {
        context->append_operand(&op_width);

        context->token_to_scan = yylex();
        return 0;
      } else {
        context->set_error(MISSING_CLOSING_PARENTHESIS);
        return 1;
      }
    } else {
      context->set_error(MISSING_WIDTH_INFO);
      return 1;
    }
  }
  return 1;
}

int Branch(Context* context) {
  unsigned int op = context->token_to_scan;  // CBR or BRN

  BrigAluModifier mod = context->get_alu_modifier();

  context->token_to_scan = yylex();

  BrigoOffset32_t widthOffset = context->get_operand_offset();


  // check for optionalWidth
  if (context->token_to_scan == _WIDTH) {
    if (OptionalWidth(context)) {
      return 1;
    } else {
      if (widthOffset == context->get_operand_offset()) {
        widthOffset = 0;
      }
    }
  } else {
    BrigOperandImmed op_width = {
      sizeof(BrigOperandImmed),
      BrigEOperandImmed,
      Brigb32,
      0,
      { 0 }
    };
    op_width.bits.u = 0;
    context->append_operand(&op_width);
  }
  if (widthOffset) {
    widthOffset += widthOffset & 0x7;
  }
  // check for optional _fbar modifier
  if (context->token_to_scan == __FBAR) {
    mod.fbar = 1;
    context->set_alu_modifier(mod);
    context->token_to_scan = yylex();
  }

  // parse operands
  if (op == CBR) {
    // add structures for CBR.
    // default value.
    BrigInstBase inst_op = {
      sizeof(BrigInstBase),
      BrigEInstBase,
      BrigCbr,
      Brigb32,  // no specification of datatype in Brn and Cbr.
      BrigNoPacking,
      {0, 0, 0, 0, 0}
    };
    inst_op.o_operands[0] = widthOffset;

    if (context->token_to_scan == TOKEN_CREGISTER)
      inst_op.type = Brigb1;

    if (!OperandPart2(context, &inst_op.o_operands[1])) {
      if (context->token_to_scan == ',') {
        context->token_to_scan = yylex();
        if (context->token_to_scan == TOKEN_LABEL) {
          // if the next operand is label, which is the case in example4
          // 1. check if the label is already defined,
          // 2. if defined, just set it up
          // 3. if not, add it to the multimap

              std::string label_name = context->token_value.string_val;

              if (context->label_o_map.count(label_name)) {
                inst_op.o_operands[2] = context->label_o_map[label_name];
              } else {
                BrigOperandLabelRef opLabelRef = {
                  8,
                  BrigEOperandLabelRef,
                  0
                };
                inst_op.o_operands[2] = context->get_operand_offset();
                context->label_o_map[label_name] = context->get_operand_offset();
                if (context->symbol_map.count(label_name)) {
                  opLabelRef.labeldirective = context->symbol_map[label_name];
                }
                context->append_operand(&opLabelRef);
              }

          context->token_to_scan = yylex();  // should be ';'
        } else if (!Identifier(context)) {
          context->token_to_scan = yylex();  // should be ';'
        } else if (!Operand(context)) {
          if (context->token_to_scan == ',') {
            context->token_to_scan = yylex();

            if (context->token_to_scan == TOKEN_LABEL) {  // LABEL
              context->token_to_scan = yylex();  // should be ';'
            } else if (context->token_to_scan == '[') {
              context->token_to_scan = yylex();
              if (!Identifier(context)) {
                context->token_to_scan = yylex();  // should be ']'
              } else if (context->token_to_scan == TOKEN_LABEL) {
                context->token_to_scan = yylex();

                while (context->token_to_scan != ']') {
                  if (context->token_to_scan == ',') {
                    if (yylex() == TOKEN_LABEL) {
                      context->token_to_scan = yylex();  // scan next;
                    } else {
                      context->set_error(MISSING_OPERAND);
                      return 1;
                    }
                  } else {
                    context->set_error(MISSING_COMMA);
                    return 1;
                  }
                }   // while
              } else {
                context->set_error(MISSING_OPERAND);
              }
              // current token should be ']'
              context->token_to_scan = yylex();  // should be ';'
            } else {
              context->set_error(MISSING_OPERAND);
            }
          }  else {  // yylex() = ','
            context->set_error(MISSING_COMMA);
          }
        } else {
          context->set_error(MISSING_OPERAND);
          return 1;
        }
        if (context->token_to_scan == ';') {
          context->append_code(&inst_op);
          context->token_to_scan = yylex();
          return 0;
        } else {
          context->set_error(MISSING_SEMICOLON);
        }
      } else {  // yylex = ','
        context->set_error(MISSING_COMMA);
      }
    } else {  // first operand
      context->set_error(MISSING_OPERAND);
    }
    return 1;
  } else if (op == BRN) {
    // add structures for CBR.
    // default value.
    BrigInstBar inst_op = {
      sizeof(BrigInstBar),
      BrigEInstBar,
      BrigBrn,
      0,  // no specification of datatype in Brn and Cbr.
      BrigNoPacking,
      {0, 0, 0, 0, 0},
      0
    };
    inst_op.o_operands[0] = widthOffset;

    if (context->token_to_scan == TOKEN_LABEL) {
      // if the next operand is label, which is the case in example4
      // 1. check if the label is already defined,
      // 2. if defined, just set it up
      // 3. if not, add it to the multimap
              std::string label_name = context->token_value.string_val;

              if (context->label_o_map.count(label_name)) {
                inst_op.o_operands[1] = context->label_o_map[label_name];
              } else {
                BrigOperandLabelRef opLabelRef = {
                  sizeof(BrigOperandLabelRef),
                  BrigEOperandLabelRef,
                  0
                };
                inst_op.o_operands[1] = context->get_operand_offset();
                context->label_o_map[label_name] = context->get_operand_offset();
                if (context->symbol_map.count(label_name)) {
                  opLabelRef.labeldirective = context->symbol_map[label_name];
                }
                context->append_operand(&opLabelRef);
              }
      context->token_to_scan = yylex();
      if (context->token_to_scan == ';') {
        context->append_code(&inst_op);
        context->token_to_scan = yylex();
        return 0;
      } else {
        context->set_error(MISSING_SEMICOLON);
      }
    } else if (!Identifier(context)) {
        context->token_to_scan = yylex();

      if (context->token_to_scan == ';') {
        context->token_to_scan = yylex();
        return 0;
      } else if (context->token_to_scan == ',') {
        if (yylex() == '[') {
          context->token_to_scan = yylex();

        if (context->token_to_scan == TOKEN_LABEL) {
          context->token_to_scan = yylex();    // should be ']'
        } else if (!Identifier(context)) {
          context->token_to_scan = yylex();    // should be ']'
          }
        }

        if (context->token_to_scan == ']') {
        } else {
          context->set_error(MISSING_CLOSING_BRACKET);
        }

        context->token_to_scan = yylex();
        if (context->token_to_scan == ';') {
          context->token_to_scan = yylex();
          return 0;
        } else {
          context->set_error(MISSING_SEMICOLON);
        }
      } else {
        context->set_error(MISSING_SEMICOLON);
      }
    } else {
      context->set_error(MISSING_OPERAND);
    }
    return 1;
  }
  return 1;
}

int Call(Context* context) {
  // first token is "call"
  BrigoOffset32_t firstOpOffset = 0;
  BrigoOffset32_t secondOpOffset = 0;

  bool hasWidthOrFbar = false;
  bool hasFbar = false;

  BrigInstBase callInst = {
    sizeof(BrigInstBase),
    BrigEInstBase,
    BrigCall,
    Brigb32,
    BrigNoPacking,
    {0, 0, 0, 0, 0}
  };

  context->token_to_scan = yylex();
  // optional width
  BrigoOffset32_t widthOffset = context->get_operand_offset();

  if (context->token_to_scan == _WIDTH) {
    if (!OptionalWidth(context)) {
      hasWidthOrFbar = true;
      if (widthOffset == context->get_operand_offset()) {
        widthOffset = 0;
      }
    } else {
      return 1;
    }
  } else {
   BrigOperandImmed op_width = {
      sizeof(BrigOperandImmed),
      BrigEOperandImmed,
      Brigb32,
      0,
      { 0 }
    };
    op_width.bits.u = 0;
    context->append_operand(&op_width);
  }
  if (widthOffset) {
    widthOffset += widthOffset & 0x7;
  }
  callInst.o_operands[0] = widthOffset;
  if (context->token_to_scan == __FBAR) {
    hasWidthOrFbar = true;
    hasFbar = true;
    context->token_to_scan = yylex();
  }


  std::string opName;
  const unsigned int firstOpToken = context->token_to_scan;;
  // the operand should be a register or a Func name.
  // and if isThereWidthOrFbar is true, token must be a global identifier.


  if (firstOpToken == TOKEN_GLOBAL_IDENTIFIER && !hasWidthOrFbar) {
    opName.assign(context->token_value.string_val);
    if (context->func_o_map.count(opName)) {
      callInst.o_operands[2] = context->func_o_map[opName];
    } else {
      BrigOperandFunctionRef func_o_ref = {
        sizeof(BrigOperandFunctionRef),
        BrigEOperandFunctionRef,
        context->func_map[opName]
      };
      context->func_o_map[opName] = context->get_operand_offset();
      context->append_operand(&func_o_ref);
      callInst.o_operands[2] = context->func_o_map[opName];

    }
    context->token_to_scan = yylex();
  } else if (firstOpToken == TOKEN_SREGISTER) {
    if (OperandPart2(context, &callInst.o_operands[2])) {
      return 1;
    }
  } else {
    context->set_error(MISSING_OPERAND);
    return 1;
  }
	BrigOperandArgumentList emptylist = {
	sizeof(BrigOperandArgumentList),
	BrigEOperandArgumentList,
	0,
	0
	};
  // check for twoCallArgs
  //operands[1] contains output args and [3] contains input args
  if (context->token_to_scan == '(') {
    if (!CallArgs(context)) {
      firstOpOffset = context->current_argList_offset;
    } else {
      context->set_error(INVALID_CALL_ARGS);
      return 1;
    }
	if (context->token_to_scan == '(') {
		if (!CallArgs(context)) {
			secondOpOffset = context->current_argList_offset;
		} else {
			context->set_error(INVALID_CALL_ARGS);
			return 1;
		}
	}else{
		secondOpOffset = firstOpOffset; //contains input args
		firstOpOffset = context->get_operand_offset(); //contains output args
		context->append_operand(&emptylist);
	}
  } else {
		firstOpOffset = context->get_operand_offset(); //Assuming both input and output args missing
		secondOpOffset = firstOpOffset;
		context->append_operand(&emptylist);
  }
 
    callInst.o_operands[1] = firstOpOffset;
    callInst.o_operands[3] = secondOpOffset;
  
  // if there is CallTarget, the first operand token must be a s register.
  if (firstOpToken == TOKEN_SREGISTER) {
    if (!CallTargets(context)) {
      callInst.o_operands[4] = context->current_argList_offset;
    } else {
      return 1;
    }
  }
  if (context->token_to_scan == ';') {
    if (hasFbar) {
      BrigInstMod callMod;
      callMod.size = sizeof(BrigInstMod);
      callMod.kind = BrigEInstMod;
      callMod.opcode = callInst.opcode;
      callMod.type = callInst.type;
      callMod.packing = callInst.packing;
      for (int i = 0 ; i < 5 ; ++i) {
        callMod.o_operands[i] = callInst.o_operands[i];
      }
      memset(&callMod.aluModifier, 0, sizeof(BrigAluModifier));
      callMod.aluModifier.fbar = 1;
      context->append_code(&callMod);
    } else {
      context->append_code(&callInst);
    }
    context->token_to_scan = yylex();
    return 0;
  } else {
    context->set_error(MISSING_SEMICOLON);
  }
  return 1;
}

int Initializer(Context* context) {
  // first token should be '='
  if (context->token_to_scan == '=') {
    bool hasCurlyBrackets = false;
    context->token_to_scan = yylex();
    if (context->token_to_scan == '{') {
      context->token_to_scan = yylex();
      hasCurlyBrackets = true;
    }
    BrigDirectiveSymbol bds ;
    //BrigdOffset32_t sym_offset = context->get_directive_offset() - sizeof(BrigDirectiveSymbol);
    BrigdOffset32_t sym_offset = context->current_argdecl_offset;
    context->get_directive(sym_offset,&bds);
    BrigDataType16_t init_type ;
    BrigDataType16_t data_type = context->get_type();
    switch(data_type){
      case Brigb1: init_type = Brigb1; break;

      case Brigs8:
      case Brigu8:
      case Brigb8: init_type = Brigb8; break;

      case Brigs16:
      case Brigu16:
      case Brigf16:
      case Brigb16: init_type = Brigb16; break;

      case Brigs32:
      case Brigu32:
      case Brigf32:
      case Brigb32: init_type = Brigb32; break;

      case Brigs64:
      case Brigu64:
      case Brigf64:
      case Brigb64: init_type = Brigb64; break;
      default: context->set_error(INVALID_INITIALIZER);
                return 1;
    }
    context->set_type(init_type);

    context->set_isBlockNumeric(false);
    switch (context->token_to_scan) {
      case TOKEN_DOUBLE_CONSTANT:
        if (!FloatListSingle(context)) {
          break;
        } else {
          return 1;
        }
      case TOKEN_INTEGER_CONSTANT:
      case '-':
        if (!DecimalListSingle(context)) {
          break;
        } else {
          return 1;
        }
      case TOKEN_SINGLE_CONSTANT:
        if (!SingleListSingle(context)) {
          break;
        } else {
          return 1;
        }
      case TOKEN_LABEL:
        if (hasCurlyBrackets) {
          if (!LabelList(context)) {
            break;
          }
        } else {
          return 1;
        }
      default:
        context->set_error(INVALID_INITIALIZER);
        return 1;
    }
    if (hasCurlyBrackets) {
      if (context->token_to_scan == '}') {
        context->token_to_scan = yylex();
        return 0;
      } else {
        context->set_error(MISSING_CLOSING_BRACKET);
        return 1;
      }
    } else {
      return 0;
    }
  } // '='
  return 0;
}

int InitializableDecl(Context* context) {

  if ((context->token_to_scan==GLOBAL)
     || (context->token_to_scan == READONLY)){
    BrigStorageClass32_t storage_class = context->token_value.storage_class;
    context->token_to_scan = yylex();
    return (InitializableDeclPart2(context, storage_class));
  } else {
    return 1;
  }
}

int InitializableDeclPart2(Context *context, BrigStorageClass32_t storage_class)
{
  context->init_symbol_modifier();
  //First token already verified as GLOBAL/READONLY
  if (context->token_type == DATA_TYPE_ID) {
    context->set_type(context->token_value.data_type);

    context->token_to_scan = yylex();

    if (!Identifier(context)) {
      std::string var_name = context->token_value.string_val;
      int var_name_offset = context->add_symbol(var_name);

      // scan for arrayDimensions
      context->token_to_scan = yylex();

      // set default value(scalar)
      context->set_dim(0);
      //context->set_symbol_modifier(BrigArray);
      if (context->token_to_scan == '[') {
        if (!ArrayDimensionSet(context)) {
        }
      }
      BrigDirectiveSymbol sym_decl = {
        sizeof(sym_decl),                 // size
        BrigEDirectiveSymbol,             // kind
        {
          context->get_code_offset(),       // c_code
          storage_class,                    // storageClass ??
          context->get_attribute(),         // attribute
          0,                                // reserved
          context->get_symbol_modifier(),   // symbol modifier
          context->get_dim(),                                // dim
          var_name_offset,                  // s_name
          context->get_type(),                        // data type
          context->get_alignment(),         // alignment
        },
        0,                                // d_init = 0 for arg
        0                                 // reserved
      };
      context->symbol_map[var_name] = context->get_directive_offset();
      context->current_argdecl_offset = context->get_directive_offset();
      context->append_directive(&sym_decl);

      if (!Initializer(context)) {
        if (context->token_to_scan == ';') {
            context->token_to_scan = yylex();
          return 0;
        } else {
          context->set_error(MISSING_SEMICOLON);
        }
      }
    } else {
      context->set_error(MISSING_IDENTIFIER);
    }
  }
  return 1;
}

int UninitializableDecl(Context* context) {
  // first_token is PRIVATE, GROUP or SPILL

  BrigStorageClass32_t storage_class = context->token_value.storage_class;

  context->token_to_scan = yylex();
  if (context->token_type == DATA_TYPE_ID) {
    BrigDataType type = BrigDataType(context->token_value.data_type);
    context->token_to_scan = yylex();

    if (!Identifier(context)) {
      std::string var_name = context->token_value.string_val;
      int var_name_offset = context->add_symbol(var_name);

      // scan for arrayDimensions
      context->token_to_scan = yylex();
      // set default value(scalar)
      context->set_dim(0);
      //context->set_symbol_modifier(BrigArray);
      if (context->token_to_scan == '[') {
        if (!ArrayDimensionSet(context)) {
        }
      }
      BrigDirectiveSymbol sym_decl = {
        sizeof(sym_decl),                 // size
        BrigEDirectiveSymbol,             // kind
        {
          context->get_code_offset(),       // c_code
          storage_class,                    // storageClass
          context->get_attribute(),         // attribute
          0,                                // reserved
          context->get_symbol_modifier(),   // symbol modifier
          context->get_dim(),               // dim
          var_name_offset,                  // s_name
          type,                             // data type
          context->get_alignment(),         // alignment
        },
        0,                                // d_init = 0 for arg
        0                                 // reserved
      };

      context->symbol_map[var_name] = context->get_directive_offset();
      context->append_directive(&sym_decl);
/*
      BrigDirectiveFunction bdf;
      context->get_directive(context->current_bdf_offset, &bdf);
      BrigdOffset32_t first_scope = bdf.d_firstScopedDirective;
      BrigdOffset32_t next_directive = bdf.d_nextDirective;
      if (first_scope == next_directive) {
        bdf.d_nextDirective += sizeof(sym_decl);
        bdf.d_firstScopedDirective = bdf.d_nextDirective;
      } else {
        bdf.d_nextDirective += sizeof(sym_decl);
      }

      unsigned char *bdf_charp = reinterpret_cast<unsigned char*>(&bdf);
      context->update_directive_bytes(bdf_charp ,
                                          context->current_bdf_offset,
                                          sizeof(sym_decl));
*/
      if (context->token_to_scan == ';') {
        context->token_to_scan = yylex();
        return 0;
      } else {
        context->set_error(MISSING_SEMICOLON);
      }
    } else {
      context->set_error(MISSING_IDENTIFIER);
    }
  } else {
    context->set_error(MISSING_DATA_TYPE);
  }

  return 1;
}

int ArgUninitializableDecl(Context* context) {
  // first token is ARG
  BrigStorageClass32_t storage_class = context->token_value.storage_class;
  context->token_to_scan = yylex();

  if (context->token_type == DATA_TYPE_ID) {
    BrigDataType16_t data_type = context->token_value.data_type;
    context->token_to_scan = yylex();
    if (!Identifier(context)) {
      // need to add to both .operand BrigOperandArgumentRef,
      // and .directive BrigDirectiveSymbol,
      // also should have a map, for BrigOperandArgumentList.

      // default value for BrigDirectiveSymbol.
      // for Now, assume this is a scalar. [CAUTION]
      std::string arg_name = context->token_value.string_val;

      // scan for arrayDimensions
      context->token_to_scan = yylex();
      // set default value(scalar)
      context->set_dim(0);
      //context->set_symbol_modifier(BrigArray);
      if (context->token_to_scan == '[') {
        if (!ArrayDimensionSet(context)) {
        }
      }
      if (context->token_to_scan == ';') {
        BrigDirectiveSymbol arg_decl = {
          sizeof(arg_decl),                 // size
          BrigEDirectiveSymbol,             // kind
          {
            context->get_code_offset(),       // c_code
            storage_class,                    // storageClass
            context->get_attribute(),         // attribute
            0,                                // reserved
            context->get_symbol_modifier(),     // symbol modifier
            context->get_dim(),               // dim
            context->add_symbol(arg_name),    // s_name
            data_type,                        // data_type
            context->get_alignment(),         // alignment
          },
          0,                                // d_init = 0 for arg
          0                                 // reserved
        };

        BrigOperandArgumentRef arg_ref = {
          8,
          BrigEOperandArgumentRef,
          context->get_directive_offset()
        };

        context->symbol_map[arg_name]= context->get_directive_offset();
        context->append_directive(&arg_decl);
        // add the operand to the map.
        context->arg_map[arg_name] = context->get_operand_offset();
        context->append_operand(&arg_ref);

        context->token_to_scan = yylex();
        arg_name.clear();
        return 0;
      } else {
        context->set_error(MISSING_SEMICOLON);
      }
    } else {
      context->set_error(MISSING_IDENTIFIER);
    }
  } else {
    context->set_error(MISSING_DATA_TYPE);
  }
  return 1;
}

int FileDecl(Context* context) {
  // first token is _FILE "file"
  if (_FILE != context->token_to_scan)
    return 1;

  context->token_to_scan = yylex();

  if (context->token_to_scan == TOKEN_INTEGER_CONSTANT) {
    int fileid = context->token_value.int_val;
    context->token_to_scan = yylex();

    if (context->token_to_scan == TOKEN_STRING) {
      std::string path(context->token_value.string_val);
      BrigsOffset32_t path_offset = context->add_symbol(path);
      context->token_to_scan = yylex();

      if (context->token_to_scan == ';') {

        BrigDirectiveFile bdfile = {
           sizeof(BrigDirectiveFile),   //size
           BrigEDirectiveFile,          //kind
           context->get_code_offset(),  //c_code??
           fileid,                      //fileid
           path_offset                  //s_filename
        };
        context->append_directive(&bdfile);

        context->token_to_scan = yylex();
        return 0;
      } else {
        context->set_error(MISSING_SEMICOLON);
      }
    } else {
      context->set_error(MISSING_STRING);
    }
  } else {
    context->set_error(MISSING_INTEGER_CONSTANT);
  }

  return 1;
}

int SignatureType(Context *context) {
  // alignment optional
  if (ALIGN == context->token_to_scan){
    if (Alignment(context))
      return 1;
    if (ARG == context->token_to_scan){
      context->token_to_scan = yylex();
      if (DATA_TYPE_ID == context->token_type){
        context->set_type(context->token_value.data_type);
        context->token_to_scan = yylex();
        // set default value(scalar)
        context->set_dim(0);
        //context->set_symbol_modifier(BrigArray);
        if (TOKEN_LOCAL_IDENTIFIER == context->token_to_scan){
          context->token_to_scan = yylex();
          if ('[' == context->token_to_scan){
            if (!ArrayDimensionSet(context)){
            } else {
              return 1;
        }
      }
    }
      }
    }
  } else if (ARG == context->token_to_scan){
    context->token_to_scan = yylex();
    if (DATA_TYPE_ID == context->token_type) {
      context->set_type(context->token_value.data_type);
      context->token_to_scan = yylex();
      // set default value(scalar)
      context->set_dim(0);
     // context->set_symbol_modifier(BrigArray);
      if (TOKEN_LOCAL_IDENTIFIER == context->token_to_scan){
      // ignore the local identifier
        context->token_to_scan = yylex();
        if ('[' == context->token_to_scan){
          return ArrayDimensionSet(context);
        }
      }
    } else if (_ROIMG == context->token_to_scan
             || _RWIMG == context->token_to_scan
             || _SAMP == context->token_to_scan ) {
      context->set_type(context->token_value.data_type);
      context->token_to_scan = yylex();
    }
  } else {
    return 1;
  }
  BrigDirectiveSignature::BrigProtoType bpt = {
    context->get_type(),
    context->get_alignment(),
    (context->get_dim() != 0),
    context->get_dim()
  };
  context->types.push_back(bpt);

  return 0;
}

int SysCall(Context* context) {
  // first token is _SYSCALL "syscall"

  BrigInstBase syscallInst = {
    sizeof(BrigInstBase),  // size
    BrigEInstBase,         // kind
    BrigSyscall,         // opcode
    Brigb32,               // type
    BrigNoPacking,         // packing
    {0, 0, 0, 0, 0}        // o_operands[5]
  };
  std::string opName;
  context->token_to_scan = yylex();

  // Note: dest: Destination. Must be a 32-bit register.
  if (context->token_to_scan == TOKEN_SREGISTER) {
    if (OperandPart2(context, &syscallInst.o_operands[0])) {
      return 1;
    }
    if (context->token_to_scan == ',') {
      context->token_to_scan = yylex();
      // n: An integer literal. Valid values fit into a u32 data type.
      if (context->token_to_scan == TOKEN_INTEGER_CONSTANT) {
        if (OperandPart2(context, &syscallInst.o_operands[1])) {
          return 1;
        }
        if (context->token_to_scan == ',') {
          context->token_to_scan = yylex();

          if (((context->token_to_scan == TOKEN_SREGISTER) ||
               (context->token_to_scan == TOKEN_WAVESIZE) ||
               (context->token_to_scan == TOKEN_INTEGER_CONSTANT))) {

            if (OperandPart2(context, &syscallInst.o_operands[2])) {
              return 1;
            }
            if (context->token_to_scan == ',') {
              context->token_to_scan = yylex();

              if ((context->token_to_scan == TOKEN_SREGISTER) ||
                  (context->token_to_scan == TOKEN_WAVESIZE) ||
                  (context->token_to_scan == TOKEN_INTEGER_CONSTANT)) {
                if (OperandPart2(context, &syscallInst.o_operands[3])) {
                  return 1;
                }
                if (context->token_to_scan == ',') {
                  context->token_to_scan = yylex();

                  if ((context->token_to_scan == TOKEN_SREGISTER) ||
                      (context->token_to_scan == TOKEN_WAVESIZE) ||
                      (context->token_to_scan == TOKEN_INTEGER_CONSTANT)) {
                    if (OperandPart2(context, &syscallInst.o_operands[4])) {
                      return 1;
                    }

                    if (context->token_to_scan == ';') {
                      context->append_code(&syscallInst);
                      context->token_to_scan = yylex();
                      return 0;
                    } else {  // ';'
                      context->set_error(MISSING_SEMICOLON);
                    }
                  } else {  // 5 operand
                    context->set_error(INVALID_FIFTH_OPERAND);
                  }
                } else {
                  context->set_error(MISSING_COMMA);
                }
              } else {  // 4 operand
                context->set_error(INVALID_FOURTH_OPERAND);
              }
            } else {
              context->set_error(MISSING_COMMA);
            }
          } else {  // 3 operand
            context->set_error(INVALID_THIRD_OPERAND);
          }
        } else {
          context->set_error(MISSING_COMMA);
        }
      } else {  // 2 base operand
        context->set_error(INVALID_SECOND_OPERAND);
      }
    } else {
      context-> set_error(MISSING_COMMA);
    }
  } else {  // 1 operand
    context->set_error(INVALID_FIRST_OPERAND);
  }
  return 1;
}

int SignatureArgumentList(Context *context) {
  while (1) {
    if (ARG == context->token_to_scan
        || ALIGN == context->token_to_scan ) {
      if (!SignatureType(context)) {
        if (',' == context->token_to_scan) {
          context->token_to_scan = yylex();
          continue;
        } else {
          break;
        }
      }
    } else {
      context->set_error(MISSING_ARGUMENT);
      return 1;
    }
  }
  return 0;
}

int FunctionSignature(Context *context) {
  // first token is SIGNATURE
  context->token_to_scan = yylex();

  size_t inCount = 0;
  size_t outCount = 0;
  if (TOKEN_GLOBAL_IDENTIFIER == context->token_to_scan) {
    std::string name = context->token_value.string_val;
    BrigsOffset32_t name_offset = context->add_symbol(name);
    context->token_to_scan = yylex();
    // check return argument list
    if ('(' == context->token_to_scan) {
      context->token_to_scan = yylex();
      if (')' == context->token_to_scan) {  // empty signature Argument List
        context->token_to_scan = yylex();
      } else if (!SignatureArgumentList(context)) {
        outCount = context->types.size();
        if (context->token_to_scan == ')')
          context->token_to_scan = yylex();
        else
          context->set_error(MISSING_CLOSING_PARENTHESIS);
      }
    } else {
      context->set_error(MISSING_OPENNING_BRACKET);
      return 1;
    }

    // for input argument
    if ('(' == context->token_to_scan) {
      context->token_to_scan = yylex();
      if (')' == context->token_to_scan) {  // empty
        context->token_to_scan = yylex();
      } else if (!SignatureArgumentList(context)) {
        inCount = context->types.size() - outCount ;
        if (context->token_to_scan == ')')
          context->token_to_scan = yylex();
        else
          context->set_error(MISSING_CLOSING_PARENTHESIS);
      }
    } else {
      context->set_error(MISSING_OPENNING_BRACKET);
      return 1;
    }

    if (_FBAR == context->token_to_scan) {
      if (!FBar(context)) {
      } else {
        context->set_error(INVALID_FBAR);
        return 1;
      }
    }

    if (';' == context->token_to_scan) {  // end with ;

      size_t arraySize = sizeof(BrigDirectiveSignature) +
             (context->types.size() - 1) * sizeof(BrigDirectiveSignature::BrigProtoType);
      uint8_t *array  = new uint8_t[arraySize];
      BrigDirectiveSignature *bds =
          reinterpret_cast<BrigDirectiveSignature*>(array);

      bds->size = arraySize;
      bds->kind = BrigEDirectiveSignature;
      bds->c_code = context->get_code_offset();
      bds->s_name = name_offset;
      bds->fbarCount = context->get_fbar();
      bds->reserved = 0;
      bds->outCount = outCount;
      bds->inCount = inCount;
      for(uint32_t i = 0;i < context->types.size();i++)
        memmove(&bds->types[i],&context->types[i],sizeof(BrigDirectiveSignature::BrigProtoType));
      context->append_directive(bds);

      delete[] reinterpret_cast<char *>(bds);
      context->types.clear();

      context->token_to_scan = yylex();
      return 0;
    } else {
      context->set_error(MISSING_SEMICOLON);
      return 1;
    }
  }
  return 1;
}

int Label(Context* context) {
  if (context->token_to_scan == TOKEN_LABEL) {
    BrigDirectiveLabel label_directive = {
      sizeof(BrigDirectiveLabel),    // size
      BrigEDirectiveLabel,    // kind
      0,                      // c_code
      0                       // s_name
    };
    std::string s_name = context->token_value.string_val;
    if (yylex() == ':') {
      if (!context->symbol_map.count(s_name)) {
        label_directive.c_code = context->get_code_offset();
        int str_offset = context->lookup_symbol(s_name);
        if (str_offset == -1) {
          str_offset = context->get_string_offset();
          context->add_symbol(s_name);
        }
        label_directive.s_name = str_offset;
        if (context->label_o_map.count(s_name)) {
          BrigoOffset32_t ope_offset = context->label_o_map[s_name];
          BrigdOffset32_t lab_dir_offset = context->get_directive_offset();
          unsigned char* lab_d_Offset = reinterpret_cast<unsigned char*>(&lab_dir_offset);
          // sizeof(uint16_t) << 1:
          // leaped over BrigOperandLabelRef.size and .kind
          // make the offset to point the address of labeldirecitive in BrigOperandLabelRef
          context->update_operand_bytes(lab_d_Offset,
                                        ope_offset + sizeof(uint16_t) * 2,
                                        sizeof(BrigdOffset32_t));
        }
        context->symbol_map[s_name] = context->get_directive_offset();
        context->append_directive(&label_directive);
      }
      context->token_to_scan = yylex();
      return 0;
    } else {
      context->set_error(MISSING_COLON);
      return 1;
    }
  }
  return 1;
}

int LabelTargets(Context* context) {
	if (!Label(context)){
		if(context->token_to_scan == LABELTARGETS)
			return LabelTargetsPart2(context);
		else {
			context->set_error(INVALID_LABEL_TARGETS);
			return 1;
		}
	}
	else {
		context->set_error(MISSING_LABEL);
		return 1;
	}
}

int LabelTargetsPart2(Context* context){
      while (1) {
        if (yylex() == TOKEN_LABEL) {
          context->token_to_scan = yylex();
          if (context->token_to_scan == ',') {
            continue;
          } else if (context->token_to_scan == ';') {
            context->token_to_scan = yylex();
            return 0;
          } else {
            context->set_error(MISSING_SEMICOLON);
            return 1;
          }
        } else {
          context->set_error(MISSING_LABEL);
          return 1;
        }
      }

}

int Instruction4(Context* context) {

  switch(context->token_to_scan) {
    case SAD:
    case SAD2:
    case SAD4:
    case SAD4HI:
    case LERP:
    case BITALIGN:
    case BYTEALIGN:
      if (!Instruction4MultiMediaOperationPart1(context)) {
        return 0;
      }
      return 1;
    case FMA:
      if (!Instruction4FmaPart2(context)) {
        return 0;
      }
      return 1;
    case MAD:
      if (!Instruction4MadPart3(context)) {
        return 0;
      }
      return 1;
    case EXTRACT:
    case INSERT:
    case BITSELECT:
      if (!Instruction4BitStringOperationPart4(context)) {
        return 0;
      }
      return 1;
    case CMOV:
      if (!Instruction4CmovPart5(context)) {
        return 0;
      }
      return 1;
    case SHUFFLE:
      if (!Instruction4ShufflePart6(context)) {
        return 0;
      }
      return 1;
  }

  return 1;
}

int Instruction4MultiMediaOperationPart1(Context* context) {
  const unsigned int first_token = context->token_to_scan;

  BrigInstBase mmoInst = {
    sizeof(BrigInstBase),   // size
    BrigEInstBase,         // kind
    0,                     // opcode
    0,                     // type
    BrigNoPacking,         // packing
    {0, 0, 0, 0, 0}       // o_operands[5]
  };

  switch(first_token) {
    case SAD:
      mmoInst.opcode = BrigSad;
      break;
    case SAD2:
      mmoInst.opcode = BrigSad2;
      break;
    case SAD4:
      mmoInst.opcode = BrigSad4;
      break;
    case SAD4HI:
      mmoInst.opcode = BrigSad4Hi;
      break;
    case LERP:
      mmoInst.opcode = BrigLerp;
      break;
    case BITALIGN:
      mmoInst.opcode = BrigBitAlign;
      break;
    case BYTEALIGN:
      mmoInst.opcode = BrigByteAlign;
      break;
  }

  context->token_to_scan = yylex();
  // Note: must be b32
  if (context->token_to_scan == _B32) {

    mmoInst.type = context->token_value.data_type;
    context->token_to_scan = yylex();

    // TODO(Chuang): dest:  The destination is an f32.

    if (context->token_type != REGISTER) {
      context->set_error(INVALID_FIRST_OPERAND);
      return 1;
    }

    if (!OperandPart2(context, &mmoInst.o_operands[0])) {
      if (context->token_to_scan != ',') {
        context->set_error(MISSING_COMMA);
        return 1;
      }
      context->token_to_scan = yylex();
      // TODO(Chuang):src0, src1, src2, src3: Sources. All are b32

      if (!OperandPart2(context, &mmoInst.o_operands[1])) {
        if (context->token_to_scan != ',') {
          context->set_error(MISSING_COMMA);
          return 1;
        }
        context->token_to_scan = yylex();

        if (!OperandPart2(context, &mmoInst.o_operands[2])) {
          if (context->token_to_scan != ',') {
            context->set_error(MISSING_COMMA);
            return 1;
          }
          context->token_to_scan = yylex();

          if (!OperandPart2(context, &mmoInst.o_operands[3])) {
            if (context->token_to_scan == ';') {
              context->append_code(&mmoInst);
              context->token_to_scan = yylex();
              return 0;
            } else {
              context->set_error(MISSING_SEMICOLON);
              return 1;
            }  // ';'
          } else {  // 4 operand
              context->set_error(INVALID_FOURTH_OPERAND);
              return 1;
          }
        } else {  // 3 operand
          context->set_error(INVALID_THIRD_OPERAND);
          return 1;
        }
      } else {  // 2 operand
        context->set_error(INVALID_SECOND_OPERAND);
        return 1;
      }
    } else {  // 1 operand
      context->set_error(INVALID_FIRST_OPERAND);
      return 1;
    }
  } else {  // DATA_TYPE_ID
    context->set_error(MISSING_DATA_TYPE);
    return 1;
  }
  return 1;
}

int Instruction4FmaPart2(Context* context) {
  BrigInstBase fmaInst = {
    sizeof(BrigInstBase),   // size
    BrigEInstBase,         // kind
    BrigFma,               // opcode
    0,               // type
    BrigNoPacking,         // packing
    {0, 0, 0, 0, 0}       // o_operands[5]
  };

  BrigAluModifier aluModifier = {0, 0, 0, 0, 0, 0, 0};

  context->token_to_scan = yylex();
  if (!RoundingMode(context)) {
    aluModifier = context->get_alu_modifier();
  }
  // TODO(Chuang):Type Length: 16 (in some implementations), 32, 64
  if (context->token_to_scan == _F32 ||
      context->token_to_scan == _F64) {
    fmaInst.type = context->token_value.data_type;
    context->token_to_scan = yylex();

    // Note: dest: Destination register.

    if (context->token_type != REGISTER) {
      context->set_error(INVALID_OPERAND);
      return 1;
    }

    if (!OperandPart2(context, &fmaInst.o_operands[0])) {
      if (context->token_to_scan != ',') {
        context->set_error(MISSING_COMMA);
        return 1;
      }
      context->token_to_scan = yylex();
      // Sources. Can be a register or immediate value.
      if (context->token_type != REGISTER &&
          context->token_type != CONSTANT) {
        context->set_error(INVALID_OPERAND);
        return 1;
      }

      if (!OperandPart2(context, &fmaInst.o_operands[1])) {
        if (context->token_to_scan != ',') {
          context->set_error(MISSING_COMMA);
          return 1;
        }
        context->token_to_scan = yylex();
        if (context->token_type != REGISTER && 
            context->token_type != CONSTANT) {
          context->set_error(INVALID_OPERAND);
          return 1;
        }

        if (!OperandPart2(context, &fmaInst.o_operands[2])) {
          if (context->token_to_scan != ',') {
              context->set_error(MISSING_COMMA);
              return 1;
          }
          context->token_to_scan = yylex();

          if (context->token_type != REGISTER && 
              context->token_type != CONSTANT) {
            context->set_error(INVALID_OPERAND);
            return 1;
          }

          if (!OperandPart2(context, &fmaInst.o_operands[3])) {

            if (context->token_to_scan == ';') {
              int* pCmp = reinterpret_cast<int*>(&aluModifier);
              if (*pCmp != 0) {
                BrigInstMod fmaMod = {
                  sizeof(BrigInstMod),  // size
                  BrigEInstMod,         // kind
                  BrigFma,              // opcode
                  fmaInst.type,         // type
                  BrigNoPacking,        // packing
                  {0, 0, 0, 0, 0},      // o_operands[5]
                  {0, 0, 0, 0, 0, 0, 0}  // aluModifier
                };
                for (int i = 0 ; i < 5 ; ++i) {
                  fmaMod.o_operands[i] = fmaInst.o_operands[i];
                }
                fmaMod.aluModifier = aluModifier;
                context->append_code(&fmaMod);
              }
              else {
                context->append_code(&fmaInst);
              }
              context->token_to_scan = yylex();
              return 0;
            } else {
              context->set_error(MISSING_SEMICOLON);
              return 1;
            }  // ';'
          } else {  // 4 operand
              context->set_error(INVALID_FOURTH_OPERAND);
              return 1;
          }
        } else {  // 3 operand
          context->set_error(INVALID_THIRD_OPERAND);
          return 1;
        }
      } else {  // 2 operand
        context->set_error(INVALID_SECOND_OPERAND);
        return 1;
      }
    } else {  // 1 operand
      context->set_error(INVALID_FIRST_OPERAND);
      return 1;
    }
  } else {  // DATA_TYPE_ID
    context->set_error(MISSING_DATA_TYPE);
    return 1;
  }
  return 1;

}

int Instruction4MadPart3(Context* context) {
  BrigInstBase madInst = {
    sizeof(BrigInstBase),   // size
    BrigEInstBase,         // kind
    BrigMad,               // opcode
    0,               // type
    BrigNoPacking,         // packing
    {0, 0, 0, 0, 0}       // o_operands[5]
  };

  BrigAluModifier aluModifier = {0, 0, 0, 0, 0, 0, 0};

  context->token_to_scan = yylex();
  if (!RoundingMode(context)) {
    aluModifier = context->get_alu_modifier();
  }
  // TODO(Chuang):Type f Length: 16 (in some implementations), 32, 64
  // Or Type u, s Length 32, 64
  if (context->token_to_scan == _F32 ||
      context->token_to_scan == _F64 ||
      context->token_to_scan == _U32 ||
      context->token_to_scan == _U64 ||
      context->token_to_scan == _S32 ||
      context->token_to_scan == _S64) {

    madInst.type = context->token_value.data_type;
    context->token_to_scan = yylex();

    // Note: dest: Destination register.

    if (context->token_type != REGISTER) {
      context->set_error(INVALID_OPERAND);
      return 1;
    }

    if (!OperandPart2(context, &madInst.o_operands[0])) {
      if (context->token_to_scan != ',') {
        context->set_error(MISSING_COMMA);
        return 1;
      }
      context->token_to_scan = yylex();
      // Sources. Can be a register or immediate value.
      if (context->token_type != REGISTER && 
          context->token_type != CONSTANT) {
        context->set_error(INVALID_OPERAND);
        return 1;
      }

      if (!OperandPart2(context, &madInst.o_operands[1])) {
        if (context->token_to_scan != ',') {
          context->set_error(MISSING_COMMA);
          return 1;
        }
        context->token_to_scan = yylex();
        if (context->token_type != REGISTER && 
            context->token_type != CONSTANT) {
          context->set_error(INVALID_OPERAND);
          return 1;
        }
        if (!OperandPart2(context, &madInst.o_operands[2])) {
          if (context->token_to_scan != ',') {
              context->set_error(MISSING_COMMA);
              return 1;
          }
          context->token_to_scan = yylex();

          if (context->token_type != REGISTER && 
              context->token_type != CONSTANT) {
            context->set_error(INVALID_OPERAND);
            return 1;
          }

          if (!OperandPart2(context, &madInst.o_operands[3])) {

            if (context->token_to_scan == ';') {
              int* pCmp = reinterpret_cast<int*>(&aluModifier);
              if (*pCmp != 0) {
                // Note: mad_u/s without _ftz/rounding
                if (madInst.type != Brigf32 && madInst.type != Brigf64) {
                  context->set_error(INVALID_ROUNDING_MODE);
                  return 1;
                }
                BrigInstMod madMod = {
                  sizeof(BrigInstMod),  // size
                  BrigEInstMod,         // kind
                  BrigMad,              // opcode
                  madInst.type,         // type
                  BrigNoPacking,        // packing
                  {0, 0, 0, 0, 0},      // o_operands[5]
                  {0, 0, 0, 0, 0, 0, 0}  // aluModifier
                };
                for (int i = 0 ; i < 5 ; ++i) {
                  madMod.o_operands[i] = madInst.o_operands[i];
                }
                madMod.aluModifier = aluModifier;
                context->append_code(&madMod);
              }
              else {
                context->append_code(&madInst);
              }
              context->token_to_scan = yylex();
              return 0;
            } else {
              context->set_error(MISSING_SEMICOLON);
              return 1;
            }  // ';'
          } else {  // 4 operand
              context->set_error(INVALID_FOURTH_OPERAND);
              return 1;
          }
        } else {  // 3 operand
          context->set_error(INVALID_THIRD_OPERAND);
          return 1;
        }
      } else {  // 2 operand
        context->set_error(INVALID_SECOND_OPERAND);
        return 1;
      }
    } else {  // 1 operand
      context->set_error(INVALID_FIRST_OPERAND);
      return 1;
    }
  } else {  // DATA_TYPE_ID
    context->set_error(MISSING_DATA_TYPE);
    return 1;
  }
  return 1;
}

int Instruction4BitStringOperationPart4(Context* context) {
  const unsigned int first_token = context->token_to_scan;

  BrigInstBase bsoInst = {
    sizeof(BrigInstBase),   // size
    BrigEInstBase,         // kind
    0,                     // opcode
    0,                     // type
    BrigNoPacking,         // packing
    {0, 0, 0, 0, 0}       // o_operands[5]
  };

  switch(first_token) {
    case EXTRACT:
      bsoInst.opcode = BrigExtract;
      break;
    case INSERT:
      bsoInst.opcode = BrigInsert;
      break;
    case BITSELECT:
      bsoInst.opcode = BrigBitSelect;
      break;
  }

  context->token_to_scan = yylex();
  // Note: Type s, u; Length 32, 64;
  // TODO(Chuang):  I think "b" should be in its type
  if (context->token_to_scan == _S32 ||
      context->token_to_scan == _S64 ||
      context->token_to_scan == _U32 ||
      context->token_to_scan == _U64 ||
      context->token_to_scan == _B32 ||
      context->token_to_scan == _B64) {

    bsoInst.type = context->token_value.data_type;
    context->token_to_scan = yylex();

    // Note: dest: Destination register.

    if (context->token_type != REGISTER) {
      context->set_error(INVALID_OPERAND);
      return 1;
    }

    if (!OperandPart2(context, &bsoInst.o_operands[0])) {
      if (context->token_to_scan != ',') {
        context->set_error(MISSING_COMMA);
        return 1;
      }
      context->token_to_scan = yylex();

      if (!OperandPart2(context, &bsoInst.o_operands[1])) {
        if (context->token_to_scan != ',') {
          context->set_error(MISSING_COMMA);
          return 1;
        }
        context->token_to_scan = yylex();

        // TODO(Chuang): src1, src2: type follow as the kind of opcode.
        // different opcode will have different rule of types.

        if (!OperandPart2(context, &bsoInst.o_operands[2])) {

          if (context->token_to_scan != ',') {
              context->set_error(MISSING_COMMA);
              return 1;
          }
          context->token_to_scan = yylex();

          if (!OperandPart2(context, &bsoInst.o_operands[3])) {
            if (context->token_to_scan == ';') {
              context->append_code(&bsoInst);
              context->token_to_scan = yylex();
              return 0;
            } else {
              context->set_error(MISSING_SEMICOLON);
              return 1;
            }  // ';'
          } else {  // 4 operand
              context->set_error(INVALID_FOURTH_OPERAND);
              return 1;
          }
        } else {  // 3 operand
          context->set_error(INVALID_THIRD_OPERAND);
          return 1;
        }
      } else {  // 2 operand
        context->set_error(INVALID_SECOND_OPERAND);
        return 1;
      }
    } else {  // 1 operand
      context->set_error(INVALID_FIRST_OPERAND);
      return 1;
    }
  } else {  // DATA_TYPE_ID
    context->set_error(MISSING_DATA_TYPE);
    return 1;
  }
  return 1;
}


int Instruction4CmovPart5(Context* context) {
  BrigInstBase cmovInst = {
    sizeof(BrigInstBase),                    // size
    BrigEInstBase,         // kind
    BrigCmov,               // opcode
    0,               // type
    BrigNoPacking,         // packing
    {0, 0, 0, 0, 0}       // o_operands[5]
  };

  context->token_to_scan = yylex();

  // TODO(Chuang):Type: For the regular operation: b.
  // For the packed operation: s, u, f.
  // Length: For rhe regular operation, Length can be 1, 32, 64.
  // Applies to src1, and src2. For the packed
  // operation, Length can be any packed type.

  if (context->token_type == DATA_TYPE_ID) {
    cmovInst.type = context->token_value.data_type;
    context->token_to_scan = yylex();

    // Note: dest: Destination register.
    std::string opName;

    if (context->token_type != REGISTER) {
      context->set_error(INVALID_FIRST_OPERAND);
      return 1;
    }

    if (!OperandPart2(context, &cmovInst.o_operands[0])) {
      if (context->token_to_scan != ',') {
        context->set_error(MISSING_COMMA);
        return 1;
      }
      context->token_to_scan = yylex();

      // TODO(Chuang): src0, src1, src2: Sources. For the regular operation,
      // src0 must be a control (c) register or an immediate value.
      // For the packed operation, if the Length is 32-bit,
      // then src0 must be an s register or literal value; if
      // the Length is 64-bit, then src0 must be a d register or literal value.

      if (context->token_type != REGISTER && 
          context->token_type != CONSTANT) {
        context->set_error(INVALID_OPERAND);
        return 1;
      }

      if (!OperandPart2(context ,&cmovInst.o_operands[1])) {
        if (context->token_to_scan != ',') {
          context->set_error(MISSING_COMMA);
          return 1;
        }
        context->token_to_scan = yylex();
        if (context->token_type != REGISTER && 
            context->token_type != CONSTANT) {
          context->set_error(INVALID_OPERAND);
          return 1;
        }

        if (!OperandPart2(context, &cmovInst.o_operands[2])) {
          if (context->token_to_scan != ',') {
              context->set_error(MISSING_COMMA);
              return 1;
          }
          context->token_to_scan = yylex();

          if (context->token_type != REGISTER && 
              context->token_type != CONSTANT) {
            context->set_error(INVALID_OPERAND);
            return 1;
          }

          if (!OperandPart2(context, &cmovInst.o_operands[3])) {
            if (context->token_to_scan == ';') {
              context->append_code(&cmovInst);
              context->token_to_scan = yylex();
              return 0;
            } else {
              context->set_error(MISSING_SEMICOLON);
              return 1;
            }  // ';'
          } else {  // 4 operand
              context->set_error(INVALID_FOURTH_OPERAND);
              return 1;
          }
        } else {  // 3 operand
          context->set_error(INVALID_THIRD_OPERAND);
          return 1;
        }
      } else {  // 2 operand
        context->set_error(INVALID_SECOND_OPERAND);
        return 1;
      }
    } else {  // 1 operand
      context->set_error(INVALID_FIRST_OPERAND);
      return 1;
    }
  } else {  // DATA_TYPE_ID
    context->set_error(MISSING_DATA_TYPE);
    return 1;
  }
  return 1;

}

int Instruction4ShufflePart6(Context* context) {
  BrigInstBase shuffleInst = {
    sizeof(BrigInstBase),  // size
    BrigEInstBase,         // kind
    BrigShuffle,           // opcode
    0,                     // type
    BrigNoPacking,         // packing
    {0, 0, 0, 0, 0}        // o_operands[5]
  };

  context->token_to_scan = yylex();
  // Type: s, u, f.
  // Length: 8x4, 8x8, 16x2, 16x4, 32x2

  if (context->token_to_scan == _U8X4 ||
      context->token_to_scan == _S8X4 ||
      context->token_to_scan == _U8X8 ||
      context->token_to_scan == _S8X8 ||
      context->token_to_scan == _U16X2 ||
      context->token_to_scan == _S16X2 ||
      context->token_to_scan == _F16X2 ||
      context->token_to_scan == _U16X4 ||
      context->token_to_scan == _S16X4 ||
      context->token_to_scan == _F16X4 ||
      context->token_to_scan == _U32X2 ||
      context->token_to_scan == _S32X2 ||
      context->token_to_scan == _F32X2) {

    shuffleInst.type = context->token_value.data_type;
    context->token_to_scan = yylex();

    // Note: dest: Destination register.
    std::string opName;

    if (context->token_type != REGISTER) {
      context->set_error(INVALID_OPERAND);
      return 1;
    }

    if (!OperandPart2(context, &shuffleInst.o_operands[0])) {
      if (context->token_to_scan != ',') {
        context->set_error(MISSING_COMMA);
        return 1;
      }
      context->token_to_scan = yylex();

      if (context->token_type != REGISTER && 
          context->token_type != CONSTANT) {
        context->set_error(INVALID_OPERAND);
        return 1;
      }

      if (!OperandPart2(context, &shuffleInst.o_operands[1])) {

        if (context->token_to_scan != ',') {
          context->set_error(MISSING_COMMA);
          return 1;
        }
        context->token_to_scan = yylex();
        if (context->token_type != REGISTER && 
            context->token_type != CONSTANT) {
          context->set_error(INVALID_OPERAND);
          return 1;
        }

        if (!OperandPart2(context, &shuffleInst.o_operands[2])) {

          if (context->token_to_scan != ',') {
              context->set_error(MISSING_COMMA);
              return 1;
          }
          context->token_to_scan = yylex();

          // src2: Source. Must be a literal value used to select elements
          if (context->token_type != CONSTANT) {
            context->set_error(INVALID_OPERAND);
            return 1;
          }

          if (!OperandPart2(context, &shuffleInst.o_operands[3])) {
            if (context->token_to_scan == ';') {
              context->append_code(&shuffleInst);
              context->token_to_scan = yylex();
              return 0;
            } else {
              context->set_error(MISSING_SEMICOLON);
              return 1;
            }  // ';'
          } else {  // 4 operand
              context->set_error(INVALID_FOURTH_OPERAND);
              return 1;
          }
        } else {  // 3 operand
          context->set_error(INVALID_THIRD_OPERAND);
          return 1;
        }
      } else {  // 2 operand
        context->set_error(INVALID_SECOND_OPERAND);
        return 1;
      }
    } else {  // 1 operand
      context->set_error(INVALID_FIRST_OPERAND);
      return 1;
    }
  } else {  // DATA_TYPE_ID
    context->set_error(MISSING_DATA_TYPE);
    return 1;
  }
  return 1;

}



int KernelArgumentDecl(Context *context) {
  if (!DeclPrefix(context)) {
    BrigStorageClass32_t storage_class = context->token_value.storage_class;

    // skip over "arg" in context->token_to_scan
    context->token_to_scan = yylex();
    if ((context->token_type == DATA_TYPE_ID)||
        (context->token_to_scan == _RWIMG) ||
        (context->token_to_scan == _SAMP) ||
        (context->token_to_scan == _ROIMG)) {
      context->set_type(context->token_value.data_type);
      context->token_to_scan = yylex();
      if (context->token_to_scan == TOKEN_LOCAL_IDENTIFIER) {
        // for argument, we need to set a BrigDirectiveSymbol
        // and write the corresponding string into .string section.

        std::string arg_name = context->token_value.string_val;
        int arg_name_offset = context->add_symbol(arg_name);

        // scan for arrayDimensions
        context->token_to_scan = yylex();
        // set default value(scalar)
        context->set_dim(0);
        //context->set_symbol_modifier(BrigArray);
        if (context->token_to_scan == '[') {
          if (!ArrayDimensionSet(context)) {
            // context->token_to_scan has been set in ArrayDimensionSet()
            return 0;
          }
        }
        BrigdOffset32_t dsize = context->get_directive_offset();
        BrigDirectiveSymbol sym_decl = {
        sizeof(sym_decl),                 // size
        BrigEDirectiveSymbol,             // kind
        {
          context->get_code_offset(),       // c_code
          storage_class,                    // storageClass
          context->get_attribute(),         // attribute
          0,                                // reserved
          context->get_symbol_modifier(),   // symbol modifier
          context->get_dim(),               // dim
          arg_name_offset,                  // s_name
          context->get_type(),              // data type
          context->get_alignment(),         // alignment
        },
        0,                                // d_init = 0 for arg
        0                                 // reserved
        };
        // append the DirectiveSymbol to .directive section.
        context->append_directive(&sym_decl);
        context->symbol_map[arg_name] = dsize;

        // update the current DirectiveKernel.
        // 1. update the directive offset.
        BrigDirectiveKernel bdk;
        context->get_directive(context->current_bdf_offset, &bdk);
        BrigdOffset32_t first_scope = bdk.d_firstScopedDirective;
        BrigdOffset32_t next_directive = bdk.d_nextDirective;
        if (first_scope == next_directive) {
          bdk.d_nextDirective += sizeof(sym_decl);
          bdk.d_firstScopedDirective = bdk.d_nextDirective;
        } else {
          bdk.d_nextDirective += sizeof(sym_decl);
        }

        // update param count
        if (context->is_arg_output()) {
          bdk.outParamCount++;
        } else {
          if (!bdk.inParamCount)
            bdk.d_firstInParam = dsize;
          bdk.inParamCount++;
        }
        unsigned char * bdk_charp =
          reinterpret_cast<unsigned char*>(&bdk);
        context->update_directive_bytes(bdk_charp,
                                        context->current_bdf_offset,
                                        sizeof(BrigDirectiveKernel));
        return 0;

      } else {
        context->set_error(MISSING_IDENTIFIER);
      }
    } else {
      context->set_error(MISSING_DATA_TYPE);
    }
  }

  return 1;
}

int KernelArgumentListBody(Context *context) {
  while (1) {
    if (!KernelArgumentDecl(context)) {
      if (context->token_to_scan == ',') {
          context->token_to_scan = yylex();
      } else {
        break;  // context was set in ArgumentDecl
      }
    } else {
      context->set_error(MISSING_ARGUMENT);
      return 1;
    }
  }
  return 0;
}

int Kernel(Context *context) {
  // first must be KERNEL
  context->token_to_scan = yylex();
  if (TOKEN_GLOBAL_IDENTIFIER == context->token_to_scan) {
    context->current_bdf_offset = context->get_directive_offset();
    BrigdOffset32_t bdk_offset = context->current_bdf_offset;


    std::string kern_name = context->token_value.string_val;
    BrigsOffset32_t check_result = context->add_symbol(kern_name);

    size_t bdk_size = sizeof(BrigDirectiveKernel);
    BrigDirectiveKernel bdk = {
      bdk_size,                    // size
      BrigEDirectiveKernel,        // kind
      context->get_code_offset(),  // c_code
      check_result,                // s_name
      0,                           // in param count
      bdk_offset + bdk_size,       // d_firstScopedDirective
      0,                           // operation count
      bdk_offset + bdk_size,       // d_nextDirective
      context->get_attribute(),    // attribute
      0,                           // fbar count
      0,                           // out param count
      0                            // d_firstInParam
    };

    context->append_directive(&bdk);
    context->func_map[kern_name] = context->current_bdf_offset;

    // check the input argumentlist
    context->token_to_scan = yylex();
    if ('(' == context->token_to_scan) {
      context->token_to_scan = yylex();

      if (')' == context->token_to_scan) {  // empty arguments
        context->token_to_scan = yylex();
      } else if (!KernelArgumentListBody(context)) {  // not empty arguments
        if (')' == context->token_to_scan) {
          context->token_to_scan = yylex();
        } else {
          context->set_error(MISSING_CLOSING_PARENTHESIS);
          return 1;
        }
      } else {
        context->set_error(INVALID_ARGUMENT_LIST);
        return 1;
      }

    } else {
      context->set_error(MISSING_ARGUMENT_LIST);
      return 1;
    }

    if (_FBAR == context->token_to_scan) {
      if (!FBar(context)) {
      } else {
        context->set_error(INVALID_FBAR);
        return 1;
      }
      BrigDirectiveKernel get;
      context->get_directive(context->current_bdf_offset,&get);

      get.fbarCount = context->get_fbar();
      // update
      unsigned char *bdk_charp =
         reinterpret_cast<unsigned char*>(&get);
      context->update_directive_bytes(bdk_charp,
                                context->current_bdf_offset,
                                bdk_size);
    }
    if (!Codeblock(context)) {
      return 0;
    }
  } else {
    context->set_error(MISSING_IDENTIFIER);
  }
  return 1;
}

int OperandList(Context* context) {
  if (!Operand(context)) {
    while (1) {
      if (context->token_to_scan == ',') {
        context->token_to_scan = yylex();
        if (!Operand(context)) {
          continue;
        } else {
          context->set_error(MISSING_OPERAND);
          return 1;
        }
      } else {
        context->token_to_scan = yylex();
        return 0;
      }
    }
  } else {
    context->set_error(MISSING_OPERAND);
  }
  return 1;
}

int ComparisonId(Context* context) {
   BrigCompareOperation32_t cmpOperation;
   return ComparisonIdPart2(context, &cmpOperation);
}

int ComparisonIdPart2(Context* context, BrigCompareOperation32_t* pCmpOperation) {
  switch(context->token_to_scan) {
    case _EQ:
      *pCmpOperation = BrigEq;
      break;
    case _NE:
      *pCmpOperation = BrigNe;
      break;
    case _LT:
      *pCmpOperation = BrigLt;
      break;
    case _LE:
      *pCmpOperation = BrigLe;
      break;
    case _GT:
      *pCmpOperation = BrigGt;
      break;
    case _GE:
      *pCmpOperation = BrigGe;
      break;
    case _EQU:
      *pCmpOperation = BrigEqu;
      break;
    case _NEU:
      *pCmpOperation = BrigNeu;
      break;
    case _LTU:
      *pCmpOperation = BrigLtu;
      break;
    case _LEU:
      *pCmpOperation = BrigLeu;
      break;
    case _GTU:
      *pCmpOperation = BrigGtu;
      break;
    case _GEU:
      *pCmpOperation = BrigGeu;
      break;
    case _NUM:
      *pCmpOperation = BrigNum;
      break;
    case _NAN:
      *pCmpOperation = BrigNan;
      break;
    case _SEQ:
      *pCmpOperation = BrigSeq;
      break;
    case _SNE:
      *pCmpOperation = BrigSne;
      break;
    case _SLT:
      *pCmpOperation = BrigSlt;
      break;
    case _SLE:
      *pCmpOperation = BrigSle;
      break;
    case _SGT:
      *pCmpOperation = BrigSgt;
      break;
    case _SGE:
      *pCmpOperation = BrigSge;
      break;
    case _SGEU:
      *pCmpOperation = BrigSgeu;
      break;
    case _SEQU:
      *pCmpOperation = BrigSequ;
      break;
    case _SNEU:
      *pCmpOperation = BrigSneu;
      break;
    case _SLTU:
      *pCmpOperation = BrigSltu;
      break;
    case _SLEU:
      *pCmpOperation = BrigSleu;
      break;
    case _SNUM:
      *pCmpOperation = BrigSnum;
      break;
    case _SNAN:
      *pCmpOperation = BrigSnan;
      break;
    case _SGTU:
      *pCmpOperation = BrigSgtu;
      break;
    default:
      context->set_error(MISSING_DECLPREFIX);
      return 1;
  }
  return 0;
}


int Cmp(Context* context) {
  // Chuang
  // first token is PACKEDCMP or CMP
  BrigInstCmp cmpInst = {
    sizeof(BrigInstCmp),// size
    BrigEInstCmp,       // kind
    BrigCmp,            // opcode
    0,                  // type
    BrigNoPacking,      // packing
    {0, 0, 0, 0, 0},  // o_operands[5]
    {0, 0, 0, 0, 0, 0, 0},                  // aluModifier
    0,             // comparisonOperator
    0,             // sourceType
    0                   // reserved
  };
  const unsigned int first_token = context->token_to_scan;
  context->token_to_scan = yylex();
  if (!ComparisonIdPart2(context, &cmpInst.comparisonOperator)) {
    context->token_to_scan = yylex();
    // 1, 32. Can be 16 if the implementation supports f16.
    if (context->token_type == DATA_TYPE_ID) {
      cmpInst.type = context->token_value.data_type;
      context->token_to_scan = yylex();
      if (first_token == CMP) {
        // 1, 32. Can be 16 if the implementation supports f16.
        if (context->token_type == DATA_TYPE_ID) {
          cmpInst.sourceType = context->token_value.data_type;
          context->token_to_scan = yylex();
        } else {
          context->set_error(MISSING_DATA_TYPE);
          return 1;
        }
      } else {  // CMP
        cmpInst.opcode = BrigPackedCmp;
      }
      std::string opName;
      // Note: Dest must be a register.
      if (context->token_type == REGISTER) {
        if (OperandPart2(context, &cmpInst.o_operands[0])) {
          return 1;
        }
        if (context->token_to_scan == ',') {
          context->token_to_scan = yylex();

          if (!OperandPart2(context, &cmpInst.o_operands[1])) {
            if (context->token_to_scan == ',') {
              context->token_to_scan = yylex();

              if (!OperandPart2(context, &cmpInst.o_operands[2])) {
                if (context->token_to_scan == ';') {
                  context->append_code(&cmpInst);
                  context->token_to_scan = yylex();
                  return 0;
                } else {
                  context->set_error(MISSING_SEMICOLON);
                  return 1;
                }
              } else {  // 3 operand
                context->set_error(INVALID_THIRD_OPERAND);
                return 1;
              }
            } else {  // ','
              context->set_error(MISSING_COMMA);
            }
          } else {  // 2 operand
            context->set_error(INVALID_SECOND_OPERAND);
            return 1;
          }
        } else {  // ','
          context->set_error(MISSING_COMMA);
        }
      } else {  // 1 operand
        context->set_error(INVALID_FIRST_OPERAND);
        return 1;
      }
    } else {  // Data type
      context->set_error(MISSING_DATA_TYPE);
      return 1;
    }
  } else {
    context->set_error(MISSING_COMPARISON_TYPE);
  }
  return 1;
}
int GlobalPrivateDecl(Context* context) {
  // first token is PRIVATE
  context->token_to_scan = yylex();
  if (context->token_type == DATA_TYPE_ID) {
    BrigDataType16_t data_type = context->token_value.data_type ;

    context->token_to_scan = yylex();
    if (context->token_to_scan == TOKEN_GLOBAL_IDENTIFIER) {

      BrigsOffset32_t var_name_offset = context->add_symbol(context->token_value.string_val);
      context->token_to_scan = yylex();
      // set default value(scalar)
      context->set_dim(0);
      //context->set_symbol_modifier(BrigArray);
      if (context->token_to_scan == '[') {
        if (!ArrayDimensionSet(context)) {}
      }

      if (context->token_to_scan == ';') {

        BrigDirectiveSymbol bds = {
        sizeof(BrigDirectiveSymbol),// size
        BrigEDirectiveSymbol ,    // kind
        {
          context->get_code_offset(),     // c_code
          BrigPrivateSpace,               // storag class
          context->get_attribute() ,                      // attribut
          0,                              // reserved
          context->get_symbol_modifier(), // symbolModifier
          context->get_dim(),             // dim
          var_name_offset,                // s_name
          data_type,                      // type
          context->get_alignment(),       // align
        },
        0,                         // d_init
        0,                         // reserved
        };
        context->append_directive(&bds);

        context->token_to_scan = yylex();
        return 0;
      } else {
        context->set_error(MISSING_SEMICOLON);
      }
    } else {
      context->set_error(MISSING_GLOBAL_IDENTIFIER);
    }
  } else {
    context->set_error(MISSING_DATA_TYPE);
  }
  return 1;
}

int OffsetAddressableOperandPart2(Context* context, BrigoOffset32_t addrOpOffset,
                                  BrigoOffset32_t* pRetOpOffset) {

    std::string operand_name;
    // if the value of addrOpOffset is ZERO,
    // there won't be an NonRegister in the front of OffsetAddresssOperand rule.
    if (addrOpOffset) {
        BrigOperandCompound compound_op = {
          sizeof(BrigOperandCompound),     // size
          BrigEOperandCompound,            // kind
          Brigb32,                         // type
          0,                               // reserved
          0,                               // name
          0,                               // reg
          0                                // offset
        };
        if (context->get_machine() == BrigELarge) {
          compound_op.type = Brigb64;
        }
        compound_op.name = addrOpOffset;
        if (context->token_type == REGISTER) {
          // The register must be an s or d register (c registers are not allowed).
          switch (context->token_to_scan) {
            case TOKEN_DREGISTER:
            case TOKEN_SREGISTER:
              break;
            default:
              context->set_error(INVALID_OPERAND);
              return 1;
          }
          operand_name = context->token_value.string_val;
          // the token must be Register.
          // generate BrigOperandReg code.

          if(Identifier(context)) {
            context->set_error(INVALID_OPERAND);
            return 1;
          }
          compound_op.reg = context->operand_map[operand_name];
          context->token_to_scan = yylex();
          if (context->token_to_scan == '+' || context->token_to_scan == '-') {
            int imm_sign = 1;
            if (context->token_to_scan == '-') {
              imm_sign = -1;
            }
            context->token_to_scan = yylex();
            if (context->token_to_scan == TOKEN_INTEGER_CONSTANT) {
              compound_op.offset = context->token_value.int_val * imm_sign;
              context->token_to_scan = yylex();
              if (context->token_to_scan == ']') {
                *pRetOpOffset = context->get_operand_offset();
                context->append_operand(&compound_op);
                context->token_to_scan = yylex();
                return 0;
              } else {
                context->set_error(MISSING_CLOSING_BRACKET);
                return 1;
              }
            } else {
              context->set_error(INVALID_SECOND_OPERAND);
              return 1;
            }
          } else if (context->token_to_scan == ']') {
            *pRetOpOffset = context->get_operand_offset();
            context->append_operand(&compound_op);
            context->token_to_scan = yylex();
            return 0;
          } else {
            context->set_error(MISSING_CLOSING_BRACKET);
            return 1;
          }
        } else if (context->token_to_scan == TOKEN_INTEGER_CONSTANT) {
          compound_op.offset = context->token_value.int_val;
          context->token_to_scan = yylex();
          if (context->token_to_scan == ']') {
            *pRetOpOffset = context->get_operand_offset();
            context->append_operand(&compound_op);
            context->token_to_scan = yylex();
            return 0;
          } else {
            context->set_error(MISSING_CLOSING_BRACKET);
            return 1;
          }
        } else if (context->token_to_scan == ']') {
          // empty body
          context->set_error(MISSING_OPERAND);
          return 1;
        } else {
          context->set_error(INVALID_OPERAND);
          return 1;
        }
    } else {  // addrOpOffset
      BrigOperandIndirect indirect_op = {
        sizeof(BrigOperandIndirect),    // size
        BrigEOperandIndirect,           // kind
        0,                              // reg
        Brigb32,                        // type
        0,                              // reserved
        0                               // offset
      };
      if (context->get_machine() == BrigELarge) {
        indirect_op.type = Brigb64;
      }
      if (context->token_type == REGISTER) {
        // The register must be an s or d register (c registers are not allowed).
        switch (context->token_to_scan) {
          case TOKEN_DREGISTER:
          case TOKEN_SREGISTER:
            break;
          default:
            context->set_error(INVALID_OPERAND);
            return 1;
        }
        operand_name = context->token_value.string_val;
        // the token must be Register.
        // generate BrigOperandReg code.
        if(Identifier(context)) {
          context->set_error(INVALID_OPERAND);
          return 1;
        }
        indirect_op.reg = context->operand_map[operand_name];
        context->token_to_scan = yylex();
        if (context->token_to_scan == '+' || context->token_to_scan == '-') {
          int imm_sign = 1;
          if (context->token_to_scan == '-') {
            imm_sign = -1;
          }
          context->token_to_scan = yylex();
          if (context->token_to_scan == TOKEN_INTEGER_CONSTANT) {
            indirect_op.offset = context->token_value.int_val * imm_sign;
            context->token_to_scan = yylex();
          } else {
            return 1;
          }
        }
        if (context->token_to_scan == ']') {
          *pRetOpOffset = context->get_operand_offset();
          context->append_operand(&indirect_op);
          context->token_to_scan = yylex();
          return 0;
        } else {
          context->set_error(MISSING_CLOSING_BRACKET);
          return 1;
        }
      } else if (context->token_to_scan == TOKEN_INTEGER_CONSTANT) {
        indirect_op.offset = context->token_value.int_val;
        context->token_to_scan = yylex();
        if (context->token_to_scan == ']') {
          *pRetOpOffset = context->get_operand_offset();
          context->append_operand(&indirect_op);
          context->token_to_scan = yylex();
          return 0;
        } else {
          context->set_error(MISSING_CLOSING_BRACKET);
          return 1;
        }
      } else if (context->token_to_scan == ']') {
        // empty body
        context->set_error(MISSING_OPERAND);
        return 1;
      }
  }  // addrOpOffset

  return 1;
}

int OffsetAddressableOperand(Context* context) {
  BrigoOffset32_t retOpOffset;
  return OffsetAddressableOperandPart2(context, 0, &retOpOffset);
}


int MemoryOperand(Context* context) {
  BrigoOffset32_t retOpOffset;
  return MemoryOperandPart2(context, &retOpOffset);
}

int MemoryOperandPart2(Context* context, BrigoOffset32_t* pRetOpOffset) {
  // Chuang
  // this judge(first token == '[') is necessary in here
  if (context->token_to_scan == '[') {
    BrigoOffset32_t currentToOffset = 0;
    context->token_to_scan = yylex();
    // AddressableOperand
    if (!AddressableOperandPart2(context, &currentToOffset, false)) {
      if (context->token_to_scan == '[') {
        context->token_to_scan = yylex();
        if (!OffsetAddressableOperandPart2(context, currentToOffset, pRetOpOffset)) {
          // Global/Local Identifier with offsetAddressOperand.
          return 0;
        }
      }
      // only Global/Local Identifier without offsetAddressOperand.
      *pRetOpOffset = currentToOffset;
      return 0;
    } else if (!OffsetAddressableOperandPart2(context, 0, pRetOpOffset)) {
      return 0;
    }  // Global/Local Identifier/AddressableOperand/offsetAddressableOperand
  }  // '['
  return 1;
}

int Instruction5(Context* context) {
  // first token is F2U4 "f2u4"

  BrigInstBase f2u4Inst = {
    sizeof(BrigInstBase),  // size
    BrigEInstBase,         // kind
    BrigF2u4,               // opcode
    Brigu32,               // type
    BrigNoPacking,         // packing
    {0, 0, 0, 0, 0}       // o_operands[5]
  };
  context->token_to_scan = yylex();
  // Note: must be _u32.
  if (context->token_to_scan == _U32) {
    context->token_to_scan = yylex();
    // Note: dest: The destination is an f32.

    if (!OperandPart2(context, &f2u4Inst.o_operands[0])) {

      if (context->token_to_scan != ',') {
        context->set_error(MISSING_COMMA);
        return 1;
      }
      context->token_to_scan = yylex();

      // Note: Sources. All are b32
      if (!OperandPart2(context, &f2u4Inst.o_operands[1])) {
        if (context->token_to_scan != ',') {
          context->set_error(MISSING_COMMA);
          return 1;
        }
        context->token_to_scan = yylex();

        // Note: Sources. All are b32
        if (!OperandPart2(context, &f2u4Inst.o_operands[2])) {
          if (context->token_to_scan != ',') {
            context->set_error(MISSING_COMMA);
            return 1;
          }
          context->token_to_scan = yylex();

          // Note: Sources. All are b32
          if (!OperandPart2(context, &f2u4Inst.o_operands[3])) {
            if (context->token_to_scan != ',') {
              context->set_error(MISSING_COMMA);
              return 1;
            }
            context->token_to_scan = yylex();
            // Note: Sources. All are b32

            if (!OperandPart2(context, &f2u4Inst.o_operands[4])) {
              if (context->token_to_scan == ';') {
                context->append_code(&f2u4Inst);
                context->token_to_scan = yylex();
                return 0;
              } else {
                context->set_error(MISSING_SEMICOLON);
                return 1;
              }
            } else {  // 5 operand
              context->set_error(INVALID_FIFTH_OPERAND);
              return 1;
            }
          } else {  // 4 operand
            context->set_error(INVALID_FOURTH_OPERAND);
            return 1;
          }
        } else {  // 3 operand
          context->set_error(INVALID_THIRD_OPERAND);
          return 1;
        }
      } else {  // 2 operand
        context->set_error(INVALID_SECOND_OPERAND);
        return 1;
      }
    } else {  // 1 operand
      context->set_error(INVALID_FIRST_OPERAND);
      return 1;
    }
  } else {  // DATA_TYPE_ID
    context->set_error(MISSING_DATA_TYPE);
    return 1;
  }

  return 1;
}

int Extension(Context* context) {
  // first token is EXTENSION "extension"
  if (EXTENSION != context->token_to_scan)
    return 1;

  context->token_to_scan = yylex();

  if (context->token_to_scan == TOKEN_STRING) {
    std::string str(context->token_value.string_val);
    context->token_to_scan = yylex();

    if (context->token_to_scan == ';') {
      BrigDirectiveExtension bde = {
        sizeof(BrigDirectiveExtension),
        BrigEDirectiveExtension,
        context->get_code_offset(),
        context->add_symbol(str)
      };
      context->append_directive(&bde);

      context->token_to_scan = yylex();
      return 0;
    } else {   // missing ";"
      context->set_error(MISSING_SEMICOLON);
    }
  }
  return 1;
}

int Ldc(Context* context) {
  // first token is LDC "ldc"
  context->token_to_scan = yylex();

  BrigInstBase ldc_op = {
    sizeof(BrigInstBase),  // size
    BrigEInstBase,         // kind
    BrigLdc,               // opcode
    Brigb32,               // type
    BrigNoPacking,         // packing
    {0, 0, 0, 0, 0}        // o_operands[5]
  };

  if (context->token_to_scan == _B32 ||
      (context->token_to_scan == _B64 &&
       context->get_machine() == BrigELarge)) {

    // If the source is a function, the destination size depends on
    // the machine model. For large, the destination must be 64 bits;
    // for small, the destination must be 32 bits. For
    // more information

    ldc_op.type = context->token_value.data_type;
    context->token_to_scan = yylex();
    // dest: must be BrigEOperandReg.
    if (context->token_to_scan == TOKEN_SREGISTER ||
        (context->token_to_scan == TOKEN_DREGISTER &&
         ldc_op.type == Brigb64)) {
    } else {
      context->set_error(INVALID_FIRST_OPERAND);
      return 1;
    }
    if (!OperandPart2(context, &ldc_op.o_operands[0])) {
      if (context->token_to_scan == ',') {
        context->token_to_scan = yylex();
        // op[1] must be BrigEOperandLabelRef or BrigEOperandFunctionRef

        if (context->token_to_scan == TOKEN_LABEL && ldc_op.type != Brigb64) {
          std::string oper_name = context->token_value.string_val;
          if (!context->label_o_map.count(oper_name)) {
            BrigOperandLabelRef labRef = {
              sizeof(BrigOperandLabelRef), // size
              BrigEOperandLabelRef,  // kind
              0                      // labeldirective
            };

            if (context->symbol_map.count(oper_name)) {
              labRef.labeldirective = context->symbol_map[oper_name];
            }
            ldc_op.o_operands[1] = context->get_operand_offset();
            context->label_o_map[oper_name] = context->get_operand_offset();
            context->append_operand(&labRef);

          } else {
            ldc_op.o_operands[1] = context->label_o_map[oper_name];
          }
        } else if (context->token_to_scan == TOKEN_GLOBAL_IDENTIFIER) {
          std::string oper_name = context->token_value.string_val;
          if (!context->func_o_map.count(oper_name)) {
            BrigOperandFunctionRef funRef = {
              sizeof(BrigOperandFunctionRef),   // size
              BrigEOperandFunctionRef,  // kind
              0                         // fn
            };
            // TODO(Chuang): whether the func has been defined.
            funRef.fn = context->func_map[oper_name];
            context->func_o_map[oper_name] = context->get_operand_offset();
            ldc_op.o_operands[1] = context->get_operand_offset();
            context->append_operand(&funRef);
          } else {
            ldc_op.o_operands[1] = context->func_o_map[oper_name];
          }
        } else {
          context->set_error(INVALID_SECOND_OPERAND);
          return 1;
        }
        context->token_to_scan = yylex();
        if (context->token_to_scan == ';') {
          context->append_code(&ldc_op);
          context->token_to_scan = yylex();
          return 0;
        } else {  // ';'
          context->set_error(MISSING_SEMICOLON);
          return 1;
        }
      } else {
        context->set_error(MISSING_COMMA);
      }
    } else {  // operand
      context->set_error(INVALID_FIRST_OPERAND);
      return 1;
    }
  } else {  // datatypeid
    context->set_error(MISSING_DATA_TYPE);
    return 1;
  }

  return 1;
}

int Atom(Context* context) {
  const unsigned int first_token = context->token_to_scan;
  context->token_to_scan = yylex();
  BrigInstAtomic atom_op = {
    sizeof(BrigInstAtomic),// size
    BrigEInstAtomic,       // kind
    BrigAtomic,            // opcode
    Brigb32,               // type
    BrigNoPacking,         // packing
    {0, 0, 0, 0, 0},       // o_operands[5]
    BrigAtomicCas,         // atomicOperation;
    BrigFlatSpace,         // storageClass;
    BrigRegular            // memorySemantic;
  };
  if (first_token == ATOMIC) {  // atomic
    if (context->token_type == ATOMIC_OP) {
      switch (context->token_to_scan) {  // without _CAS_
        case _AND_:
          atom_op.atomicOperation = BrigAtomicAnd;
          break;
        case _OR_:
          atom_op.atomicOperation = BrigAtomicOr;
          break;
        case _XOR_:
          atom_op.atomicOperation = BrigAtomicXor;
          break;
        case _EXCH_:
          atom_op.atomicOperation = BrigAtomicExch;
          break;
        case _ADD_:
          atom_op.atomicOperation = BrigAtomicAdd;
          break;
        case _INC_:
          atom_op.atomicOperation = BrigAtomicInc;
          break;
        case _DEC_:
          atom_op.atomicOperation = BrigAtomicDec;
          break;
        case _MIN_:
          atom_op.atomicOperation = BrigAtomicMin;
          break;
        case _MAX_:
          atom_op.atomicOperation = BrigAtomicMax;
          break;
        case _SUB_:
          atom_op.atomicOperation = BrigAtomicSub;
          break;
        default:
          context->set_error(MISSING_DECLPREFIX);
          return 1;
      }
      context->token_to_scan = yylex();
    } else {
      context->set_error(MISSING_DECLPREFIX);
      return 1;
    }
  }
  if (!AtomModifiersPart2(context, &atom_op.storageClass, &atom_op.memorySemantic)) {
    if (context->token_type == DATA_TYPE_ID) {
      atom_op.type = context->token_value.data_type;
      context->token_to_scan = yylex();
<<<<<<< HEAD

      if (!OperandPart2(context, &atom_op.o_operands[0])) {

        if (context->token_to_scan == ',') {
          context->token_to_scan = yylex();

          if (!MemoryOperandPart2(context, &atom_op.o_operands[1])) {
            if (context->token_to_scan == ',') {
              context->token_to_scan = yylex();

              if (!OperandPart2(context, &atom_op.o_operands[2])) {

                if (first_token == ATOMIC_CAS) {
                  if (context->token_to_scan == ',') {
                    context->token_to_scan = yylex();

=======
      if (!OperandPart2(context, &atom_op.o_operands[0])) {
        if (context->token_to_scan == ',') {
          context->token_to_scan = yylex();
          if (!MemoryOperandPart2(context, &atom_op.o_operands[1])) {
            if (context->token_to_scan == ',') {
              context->token_to_scan = yylex();
              if (!OperandPart2(context, &atom_op.o_operands[2])) {
                if (first_token == ATOMIC_CAS) {
                  if (context->token_to_scan == ',') {
                    context->token_to_scan = yylex();
>>>>>>> bf00f25c
                    if (!OperandPart2(context, &atom_op.o_operands[3])) {
                    } else {  // 4 Operand
                      context->set_error(INVALID_FOURTH_OPERAND);
                      return 1;
                    }
                  } else {  // ','
                    context->set_error(MISSING_COMMA);
                    return 1;
                  }
                }
                if (context->token_to_scan == ';') {
                  context->append_code(&atom_op);
                  context->token_to_scan = yylex();
                  return 0;
                } else {  // ';'
                  context->set_error(MISSING_SEMICOLON);
                }
              } else {  // 3 Operand
                context->set_error(INVALID_THIRD_OPERAND);
              }
            } else {  // ','
              context->set_error(MISSING_COMMA);
            }
          } else {  // 2 MemoryOperand
            context->set_error(INVALID_SECOND_OPERAND);
          }
        } else {  // ','
          context->set_error(MISSING_COMMA);
        }
      } else {  // 1 Operand
        context->set_error(INVALID_FIRST_OPERAND);
      }
    } else {  // Data Type
      context->set_error(MISSING_DATA_TYPE);
    }
  }  // AtomModifiers
  return 1;
}

int CvtModifier1(Context* context) {
  unsigned int next;
  unsigned int first_token = context->token_to_scan;
  // get current alu modifier from context
  BrigAluModifier mod = {0, 0, 0, 0, 0, 0, 0};

  if (first_token == _FTZ) {
    mod.ftz = 1;
    next = yylex();

    if (context->token_type == FLOAT_ROUNDING) {
      // next is floatRounding
      mod.floatOrInt = 1;
      switch (next) {
        case _UP:
          mod.rounding = 2;
          break;
        case _DOWN:
          mod.rounding = 3;
          break;
        case _ZERO:
          mod.rounding = 1;
          break;
        case _NEAR:
          mod.rounding = 0;
          break;
      }
      context->token_to_scan = yylex();  // set context for following functions
    } else {
      context->token_to_scan = next;
    }

    context->set_alu_modifier(mod);
    return 0;
  } else if (context->token_type == INT_ROUNDING) {
    mod.floatOrInt = 0;
    switch (first_token) {
      case _UPI:
        mod.rounding = 2;
        break;
      case _DOWNI:
        mod.rounding = 3;
        break;
      case _ZEROI:
        mod.rounding = 1;
        break;
      case _NEARI:
        mod.rounding = 0;
        break;
    }
    context->token_to_scan = yylex();  // set context for following functions
    context->set_alu_modifier(mod);
    return 0;
  } else if (context->token_type == FLOAT_ROUNDING) {
    mod.floatOrInt = 1;
    switch (first_token) {
      case _UP:
        mod.rounding = 2;
        break;
      case _DOWN:
        mod.rounding = 3;
        break;
      case _ZERO:
        mod.rounding = 1;
        break;
      case _NEAR:
        mod.rounding = 0;
        break;
    }
    mod.reserved = 0;
    context->token_to_scan = yylex();  // set context for following functions
    context->set_alu_modifier(mod);
    return 0;
  } else {
    return 1;
  }
}

int Mov(Context* context) {
  // Chuang
  // first token is MOV "mov"

  BrigInstBase movInst = {
    sizeof(BrigInstBase),  // size
    BrigEInstBase,         // kind
    BrigMov,               // opcode
    0,                     // type
    BrigNoPacking,         // packing
    {0, 0, 0, 0, 0}        // o_operands[5]
  };

  context->token_to_scan = yylex();
  // TODO(Chuang): When type is b128 or b64 etc, check whether the operands is correct.
  if (context->token_to_scan == _B1 ||
      context->token_to_scan == _B32 ||
      context->token_to_scan == _B64 ||
      context->token_to_scan == _B128) {

    movInst.type = context->token_value.data_type;
    context->token_to_scan = yylex();
    if (!ArrayOperandPart2(context, &movInst.o_operands[0])) {
      if (context->token_to_scan == ',') {
        context->token_to_scan = yylex();
        if (!ArrayOperandPart2(context, &movInst.o_operands[1])) {
          if (context->token_to_scan == ';') {
            context->append_code(&movInst);
            context->token_to_scan = yylex();
            return 0;
          } else {  // ';'
            context->set_error(MISSING_SEMICOLON);
          }
        } else {  // Operand or ArrayOperandList
          context->set_error(INVALID_SECOND_OPERAND);
        }
      } else {  // ','
        context->set_error(MISSING_COMMA);
      }
    } else {  // Operand or ArrayOperandList
      context->set_error(INVALID_FIRST_OPERAND);
    }
  } else {  // datatypeId
    context->set_error(MISSING_DATA_TYPE);
  }
  return 1;
}

int GlobalGroupDecl(Context* context) {
  // first token is Group
  context->token_to_scan = yylex();
  if (context->token_type == DATA_TYPE_ID) {

    BrigDataType16_t data_type = context->token_value.data_type ;
    context->token_to_scan = yylex();
    if (context->token_to_scan == TOKEN_GLOBAL_IDENTIFIER) {

      BrigsOffset32_t var_name_offset = context->add_symbol(context->token_value.string_val);
      context->token_to_scan = yylex();
      // set default value(scalar)
      context->set_dim(0);
      //context->set_symbol_modifier(BrigArray);
      if (context->token_to_scan == '[') {
        if (!ArrayDimensionSet(context)) {}
      }
      if (context->token_to_scan == ';') {

        BrigDirectiveSymbol bds = {
        sizeof(BrigDirectiveSymbol),// size
        BrigEDirectiveSymbol ,    // kind
        {
          context->get_code_offset(),     // c_code
          BrigGroupSpace,                 // storag class
          context->get_attribute() ,                      // attribut
          0,                              // reserved
          context->get_symbol_modifier(), // symbolModifier
          context->get_dim(),             // dim
          var_name_offset,                // s_name
          data_type,                      // type
          context->get_alignment(),       // align
        },
        0,                         // d_init
        0,                         // reserved
        };
        context->append_directive(&bds);

        context->token_to_scan = yylex();
        return 0;
      } else {
        context->set_error(MISSING_SEMICOLON);
        return 1;
      }
    } else {
      context->set_error(MISSING_GLOBAL_IDENTIFIER);
      return 1;
    }
  } else {
    context->set_error(MISSING_DATA_TYPE);
    return 1;
  }
  context->set_error(INVALID_GLOBAL_DECL);
  return 1;
}

int MulInst(Context* context) {
  if (context->token_to_scan == MUL) {
    context->token_to_scan = yylex();
    if (!RoundingMode(context)) { // with roundingmode

      BrigInstMod bim = {
        sizeof(BrigInstMod),     // size
        BrigEInstMod,       // kind
        BrigMul,            // opcode
        Brigb32,            // type
        BrigNoPacking,      // packing
        {0, 0, 0, 0, 0},    // o_operands
        context->get_alu_modifier()   // aluModifier;
      };

      if (context->token_type == PACKING) {
        bim.packing = context->token_value.packing;
        context->token_to_scan = yylex();
      }
      BrigoOffset32_t opSize = 0;
      std::string opName;
      size_t opCount = 0;

      if (context->token_type == DATA_TYPE_ID) {
        context->set_type(context->token_value.data_type);
        bim.type = context->get_type();

        context->token_to_scan = yylex();
        if (REGISTER != context->token_type){
          context->set_error(INVALID_OPERAND);
          return 1;
        }
        if (OperandPart2(context, &bim.o_operands[opCount++])) {
          return 1;
        }
        if (context->token_to_scan == ',') {
          context->token_to_scan = yylex();

            if (OperandPart2(context, &bim.o_operands[opCount++])) {
              return 1;
            }

            if (context->token_to_scan == ',') {
              context->token_to_scan = yylex();

              opSize = context->get_operand_offset();
              if (REGISTER == context->token_type){
                opName = context->token_value.string_val;
              } else if (CONSTANT == context->token_type
                       || '-' == context->token_to_scan){
                opSize += opSize & 0x7;
              } else {
                context->set_error(INVALID_OPERAND);
                return 1;
              }
              if (Operand(context)) {
                return 1;
              }
              if (opSize == context->get_operand_offset()){
                bim.o_operands[opCount++] = context->operand_map[opName];
              } else {
                bim.o_operands[opCount++] = opSize;
              }
              if (context->token_to_scan == ';') {
                context->append_code(&bim);
                context->token_to_scan = yylex();
                return 0;
              } else {
                context->set_error(MISSING_SEMICOLON);
              }
            } else {
              context->set_error(MISSING_COMMA);
          }
        }  else {
          context->set_error(MISSING_COMMA);
        }
      } else {
        context->set_error(MISSING_DATA_TYPE);
      }
    } else { // without roundingmode
      BrigInstBase bib = {
        sizeof(BrigInstBase), //size
        BrigEInstBase,        //kind
        BrigMul,              //opcode
        Brigb32,              //type
        BrigNoPacking,        //packing
        {0,0,0,0,0}           //o_operands[5]
      };
      if (context->token_type == PACKING) {
        bib.packing = context->token_value.packing;
        context->token_to_scan = yylex();
      }

      size_t opCount = 0;

      if (context->token_type == DATA_TYPE_ID) {
        context->set_type(context->token_value.data_type);
        bib.type = context->get_type();

        context->token_to_scan = yylex();
        if (REGISTER != context->token_type){
          context->set_error(INVALID_OPERAND);
          return 1;
        }
        if (!OperandPart2(context, &bib.o_operands[opCount++])) {  // operand reg

          if (context->token_to_scan == ',') {
            context->token_to_scan = yylex();

            if (!OperandPart2(context, &bib.o_operands[opCount++])) {
              if (context->token_to_scan == ',') {
                context->token_to_scan = yylex();

                if (!OperandPart2(context, &bib.o_operands[opCount++])) {

                  if (context->token_to_scan == ';') {
                    context->append_code(&bib);
                    context->token_to_scan = yylex();
                    return 0;
                  } else {
                    context->set_error(MISSING_SEMICOLON);
                  }
                } else {
                  context->set_error(MISSING_OPERAND);
                }
              } else {
                context->set_error(MISSING_COMMA);
              }
            } else {
              context->set_error(MISSING_OPERAND);
            }
          } else {
            context->set_error(MISSING_COMMA);
          }
        } else {
          context->set_error(MISSING_OPERAND);
        }
      } else {
        context->set_error(MISSING_DATA_TYPE);
      }
    }
  } else if (context->token_to_scan == MUL_HI) {
    BrigInstBase bib = {
      sizeof(BrigInstBase), //size
      BrigEInstBase,        //kind
      BrigMul,              //opcode
      Brigb32,              //type
      BrigNoPacking,        //packing
      {0,0,0,0,0}           //o_operands[5]
    };
    context->token_to_scan = yylex();
    if (context->token_type == PACKING) {
      context->token_to_scan = yylex();
    }

    size_t opCount = 0;

    if (context->token_type == DATA_TYPE_ID) {
      context->set_type(context->token_value.data_type);
      bib.type = context->get_type();

      context->token_to_scan = yylex();

      if (REGISTER != context->token_type){
        context->set_error(INVALID_OPERAND);
        return 1;
      }
      if (!OperandPart2(context, &bib.o_operands[opCount++])) {

        if (context->token_to_scan == ',') {
          context->token_to_scan = yylex();

          if (!OperandPart2(context, &bib.o_operands[opCount++])) {

            if (context->token_to_scan == ',') {
              context->token_to_scan = yylex();

              if (!OperandPart2(context, &bib.o_operands[opCount++])) {
                if (context->token_to_scan == ';') {
                  context->append_code(&bib);
                  context->token_to_scan = yylex();
                  return 0;
                } else {
                    context->set_error(MISSING_SEMICOLON);
                }
              } else {
                context->set_error(MISSING_OPERAND);
              }
            } else {
              context->set_error(MISSING_COMMA);
            }
          } else {
            context->set_error(MISSING_OPERAND);
          }
        } else {
          context->set_error(MISSING_COMMA);
        }
      } else {
        context->set_error(MISSING_OPERAND);
      }
    } else {
      context->set_error(MISSING_DATA_TYPE);
    }
  }
  return 1;
}

int Mul24Inst(Context* context) {
  if (context->token_to_scan == MUL24_HI ||
      context->token_to_scan == MUL24) {
    BrigInstBase bib = {
      sizeof(BrigInstBase), //size
      BrigEInstBase,        //kind
      BrigMul24,              //opcode
      Brigb32,              //type
      BrigNoPacking,        //packing
      {0,0,0,0,0}           //o_operands[5]
    };

    size_t opCount = 0;

    context->token_to_scan = yylex();
    if (context->token_type == DATA_TYPE_ID) {
      if(!(_U32 == context->token_to_scan
         || _U64 == context->token_to_scan
         || _S32 == context->token_to_scan
         || _S64 == context->token_to_scan)){
         // u or s ,32 or 64
         return 1;
      }
      context->set_type(context->token_value.data_type);
      bib.type = context->get_type();

      context->token_to_scan = yylex();

      if (REGISTER != context->token_type){
        context->set_error(INVALID_OPERAND);
        return 1;
      }
      if (!OperandPart2(context, &bib.o_operands[opCount++])) {

        if (context->token_to_scan == ',') {
          context->token_to_scan = yylex();

          if (!OperandPart2(context, &bib.o_operands[opCount++])) {
            if (context->token_to_scan == ',') {
              context->token_to_scan = yylex();

              if (!OperandPart2(context, &bib.o_operands[opCount++])) {
                if (context->token_to_scan == ';') {
                  context->append_code(&bib);

                  context->token_to_scan = yylex();
                  return 0;
                } else {
                  context->set_error(MISSING_SEMICOLON);
                }
              } else {
                context->set_error(MISSING_OPERAND);
              }
            } else {
              context->set_error(MISSING_COMMA);
            }
          } else {
            context->set_error(MISSING_OPERAND);
          }
        } else {
          context->set_error(MISSING_COMMA);
        }
      } else {
        context->set_error(MISSING_OPERAND);
      }
    } else {
      context->set_error(MISSING_DATA_TYPE);
    }
  }
  return 1;
}

int Mad24Inst(Context* context) {
  if (context->token_to_scan == MAD24_HI ||
      context->token_to_scan == MAD24) {
    BrigInstBase bib = {
      sizeof(BrigInstBase), //size
      BrigEInstBase,        //kind
      BrigMad24,              //opcode
      Brigb32,              //type
      BrigNoPacking,        //packing
      {0,0,0,0,0}           //o_operands[5]
    };

    size_t opCount = 0;

    context->token_to_scan = yylex();
    if (context->token_type == DATA_TYPE_ID) {
      if(!(_U32 == context->token_to_scan
         || _U64 == context->token_to_scan
         || _S32 == context->token_to_scan
         || _S64 == context->token_to_scan)){
         // u or s ,32 or 64
         return 1;
      }
      context->set_type(context->token_value.data_type);
      bib.type = context->get_type();

      context->token_to_scan = yylex();
      if (REGISTER != context->token_type){
        context->set_error(INVALID_OPERAND);
        return 1;
      }
      if (!OperandPart2(context, &bib.o_operands[opCount++])) {

        if (context->token_to_scan == ',') {
          context->token_to_scan = yylex();

          if (!OperandPart2(context, &bib.o_operands[opCount++])) {
            if (context->token_to_scan == ',') {
              context->token_to_scan = yylex();

              if (!OperandPart2(context, &bib.o_operands[opCount++])) {
                if (context->token_to_scan == ',') {
                  context->token_to_scan = yylex();

                 if (!OperandPart2(context, &bib.o_operands[opCount++])) {
                    if (context->token_to_scan == ';') {
                      context->append_code(&bib);
                      context->token_to_scan = yylex();
                      return 0;
                    } else {
                      context->set_error(MISSING_SEMICOLON);
                    }
                  } else {
                    context->set_error(MISSING_OPERAND);
                  }
                } else {
                  context->set_error(MISSING_COMMA);
                }
              } else {
                context->set_error(MISSING_OPERAND);
              }
            } else {
              context->set_error(MISSING_COMMA);
            }
          } else {
            context->set_error(MISSING_OPERAND);
          }
        } else {
          context->set_error(MISSING_COMMA);
        }
      } else {
        context->set_error(MISSING_OPERAND);
      }
    } else {
      context->set_error(MISSING_DATA_TYPE);
    }
  }
  return 1;
}

int Mul(Context* context) {
  if (!MulInst(context)) {
    return 0;
  } else if (!Mul24Inst(context)) {
    return 0;
  } else if (!Mad24Inst(context)) {
    return 0;
  }
  return 1;
}

int LdModifierPart2(Context *context, BrigInstLdSt* pLdSt_op, int* pVec_size) {
  while (1) {
    if (context->token_type == VECTOR) {
      switch (context->token_to_scan) {
        case _V2:
          *pVec_size = 2;
          break;
        case _V4:
          *pVec_size = 4;
          break;
        default:
          *pVec_size = 0;
      }
      context->token_to_scan = yylex();
      continue;
    }

    if (context->token_type == ADDRESS_SPACE_IDENTIFIER) {
      pLdSt_op->storageClass = context->token_value.storage_class;
      context->token_to_scan = yylex();
      continue;
    }

    if (context->token_to_scan == _REL) {
      pLdSt_op->memorySemantic = BrigRelease;
      context->token_to_scan = yylex();
      continue;
    }
    if (context->token_to_scan == _ACQ) {
      pLdSt_op->memorySemantic = BrigAcquire;
      context->token_to_scan = yylex();
      continue;
    }
    if (context->token_to_scan == _DEP) {
      pLdSt_op->memorySemantic = BrigDep;
      context->token_to_scan = yylex();
      continue;
    }

    if (context->token_to_scan == _REGION) {
      // TODO(Chuang) need to check "_region" out again.
      pLdSt_op->memorySemantic = BrigRegular;
      context->token_to_scan = yylex();
      continue;
    }

    if (context->token_to_scan == _EQUIV) {
      context->token_to_scan = yylex();

      if (context->token_to_scan == '(') {
        context->token_to_scan = yylex();
        if (context->token_to_scan == TOKEN_INTEGER_CONSTANT) {
          pLdSt_op->equivClass = context->token_to_scan;
          context->token_to_scan = yylex();
          if (context->token_to_scan == ')') {
            context->token_to_scan = yylex();
            continue;
          } else {  // ')'
            context->set_error(MISSING_CLOSING_PARENTHESIS);
            return 1;
          }
        } else {  // Integer Constant
          context->set_error(MISSING_INTEGER_CONSTANT);
          return 1;
        }
      } else {  // '('
        context->set_error(MISSING_OPENNING_BRACKET);
        return 1;
      }
    }
    return 0;
  }

  return 1;
}

int LdModifier(Context *context){
 BrigInstLdSt ld_op = {
    sizeof(BrigInstLdSt),     // size
    BrigEInstLdSt,            // kind
    BrigLd,                   // opcode
    Brigb32,                  // type
    BrigNoPacking,            // packing
    {0, 0, 0, 0, 0},          // operand[5]
    BrigFlatSpace,            // storageClass
    BrigRegular,              // memorySemantic
    0                         // equivClass
  };
  int vector_size = 0;
  return LdModifierPart2(context, &ld_op, &vector_size);
}

int Ld(Context* context) {
  // first token is LD
  BrigInstLdSt ld_op = {
    sizeof(BrigInstLdSt),     // size
    BrigEInstLdSt,            // kind
    BrigLd,                   // opcode
    Brigb32,                  // type
    BrigNoPacking,            // packing
    {0, 0, 0, 0, 0},          // operand[5]
    BrigFlatSpace,            // storageClass
    BrigRegular,              // memorySemantic
    0                         // equivClass
  };
  int vector_size = 0;
  context->token_to_scan = yylex();
  BrigoOffset32_t widthOffset = context->get_operand_offset();

  if (context->token_to_scan == _WIDTH) {
    if (OptionalWidth(context)) {
      return 1;
    } else {
      if (widthOffset == context->get_operand_offset()) {
        widthOffset = 0;
      }
    }
  } else {
   BrigOperandImmed op_width = {
      sizeof(BrigOperandImmed),
      BrigEOperandImmed,
      Brigb32,
      0,
      { 0 }
    };
    op_width.bits.u = 0;
    context->append_operand(&op_width);
  }
  if (widthOffset) {
    widthOffset += widthOffset & 0x7;
  }

  ld_op.o_operands[0] = widthOffset;

  if (LdModifierPart2(context, &ld_op, &vector_size)) {
    return 1;
  }

  if (context->token_type == DATA_TYPE_ID) {
    // Get Type value in here
    ld_op.type = context->token_value.data_type;
    context->token_to_scan = yylex();
    if (!ArrayOperandPart2(context, &ld_op.o_operands[1])) {
      if (context->token_to_scan == ',') {
        context->token_to_scan = yylex();

        if (!MemoryOperandPart2(context, &ld_op.o_operands[2])) {
          if (context->token_to_scan == ';') {
            context->append_code(&ld_op);
            context->token_to_scan = yylex();
            return 0;
          } else {  // ';'
            context->set_error(MISSING_SEMICOLON);
            return 1;
          }
        } else {  // Memory Operand
          context->set_error(INVALID_FIRST_OPERAND);
          return 1;
        }
      } else {  // ','
        context->set_error(MISSING_COMMA);
        return 1;
      }
    } else {
      context->set_error(INVALID_SECOND_OPERAND);
      return 1;
    }
  } else {  // Data Type
    context->set_error(MISSING_DATA_TYPE);
    return 1;
  }
  return 1;
}

int St(Context* context) {
  // first token is St
  BrigInstLdSt st_op = {
    sizeof(BrigInstLdSt),     // size
    BrigEInstLdSt,            // kind
    BrigSt,                   // opcode
    Brigb32,                  // type
    BrigNoPacking,            // packing
    {0, 0, 0, 0, 0},          // operand[5]
    BrigFlatSpace,            // storageClass
    BrigRegular,              // memorySemantic
    0                         // equivClass
  };
  int vector_size = 0;
  context->token_to_scan = yylex();

  if (LdModifierPart2(context, &st_op, &vector_size)) {
    return 1;
  }

  if (context->token_type == DATA_TYPE_ID) {
    st_op.type = context->token_value.data_type;
    context->token_to_scan = yylex();
    if (!ArrayOperandPart2(context, &st_op.o_operands[0])) {
      if (context->token_to_scan == ',') {
        context->token_to_scan = yylex();
        if (!MemoryOperandPart2(context, &st_op.o_operands[1])) {
          if (context->token_to_scan == ';') {
            context->token_to_scan = yylex();
            context->append_code(&st_op);
            return 0;
          } else {  // ';'
            context->set_error(MISSING_SEMICOLON);
            return 1;
          }
        } else {  // Memory Operand
          context->set_error(INVALID_SECOND_OPERAND);
          return 1;
        }
      } else {  // ','
        context->set_error(MISSING_COMMA);
        return 1;
      }
    } else {
      context->set_error(INVALID_FIRST_OPERAND);
      return 1;
    }
  } else {  // Data Type
    context->set_error(MISSING_DATA_TYPE);
    return 1;
  }
  return 1;
}

int Lda(Context* context) {
  // first token is LDA
  context->token_to_scan = yylex();

  BrigInstMem lda_op = {
    sizeof(BrigInstMem),   // size
    BrigEInstMem,          // kind
    BrigLda,               // opcode
    Brigb32,               // type
    BrigNoPacking,         // packing
    {0, 0, 0, 0, 0},       // o_operands[5]
    BrigFlatSpace          // storageClass
  };

  if (context->token_type == ADDRESS_SPACE_IDENTIFIER) {
    lda_op.storageClass = context->token_value.storage_class;
    context->token_to_scan = yylex();
  }
  // Note: lda_uLength I think 'b' is also allowed.
  // Length: 1, 32, 64
  if (context->token_to_scan == _U32 ||
      context->token_to_scan == _U64 ||
      context->token_to_scan == _B32 ||
      context->token_to_scan == _B64) {

    lda_op.type = context->token_value.data_type;
    context->token_to_scan = yylex();

    // dest: must be BrigEOperandReg.
    if ((context->token_to_scan == TOKEN_SREGISTER &&
         (lda_op.type == Brigu32 || lda_op.type == Brigb32)) ||
        (context->token_to_scan == TOKEN_DREGISTER &&
         (lda_op.type == Brigu64 || lda_op.type == Brigb64))) {
    } else {
      context->set_error(INVALID_OPERAND);
      return 1;
    }
    if (!OperandPart2(context, &lda_op.o_operands[0])) {
      if (context->token_to_scan == ',') {
        context->token_to_scan = yylex();
        if (!MemoryOperandPart2(context, &lda_op.o_operands[1])) {
          if (context->token_to_scan == ';') {
            context->append_code(&lda_op);
            context->token_to_scan = yylex();
            return 0;
          } else {  // ';'
            context->set_error(MISSING_SEMICOLON);
            return 1;
          }
        } else {  // MemoryOperand
          context->set_error(MISSING_OPERAND);
          return 1;
        }
      } else {  // ','
        context->set_error(MISSING_COMMA);
        return 1;
      }
    } else {  // Operand
      context->set_error(MISSING_OPERAND);
      return 1;
    }
  } else {  // Data Type
    context->set_error(MISSING_DATA_TYPE);
    return 1;
  }
  return 1;
}

int OptacqregPart2(Context* context, BrigMemorySemantic32_t* pMemSemantic) {
  if (context->token_to_scan == _REL) {
    *pMemSemantic = BrigRelease;
    context->token_to_scan = yylex();
  } else if (context->token_to_scan == _ACQ) {
    *pMemSemantic = BrigAcquire;
    context->token_to_scan = yylex();
  } else if (context->token_to_scan == _AR) {
    *pMemSemantic = BrigAcquireRelease;
    context->token_to_scan = yylex();
  }
  return 0;
}
int Optacqreg(Context* context) {
  BrigMemorySemantic32_t temp;
  return OptacqregPart2(context, &temp);
}

int ImageRet(Context* context) {
  // first token is ATOMIC_IMAGE
  unsigned int second_token;
  BrigInstAtomicImage img_inst = {
    sizeof(BrigInstAtomicImage),// size
    BrigEInstAtomicImage,   // kind
    BrigAtomicImage,        // opcode
    Brigb32,                // type
    BrigNoPacking,          // packing
    {0, 0, 0, 0, 0},        // o_operands[5]
    0,                      // atomicOperation
    BrigGlobalSpace,        // storageClass
    BrigRegular,            // memorySemantic
    0                       // geom
  };
  context->token_to_scan = yylex();
  second_token = context->token_to_scan;

  if (context->token_to_scan == _CAS) {
    img_inst.atomicOperation = BrigAtomicCas;
    context->token_to_scan = yylex();
  } else if (context->token_type == ATOMIC_OP) {
    switch (context->token_to_scan) {  // without _CAS_
      case _AND_:
        img_inst.atomicOperation = BrigAtomicAnd;
        break;
      case _OR_:
        img_inst.atomicOperation = BrigAtomicOr;
        break;
      case _XOR_:
        img_inst.atomicOperation = BrigAtomicXor;
        break;
      case _EXCH_:
        img_inst.atomicOperation = BrigAtomicExch;
        break;
      case _ADD_:
        img_inst.atomicOperation = BrigAtomicAdd;
        break;
      case _INC_:
        img_inst.atomicOperation = BrigAtomicInc;
        break;
      case _DEC_:
        img_inst.atomicOperation = BrigAtomicDec;
        break;
      case _MIN_:
        img_inst.atomicOperation = BrigAtomicMin;
        break;
      case _MAX_:
        img_inst.atomicOperation = BrigAtomicMax;
        break;
      case _SUB_:
        img_inst.atomicOperation = BrigAtomicSub;
        break;
      default:
        context->set_error(MISSING_DECLPREFIX);
        return 1;
    }
    context->token_to_scan =yylex();
  } else {
    context->set_error(MISSING_DECLPREFIX);
    return 1;
  }
  if (!OptacqregPart2(context, &img_inst.memorySemantic)) {
  }

  if (context->token_type == GEOMETRY_ID) {
    switch (context->token_to_scan) {
      case _1D:
        img_inst.geom = Briggeom_1d;
        break;
      case _2D:
        img_inst.geom = Briggeom_2d;
        break;
      case _3D:
        img_inst.geom = Briggeom_3d;
        break;
      case _1DB:
        img_inst.geom = Briggeom_1db;
        break;
      case _1DA:
        img_inst.geom = Briggeom_1da;
        break;
      case _2DA:
        img_inst.geom = Briggeom_2da;
        break;
      default:
        context->set_error(MISSING_DECLPREFIX);
        return 1;
    }
    context->token_to_scan = yylex();
    if (context->token_type == DATA_TYPE_ID) {
      img_inst.type = context->token_value.data_type;

      context->token_to_scan = yylex();

      if (!OperandPart2(context, &img_inst.o_operands[0])) {
        if (context->token_to_scan == ',') {
          context->token_to_scan = yylex();
          if (context->token_to_scan == '[') {
            context->token_to_scan = yylex();
            if (!AddressableOperandPart2(context, &img_inst.o_operands[1], true)) {
              if (context->token_to_scan == ',') {
                context->token_to_scan = yylex();
                unsigned int curOpCount = 2;
                if (!ArrayOperandPart2(context, &img_inst.o_operands[curOpCount++])) {
                  if (context->token_to_scan == ',') {
                    context->token_to_scan = yylex();

                    if (!OperandPart2(context, &img_inst.o_operands[curOpCount++])) {
                      if (second_token == _CAS) {
                        if (context->token_to_scan == ',') {
                          context->token_to_scan = yylex();
  
                          if (!OperandPart2(context, &img_inst.o_operands[curOpCount++])) {
                          } else {  // Operand
                            context->set_error(MISSING_OPERAND);
                            return 1;
                          }
                        } else {  // ','
                          context->set_error(MISSING_COMMA);
                          return 1;
                        }
                      }
                      if (context->token_to_scan == ';') {
                        context->append_code(&img_inst);
                        context->token_to_scan = yylex();
                        return 0;
                      } else {  // ';'
                        context->set_error(MISSING_SEMICOLON);
                        return 1;
                      }
                    } else {  // Operand
                      context->set_error(MISSING_OPERAND);
                      return 1;
                    }
                  } else {  // ','
                    context->set_error(MISSING_COMMA);
                    return 1;
                  }
                } else {  // ArrayOperand
                  context->set_error(INVALID_OPERAND);
                  return 1;
                }
              } else {  // ','
                context->set_error(MISSING_COMMA);
                return 1;
              }
            } else {  // Addressable Operand
              context->set_error(INVALID_OPERAND);
              return 1;
            }
          } else {
            context->set_error(MISSING_OPERAND);
          }
        } else {  // ','
          context->set_error(MISSING_COMMA);
        }
      } else {  // Operand
        context->set_error(MISSING_OPERAND);
      }
    } else {  // Data Type
      context->set_error(MISSING_DATA_TYPE);
    }
  } else {  // Geometry Id
    context->set_error(MISSING_DECLPREFIX);
  }
  return 1;
}
int ImageNoRet(Context* context) {
  // first token is ATOMICNORET_IMAGE
  BrigInstAtomicImage imgNoRet = {
    sizeof(BrigInstAtomicImage),// size
    BrigEInstAtomicImage,   // kind
    BrigAtomicNoRetImage,   // opcode
    Brigb32,                // type
    BrigNoPacking,          // packing
    {0, 0, 0, 0, 0},        // o_operands[5]
    0,                      // atomicOperation
    BrigGlobalSpace,          // storageClass
    BrigRegular,            // memorySemantic
    0                       // geom
  };

  unsigned int second_token;
  context->token_to_scan = yylex();

  second_token = context->token_to_scan;

  if (context->token_to_scan == _CAS) {
    imgNoRet.atomicOperation = BrigAtomicCas;
    context->token_to_scan = yylex();
  } else if (context->token_type == ATOMIC_OP) {
    switch (context->token_to_scan) {  // without _CAS_ , _EXCh_
      case _AND_:
        imgNoRet.atomicOperation = BrigAtomicAnd;
        imgNoRet.type = Brigb32;
        break;
      case _OR_:
        imgNoRet.atomicOperation = BrigAtomicOr;
        imgNoRet.type = Brigb32;
        break;
      case _XOR_:
        imgNoRet.atomicOperation = BrigAtomicXor;
        imgNoRet.type = Brigb32;
        break;
    //   case _EXCH_:
    //    imgNoRet.atomicOperation = BrigAtomicExch;
    //   break;
      case _ADD_:
        imgNoRet.atomicOperation = BrigAtomicAdd;
        imgNoRet.type = Brigu64;
        break;
      case _INC_:
        imgNoRet.atomicOperation = BrigAtomicInc;
        imgNoRet.type = Brigs32;
        break;
      case _DEC_:
        imgNoRet.atomicOperation = BrigAtomicDec;
        imgNoRet.type = Brigb32;
        break;
      case _MIN_:
        imgNoRet.atomicOperation = BrigAtomicMin;
        imgNoRet.type = Brigu32;
        break;
      case _MAX_:
        imgNoRet.atomicOperation = BrigAtomicMax;
        imgNoRet.type = Brigu32;
        break;
      case _SUB_:
        imgNoRet.atomicOperation = BrigAtomicSub;
        imgNoRet.type = Brigu64;
        break;
      default:
        context->set_error(MISSING_DECLPREFIX);
        return 1;
    }
    context->token_to_scan =yylex();
  } else {
    context->set_error(MISSING_DECLPREFIX);
    return 1;
  }
  if (!OptacqregPart2(context, &imgNoRet.memorySemantic)) {
  }

  if (context->token_type == GEOMETRY_ID) {
    switch (context->token_to_scan) {
      case _1D:
        imgNoRet.geom = Briggeom_1d;
        break;
      case _2D:
        imgNoRet.geom = Briggeom_2d;
        break;
      case _3D:
        imgNoRet.geom = Briggeom_3d;
        break;
      case _1DB:
        imgNoRet.geom = Briggeom_1db;
        break;
      case _1DA:
        imgNoRet.geom = Briggeom_1da;
        break;
      case _2DA:
        imgNoRet.geom = Briggeom_2da;
        break;
      default:
        context->set_error(MISSING_DECLPREFIX);
        return 1;
    }
    context->token_to_scan = yylex();
    // TypeLength: u32, s32, b32, u64, depending on the type of operation.
    // The add operation applies to u32, u64, and s32 types;
    // min and max apply to u32 and s32 types; inc and dec apply to s32 types;
    // and and, or, xor, and cas apply to b32 types.
    /*
    BrigDataType16_t type = context->token_value.data_type;
    if (type == imgNoRet.type ||
        ((imgNoRet.atomicOperation == BrigAtomicSub ||
          imgNoRet.atomicOperation == BrigAtomicAdd) &&
         (type == Brigu32 || type == Brigs32)) ||
        ((imgNoRet.atomicOperation == BrigAtomicMin ||
          imgNoRet.atomicOperation == BrigAtomicMax) &&
         type == Brigs32)) {
      imgNoRet.type = type;
    } else {
      context->set_error(MISSING_DATA_TYPE);
      return 1;
    }*/

    if (context->token_type == DATA_TYPE_ID) {

      std::string op_name;
      imgNoRet.type = context->token_value.data_type;


      context->token_to_scan = yylex();
      if (context->token_to_scan == '[') {
        context->token_to_scan = yylex();
        if (!AddressableOperandPart2(context, &imgNoRet.o_operands[0], true)) {
          if (context->token_to_scan == ',') {
            context->token_to_scan = yylex();
            if (!ArrayOperandPart2(context, &imgNoRet.o_operands[1])) {
              if (context->token_to_scan == ',') {
                context->token_to_scan = yylex();
                unsigned int opCount = 2;

                if (!OperandPart2(context, &imgNoRet.o_operands[opCount++])) {
                  if (second_token == _CAS) {
                    if (context->token_to_scan == ',') {
                      context->token_to_scan = yylex();
                      if (context->valid_string) {
                        op_name = context->token_value.string_val;
                      }
                      if (!OperandPart2(context, &imgNoRet.o_operands[opCount++])) {
                      } else {  // Operand
                        context->set_error(MISSING_OPERAND);
                        return 1;
                      }
                    } else {  // ','
                      context->set_error(MISSING_COMMA);
                      return 1;
                    }
                  }
                  if (context->token_to_scan == ';') {
                    context->append_code(&imgNoRet);

                    context->token_to_scan = yylex();
                    return 0;
                  } else {  // ';'
                    context->set_error(MISSING_SEMICOLON);
                    return 1;
                  }
                } else {  // Operand
                  context->set_error(MISSING_OPERAND);
                  return 1;
                }
              } else {  // ','
                context->set_error(MISSING_COMMA);
                return 1;
              }
            } else {  // Array Operand
              context->set_error(MISSING_OPERAND);
              return 1;
            }
          } else {  // ','
            context->set_error(MISSING_COMMA);
            return 1;
          }
        } else {  // Addressable Operand
          context->set_error(INVALID_OPERAND);
          return 1;
        }
      } else {
        context->set_error(MISSING_OPERAND);
      }
    } else {  // Data Type
      context->set_error(MISSING_DATA_TYPE);
      return 1;
    }
  } else {  // Geometry Id
    context->set_error(MISSING_DECLPREFIX);
    return 1;
  }

  return 1;
}

int Cvt(Context* context) {
  // first token is CVT "cvt"
  // TODO(Chuang): Extensions for Conversions

  BrigInstCvt cvtInst = {
    sizeof(BrigInstCvt),   // size
    BrigEInstCvt,          // kind
    BrigCvt,               // opcode
    0,                     // type
    BrigNoPacking,         // packing
    {0, 0, 0, 0, 0},       // o_operands[5]
    {0, 0, 0, 0, 0, 0, 0}, // aluModifier
    0,                     // stype
    0                      // reserved
  };
  context->token_to_scan = yylex();

  if (!CvtModifier1(context)) {
    BrigAluModifier getAluMod = context->get_alu_modifier();
    memcpy(&cvtInst.aluModifier, &getAluMod, sizeof(cvtInst.aluModifier));
  }

  // destType: b, u, s, f. (For b, only b1 is supported.)
  // destLength: 1, 8, 16, 32, 64. (For 1, only b1 is supported.)

  if (context->token_to_scan == _B1 ||
      context->token_to_scan == _S8 ||
      context->token_to_scan == _S16 ||
      context->token_to_scan == _S32 ||
      context->token_to_scan == _S64 ||
      context->token_to_scan == _U8 ||
      context->token_to_scan == _U16 ||
      context->token_to_scan == _U32 ||
      context->token_to_scan == _U64 ||
      context->token_to_scan == _F16 ||
      context->token_to_scan == _F32 ||
      context->token_to_scan == _F64) {

    cvtInst.type = context->token_value.data_type;
    context->token_to_scan = yylex();

    if (context->token_type == DATA_TYPE_ID) {
      cvtInst.stype = context->token_value.data_type;
      context->token_to_scan = yylex();
      // Note: dest: Destination register.
      if (context->token_type != REGISTER) {
        context->set_error(INVALID_OPERAND);
        return 1;
      }
      if (!OperandPart2(context, &cvtInst.o_operands[0])) {
        if (context->token_to_scan == ',') {
          context->token_to_scan = yylex();

          if (!OperandPart2(context, &cvtInst.o_operands[1])) {

            if (context->token_to_scan == ';') {
              context->append_code(&cvtInst);

              context->token_to_scan = yylex();
              return 0;
            } else {
              context->set_error(MISSING_SEMICOLON);
            }
          } else {
            context->set_error(MISSING_OPERAND);
          }
        } else {
          context->set_error(MISSING_COMMA);
        }
      } else {
        context->set_error(INVALID_OPERAND);
      }
    } else {
      context->set_error(MISSING_DATA_TYPE);
    }
  } else {
    context->set_error(MISSING_DATA_TYPE);
  }
  return 1;
}

int Instruction0(Context* context) {
  // first token is NOP "nop"
  BrigInstBase inst0 = {
    sizeof(BrigInstBase),  // size
    BrigEInstBase,         // kind
    BrigNop,               // opcode
    Brigb32,               // type
    BrigNoPacking,         // packing
    {0, 0, 0, 0, 0}        // o_operands[5]
  };
  context->token_to_scan = yylex();
  if (context->token_to_scan == ';') {
    context->append_code(&inst0);
    context->token_to_scan = yylex();
    return 0;
  } else {
    context->set_error(MISSING_SEMICOLON);
  }
  return 1;
}
int Instruction1Part1OpcodeDT(Context* context) {
  BrigInstBase inst1_op = {
    sizeof(inst1_op),
    BrigEInstBase,
    0,
    Brigb32,
    BrigNoPacking,
    {0, 0, 0, 0, 0}
  };
  BrigAluModifier aluModifier = {0, 0, 0, 0, 0, 0, 0};

  inst1_op.opcode = context->token_value.opcode;
  // TODO(Chuang): fbar_wait_segment_b64
  // fbar_init_segment_b64
  // fbar_release_segment_b64
  // and whether there should be rounding in instruction1opcode.
  context->token_to_scan = yylex();

  if (inst1_op.opcode != BrigFbarInitSizeKnown &&
      inst1_op.opcode != BrigFbarRelease) {
    // TODO(Chuang): whether support for rounding
    if (!RoundingMode(context)) {
      aluModifier = context->get_alu_modifier();
    }
  }
  if ((context->token_to_scan == _B64 &&
       inst1_op.opcode != BrigCountup) ||
      (inst1_op.opcode == BrigCountup &&
       context->token_to_scan == _U32)) {

    inst1_op.type = context->token_value.data_type;

    context->token_to_scan = yylex();
    if ((context->token_to_scan == TOKEN_DREGISTER &&
         inst1_op.opcode != BrigCountup) ||
        (context->token_to_scan == TOKEN_SREGISTER &&
         inst1_op.opcode == BrigCountup)) {
      if (OperandPart2(context, &inst1_op.o_operands[0])) {
        return 1;
      }
      // Note: Fbar_Release and Fbar_Init may be a instruction2.
      if (inst1_op.opcode == BrigFbarInitSizeKnown ||
          inst1_op.opcode == BrigFbarRelease) {
        if (context->token_to_scan == ',')  {
          context->token_to_scan = yylex();
          if (context->token_to_scan == TOKEN_DREGISTER) {
            if (OperandPart2(context, &inst1_op.o_operands[1])) {
              return 1;
            }
          } else {  // Second Operand
            context->set_error(MISSING_OPERAND);
            return 1;
          }
        }
      }
      if (context->token_to_scan == ';') {
        int* aluValue = reinterpret_cast<int *>(&aluModifier);
        if (*aluValue != 0) {
          BrigInstMod mod = {
            sizeof(BrigInstMod),  // size
            BrigEInstMod,         // kind
            inst1_op.opcode,              // opcode
            inst1_op.type,         // type
            inst1_op.packing,        // packing
            {0, 0, 0, 0, 0},      // o_operands[5]
            {0, 0, 0, 0, 0, 0, 0}  // aluModifier
          };
          for (int i = 0 ; i < 5 ; ++i) {
            mod.o_operands[i] = inst1_op.o_operands[i];
          }
          mod.aluModifier = aluModifier;
          context->append_code(&mod);
        } else {
          context->append_code(&inst1_op);
        }
        context->token_to_scan = yylex();
        return 0;
      } else {
        context->set_error(MISSING_SEMICOLON);
      }
    } else {  // First Operand
      context->set_error(MISSING_OPERAND);
    }
  } else {
    context->set_error(INVALID_DATA_TYPE);
  }

  return 1;
}
int Instruction1Part2OpcodeNoDT(Context* context) {
  BrigInstBase inst1_op = {
    sizeof(inst1_op),
    BrigEInstBase,
    0,
    Brigb32,
    BrigNoPacking,
    {0, 0, 0, 0, 0}
  };
  BrigAluModifier aluModifier = {0, 0, 0, 0, 0, 0, 0};

  inst1_op.opcode = context->token_value.opcode;

  context->token_to_scan = yylex();
  // TODO(Chuang): whether support for rounding
  if (!RoundingMode(context)) {
    aluModifier = context->get_alu_modifier();
  }

  if ((context->token_to_scan == TOKEN_SREGISTER &&
       inst1_op.opcode != BrigDebugtrap) ||
      (inst1_op.opcode == BrigDebugtrap &&
       context->token_to_scan == TOKEN_INTEGER_CONSTANT)) {
    if (OperandPart2(context, &inst1_op.o_operands[0])) {
      return 1;
    }
    if (context->token_to_scan == ';') {
      int* aluValue = reinterpret_cast<int*>(&aluModifier);
      if (*aluValue != 0) {
        BrigInstMod mod = {
          sizeof(BrigInstMod),  // size
          BrigEInstMod,         // kind
          inst1_op.opcode,              // opcode
          inst1_op.type,         // type
          BrigNoPacking,        // packing
          {0, 0, 0, 0, 0},      // o_operands[5]
          {0, 0, 0, 0, 0, 0, 0}  // aluModifier
        };
        for (int i = 0 ; i < 5 ; ++i) {
          mod.o_operands[i] = inst1_op.o_operands[i];
        }
        mod.aluModifier = aluModifier;
        context->append_code(&mod);
      } else {
        context->append_code(&inst1_op);
      }
      context->token_to_scan = yylex();
      return 0;
    } else {
      context->set_error(MISSING_SEMICOLON);
    }
  } else {
    context->set_error(MISSING_OPERAND);
  }
  return 0;
}
int Instruction1Part3Clock(Context* context) {
  BrigInstBase inst1_op = {
    sizeof(inst1_op),
    BrigEInstBase,
    BrigClock,
    Brigb64,
    BrigNoPacking,
    {0, 0, 0, 0, 0}
  };
  context->token_to_scan = yylex();
  if (context->token_to_scan == TOKEN_DREGISTER) {
    if (OperandPart2(context, &inst1_op.o_operands[0])) {
      return 1;
    }
    if (context->token_to_scan == ';') {
      context->append_code(&inst1_op);
      context->token_to_scan = yylex();
      return 0;
    } else {
      context->set_error(MISSING_SEMICOLON);
    }
  } else {
    context->set_error(MISSING_OPERAND);
  }
  return 1;
}
int Instruction1(Context* context) {
  if (context->token_to_scan == CLOCK) {
    if (!Instruction1Part3Clock(context)) {
      return 0;
    }
  } else if (context->token_type == INSTRUCTION1_OPCODE_NODT) {
    if (!Instruction1Part2OpcodeNoDT(context)) {
      return 0;
    }
  } else if (context->token_type == INSTRUCTION1_OPCODE) {
    if (!Instruction1Part1OpcodeDT(context)) {
      return 0;
    }
  }
  return 1;
}



int Segp(Context* context) {
  if (context->token_to_scan == SEGMENTP) { //segmentp
    context->token_to_scan = yylex();

    BrigInstMem segmentp_op = {
      sizeof(BrigInstMem),   // size
      BrigEInstMem,          // kind
      BrigSegmentp,          // opcode
      Brigb32,               // type
      BrigNoPacking,         // packing
      {0, 0, 0, 0, 0},       // o_operands[5]
      BrigFlatSpace          // storageClass
    };

    if (context->token_type == ADDRESS_SPACE_IDENTIFIER) {
      segmentp_op.storageClass = context->token_value.storage_class;

      context->token_to_scan = yylex();
      if (context->token_to_scan == _B1) { //datatypeId must be b1
        segmentp_op.type = context->token_value.data_type;
        context->token_to_scan = yylex();
        //dest must be c register
        if (context->token_to_scan == TOKEN_CREGISTER) {
          std::string oper_name = context->token_value.string_val;
          if (Operand(context)) {
            return 1;
          }
          segmentp_op.o_operands[0] = context->operand_map[oper_name];
          if (context->token_to_scan == ',') {
            context->token_to_scan = yylex();
            if(context->token_type == REGISTER ) {
              std::string oper_name = context->token_value.string_val;
              if (Operand(context)) {
                return 1;
              }
              segmentp_op.o_operands[1] = context->operand_map[oper_name];
              if (context->token_to_scan == ';') {
                context->append_code(&segmentp_op);

                context->token_to_scan = yylex();
                return 0;
              } else {
                context->set_error(MISSING_SEMICOLON);
              }
            } else if (context->token_type == CONSTANT ||
                       context->token_to_scan == TOKEN_WAVESIZE) {
              segmentp_op.o_operands[1] = context->get_operand_offset();
              if (Operand(context)) {
                return 1;
              }
              if (context->token_to_scan == ';') {
                context->append_code(&segmentp_op);
                context->token_to_scan = yylex();
                return 0;
              } else {
                context->set_error(MISSING_SEMICOLON);
              }
            } else {
              context->set_error(MISSING_OPERAND);
            }
          } else {
            context->set_error(MISSING_COMMA);
          }
        } else {
          context->set_error(MISSING_OPERAND);
        }
      } else {
        context->set_error(MISSING_DATA_TYPE);
      }
    } else {
      // should be missing ADDRESS_SPACE_IDENTIFIER
      context->set_error(MISSING_IDENTIFIER);
    }
  } else if (context->token_to_scan == STOF || // stof or ftos
             context->token_to_scan == FTOS) {

    BrigInstMem sf_op = {
      sizeof(BrigInstMem),   // size
      BrigEInstMem,          // kind
      BrigStoF,              // opcode
      Brigb32,               // type
      BrigNoPacking,         // packing
      {0, 0, 0, 0, 0},       // o_operands[5]
      BrigFlatSpace          // storageClass
    };

    switch (context->token_to_scan) {
      case STOF:
        sf_op.opcode = BrigStoF;
        break;
      case FTOS:
        sf_op.opcode = BrigFtoS;
        break;
    }
    context->token_to_scan = yylex();
    if (context->token_type == ADDRESS_SPACE_IDENTIFIER) {
      sf_op.storageClass = context->token_value.storage_class;

      context->token_to_scan = yylex();
      if (context->token_to_scan == _U32 ||
          context->token_to_scan == _U64) { //datatypeId must be u32 or u64
        sf_op.type = context->token_value.data_type;
        context->token_to_scan = yylex();
        //dest must be d register
        if (context->token_to_scan == TOKEN_DREGISTER) {
          std::string oper_name = context->token_value.string_val;
          if (Operand(context)) {
            return 1;
          }
          sf_op.o_operands[0] = context->operand_map[oper_name];
          if (context->token_to_scan == ',') {
            context->token_to_scan = yylex();
            if(context->token_type == REGISTER ) {
              std::string oper_name = context->token_value.string_val;
              if (Operand(context)) {
                return 1;
              }
              sf_op.o_operands[1] = context->operand_map[oper_name];
              if (context->token_to_scan == ';') {
                context->append_code(&sf_op);
                context->token_to_scan = yylex();
                return 0;
              } else {
                context->set_error(MISSING_SEMICOLON);
              }
            } else if (context->token_type == CONSTANT ||
                       context->token_to_scan == TOKEN_WAVESIZE) {
              sf_op.o_operands[1] = context->get_operand_offset();
              if (Operand(context)) {
                return 1;
              }
              if (context->token_to_scan == ';') {
                context->append_code(&sf_op);

                context->token_to_scan = yylex();
                return 0;
              } else {
                context->set_error(MISSING_SEMICOLON);
              }
            } else {
              context->set_error(MISSING_OPERAND);
            }
          } else {
            context->set_error(MISSING_COMMA);
          }
        } else {
          context->set_error(MISSING_OPERAND);
        }
      } else {
        context->set_error(MISSING_DATA_TYPE);
      }
    } else {
      // should be missing ADDRESS_SPACE_IDENTIFIER
      context->set_error(MISSING_IDENTIFIER);
    }
  }
  return 1;
}

int Operation(Context* context) {
  if (context->token_type == INSTRUCTION1_OPCODE_NODT ||
      context->token_to_scan == CLOCK ||
      context->token_type == INSTRUCTION1_OPCODE) {
    if (!Instruction1(context)) {
      return 0;
    }
  } else if (context->token_to_scan == NOP) {
    if (!Instruction0(context)) {
      return 0;
    }
  } else if (context->token_type == INSTRUCTION2_OPCODE_FTZ ||
             context->token_type == INSTRUCTION2_OPCODE ||
             context->token_type == INSTRUCTION2_OPCODE_NODT) {
    if (!Instruction2(context)) {
      return 0;
    }
  } else if (context->token_type == INSTRUCTION3_OPCODE ||
             context->token_type == INSTRUCTION3_OPCODE_FTZ) {
    if (!Instruction3(context)) {
      return 0;
    }
  } else if (context->token_type == INSTRUCTION4_OPCODE) {
    if (!Instruction4(context)) {
      return 0;
    }
  } else if (context->token_to_scan == PACKEDCMP ||
             context->token_to_scan == CMP) {
    if (!Cmp(context)) {
      return 0;
    }
  } else if (context->token_to_scan == MUL ||
             context->token_to_scan == MUL_HI ||
             context->token_to_scan == MUL24_HI ||
             context->token_to_scan == MUL24 ||
             context->token_to_scan == MAD24 ||
             context->token_to_scan == MAD24_HI) {
    if (!Mul(context)) {
      return 0;
    }
  } else if (context->token_to_scan == F2U4) {
    if (!Instruction5(context)) {
      return 0;
    }
  } else if (context->token_to_scan == MOV) {
    if (!Mov(context)) {
      return 0;
    }
  } else if (context->token_to_scan == SEGMENTP ||
             context->token_to_scan == FTOS ||
             context->token_to_scan == STOF) {
    if (!Segp(context)) {
      return 0;
    }
  } else if (context->token_to_scan == LDA) {
    if (!Lda(context)) {
      return 0;
    }
  } else if (context->token_to_scan == LDC) {
    if (!Ldc(context)) {
      return 0;
    }
  } else if (context->token_to_scan == ATOMIC ||
             context->token_to_scan == ATOMIC_CAS) {
    if (!Atom(context)) {
      return 0;
    }
  } else if (context->token_to_scan == RD_IMAGE) {
    if (!ImageRead(context)) {
      return 0;
    }
  } else if (context->token_to_scan == LD_IMAGE) {
    if (!ImageLoad(context)) {
      return 0;
    }
  } else if (context->token_to_scan == ST_IMAGE) {
    if (!ImageStore(context)) {
      return 0;
    }
  } else if (context->token_to_scan == LD) {
    if (!Ld(context)) {
      return 0;
    }
  } else if (context->token_to_scan == ST) {
    if (!St(context)) {
      return 0;
    }
  } else if (context->token_to_scan == CVT) {
    if (!Cvt(context)) {
      return 0;
    }
  } else if (context->token_to_scan == ATOMICNORET ||
             context->token_to_scan == ATOMICNORET_CAS) {
    if (!AtomicNoRet(context)) {
      return 0;
    }
  } else if (context->token_to_scan == ATOMIC_IMAGE) {
    if (!ImageRet(context)) {
      return 0;
    }
  } else if (context->token_to_scan == SYNC) {
    if (!Sync(context)) {
      return 0;
    }
  } else if (context->token_to_scan == BARRIER) {
    if (!Bar(context)) {
      return 0;
    }
  } else if (context->token_to_scan == SYSCALL) {
    if (!SysCall(context)) {
      return 0;
    }
  }  else if (context->token_to_scan == RET) {
    if (!Ret(context)) {
      return 0;
    }
  } else if (context->token_to_scan == CBR ||
             context->token_to_scan == BRN) {
    if (!Branch(context)) {
      return 0;
    }
  } else if (context->token_type == QUERY_OP) {
    if (!Query(context)) {
      return 0;
    }
  }
  return 1;
}

int BodyStatementNested(Context* context) {
  if (context->token_to_scan == TOKEN_COMMENT) {
    return Comment(context);
  } else if (context->token_to_scan == PRAGMA) {
    if (!Pragma(context)) {
      return 0;
    }
  } else if (context->token_to_scan == BLOCK) {
    if (!Block(context)) {
      return 0;
    }
  } else if (context->token_to_scan == ALIGN ||
             context->token_to_scan == CONST ||
             context->token_to_scan == EXTERN ||
             context->token_to_scan == STATIC ||
             context->token_type == UNINITIALIZABLE_ADDRESS ||
             context->token_type == INITIALIZABLE_ADDRESS) {
    if (!DeclPrefix(context)) {
      if (!InitializableDecl(context)) {
        return 0;
      } else if (!UninitializableDecl(context)) {
        return 0;
      }
    }
  } else if (context->token_to_scan == LOC) {
    if (!Location(context)) {
      return 0;
    }
  } else if (context->token_to_scan == TOKEN_LABEL) {
    if (!Label(context)) {
      if(context->token_to_scan == LABELTARGETS) {
        return LabelTargetsPart2(context);
      }
      return 0;
    } else {
      return 1;
    }
  } else if (!Operation(context)) {
    context->update_bdf_operation_count();
    return 0;
  }

  return 1;
}

int ArgStatement(Context* context) {
  if (context->token_to_scan == CALL) {
    if (!Call(context)) {
      context->update_bdf_operation_count();
      return 0;
    }
  } else if (!BodyStatementNested(context)) {
    return 0;
  } else if (context->token_to_scan == ALIGN ||
             context->token_to_scan == CONST ||
             context->token_to_scan == EXTERN ||
             context->token_to_scan == STATIC ||
             context->token_to_scan == ARG) {
    if (!DeclPrefix(context)) {
      if (!ArgUninitializableDecl(context)) {
        return 0;
      }
    }
  }
  return 1;
}

int ArgStatements(Context* context) {
  if (!ArgStatement(context)) {
    while (!ArgStatement(context)) {
      ;
    }
    return 0;
  }
  return 1;
}

int Comment(Context* context){

    if(context->token_to_scan == TOKEN_COMMENT){
    std::string comment(context->token_value.string_val);
    int comment_offset = context->add_symbol(comment);
    BrigDirectiveComment dir_com = { sizeof(BrigDirectiveComment), BrigEDirectiveComment, context->get_code_offset(), comment_offset};
    context->append_directive(&dir_com);
    context->token_to_scan = yylex();
    return 0;
    } else {
        context->set_error(INVALID_COMMENT);
        return 1;
    }
}

int BodyStatement(Context* context) {

  if (context->token_to_scan == TOKEN_COMMENT) {
    return Comment(context);
  } else if (context->token_to_scan == PRAGMA) {
    if (!Pragma(context)) {
      return 0;
    }
  } else if (context->token_to_scan == BLOCK) {
    if (!Block(context)) {
      return 0;
    }
  } else if (context->token_to_scan == ALIGN ||
             context->token_to_scan == CONST ||
             context->token_to_scan == EXTERN ||
             context->token_to_scan == STATIC ||
             context->token_type == UNINITIALIZABLE_ADDRESS ||
             context->token_type == INITIALIZABLE_ADDRESS) {
    if (!DeclPrefix(context)) {
      if (!InitializableDecl(context)) {
        return 0;
      } else if (!UninitializableDecl(context)) {
        return 0;
      }
    }
  } else if (context->token_to_scan == '{') {
    if (!ArgBlock(context)) {
      return 0;
    }
  } else if (context->token_to_scan == LOC) {
    if (!Location(context)) {
      return 0;
    }
  } else if (context->token_to_scan == TOKEN_LABEL) {
      if (!Label(context)) {
		if(context->token_to_scan == LABELTARGETS)
			return LabelTargetsPart2(context);
		return 0;
	  }else
		return 1;
  } else if (!Operation(context)) {
    context->update_bdf_operation_count();
    return 0;
  }

  return 1;
}

int BodyStatements(Context* context) {
  if (!BodyStatement(context)) {
    while (context->token_to_scan && (context->token_to_scan != '}')){
      if(BodyStatement(context))
		break;
	  //context->token_to_scan = yylex();
	}
	if((!context->token_to_scan) || (context->token_to_scan == '}'))
		return 0;
	else
		return 1;
  } else{
    context->set_error(INVALID_CODEBLOCK); //Codeblock should have atleast one bodyStatement
    return 1;
  }
 }

int ImageLoad(Context* context) {
  // first token is LD_IMAGE
  BrigInstImage imgLdInst = {
    sizeof(BrigInstImage), // size
    BrigEInstImage,        // kind
    BrigLdImage,           // opcode
    {0, 0, 0, 0, 0},   // o_operands[5]
    0,                 // geom
    0,                 // type
    0,                 // stype
    BrigNoPacking,         // packing
    0                      // reserved
  };
  context->token_to_scan = yylex();
  if (context->token_to_scan == _V4) {
    context->token_to_scan = yylex();
    if (context->token_type == GEOMETRY_ID) {
      switch (context->token_to_scan) {
        case _1D:
          imgLdInst.geom = Briggeom_1d;
          break;
        case _2D:
          imgLdInst.geom = Briggeom_2d;
          break;
        case _3D:
          imgLdInst.geom = Briggeom_3d;
          break;
        case _1DB:
          imgLdInst.geom = Briggeom_1db;
          break;
        case _1DA:
          imgLdInst.geom = Briggeom_1da;
          break;
        case _2DA:
          imgLdInst.geom = Briggeom_2da;
          break;
        default:
          context->set_error(MISSING_DECLPREFIX);
          return 1;
      }
      context->token_to_scan = yylex();
      // Note: destLength: Destination length: 32 (f32, u32, or s32)
      if (context->token_to_scan == _F32 ||
          context->token_to_scan == _U32 ||
          context->token_to_scan == _S32) {

        imgLdInst.type = context->token_value.data_type;
        context->token_to_scan = yylex();
        // Note: srcLength: Source length: 32 srcType: u32.
        if (context->token_to_scan == _U32) {
          imgLdInst.stype = context->token_value.data_type;
          context->token_to_scan = yylex();
          if (!ArrayOperandPart2(context, &imgLdInst.o_operands[0])) {
            // Note: dest: Destination. Must be a vector of four s registers.
            uint16_t kind;
            context->get_operand(imgLdInst.o_operands[0] + sizeof(uint16_t), &kind);
            if (kind != BrigEOperandRegV4) {
              context->set_error(INVALID_OPERAND);
              return 1;
            }

            if (context->token_to_scan == ',') {
              context->token_to_scan = yylex();
              // TODO(Chuang): [image]: The image. Must be a read-write or read-only image.
              if (context->token_to_scan == '[') {
                context->token_to_scan = yylex();
                if (!AddressableOperandPart2(context, &imgLdInst.o_operands[1], true)) {
                  if (context->token_to_scan == ',') {
                    context->token_to_scan = yylex();
                    // TODO(Chuang): src: Register source for the coordinates.
                    // A scalar for 1D images; a 2-element vector for 2D images;
                    // a 4-element vector for 3D images, where the fourth element is ignored.
                    // Each coordinate must be in an s register

                    if (!ArrayOperandPart2(context, &imgLdInst.o_operands[2])) {
                      if (context->token_to_scan == ';') {
                        context->append_code(&imgLdInst);
                        context->token_to_scan = yylex();
                        return 0;
                      } else {  // ';'
                        context->set_error(MISSING_SEMICOLON);
                        return 1;
                      }
                    } else {  // ArrayOperand
                      context->set_error(INVALID_OPERAND);
                      return 1;
                    }
                  } else {  // ','
                    context->set_error(MISSING_COMMA);
                    return 1;
                  }
                } else {  // Addressable Operand
                  context->set_error(INVALID_OPERAND);
                  return 1;
                }
              } else {
                context->set_error(MISSING_OPERAND);
                return 1;
              }
            } else {  // ','
              context->set_error(MISSING_COMMA);
              return 1;
            }
          } else {  // ArrayOperand
            context->set_error(INVALID_OPERAND);
            return 1;
          }
        } else {  // Data Type
          context->set_error(MISSING_DATA_TYPE);
          return 1;
        }
      } else {  // Data Type
        context->set_error(MISSING_DATA_TYPE);
        return 1;
      }
    } else {  // Geometry ID
      context->set_error(MISSING_DECLPREFIX);
      return 1;
    }
  } else {  // _V4
    context->set_error(MISSING_DECLPREFIX);
    return 1;
  }
  return 1;
}

int ImageStore(Context* context) {
  // first token is St_image
  BrigInstImage imgStInst = {
    sizeof(BrigInstImage), // size
    BrigEInstImage,        // kind
    BrigStImage,           // opcode
    {0, 0, 0, 0, 0},   // o_operands[5]
    0,                 // geom
    0,                 // type
    0,                 // stype
    BrigNoPacking,         // packing
    0                      // reserved
  };
  context->token_to_scan = yylex();
  if (context->token_to_scan == _V4) {
    context->token_to_scan = yylex();
    if (context->token_type == GEOMETRY_ID) {
      switch (context->token_to_scan) {
        case _1D:
          imgStInst.geom = Briggeom_1d;
          break;
        case _2D:
          imgStInst.geom = Briggeom_2d;
          break;
        case _3D:
          imgStInst.geom = Briggeom_3d;
          break;
        case _1DB:
          imgStInst.geom = Briggeom_1db;
          break;
        case _1DA:
          imgStInst.geom = Briggeom_1da;
          break;
        case _2DA:
          imgStInst.geom = Briggeom_2da;
          break;
        default:
          context->set_error(MISSING_DECLPREFIX);
          return 1;
      }
      context->token_to_scan = yylex();
      // Note: destLength: Destination length: 32 (f32, u32, or s32)
      if (context->token_to_scan == _F32 ||
          context->token_to_scan == _U32 ||
          context->token_to_scan == _S32) {

        imgStInst.type = context->token_value.data_type;
        context->token_to_scan = yylex();
        // Note: srcLength: Source length: 32 srcType: u32.
        if (context->token_to_scan == _U32) {
          imgStInst.stype = context->token_value.data_type;
          context->token_to_scan = yylex();
          if (!ArrayOperandPart2(context, &imgStInst.o_operands[0])) {
            // Note: dest: Destination. Must be a vector of four s registers.
            uint16_t kind;
            context->get_operand(imgStInst.o_operands[0] + sizeof(uint16_t), &kind);
            if (kind != BrigEOperandRegV4) {
              context->set_error(INVALID_OPERAND);
              return 1;
            }

            if (context->token_to_scan == ',') {
              context->token_to_scan = yylex();
              // TODO(Chuang): [image]: Destination image. A read-write image.
              if (context->token_to_scan == '[') {
                context->token_to_scan = yylex();
                if (!AddressableOperandPart2(context, &imgStInst.o_operands[1], true)) {
                  if (context->token_to_scan == ',') {
                    context->token_to_scan = yylex();
                    // TODO(Chuang): src: Register source for the coordinates.
                    // A scalar for 1D images; a 2-element vector for 2D images;
                    // a 4-element vector for 3D images, where the fourth element is ignored.
                    // Each coordinate must be in an s register
                    if (!ArrayOperandPart2(context, &imgStInst.o_operands[2])) {
                      if (context->token_to_scan == ';') {
                        context->append_code(&imgStInst);
                        context->token_to_scan = yylex();
                        return 0;
                      } else {  // ';'
                        context->set_error(MISSING_SEMICOLON);
                        return 1;
                      }
                    } else {  // ArrayOperand
                      context->set_error(INVALID_OPERAND);
                      return 1;
                    }
                  } else {  // ','
                    context->set_error(MISSING_COMMA);
                    return 1;
                  }
                } else {  // Addressable Operand
                  context->set_error(INVALID_OPERAND);
                  return 1;
                }
              } else {
                context->set_error(MISSING_OPERAND);
                return 1;
              }
            } else {  // ','
              context->set_error(MISSING_COMMA);
              return 1;
            }
          } else {  // ArrayOperand
            context->set_error(INVALID_OPERAND);
            return 1;
          }
        } else {  // Data Type
          context->set_error(MISSING_DATA_TYPE);
          return 1;
        }
      } else {  // Data Type
        context->set_error(MISSING_DATA_TYPE);
        return 1;
      }
    } else {  // Geometry ID
      context->set_error(MISSING_DECLPREFIX);
      return 1;
    }
  } else {  // _V4
    context->set_error(MISSING_DECLPREFIX);
    return 1;
  }
  return 1;
}

int SingleListSingle(Context * context) {
  if (context->token_to_scan == TOKEN_SINGLE_CONSTANT) {
    uint32_t elementCount = 0;
    std::vector<float> single_list ;

    while (1) {
      elementCount ++;
      single_list.push_back(context->token_value.float_val);

      context->token_to_scan = yylex();
      if (context->token_to_scan == ',') {
        context->token_to_scan = yylex();
        if (context->token_to_scan == TOKEN_SINGLE_CONSTANT) {
          continue;
        } else {
          context->set_error(MISSING_SINGLE_CONSTANT);
          return 1;
        }
      } else {
        uint32_t n = 0;
    // elementCount
    switch(context->get_type()){
    case Brigb1:
      // n = elementCount;
          break;
    case Brigb8:
          n = ((elementCount&0xfff8)>>3)+((elementCount&0x07)!=0) ;
          break;
    case Brigb16:
          n = ((elementCount&0xfffc)>>2)+((elementCount&0x03)!=0) ;
          break;
    case Brigb32:
          n = ((elementCount&0xfffe)>>1)+((elementCount&0x01)!=0) ;
          break;
        case Brigb64:
          n = elementCount ;
          break;
      }
        size_t arraySize = sizeof(BrigDirectiveInit) + (n - 1) * sizeof(uint64_t) ;
        uint8_t *array = new uint8_t[arraySize];
        BrigDirectiveInit *bdi = reinterpret_cast<BrigDirectiveInit*>(array);
        uint32_t init_length = 0;

        bdi->size = arraySize;
        bdi->kind = BrigEDirectiveInit;
        bdi->c_code = 0 ;
        bdi->elementCount = elementCount;
        bdi->type = context->get_type();
        bdi->reserved = 0 ;

        switch(context->get_type()){
    case Brigb1:
          break;
        case Brigb8:
          for(unsigned i = 0; i < elementCount; i ++ ){ // right ?? lose value??
            memmove(&bdi->initializationData.u8[i],&single_list[i],sizeof(uint8_t));
      }
          init_length =  n * 8;
          for (unsigned i = elementCount; i < init_length; i ++){
            bdi->initializationData.u8[i] = 0;
          }
          break;
        case Brigb16:
          for(unsigned i = 0; i < elementCount; i ++ ){// right ?? lose value??
            memmove(&bdi->initializationData.u16[i],&single_list[i],sizeof(uint16_t));
      }
          init_length =  n * 4;
          for (unsigned i = elementCount; i < init_length; i ++){
            bdi->initializationData.u16[i] = 0;
          }
          break;
        case Brigb32:
          for(unsigned i = 0; i < elementCount; i ++ ){
            memmove(&bdi->initializationData.u32[i],&single_list[i],sizeof(uint32_t));
      }
          init_length =  n * 2;
          for (unsigned i = elementCount; i < init_length; i ++){
            bdi->initializationData.u32[i] = 0;
          }
          break;
        case Brigb64:
          for(unsigned i = 0; i < elementCount; i ++ ){
            memmove(&bdi->initializationData.u64[i],&single_list[i],sizeof(uint64_t));
      }
          break;
        }

        // update the BrigDirectiveSymbol.d_init and dim
        BrigDirectiveSymbol bds ;
        BrigdOffset32_t bds_offset = context->current_argdecl_offset ;
        // BrigdOffset32_t bds_offset = context->get_directive_offset() - sizeof(BrigDirectiveSymbol);
        context->get_directive(bds_offset,&bds);
        bds.d_init = context->get_directive_offset();
        if (0 == context->get_dim() && context->get_isArray())
          bds.s.symbolModifier = BrigArray;
        if (context->get_dim() < init_length)
          bds.s.dim = init_length;

        unsigned char *bds_charp = reinterpret_cast<unsigned char*>(&bds);
        context->update_directive_bytes(bds_charp,
                                        bds_offset,
                                        sizeof(BrigDirectiveSymbol));

        context->append_directive(bdi);
        delete[] reinterpret_cast<char *>(bdi);
        return 0;
      }
    }
  } else {
    return 1;
  }
  return 0;
}

int ImageInit(Context *context) {
  BrigDirectiveImage bdi ;
  uint32_t first_token ;

  if (FORMAT == context->token_to_scan
    || ORDER == context->token_to_scan) {
    first_token = context->token_to_scan;
    context->token_to_scan = yylex();

     if ('=' == context->token_to_scan) {
       context->token_to_scan = yylex();

       if (TOKEN_PROPERTY == context->token_to_scan) {
         context->get_directive(context->current_img_offset,&bdi);
         switch(first_token){
           case FORMAT:
             bdi.format = context->token_value.format;
             break;
           case ORDER:
             bdi.order  = context->token_value.order;
             break;
         }
       } else {
         context->set_error(MISSING_PROPERTY);
         return 1;
       }
     } else {
       context->set_error(INVALID_IMAGE_INIT);
       return 1;
     }
  } else if (WIDTH == context->token_to_scan
       || HEIGHT == context->token_to_scan
       || DEPTH == context->token_to_scan) {
    first_token = context->token_to_scan ;

    context->token_to_scan = yylex();
    if ('=' == context->token_to_scan) {
      context->token_to_scan = yylex();

      if (TOKEN_INTEGER_CONSTANT == context->token_to_scan) {
        context->get_directive(context->current_img_offset,&bdi);
        switch(first_token){
          case WIDTH:
            bdi.width  = context->token_value.int_val;
            break ;
          case HEIGHT:
            bdi.height = context->token_value.int_val;
            break ;
          case DEPTH:
            bdi.depth  = context->token_value.int_val;
            break ;
        }
      } else {
        context->set_error(MISSING_PROPERTY);
        return 1;
      }
    } else {
      context->set_error(INVALID_IMAGE_INIT);
      return 1;
    }
  }
  unsigned char *bdi_charp =
      reinterpret_cast<unsigned char *>(&bdi);

  context->update_directive_bytes(bdi_charp,
                                  context->current_img_offset,
                                  sizeof(bdi));

  context->token_to_scan = yylex();
  return 0;
}

int GlobalImageDecl(Context *context) {
  if(context->token_to_scan == GLOBAL){
    context->token_to_scan = yylex();
    return (GlobalImageDeclPart2(context));
  }else{
    return 1;
  }
}

int GlobalImageDeclPart2(Context *context){
 //First token has been scanned and verified as global. Read next token.

  if (_RWIMG == context->token_to_scan) {
    context->token_to_scan = yylex();
    if (TOKEN_GLOBAL_IDENTIFIER == context->token_to_scan) {
      std::string var_name(context->token_value.string_val);
      int var_name_offset = context->add_symbol(var_name);

      context->token_to_scan = yylex();
      // set default value(scalar)
      context->set_dim(0);
      //context->set_symbol_modifier(BrigArray);
      if ('[' == context->token_to_scan) {
        if (!ArrayDimensionSet(context)) {
        } else {
          return 1;
        }
      }
      BrigDirectiveImage bdi = {
        sizeof(BrigDirectiveImage),//size
        BrigEDirectiveImage,    //kind
        {
          context->get_code_offset(),      // c_code
          BrigGlobalSpace,                 // storag class
          context->get_attribute(),        // attribut
          0,                               // reserved
          context->get_symbol_modifier(),  // symbolModifier
          context->get_dim(),              // dim
          var_name_offset,                 // s_name
          BrigRWImg,                       // type
          context->get_alignment()         // align
        },
        0,                      //width
        0,                      //height
        0,                      //depth
        1,                      //array
        BrigImageOrderUnknown,  //order
        BrigImageFormatUnknown  //format
      };
      context->current_img_offset = context->get_directive_offset();
      context->append_directive(&bdi);

      if ('=' == context->token_to_scan) {
        if (!ImageInitializer(context)) {
        } else {
          context->set_error(INVALID_IMAGE_INIT);
          return 1;
        }
      }

      BrigDirectiveImage get;
      context->get_directive(context->current_img_offset,&get);

      // array for 1da or 2da,else set 1
      if (context->get_dim()){// a array
        if ((0 != get.width && 0 != get.height)
           ||(0 != get.width && 0 != get.depth)
           ||(0 != get.height && 0 != get.depth)){
          get.array = context->get_dim();

          unsigned char *bdi_charp =
            reinterpret_cast<unsigned char*>(&get);
          context->update_directive_bytes(bdi_charp,
                                          context->current_img_offset,
                                          sizeof(BrigDirectiveImage));
        }
      }

      if (';' == context->token_to_scan) {
        context->token_to_scan = yylex();
        return 0;
      } else {
        context->set_error(MISSING_SEMICOLON);
      }
    } else {
    context->set_error(MISSING_IDENTIFIER);
    }
  }

  return 1;
}

int GlobalReadOnlyImageDecl(Context *context) {
  if(GLOBAL == context->token_to_scan){
    context->token_to_scan = yylex();

    return GlobalReadOnlyImageDeclPart2(context);
  }else{
    return 1;
  }
}

int GlobalReadOnlyImageDeclPart2(Context *context){
  //First token has been scanned and verified as global. Scan next token.

 if (_ROIMG == context->token_to_scan) {
    context->token_to_scan = yylex();
    if (TOKEN_GLOBAL_IDENTIFIER == context->token_to_scan) {
      std::string var_name(context->token_value.string_val);
      int var_name_offset = context->add_symbol(var_name);

      context->token_to_scan = yylex();
      // set default value(scalar)
      context->set_dim(0);
      //context->set_symbol_modifier(BrigArray);
      if ('[' == context->token_to_scan) {
        if (!ArrayDimensionSet(context)) {
        } else {
          return 1;
        }
      }
      BrigDirectiveImage bdi = {
        sizeof(BrigDirectiveImage), //size
        BrigEDirectiveImage,       //kind
        {
          context->get_code_offset(),      // c_code
          BrigGlobalSpace,                 // storag class
          context->get_attribute(),        // attribut
          0,                               // reserved
          context->get_symbol_modifier(),  // symbolModifier
          context->get_dim(),              // dim
          var_name_offset,                 // s_name
          BrigROImg,                       // type
          context->get_alignment()         // align
        },
        0,                      //width
        0,                      //height
        0,                      //depth
        1,                      //array
        BrigImageOrderUnknown,  //order
        BrigImageFormatUnknown  //format
      };
      context->current_img_offset = context->get_directive_offset();
      context->append_directive(&bdi);

      if ('=' == context->token_to_scan) {
        if (!ImageInitializer(context)) {
        } else {
          context->set_error(INVALID_IMAGE_INIT);
          return 1;
        }
      }

      BrigDirectiveImage get;
      context->get_directive(context->current_img_offset,&get);

      // array for 1da or 2da,else set 1
      if (context->get_dim()){ // a array
        if ((0 != get.width && 0 != get.height)
           ||(0 != get.width && 0 != get.depth)
           ||(0 != get.height && 0 != get.depth)){
          get.array = context->get_dim();

          unsigned char *bdi_charp =
            reinterpret_cast<unsigned char*>(&get);
          context->update_directive_bytes(bdi_charp,
                                          context->current_img_offset,
                                          sizeof(BrigDirectiveImage));
        }
      }

      if (';' == context->token_to_scan) {
        context->token_to_scan = yylex();
        return 0;
      } else {
        context->set_error(MISSING_SEMICOLON);
      }
    } else {
      context->set_error(INVALID_INITIALIZER);
    }
  }

  return 1;
}

int ImageInitializer(Context *context) {
  // first must be '='
  if('=' != context->token_to_scan)
    return 1;

  context->token_to_scan = yylex();
  if ('{' == context->token_to_scan) {
    while (1) {
      context->token_to_scan = yylex();
      if (!ImageInit(context)) {
        if (',' == context->token_to_scan) {
          continue;
        } else {
          break;
        }
      } else {
        context->set_error(MISSING_IDENTIFIER);
        return 1;
      }
    }  // end for while

    if ('}' == context->token_to_scan) {
      context->token_to_scan = yylex();
      return 0;
    } else {
      context->set_error(MISSING_CLOSING_BRACKET);
    }
  } else {
    context->set_error(MISSING_OPENNING_BRACKET);
  }
  return 1;
}

int Ret(Context* context) {
  // first token is RET
  if(RET != context->token_to_scan) {
    return 1;
  }

  BrigOpcode32_t opcode = context->token_value.opcode ;

  context->token_to_scan = yylex();
  if (context->token_to_scan == ';') {
     BrigInstBase op_ret = {
      sizeof(BrigInstBase),
      BrigEInstBase,
      opcode,
      Brigb32,
      BrigNoPacking,
      {0, 0, 0, 0, 0}
    };
    // write to .code section
    context->append_code(&op_ret);

    context->token_to_scan = yylex();
    return 0;
  } else {
    context->set_error(MISSING_SEMICOLON);
    return 1;
  }

}

int ImageRead(Context *context) {
  // first token is RD_IMAGE
  BrigInstRead imgRdInst = {
    sizeof(BrigInstRead),  // size
    BrigEInstRead,         // kind
    BrigRdImage,           // opcode
    {0, 0, 0, 0, 0},       // o_operands[5]
    0,                     // geom
    0,                     // stype
    0,                     // type
    BrigNoPacking,         // packing
    0                      // reserved
  };
  context->token_to_scan = yylex();
  if (context->token_to_scan == _V4) {
    context->token_to_scan = yylex();
    // Note: 1db is not supported
    if (context->token_type == GEOMETRY_ID) {
      switch (context->token_to_scan) {
        case _1D:
          imgRdInst.geom = Briggeom_1d;
          break;
        case _2D:
          imgRdInst.geom = Briggeom_2d;
          break;
        case _3D:
          imgRdInst.geom = Briggeom_3d;
          break;
        case _1DA:
          imgRdInst.geom = Briggeom_1da;
          break;
        case _2DA:
          imgRdInst.geom = Briggeom_2da;
          break;
        default:
          context->set_error(MISSING_DECLPREFIX);
          return 1;
      }

      context->token_to_scan = yylex();
      // Note: destLength: Destination length: 32 (f32, u32, or s32)
      if (context->token_to_scan == _F32 ||
          context->token_to_scan == _U32 ||
          context->token_to_scan == _S32) {

        imgRdInst.type = context->token_value.data_type;
        context->token_to_scan = yylex();
        // Note: srcLength: Source length: 32 srcType: f32 or u32.
        if (context->token_to_scan == _F32 ||
            context->token_to_scan == _U32) {

          imgRdInst.stype = context->token_value.data_type;
          context->token_to_scan = yylex();

          if (!ArrayOperandPart2(context, &imgRdInst.o_operands[0])) {
            // Note: dest: Destination. Must be a vector of four s registers.
            uint16_t kind;
            context->get_operand(imgRdInst.o_operands[0] + sizeof(uint16_t), &kind);
            if (kind != BrigEOperandRegV4) {
              context->set_error(INVALID_OPERAND);
              return 1;
            }
            if (context->token_to_scan == ',') {
              context->token_to_scan = yylex();
              // TODO(Chuang): Whether the sampler("[Samp]") can be omitted.
              // rd_image used with integer coordinates has restrictions on the sampler:
              // coord must be unnormalized.
              // filter must be nearest.
              // The boundary mode must be clamp or border.

              if (context->token_to_scan == '[') {
                context->token_to_scan = yylex();
                if (!AddressableOperandPart2(context, &imgRdInst.o_operands[1], true)) {
                  if (context->token_to_scan == ',') {
                    unsigned int opCount = 2;
                    context->token_to_scan = yylex();
                    if (context->token_to_scan == '[') {
                      context->token_to_scan = yylex();
                      if (!AddressableOperandPart2(context, &imgRdInst.o_operands[opCount++], true)) {
                        if (context->token_to_scan == ',') {
                          context->token_to_scan = yylex();
                        } else {  // ','
                          context->set_error(MISSING_COMMA);
                          return 1;
                        }
                      } else {  // Addressable Operand
                        context->set_error(INVALID_OPERAND);
                        return 1;
                      }
                    } else {  // '['
                      context->set_error(MISSING_OPERAND);
                      return 1;
                    }
                    // TODO(Chuang): src: Register source for the coordinates.
                    // A scalar for 1D images; a 2-element vector for 2D images;
                    // a 4-element vector for 3D images, where the fourth element is ignored.
                    // Each coordinate must be in an s register

                    if (!ArrayOperandPart2(context, &imgRdInst.o_operands[opCount])) {

                      if (context->token_to_scan == ';') {
                        context->append_code(&imgRdInst);
                        context->token_to_scan = yylex();
                        return 0;
                      } else {  // ';'
                        context->set_error(MISSING_SEMICOLON);
                        return 1;
                      }
                    } else {  // Array Operand
                      context->set_error(INVALID_OPERAND);
                      return 1;
                    }
                  } else {  // ','
                    context->set_error(MISSING_COMMA);
                    return 1;
                  }
                } else {  // Addressable Operand
                  context->set_error(INVALID_OPERAND);
                  return 1;
                }
              } else {  // '['
                context->set_error(MISSING_OPERAND);
                return 1;
              }
            } else {  // ','
              context->set_error(MISSING_COMMA);
              return 1;
            }
          } else {  // Array Operand
            context->set_error(MISSING_OPERAND);
            return 1;
          }
        } else {  // Data Type
          context->set_error(MISSING_DATA_TYPE);
          return 1;
        }
      } else {  // Data Type
        context->set_error(MISSING_DATA_TYPE);
        return 1;
      }
    } else {  // Geometry ID
      context->set_error(MISSING_DECLPREFIX);
      return 1;
    }
  } else {  // _V4
    context->set_error(MISSING_DECLPREFIX);
    return 1;
  }
  return 1;
}

int Sync(Context* context) {
  // first token is SYNC
  if(SYNC != context->token_to_scan)
    return 1;

  BrigOpcode32_t opcode = context->token_value.opcode;
  uint32_t syncFlags = BrigPartialLevel; //default

  context->token_to_scan = yylex();
  if (context->token_to_scan == _GLOBAL) {
    syncFlags = BrigGlobalLevel;
    context->token_to_scan = yylex();
  } else if (context->token_to_scan == _GROUP) {
    syncFlags = BrigGroupLevel;
    context->token_to_scan = yylex();
  }
  if (context->token_to_scan == ';') {
    BrigInstBar op_sync = {
      sizeof(BrigInstBar),
      BrigEInstBar,
      opcode ,
      Brigb32 ,
      BrigNoPacking,
      {0,0,0,0,0},
      syncFlags
    };
    context->append_code(&op_sync);
    context->token_to_scan = yylex();
    return 0;
  } else {
    context->set_error(MISSING_SEMICOLON);
    return 1;
  }

}
int Bar(Context* context) {
  // first token is BARRIER
  if(BARRIER != context->token_to_scan)
    return 1;

  BrigOpcode32_t opcode = context->token_value.opcode;
  uint32_t syncFlags = BrigPartialLevel; //default

  context->token_to_scan = yylex();
  BrigoOffset32_t offset = context->get_operand_offset();

  if (context->token_to_scan == _WIDTH) {
    if (OptionalWidth(context)) { 
      return 1;
    } else {
      if (offset == context->get_operand_offset()) {
        offset = 0;
      }
    }
  } else {
   BrigOperandImmed op_width = {
      sizeof(BrigOperandImmed),
      BrigEOperandImmed,
      Brigb32,
      0,
      { 0 }
    };
    op_width.bits.u = 0;
    context->append_operand(&op_width);
  }
  if (offset) {
    offset += offset & 0x7;
  }
    if (context->token_to_scan == _GLOBAL) {
      syncFlags = BrigGlobalLevel;
      context->token_to_scan = yylex();
    } else if (context->token_to_scan == _GROUP) {
      syncFlags = BrigGroupLevel;
      context->token_to_scan = yylex();
    }
    if (context->token_to_scan == ';') {
      BrigInstBar op_bar = {
        sizeof(BrigInstBar),
        BrigEInstBar,
        opcode ,
        Brigb32 ,
        BrigNoPacking,
        {offset,0,0,0,0},
        syncFlags
      };
      context->append_code(&op_bar);
      context->token_to_scan = yylex();
      return 0;
    } else {
      context->set_error(MISSING_SEMICOLON);
      return 1;
    }
}



int AtomModifiers(Context* context) {
  BrigMemorySemantic32_t memorySemantic;
  BrigStorageClass32_t storageClass;
  return AtomModifiersPart2(context, &storageClass, &memorySemantic );
}

int AtomModifiersPart2(Context* context, BrigStorageClass32_t* pStorageClass,
                       BrigMemorySemantic32_t* pMemorySemantic) {
  while (1) {
    if (context->token_type == ADDRESS_SPACE_IDENTIFIER) {
      *pStorageClass = context->token_value.storage_class;

      context->token_to_scan = yylex();
      continue;
    }

    if (context->token_to_scan == _AR) {
      *pMemorySemantic = BrigAcquireRelease;
      context->token_to_scan = yylex();
      continue;
    }

    if (context->token_to_scan == _REL) {
      *pMemorySemantic = BrigRelease;
      context->token_to_scan = yylex();
      continue;
    }
    if (context->token_to_scan == _ACQ) {
      *pMemorySemantic = BrigAcquire;
      context->token_to_scan = yylex();
      continue;
    }

    if (context->token_to_scan == _REGION) {
      // TODO(Chuang) need to check "_region" out again.
      *pMemorySemantic = BrigRegular;
      context->token_to_scan = yylex();
      continue;
    }
    return 0;
  }
  return 1;
}

int AtomicNoRet(Context* context) {
  // first token is ATOMICNORET or ATOMICNORET_CAS

  BrigInstAtomic aNoRetInst = {
    sizeof(BrigInstAtomic),// size
    BrigEInstAtomic,       // kind
    BrigAtomicNoRet,       // opcode
    0,                     // type
    BrigNoPacking,         // packing
    {0, 0, 0, 0, 0},       // o_operands[5]
    BrigAtomicCas,         // atomicOperation
    BrigGlobalSpace,       // storageClass
    0                      // memorySemantic
  };

  const unsigned int first_token = context->token_to_scan;
  context->token_to_scan = yylex();
  if (first_token == ATOMICNORET) {
    if (context->token_type == ATOMIC_OP) {
      switch (context->token_to_scan) {  // without _CAS_
        case _AND_:
          aNoRetInst.atomicOperation = BrigAtomicAnd;
          break;
        case _OR_:
          aNoRetInst.atomicOperation = BrigAtomicOr;
          break;
        case _XOR_:
          aNoRetInst.atomicOperation = BrigAtomicXor;
          break;
        case _EXCH_:
          aNoRetInst.atomicOperation = BrigAtomicExch;
          break;
        case _ADD_:
          aNoRetInst.atomicOperation = BrigAtomicAdd;
          break;
        case _INC_:
          aNoRetInst.atomicOperation = BrigAtomicInc;
          break;
        case _DEC_:
          aNoRetInst.atomicOperation = BrigAtomicDec;
          break;
        case _MIN_:
          aNoRetInst.atomicOperation = BrigAtomicMin;
          break;
        case _MAX_:
          aNoRetInst.atomicOperation = BrigAtomicMax;
          break;
        case _SUB_:
          aNoRetInst.atomicOperation = BrigAtomicSub;
          break;
        default:
          context->set_error(MISSING_DECLPREFIX);
          return 1;
      }
      context->token_to_scan = yylex();
    } else {
      context->set_error(MISSING_OPERAND);
      return 1;
    }
  }

  if (!AtomModifiersPart2(context, &aNoRetInst.storageClass, &aNoRetInst.memorySemantic)) {

    // Type: b, u, s, f (f is supported only for max and min).
    // Length: 32, 64.
    if ((context->token_to_scan == _U32 ||
         context->token_to_scan == _S32 ||
         context->token_to_scan == _B32 ||
         context->token_to_scan == _U64 ||
         context->token_to_scan == _S64 ||
         context->token_to_scan == _B64) ||
        ((aNoRetInst.atomicOperation == BrigAtomicMax ||
         aNoRetInst.atomicOperation == BrigAtomicMin) &&
         (context->token_to_scan == _F32 ||
          context->token_to_scan == _F64))) {

      aNoRetInst.type = context->token_value.data_type;
      context->token_to_scan = yylex();
      if (!MemoryOperandPart2(context, &aNoRetInst.o_operands[0])) {
        unsigned int opCount = 1;

        if (first_token == ATOMICNORET_CAS) {
          if (context->token_to_scan == ',') {
            context->token_to_scan = yylex();
            if (!OperandPart2(context, &aNoRetInst.o_operands[opCount++])) {
            } else {
              context->set_error(MISSING_OPERAND);
              return 1;
            }
          } else {  // ','
            context->set_error(MISSING_COMMA);
            return 1;
          }
        }
        if (context->token_to_scan == ',') {
          context->token_to_scan = yylex();
          if (!OperandPart2(context, &aNoRetInst.o_operands[opCount++])) {
            if (context->token_to_scan == ';') {
              context->append_code(&aNoRetInst);

              context->token_to_scan = yylex();
              return 0;
            } else {
              context->set_error(MISSING_SEMICOLON);
              return 1;
            }
          } else {  // Operand
            context->set_error(MISSING_OPERAND);
            return 1;
          }
        } else {  // ','
          context->set_error(MISSING_COMMA);
          return 1;
        }
      } else {
        context->set_error(MISSING_OPERAND);
        return 1;
      }
    } else {  // Data Type
      context->set_error(MISSING_DATA_TYPE);
      return 1;
    }
  } else {  // Atom Modifiers
    context->set_error(MISSING_IDENTIFIER);
    return 1;
  }
  return 1;
}

int Location(Context* context) {
  // first token is LOC
  if (LOC != context->token_to_scan)
    return 1;

  context->token_to_scan = yylex();
  if (context->token_to_scan == TOKEN_INTEGER_CONSTANT) {
    uint32_t sourceFile = context->token_value.int_val;
    context->token_to_scan = yylex();
    if (context->token_to_scan == TOKEN_INTEGER_CONSTANT) {
      uint32_t sourceLine = context->token_value.int_val;
      context->token_to_scan = yylex();
      if (context->token_to_scan == TOKEN_INTEGER_CONSTANT) {
        uint32_t sourceColumn = context->token_value.int_val;
        context->token_to_scan = yylex();
        if (context->token_to_scan == ';') {

          BrigDirectiveLoc bdl = {
            sizeof(BrigDirectiveLoc),   //size
            BrigEDirectiveLoc,          //kind
            context->get_code_offset(), //c_code
            sourceFile,                 //sourceFile
            sourceLine,                 //sourceLine
            sourceColumn                //sourceColumn
          };
          context->append_directive(&bdl);

          context->token_to_scan = yylex();
          return 0;
        } else {  // ';'
          context->set_error(MISSING_SEMICOLON);
          return 1;
        }
      } else {  // Integer Constant
        context->set_error(MISSING_INTEGER_CONSTANT);
        return 1;
      }
    } else {  // Integer Constant
      context->set_error(MISSING_INTEGER_CONSTANT);
      return 1;
    }
  } else {  // Integer Constant
    context->set_error(MISSING_INTEGER_CONSTANT);
    return 1;
  }
  return 1;
}

int Control(Context* context) {
  BrigControlType32_t controlType;
  // values[0] = 1 if on,By default, memopt_on is enabled.
  uint32_t values[3] = {1,0,0};

  if (context->token_to_scan == MEMOPT_ON) {
    controlType = BrigEMemOpt;
    values[0] = 1;
  } else if (context->token_to_scan == MEMOPT_OFF) {
    controlType = BrigEMemOpt;
    values[0] = 0;
  } else if (context->token_to_scan == WORKGROUPS_PER_CU) {
    controlType = BrigEMaxGperC;
    context->token_to_scan = yylex();
    if (context->token_to_scan == TOKEN_INTEGER_CONSTANT) {
      values[0] = context->token_value.int_val; //TODO
    } else {  // Integer Constant
      context->set_error(MISSING_INTEGER_CONSTANT);
      return 1;
    }
  } else if (context->token_to_scan == ITEMS_PER_WORKGROUP) {
    controlType = BrigEMaxTid;
    context->token_to_scan = yylex();
    if (context->token_to_scan == TOKEN_INTEGER_CONSTANT) {
      values[0] = context->token_value.int_val;
      context->token_to_scan = yylex();
      if (context->token_to_scan == ',') {
        context->token_to_scan = yylex();
        if (context->token_to_scan == TOKEN_INTEGER_CONSTANT) {
          values[1] = context->token_value.int_val;
          context->token_to_scan = yylex();
          if (context->token_to_scan == ',') {
            context->token_to_scan = yylex();
            if (context->token_to_scan == TOKEN_INTEGER_CONSTANT) {
              values[2] = context->token_value.int_val;
            } else {  // Integer Constant
              context->set_error(MISSING_INTEGER_CONSTANT);
              return 1;
            }
          } else {  // ','
             context->set_error(MISSING_COMMA);
             return 1;
          }
        } else {  // Integer Constant
          context->set_error(MISSING_INTEGER_CONSTANT);
          return 1;
        }
      } else {  // ','
        context->set_error(MISSING_COMMA);
        return 1;
      }
    } else {  // Integer Constant
      context->set_error(MISSING_INTEGER_CONSTANT);
      return 1;
    }
  } else {
    return 1;
  }
  context->token_to_scan = yylex();
  if (context->token_to_scan == ';') {
    // codegen
    BrigDirectiveControl bdc = {
      sizeof(BrigDirectiveControl),   // size
      BrigEDirectiveControl,          // kind
      context->get_code_offset(),     // c_code
      controlType,                    // controlType
      {values[0],values[1],values[2]} //values
    };
    context->append_directive(&bdc);

    context->token_to_scan = yylex();
    return 0;
  } else {
    context->set_error(MISSING_SEMICOLON);
    return 1;
  }
}

int Pragma(Context* context) {
  // first token is PRAGMA
  if(PRAGMA != context->token_to_scan)
    return 1;

  context->token_to_scan = yylex();
  if (context->token_to_scan == TOKEN_STRING) {
    std::string s_name = context->token_value.string_val;
    context->token_to_scan = yylex();
    if (context->token_to_scan == ';') {
      BrigDirectivePragma bdp = {
        sizeof(BrigDirectivePragma), // size
        BrigEDirectivePragma,        // kind
        context->get_code_offset(),  // c_code
        context->add_symbol(s_name)  // s_name
      };
      context->append_directive(&bdp);

      context->token_to_scan = yylex();
      return 0;
    } else {  // ';'
      context->set_error(MISSING_SEMICOLON);
      return 1;
    }
  } else {  // String
    context->set_error(MISSING_STRING);
    return 1;
  }
}

// the type must be u or s
// size must 32 or 64
int LabelList(Context* context) {
  uint32_t elementCount = 0;
  std::vector<BrigDirectiveLabel> label_list;

  while (context->token_to_scan == TOKEN_LABEL) {
    std::string label_name = context->token_value.string_val;
    BrigsOffset32_t label_name_offset = context->add_symbol(label_name);

    BrigDirectiveLabel bdl = {
      sizeof(BrigDirectiveLabel),  //size
      BrigEDirectiveLabel,         //kind
      0,                           //c_code
      label_name_offset            //s_name
    };

    label_list.push_back(bdl);
    elementCount ++;
    context->token_to_scan = yylex();
    if (context->token_to_scan == ',') {
      context->token_to_scan = yylex();
      continue;
    } else {
      // create
      size_t arraySize = sizeof(BrigDirectiveLabelInit) +
                         (elementCount - 1) * sizeof(BrigdOffset32_t);
      uint8_t *array = new uint8_t[arraySize];
      BrigDirectiveLabelInit *bdli = reinterpret_cast<BrigDirectiveLabelInit*>(array);

      // update the BrigDirectiveSymbol.d_init and dim
      BrigDirectiveSymbol bds ;
      BrigdOffset32_t bds_offset = context->current_argdecl_offset ;
      context->get_directive(bds_offset,&bds);
      bds.d_init = context->get_directive_offset();
      bds.s.dim = elementCount;
      if (0 == context->get_dim() && context->get_isArray())
        bds.s.symbolModifier = BrigArray;

      unsigned char *bds_charp = reinterpret_cast<unsigned char*>(&bds);
      context->update_directive_bytes(bds_charp,
                                      bds_offset,
                                      sizeof(BrigDirectiveSymbol));


      // fill the data of BrigDirectiveLabelInit
      bdli->size = arraySize;
      bdli->kind = BrigEDirectiveLabelInit;
      bdli->c_code = 0;
      bdli->elementCount = elementCount;
      context->append_directive(bdli);

      for (unsigned i = 0 ; i < elementCount ; i ++){
        bdli->d_labels[i] = context->get_directive_offset();
        // put into the symbo_map,not need to check,
        // will be first time to put ?
        std::string label_name = context->get_string(label_list[i].s_name);
        context->symbol_map[label_name] = context->get_directive_offset();

        context->append_directive(&label_list[i]);
      }

      unsigned char *bdli_charp = reinterpret_cast<unsigned char*>(bdli);
      context->update_directive_bytes(bdli_charp,
                                      bds.d_init,
                                      arraySize);
      delete[] reinterpret_cast<char *>(bdli);

      return 0;
    }
  }  // While

  return 1;
}
int FloatListSingle(Context* context) {
  uint32_t elementCount = 0;
  std::vector<double> float_list ;

  while (context->token_to_scan == TOKEN_DOUBLE_CONSTANT) {
    elementCount ++ ;
    float_list.push_back(context->token_value.double_val);

    context->token_to_scan = yylex();
    if (context->token_to_scan == ',') {
      context->token_to_scan = yylex();
      continue;
    } else {
    // Note: the token has been updated
     uint32_t n = 0;
    // elementCount
    switch(context->get_type()){
      case Brigb1:
    // n = elementCount;
        break;
      case Brigb8:
        n = ((elementCount&0xfff8)>>3)+((elementCount&0x07)!=0) ;
        break;
      case Brigb16:
        n = ((elementCount&0xfffc)>>2)+((elementCount&0x03)!=0) ;
        break;
      case Brigb32:
        n = ((elementCount&0xfffe)>>1)+((elementCount&0x01)!=0) ;
        break;
      case Brigb64:
        n = elementCount ;
        break;
      }
      if (!context->get_isBlockNumeric()){
        size_t arraySize = sizeof(BrigDirectiveInit) + (n - 1) * sizeof(uint64_t) ;
        uint8_t *array = new uint8_t[arraySize];
        BrigDirectiveInit *bdi = reinterpret_cast<BrigDirectiveInit*>(array);
        uint32_t init_length = 0;

        bdi->size = arraySize;
        bdi->kind = BrigEDirectiveInit;
        bdi->c_code = 0 ;
        bdi->elementCount = elementCount;
        bdi->type = context->get_type();
        bdi->reserved = 0;

        switch(context->get_type()){
        case Brigb1:
          break;
        case Brigb8:
          for (uint32_t i = 0; i < elementCount; i ++ ){// right ?? lose value??
            memmove(&bdi->initializationData.u8[i], &float_list[i],sizeof(uint8_t));
      }
          init_length = 8 * n ;
          for (uint32_t i = elementCount; i < init_length; i ++){
            bdi->initializationData.u8[i] = 0;
          }
          break;
        case Brigb16:
          for (uint32_t i = 0; i < elementCount; i ++ ){ // right ?? lose value??
            memmove(&bdi->initializationData.u16[i], &float_list[i],sizeof(uint16_t));
      }
          init_length = 4 * n ;
          for (uint32_t i = elementCount; i < init_length; i ++){
            bdi->initializationData.u16[i] = 0;
          }
          break;
        case Brigb32:
          for (uint32_t i = 0; i < elementCount; i ++ ){// right ?? lose value??
            memmove(&bdi->initializationData.u32[i], &float_list[i],sizeof(uint32_t));
      }
          init_length = 2 * n ;
          for (uint32_t i = elementCount; i < init_length; i ++){
            bdi->initializationData.u32[i] = 0;
          }
          break;
        case Brigb64:
          for (uint32_t i = 0; i < elementCount; i ++ ){
            memmove(&bdi->initializationData.u64[i], &float_list[i],sizeof(uint64_t));
      }
          init_length = n;
          break;
        }

        // update the BrigDirectiveSymbol.d_init and dim
        BrigDirectiveSymbol bds ;
        BrigdOffset32_t bds_offset = context->current_argdecl_offset ;
        context->get_directive(bds_offset,&bds);
        bds.d_init = context->get_directive_offset();
        if (0 == context->get_dim() && context->get_isArray())
          bds.s.symbolModifier = BrigArray;
        if (context->get_dim() < init_length)
          bds.s.dim = init_length;

        unsigned char *bds_charp = reinterpret_cast<unsigned char*>(&bds);
        context->update_directive_bytes(bds_charp,
                                        bds_offset,
                                        sizeof(BrigDirectiveSymbol));

        context->append_directive(bdi);

        delete[] reinterpret_cast<char *>(bdi);
      } else { //blockNumeric
        size_t arraySize = sizeof(BrigBlockNumeric) + (n - 1) * sizeof(uint64_t);
        uint8_t *array = new uint8_t[arraySize];
        BrigBlockNumeric *bbn = reinterpret_cast<BrigBlockNumeric*>(array);
        uint32_t len = 0;

        bbn->size = arraySize;
        bbn->kind = BrigEDirectiveBlockNumeric;
        bbn->type = context->get_type();
        bbn->elementCount = elementCount;

        switch(context->get_type()){
        case Brigb1:
          break;
        case Brigb8:
          for (uint32_t i = 0; i < elementCount; i ++ ){
            memmove(&bbn->u8[i],&float_list[i],sizeof(uint8_t));
      }
          len = 8 * n ;
          for (uint32_t i = elementCount; i < len; i ++){
            bbn->u8[i] = 0;
          }
          break;
        case Brigb16:
          for (uint32_t i = 0; i < elementCount; i ++ ){
            memmove(&bbn->u16[i],&float_list[i],sizeof(uint16_t));
      }
		len = 4 * n ;
          for (uint32_t i = elementCount; i < len; i ++){
            bbn->u16[i] = 0;
          }
          break;
        case Brigb32:
          for (uint32_t i = 0; i < elementCount; i ++ ){
            memmove(&bbn->u32[i],&float_list[i],sizeof(uint32_t));
      }
          len = 2 * n ;
          for (uint32_t i = elementCount; i < len; i ++){
            bbn->u32[i] = 0;
          }
          break;
        case Brigb64:
          for (uint32_t i = 0; i < elementCount; i ++ ){
            memmove(&bbn->u64[i],&float_list[i],sizeof(uint64_t));
      }
          len =  n ;
          for (uint32_t i = elementCount; i < len; i ++){
            bbn->u64[i] = 0;
          }
          break;
        }
        context->append_directive(bbn);
        delete bbn;
      }
      return 0;
    }
  }  // While
  context->set_error(MISSING_DOUBLE_CONSTANT);
  return 1;
}

int DecimalListSingle(Context* context) {
  uint32_t elementCount = 0;
  std::vector<int32_t> decimal_list ;

  while (1) {
    if (context->token_to_scan == '-') {
      context->token_to_scan = yylex();
      if (context->token_to_scan != TOKEN_INTEGER_CONSTANT) {
        context->set_error(MISSING_INTEGER_CONSTANT);
        return 1;
      } else {
        context->token_value.int_val *= (-1);
      }
    }
    if (context->token_to_scan == TOKEN_INTEGER_CONSTANT) {
      elementCount ++;
      decimal_list.push_back(context->token_value.int_val);

      context->token_to_scan = yylex();
      if (context->token_to_scan == ',') {
        context->token_to_scan = yylex();
        continue;
      } else {
        // Note: the token has been updated
        uint32_t n = 0;
    // elementCount
    switch(context->get_type()){
    case Brigb1:
      // n = elementCount;
          break;
    case Brigb8:
          n = ((elementCount&0xfff8)>>3)+((elementCount&0x07)!=0) ;
          break;
    case Brigb16:
          n = ((elementCount&0xfffc)>>2)+((elementCount&0x03)!=0) ;
          break;
    case Brigb32:
          n = ((elementCount&0xfffe)>>1)+((elementCount&0x01)!=0) ;
          break;
        case Brigb64:
          n = elementCount ;
          break;
    }
        if (!context->get_isBlockNumeric()) {
          size_t arraySize = sizeof(BrigDirectiveInit) + (n - 1) * sizeof(uint64_t) ;
          uint8_t *array = new uint8_t[arraySize];
          BrigDirectiveInit *bdi = reinterpret_cast<BrigDirectiveInit*>(array);
          uint32_t init_length = 0;

          bdi->size = arraySize;
          bdi->kind = BrigEDirectiveInit;
          bdi->c_code = 0 ;
          bdi->elementCount = elementCount;
          bdi->type = context->get_type();
          bdi->reserved = 0;

          switch(context->get_type()){
          case Brigb1:
            break;
          case Brigb8:
            for (uint32_t i = 0; i < elementCount; i ++ ){
              bdi->initializationData.u8[i] = decimal_list[i];
        }
            init_length = 8 * n ;
            for (uint32_t i = elementCount; i < init_length; i ++){
              bdi->initializationData.u8[i] = 0;
            }
            break;
          case Brigb16:
            for (uint32_t i = 0; i < elementCount; i ++ ){
              bdi->initializationData.u16[i] = decimal_list[i];
        }
            init_length = 4 * n ;
            for (uint32_t i = elementCount; i < init_length; i ++){
              bdi->initializationData.u16[i] = 0;
            }
            break;
          case Brigb32:
            for (uint32_t i = 0; i < elementCount; i ++ ){
              bdi->initializationData.u32[i] = decimal_list[i];
        }
            init_length = 2 * n ;
            for (uint32_t i = elementCount; i < init_length; i ++){
              bdi->initializationData.u32[i] = 0;
            }
            break;
          case Brigb64:
            for (uint32_t i = 0; i < elementCount; i ++ ){
              bdi->initializationData.u64[i] = decimal_list[i];
        }
            init_length =  n ;
            for (uint32_t i = elementCount; i < init_length; i ++){
              bdi->initializationData.u64[i] = 0;
            }
            break;
          }

          // update the BrigDirectiveSymbol.d_init and dim
          BrigDirectiveSymbol bds ;
          BrigdOffset32_t bds_offset = context->current_argdecl_offset ;
          context->get_directive(bds_offset,&bds);
          bds.d_init = context->get_directive_offset();
          if (0 == context->get_dim() && context->get_isArray()){
            bds.s.symbolModifier = BrigArray;
            context->set_symbol_modifier(BrigArray);
          }
          if (context->get_dim() < init_length){
            bds.s.dim = init_length;
            context->set_dim(init_length);
          }

          unsigned char *bds_charp = reinterpret_cast<unsigned char*>(&bds);
          context->update_directive_bytes(bds_charp,
                                          bds_offset,
                                          sizeof(BrigDirectiveSymbol));

        context->append_directive(bdi);

        delete[] reinterpret_cast<char *>(bdi);
    } else { //blockNumeric
          size_t arraySize = sizeof(BrigBlockNumeric) + (n - 1) * sizeof(uint64_t);
          uint8_t *array = new uint8_t[arraySize];
          BrigBlockNumeric *bbn = reinterpret_cast<BrigBlockNumeric*>(array);
          uint32_t len = 0;

          bbn->size = arraySize;
          bbn->kind = BrigEDirectiveBlockNumeric;
          bbn->type = context->get_type();
          bbn->elementCount = elementCount;

          switch(context->get_type()){
          case Brigb1:
            break;
          case Brigb8:
            for (uint32_t i = 0; i < elementCount; i ++ ){
              bbn->u8[i] = decimal_list[i];
        }
            len = 8 * n ;
            for (uint32_t i = elementCount; i < len; i ++){
              bbn->u8[i] = 0;
            }
            break;
          case Brigb16:
            for (uint32_t i = 0; i < elementCount; i ++ ){
              bbn->u16[i] = decimal_list[i];
        }
            len = 4 * n ;
            for (uint32_t i = elementCount; i < len; i ++){
              bbn->u16[i] = 0;
            }
            break;
          case Brigb32:
            for (uint32_t i = 0; i < elementCount; i ++ ){
              bbn->u32[i] = decimal_list[i];
        }
            len = 2 * n ;
            for (uint32_t i = elementCount; i < len; i ++){
              bbn->u32[i] = 0;
            }
            break;
          case Brigb64:
            for (uint32_t i = 0; i < elementCount; i ++ ){
              bbn->u64[i] = decimal_list[i];
        }
            len =  n ;
            for (uint32_t i = elementCount; i < len; i ++){
              bbn->u64[i] = 0;
            }
            break;
          }
          context->append_directive(bbn);
          delete[] reinterpret_cast<char *>(bbn);
    }
        return 0;
      }  // ','
    }  // integer constant
  }  // While
  return 1;
}


int Block(Context* context) {
  // first token is BLOCK
  if (BLOCK != context->token_to_scan)
    return 1;

  context->token_to_scan = yylex();
  if (context->token_to_scan == TOKEN_STRING) {
    std::string name = context->token_value.string_val;
    // block start
    BrigBlockStart bbs = {
      sizeof(BrigBlockStart),     // size
      BrigEDirectiveBlockStart,   // kind
      context->get_code_offset(), // c_code
      context->add_symbol(name)   // s_name
    };
    context->append_directive(&bbs);

    context->token_to_scan = yylex();
    if (context->token_to_scan == ENDBLOCK) {
      context->set_error(MISSING_SECTION_ITEM);
      return 1;
    }
    while (context->token_to_scan != ENDBLOCK) {
      if (context->token_to_scan == BLOCKSTRING) {
        context->token_to_scan = yylex();
        if (context->token_to_scan == TOKEN_STRING) {
          std::string str = context->token_value.string_val;
          // block string
          BrigBlockString bbs = {
            sizeof(BrigBlockString),
            BrigEDirectiveBlockString,
            context->add_symbol(str)
          };
          context->append_directive(&bbs);

          context->token_to_scan = yylex();
        } else {  // String
          context->set_error(INVALID_SECTION_ITEM);
          return 1;
        }
      } else if (context->token_to_scan == BLOCKNUMERIC) {
        context->set_isBlockNumeric(true);

        context->token_to_scan = yylex();
        if (context->token_type == DATA_TYPE_ID) {
          context->set_type(context->token_value.data_type);

          context->token_to_scan = yylex();
          if (context->token_to_scan == TOKEN_LABEL) {
            context->token_to_scan = yylex();
          } else if (!DecimalListSingle(context)) {
          } else if (!FloatListSingle(context)) {
          } else {
            context->set_error(INVALID_SECTION_ITEM);
            return 1;
          }
        } else {  // Data Type
          context->set_error(MISSING_DATA_TYPE);
          return 1;
        }
      } else {  // Block Numeric or Block String
        context->set_error(MISSING_BLOCK_TYPE);
        return 1;
      }
      if (context->token_to_scan == ';') {
        context->token_to_scan = yylex();
        continue;
      } else {  // ';'
        context->set_error(MISSING_SEMICOLON);
        return 1;
      }
    }  // While
    context->token_to_scan = yylex();
    if (context->token_to_scan == ';') {
      // block end
      BrigBlockEnd bbe = {
        sizeof(BrigBlockEnd),
        BrigEDirectiveBlockEnd
      };
      context->append_directive(&bbe);

      context->token_to_scan = yylex();
      return 0;
    } else {  // ';'
      context->set_error(MISSING_SEMICOLON);
      return 1;
    }
  } else {  // String
    context->set_error(MISSING_STRING);
    return 1;
  }
}

int GlobalSymbolDeclpart2(Context* context) {
  if (context->token_to_scan == GROUP)
    return (GlobalGroupDecl(context));
  else if (context->token_to_scan == PRIVATE)
    return (GlobalPrivateDecl(context));

  return 1;
}

int GlobalSymbolDecl(Context* context) {
  if (!DeclPrefix(context)) {
    return GlobalSymbolDeclpart2(context);
  }
  return 1;
}

int Directive(Context* context) {
  switch (context->token_to_scan) {
    case PRAGMA:
      if (!Pragma(context)) {
        return 0;
      }
      return 1;
    case EXTENSION:
      if (!Extension(context)) {
        return 0;
      }
      return 1;
    case BLOCK:
      if (!Block(context)) {
        return 0;
      }
      return 1;
    case ITEMS_PER_WORKGROUP:
    case WORKGROUPS_PER_CU:
    case MEMOPT_OFF:
    case MEMOPT_ON:
      if (!Control(context)) {
        return 0;
      }
      return 1;
    case _FILE:
      if (!FileDecl(context)) {
        return 0;
      }
      return 1;
    default:
      return 1;
  }
}

int SobInit(Context *context){
 unsigned int first_token = context->token_to_scan ;

 if(COORD == context->token_to_scan
    ||FILTER == context->token_to_scan
    ||BOUNDARYU == context->token_to_scan
    ||BOUNDARYV == context->token_to_scan
    ||BOUNDARYW == context->token_to_scan){
   BrigDirectiveSampler bds = { 0, 0, { 0, 0, 0, 0, 0, 0, 0, 0, 0 }, 0, 0,
                                0, 0, 0, 0, 0 };
  context->get_directive(context->current_samp_offset,&bds);
  bds.valid = 1;

    context->token_to_scan = yylex();
    if('=' == context->token_to_scan){
      context->token_to_scan = yylex();
      if(TOKEN_PROPERTY == context->token_to_scan){
        switch(first_token){
      case COORD:
            bds.normalized = context->token_value.normalized;
            break ;
          case FILTER:
            bds.filter = context->token_value.filter;
            break ;
      case BOUNDARYU:
            bds.boundaryU = context->token_value.boundary_mode;
            break ;
      case BOUNDARYV:
            bds.boundaryV = context->token_value.boundary_mode;
            break ;
      case BOUNDARYW:
            bds.boundaryW = context->token_value.boundary_mode;
            break ;
    }
        unsigned char *bds_charp =
              reinterpret_cast<unsigned char*> (&bds);
        context->update_directive_bytes(bds_charp,
                                        context->current_samp_offset,
                                        sizeof(bds));

        context->token_to_scan = yylex();
        return 0;
      }else{
    context->set_error(MISSING_PROPERTY);
      }
    }else{ //for '='
      context->set_error(MISSING_IDENTIFIER);
    }
  }

  return 1;
}

int SobInitializer(Context *context){
  //first must be '='
  if('=' != context->token_to_scan){
     return 1;
  }

  context->token_to_scan = yylex();
  if('{' == context->token_to_scan){
    while(1){
      context->token_to_scan = yylex();
      if(!SobInit(context)){
        if(',' == context->token_to_scan){
          continue ;
        }else {
          break ;
        }
      }else {
        context->set_error(MISSING_IDENTIFIER);
        return 1;
      }
    }//end for while

    if('}' == context->token_to_scan){
      context->token_to_scan = yylex();
      return 0 ;
    }else{
      context->set_error(MISSING_CLOSING_BRACKET);
    }
  }else{
     context->set_error(MISSING_OPENNING_BRACKET);
  }
  return 1;
}

int GlobalSamplerDecl(Context *context){
  if(GLOBAL == context->token_to_scan){
    context->token_to_scan = yylex();
    return (GlobalSamplerDeclPart2(context));
  }else{
    return 1;
  }
}

int GlobalSamplerDeclPart2(Context *context){
  // First token has already been verified as GLOBAL

  if (_SAMP == context->token_to_scan){
    context->token_to_scan = yylex();
    if (TOKEN_GLOBAL_IDENTIFIER == context->token_to_scan){
      std::string var_name(context->token_value.string_val);
      int var_name_offset = context->add_symbol(var_name);

      context->token_to_scan = yylex();

      // set default value(scalar)
      context->set_dim(0);
      //context->set_symbol_modifier(BrigArray);
      if ('[' == context->token_to_scan) {
        if (!ArrayDimensionSet(context)) {
        } else {
          return 1;
        }
      }

      BrigDirectiveSampler bds = {
        sizeof(BrigDirectiveSampler),      //size
        BrigEDirectiveSampler,             //kind
        {
          context->get_code_offset(),      // c_code
          BrigGlobalSpace,                 // storag class
          context->get_attribute(),        // attribut
          0,                               // reserved
          context->get_symbol_modifier(),  // symbolModifier
          context->get_dim(),              // dim
          var_name_offset,                 // s_name
          BrigSamp,                        // type
          context->get_alignment()         // align
        },
        0,                      //valid
        0,                      //normalized
        0,                      //filter
        0,                      //boundaryU
        0,                      //boundaryV
        0,                      //boundaryW
        0                       //reserved1
      };
      context->current_samp_offset = context->get_directive_offset();
      context->append_directive(&bds);

      if ('=' == context->token_to_scan) {
        if (!SobInitializer(context)) {
        } else {
          context->set_error(INVALID_IMAGE_INIT);
          return 1;
        }
      }

      if (';' == context->token_to_scan) {
        context->token_to_scan = yylex();
        return 0;
      } else {
        context->set_error(MISSING_SEMICOLON);
      }
    }
  } else {
    context->set_error(MISSING_IDENTIFIER);
  }
  return 1;
}

int GlobalInitializablePart2(Context* context){

  if (GLOBAL == context->token_to_scan){
    BrigStorageClass32_t storage_class = context->token_value.storage_class;
    context->token_to_scan = yylex();
    switch(context->token_to_scan){
      case _RWIMG:
        return(GlobalImageDeclPart2(context));
      case _ROIMG:
        return(GlobalReadOnlyImageDeclPart2(context));
      case _SAMP :
        return(GlobalSamplerDeclPart2(context));
      default:
        if (context->token_type==DATA_TYPE_ID)
          return (InitializableDeclPart2(context, storage_class));
        else {
          context->set_error(MISSING_IDENTIFIER);
          return 1;
        }
    }
  } else if (READONLY == context->token_to_scan){
    return InitializableDecl(context);
  } else {
    return 1;
  }
  return 0;
}

int GlobalInitializable(Context* context){
  if (!DeclPrefix(context)){
    return GlobalInitializablePart2(context);
  } else{
    context->set_error(MISSING_DECLPREFIX);
    return 1;
  }
}

int GlobalDeclpart2(Context *context){
  // the header is declPrefix
  if(FUNCTION == context->token_to_scan){
    if(!FunctionDefinition(context)){
       if(';'== context->token_to_scan)
          return 0;
        else return 1;
    }
    else return 1;
  } else if (!GlobalInitializablePart2(context)){
    return 0;
  } else if (!GlobalSymbolDeclpart2(context)){
    return 0;
  }
  return 1;
}

int GlobalDecl(Context *context){

  if (SIGNATURE == context->token_to_scan){ // functionSignature
    return FunctionSignature(context);
  } else if (!DeclPrefix(context)){
      return GlobalDeclpart2(context);
  }

  return 1;
}

int SequenceOfPrograms(Context *context){
  while(VERSION == context->token_to_scan){
    if(!Program(context)){
      continue ;
    }else{
      context->set_error(INVALID_PROGRAM);
      return 1;
    }
  }
  return 0;
}

int PairAddressableOperand(Context* context) {
  // this judge(first token == '[') is necessary in here
  if (context->token_to_scan == '[') {
    int CurrentoOffset = 0;
    context->token_to_scan = yylex();
    CurrentoOffset = context->get_operand_offset();
    // AddressableOperand
    if ((context->token_to_scan == TOKEN_GLOBAL_IDENTIFIER) ||
        (context->token_to_scan == TOKEN_LOCAL_IDENTIFIER)) {
      std::string name(context->token_value.string_val);

      context->token_to_scan = yylex();

      if (context->token_to_scan == ']') {
        BrigOperandAddress boa = {
          sizeof(boa),            // size
          BrigEOperandAddress,    // kind
          Brigb32,                // type
          0,                      // reserved
          0                       // directive
        };

        boa.directive = context->symbol_map[name];

        if (context->get_machine() == BrigELarge) {
          boa.type = Brigb64;
        }
        context->append_operand(&boa);
        context->token_to_scan = yylex();
        if (context->token_to_scan == '[') {
          BrigoOffset32_t retOpOffset;
          context->token_to_scan = yylex();
          if (!OffsetAddressableOperandPart2(context, CurrentoOffset, &retOpOffset)) {
            // Global/Local Identifier with offsetAddressOperand.
            return 0;
          } else {
            return 1;
          }
        } else {  // '['
          context->set_error(MISSING_OPENNING_BRACKET);
          return 1;
        }
      } else {
        context->set_error(MISSING_CLOSING_BRACKET);
        return 1;
      }
    } else {  // Global/Local Identifier
      context->set_error(MISSING_IDENTIFIER);
      return 1;
    }
  } else {  // '['
    context->set_error(MISSING_OPENNING_BRACKET);
    return 1;
  }
  return 1;
}

int LdaMod(Context* context) {
  if (context->token_type == ADDRESS_SPACE_IDENTIFIER) {
    return 0;
  }
  return 0;
}

int TopLevelStatement(Context *context){

  if(TOKEN_COMMENT==context->token_to_scan){
    return Comment(context);
  }
  else if(!Directive(context)) {
    return 0 ;
  }else if(KERNEL == context->token_to_scan) {
    return Kernel(context) ;
  }else if(SIGNATURE == context->token_to_scan){
    return GlobalDecl(context) ;
  }else if ( (context->token_to_scan == ALIGN) ||
             (context->token_to_scan == CONST) ||
             (context->token_to_scan == EXTERN) ||
             (context->token_to_scan == STATIC) ) {
    if(DeclPrefix(context)){
        return 1;
    }
  }

  if(FUNCTION == context->token_to_scan){
    if(!FunctionDefinition(context)){
        if(';' == context->token_to_scan){
            context->token_to_scan = yylex();
            return 0;
        }
        else {
            if(!Codeblock(context)){
                return 0;
            } else
                return 1;
        }
    } else return 1;
  } else if (!GlobalInitializablePart2(context)){
    return 0;
  } else if (!GlobalSymbolDeclpart2(context)){
    return 0;
  }
  return 1;
}

int TopLevelStatements(Context *context){
 while (context->token_to_scan && (context->token_to_scan != VERSION)){
    if (TopLevelStatement(context)){
        return 1;
    }
    else continue;
  }
  return 0;
}

int ArrayOperandPart2(Context* context, BrigoOffset32_t* pRetOpOffset) {
  std::string op_name;
  if (context->token_to_scan == '(') {
    if (!ArrayOperandListPart2(context ,pRetOpOffset)) {
      return 0;
    } else {
      context->set_error(MISSING_CLOSING_PARENTHESIS);
      return 1;
    }
  } else {

    if (!OperandPart2(context, pRetOpOffset)) {
      return 0;

    } else {
      context->set_error(MISSING_OPERAND);
      return 1;
    }
  }
  return 1;
}
int ArrayOperand(Context* context) {
  BrigoOffset32_t opOffset;
  return ArrayOperandPart2(context, &opOffset);
}

}  // namespace brig
}  // namespace hsa<|MERGE_RESOLUTION|>--- conflicted
+++ resolved
@@ -4671,35 +4671,20 @@
     if (context->token_type == DATA_TYPE_ID) {
       atom_op.type = context->token_value.data_type;
       context->token_to_scan = yylex();
-<<<<<<< HEAD
 
       if (!OperandPart2(context, &atom_op.o_operands[0])) {
 
         if (context->token_to_scan == ',') {
           context->token_to_scan = yylex();
 
-          if (!MemoryOperandPart2(context, &atom_op.o_operands[1])) {
-            if (context->token_to_scan == ',') {
-              context->token_to_scan = yylex();
-
-              if (!OperandPart2(context, &atom_op.o_operands[2])) {
-
-                if (first_token == ATOMIC_CAS) {
-                  if (context->token_to_scan == ',') {
-                    context->token_to_scan = yylex();
-
-=======
-      if (!OperandPart2(context, &atom_op.o_operands[0])) {
-        if (context->token_to_scan == ',') {
-          context->token_to_scan = yylex();
           if (!MemoryOperandPart2(context, &atom_op.o_operands[1])) {
             if (context->token_to_scan == ',') {
               context->token_to_scan = yylex();
               if (!OperandPart2(context, &atom_op.o_operands[2])) {
+
                 if (first_token == ATOMIC_CAS) {
                   if (context->token_to_scan == ',') {
                     context->token_to_scan = yylex();
->>>>>>> bf00f25c
                     if (!OperandPart2(context, &atom_op.o_operands[3])) {
                     } else {  // 4 Operand
                       context->set_error(INVALID_FOURTH_OPERAND);
