<<<<<<< HEAD
/* Copyright 2012 <MulticorewareInc> */

#ifndef INCLUDE_CONTEXT_H_
#define INCLUDE_CONTEXT_H_

#include <map>
#include <string>
#include "brig.h"
#include "brig_buffer.h"
#include "error_reporter_interface.h"
#include "tokens.h"

extern int yylineno;

namespace hsa {
namespace brig {
// context for code generation
class Context {
  public:
    enum context_error_t {
      CONTEXT_OK = 0,
      INVALID_POINTER = 1,
      EMPTY_BUFFER,
      INVALID_OFFSET
    };

    static Context* get_instance(void);
    /* Error reporter set/get */
    void set_error_reporter(ErrorReporterInterface* error_reporter);
    ErrorReporterInterface* get_error_reporter(void) const;

    void set_error(ErrorReporterInterface::error_t error);
    /* string buffer manipulators */
    // add a new symbol to .strings section.
    // return the offset to that symbol
    int add_symbol(const std::string& s);

    // lookup offset to a symbol
    // if symbol does not exist, return -1
    int lookup_symbol(const std::string& s);

    // get string at an index
    std::string get_string(uint32_t index) {
      return sbuf->at(index);
    }

    /* helper function to check alignment requirement of each structure */
    template<class T>
    static BrigAlignment alignment_check(T item) {
      switch (item.kind) {
        // directive
        case BrigEDirectiveBlockNumeric:
        case BrigEDirectiveInit:
        // operand
        case BrigEOperandImmed:
          return BrigEAlignment_8;
        default:
          return BrigEAlignment_4;
      }
    }

    /* code to append Brig structures to buffers */

    // append code
    template <class T>
    void append_code(const T* item) {
      uint32_t code_offset = cbuf->size();
      if ((alignment_check(*item) == BrigEAlignment_8) &&
          (code_offset%8)) {
        // need padding to ensure code_offset is a multiple of 8
        BrigDirectivePad bdp = {
          4,                 // Size
          BrigEDirectivePad  // type
        };
        cbuf->append(&bdp);
      }
      cbuf->append(item);
    }

    // append directive
    template <class T>
    void append_directive(const T* item) {
      uint32_t directive_offset = dbuf->size();
      if ((alignment_check(*item) == BrigEAlignment_8) &&
          (directive_offset%8)) {
        // need padding to ensure code_offset is a multiple of 8
        BrigDirectivePad bdp = {
          4,                 // Size
          BrigEDirectivePad  // type
        };
        dbuf->append(&bdp);
      }
      dbuf->append(item);
    }

    // use to append a BrigDirectiveSymbol structs
    // (does not contain a .kind field ? )
    void append_directive_symbol(const BrigDirectiveSymbol* item) {
      uint32_t directive_offset = dbuf->size();
      dbuf->append(item);
    }

    // append operand
    template <class T>
    void append_operand(const T* item) {
    uint32_t operand_offset = obuf->size();
      if ((alignment_check(*item) == BrigEAlignment_8) &&
          (operand_offset%8)) {
        // need padding to ensure code_offset is a multiple of 8
        BrigDirectivePad bdp = {
          4,                 // Size
          BrigEDirectivePad  // type
        };
        obuf->append(&bdp);
      }
      obuf->append(item);
    }

    // get directive at a specific offset
    template <class T>
    context_error_t get_directive(uint32_t offset, T* item) {
      // check for valid pointer
      if (item == NULL)
        return INVALID_POINTER;

      Buffer::error_t result = dbuf->get(offset, item);

      if (result == Buffer::INVALID_OFFSET)
        return INVALID_OFFSET;
      else if (result == Buffer::EMPTY_BUFFER)
        return EMPTY_BUFFER;
      else if (result == Buffer::SUCCESS)
        return CONTEXT_OK;
    }

    // get code at a specific offset
    template <class T>
    context_error_t get_code(uint32_t offset, T* item) {
      // check for valid pointer
      if (item == NULL)
        return INVALID_POINTER;

      Buffer::error_t result = cbuf->get(offset, item);

      if (result == Buffer::INVALID_OFFSET)
        return INVALID_OFFSET;
      else if (result == Buffer::EMPTY_BUFFER)
        return EMPTY_BUFFER;
      else if (result == Buffer::SUCCESS)
        return CONTEXT_OK;
    }

    // get operand at a specific offset
    template <class T>
    context_error_t get_operand(uint32_t offset, T* item) {
      // check for valid pointer
      if (item == NULL)
        return INVALID_POINTER;

      Buffer::error_t result = obuf->get(offset, item);

      if (result == Buffer::INVALID_OFFSET)
        return INVALID_OFFSET;
       else if (result == Buffer::EMPTY_BUFFER)
        return EMPTY_BUFFER;
      else if (result == Buffer::SUCCESS)
        return CONTEXT_OK;
    }

    /* Byte-level manipulators */
    // functions to get a sequence of values of a certain buffer
    // at a specific offset.
    context_error_t get_directive_bytes(unsigned char* value,
                                        uint32_t offset,
                                        uint32_t nBytes);

    context_error_t get_code_bytes(unsigned char* value,
                                   uint32_t offset,
                                   uint32_t nBytes);

    context_error_t get_operand_bytes(unsigned char* value,
                                      uint32_t offset,
                                      uint32_t nBytes);

    // Modify a number of bytes of a buffer at a specific offset
    context_error_t update_directive_bytes(unsigned char* value,
                                           uint32_t offset,
                                           uint32_t nBytes);

    context_error_t update_code_bytes(unsigned char* value,
                                      uint32_t offset,
                                      uint32_t nBytes);

    context_error_t update_operand_bytes(unsigned char* value,
                                         uint32_t offset,
                                         uint32_t nBytes);


    // clear buffers
    void clear_code_buffer(void);
    void clear_directive_buffer(void);
    void clear_operand_buffer(void);
    void clear_string_buffer(void);
    void clear_all_buffers(void);
    void clear_context(void);
    void set_default_values(void);

    /* Temporary Context Manipulators */
    // check context
    uint16_t get_alignment() const;
    BrigAttribute16_t get_attribute() const;
    BrigAluModifier get_alu_modifier() const;
    BrigSymbolModifier get_symbol_modifier() const;
    BrigMachine16_t get_machine() const;
    BrigProfile16_t get_profile() const;
    BrigSftz16_t get_ftz() const;
    int get_fbar() const;
    BrigDataType16_t get_type() const;
    BrigOpcode32_t get_opcode() const;
    char get_operand_loc() const;

    // set context
    void set_alu_modifier(BrigAluModifier modifier);
    void set_symbol_modifier(BrigSymbolModifier modifier);
    void set_attribute(BrigAttribute16_t attrib);
    void set_alignment(uint16_t align);
    void set_machine(BrigMachine16_t machine);
    void set_profile(BrigProfile16_t profile);
    void set_ftz(BrigSftz16_t ftz);
    void set_fbar(int fbar);
    void set_type(BrigDataType16_t type);
    void set_opcode(BrigOpcode32_t opcode);
    // let context know the location of current operand
    void set_operand_loc(char loc);

    // get current offset
    BrigcOffset32_t get_code_offset(void) const {return cbuf->size();}
    BrigdOffset32_t get_directive_offset(void) const {return dbuf->size();}
    BrigoOffset32_t get_operand_offset(void) const {return obuf->size();}
    BrigsOffset32_t get_string_offset(void) const {return sbuf->size();}

    bool is_arg_output(void) const {return arg_output;}
    void set_arg_output(bool output) { this->arg_output = output; }

    BrigoOffset32_t current_label_offset;
    BrigcOffset32_t current_inst_offset;
    BrigdOffset32_t current_bdf_offset;
    // label_o_map contains the info for OperandLabelRef,
    // label_d_map contains the label that needed in a instruction
    std::map<std::string, BrigdOffset32_t> func_map;
    std::map<std::string, BrigoOffset32_t> func_o_map;
    std::map<std::string, BrigoOffset32_t> operand_map;
    std::map<std::string, BrigoOffset32_t> label_o_map;
    std::multimap<std::string, BrigcOffset32_t> label_c_map;


    unsigned int token_to_scan;
    int               yycolno;
    TerminalType      token_type;

    union token_val {
      int int_val;
      float             float_val;
      double            double_val;
      char*             string_val;
      BrigDataType16_t  data_type;
      BrigOpcode32_t    opcode;
      BrigPacking16_t   packing;
    } token_value;

  private:
    /* Buffers */
    Context();
    ~Context();
    static Context* ctx;
    Buffer* cbuf;  // code buffer
    Buffer* dbuf;  // directive buffer
    Buffer* obuf;  // operand buffer
    StringBuffer* sbuf;  // string buffer

    /* Error reporter */
    ErrorReporterInterface* err_reporter;  // error reporter

    // context variables
    uint16_t alignment;
    BrigSymbolModifier symModifier;
    BrigMachine16_t machine;
    BrigProfile16_t profile;
    BrigSftz16_t ftz;
    int fbar;
    BrigAttribute16_t attribute;
    BrigDataType16_t type;
    BrigOpcode32_t opcode;
    BrigAluModifier aluModifier;
    char operand_loc;   // 1 -> 5

    bool arg_output;
};

}  // namespace brig
}  // namespace hsa
#endif  // INCLUDE_CONTEXT_H_
=======
/* Copyright 2012 <MulticorewareInc> */

#ifndef INCLUDE_CONTEXT_H_
#define INCLUDE_CONTEXT_H_

#include <map>
#include <string>
#include "brig.h"
#include "brig_buffer.h"
#include "error_reporter_interface.h"

extern int yycolno;
extern int yylineno;
namespace hsa {
namespace brig {
// context for code generation
class Context {
  public:
    enum context_error_t {
      CONTEXT_OK = 0,
      INVALID_POINTER = 1,
      EMPTY_BUFFER,
      INVALID_OFFSET
    };

    /* Constructors */
    Context();
    explicit Context(ErrorReporterInterface* error_reporter);

    /* Error reporter set/get */
    void set_error_reporter(ErrorReporterInterface* error_reporter);
    ErrorReporterInterface* get_error_reporter(void) const;

    /* string buffer manipulators */
    // add a new symbol to .strings section.
    // return the offset to that symbol
    int add_symbol(const std::string& s);

    // lookup offset to a symbol
    // if symbol does not exist, return -1
    int lookup_symbol(const std::string& s);

    // get string at an index
    std::string get_string(uint32_t index) {
      return sbuf->at(index);
    }

    /* helper function to check alignment requirement of each structure */
    template<class T>
    static BrigAlignment alignment_check(T item) {
      switch (item.kind) {
        // directive
        case BrigEDirectiveBlockNumeric:
        case BrigEDirectiveInit:
        // operand
        case BrigEOperandImmed:
          return BrigEAlignment_8;
        default:
          return BrigEAlignment_4;
      }
    }

    /* code to append Brig structures to buffers */

    // append code
    template <class T>
    void append_code(const T* item) {
      uint32_t code_offset = cbuf->size();
      if ((alignment_check(*item) == BrigEAlignment_8) &&
          (code_offset%8)) {
        // need padding to ensure code_offset is a multiple of 8
        BrigDirectivePad bdp = {
          4,                 // Size
          BrigEDirectivePad  // type
        };
        cbuf->append(&bdp);
      }
      cbuf->append(item);
    }

    // append directive
    template <class T>
    void append_directive(const T* item) {
      uint32_t directive_offset = dbuf->size();
      if ((alignment_check(*item) == BrigEAlignment_8) &&
          (directive_offset%8)) {
        // need padding to ensure code_offset is a multiple of 8
        BrigDirectivePad bdp = {
          4,                 // Size
          BrigEDirectivePad  // type
        };
        dbuf->append(&bdp);
      }
      dbuf->append(item);
    }

    // use to append a BrigDirectiveSymbol structs
    // (does not contain a .kind field ? )
    void append_directive_symbol(const BrigDirectiveSymbol* item) {
      uint32_t directive_offset = dbuf->size();
      dbuf->append(item);
    }

    void append_operand_argList(const BrigoOffset32_t* item) {
      uint32_t operand_offset = obuf->size();
      obuf->append(item);
    }

    // append operand
    template <class T>
    void append_operand(const T* item) {
    uint32_t operand_offset = obuf->size();
      if ((alignment_check(*item) == BrigEAlignment_8) &&
          (operand_offset%8)) {
        // need padding to ensure code_offset is a multiple of 8
        BrigDirectivePad bdp = {
          4,                 // Size
          BrigEDirectivePad  // type
        };
        obuf->append(&bdp);
      }
      obuf->append(item);
    }

    // get directive at a specific offset
    template <class T>
    context_error_t get_directive(uint32_t offset, T* item) {
      // check for valid pointer
      if (item == NULL)
        return INVALID_POINTER;

      Buffer::error_t result = dbuf->get(offset, item);

      if (result == Buffer::INVALID_OFFSET)
        return INVALID_OFFSET;
      else if (result == Buffer::EMPTY_BUFFER)
        return EMPTY_BUFFER;
      else if (result == Buffer::SUCCESS)
        return CONTEXT_OK;
    }

    // get code at a specific offset
    template <class T>
    context_error_t get_code(uint32_t offset, T* item) {
      // check for valid pointer
      if (item == NULL)
        return INVALID_POINTER;

      Buffer::error_t result = cbuf->get(offset, item);

      if (result == Buffer::INVALID_OFFSET)
        return INVALID_OFFSET;
      else if (result == Buffer::EMPTY_BUFFER)
        return EMPTY_BUFFER;
      else if (result == Buffer::SUCCESS)
        return CONTEXT_OK;
    }

    // get operand at a specific offset
    template <class T>
    context_error_t get_operand(uint32_t offset, T* item) {
      // check for valid pointer
      if (item == NULL)
        return INVALID_POINTER;

      Buffer::error_t result = obuf->get(offset, item);

      if (result == Buffer::INVALID_OFFSET)
        return INVALID_OFFSET;
       else if (result == Buffer::EMPTY_BUFFER)
        return EMPTY_BUFFER;
      else if (result == Buffer::SUCCESS)
        return CONTEXT_OK;
    }

    /* Byte-level manipulators */
    // functions to get a sequence of values of a certain buffer
    // at a specific offset.
    context_error_t get_directive_bytes(unsigned char* value,
                                        uint32_t offset,
                                        uint32_t nBytes);

    context_error_t get_code_bytes(unsigned char* value,
                                   uint32_t offset,
                                   uint32_t nBytes);

    context_error_t get_operand_bytes(unsigned char* value,
                                      uint32_t offset,
                                      uint32_t nBytes);

    // Modify a number of bytes of a buffer at a specific offset
    context_error_t update_directive_bytes(unsigned char* value,
                                           uint32_t offset,
                                           uint32_t nBytes);

    context_error_t update_code_bytes(unsigned char* value,
                                      uint32_t offset,
                                      uint32_t nBytes);

    context_error_t update_operand_bytes(unsigned char* value,
                                         uint32_t offset,
                                         uint32_t nBytes);


    // clear buffers
    void clear_code_buffer(void);
    void clear_directive_buffer(void);
    void clear_operand_buffer(void);
    void clear_string_buffer(void);
    void clear_all_buffers(void);
    void clear_context(void);
    void set_default_values(void);

    /* Temporary Context Manipulators */
    // check context
    uint16_t get_alignment() const;
    BrigAttribute16_t get_attribute() const;
    BrigAluModifier get_alu_modifier() const;
    BrigSymbolModifier get_symbol_modifier() const;
    BrigMachine16_t get_machine() const;
    BrigProfile16_t get_profile() const;
    BrigSftz16_t get_ftz() const;
    int get_fbar() const;
    BrigDataType16_t get_type() const;
    BrigOpcode32_t get_opcode() const;
    char get_operand_loc() const;

    // set context
    void set_alu_modifier(BrigAluModifier modifier);
    void set_symbol_modifier(BrigSymbolModifier modifier);
    void set_attribute(BrigAttribute16_t attrib);
    void set_alignment(uint16_t align);
    void set_machine(BrigMachine16_t machine);
    void set_profile(BrigProfile16_t profile);
    void set_ftz(BrigSftz16_t ftz);
    void set_fbar(int fbar);
    void set_type(BrigDataType16_t type);
    void set_opcode(BrigOpcode32_t opcode);
    // let context know the location of current operand
    void set_operand_loc(char loc);

    // get current offset
    BrigcOffset32_t get_code_offset(void) const {return cbuf->size();}
    BrigdOffset32_t get_directive_offset(void) const {return dbuf->size();}
    BrigoOffset32_t get_operand_offset(void) const {return obuf->size();}
    BrigsOffset32_t get_string_offset(void) const {return sbuf->size();}

    bool is_arg_output(void) const {return arg_output;}
    void set_arg_output(bool output) { this->arg_output = output; }

    BrigoOffset32_t current_label_offset;
    BrigcOffset32_t current_inst_offset;
    BrigdOffset32_t current_bdf_offset;
    BrigoOffset32_t current_argList_offset;
    // label_o_map contains the info for OperandLabelRef,
    // label_d_map contains the label that needed in a instruction
    std::map<std::string, BrigoOffset32_t> arg_map;
    std::map<std::string, BrigdOffset32_t> func_map;
    std::map<std::string, BrigoOffset32_t> func_o_map;
    std::map<std::string, BrigoOffset32_t> operand_map;
    std::map<std::string, BrigoOffset32_t> label_o_map;
    std::multimap<std::string, BrigcOffset32_t> label_c_map;

  private:
    /* Buffers */
    Buffer* cbuf;  // code buffer
    Buffer* dbuf;  // directive buffer
    Buffer* obuf;  // operand buffer
    StringBuffer* sbuf;  // string buffer

    /* Error reporter */
    ErrorReporterInterface* err_reporter;  // error reporter

    // context variables
    uint16_t alignment;
    BrigSymbolModifier symModifier;
    BrigMachine16_t machine;
    BrigProfile16_t profile;
    BrigSftz16_t ftz;
    int fbar;
    BrigAttribute16_t attribute;
    BrigDataType16_t type;
    BrigOpcode32_t opcode;
    BrigAluModifier aluModifier;
    char operand_loc;   // 1 -> 5

    bool arg_output;
};

}  // namespace brig
}  // namespace hsa
#endif  // INCLUDE_CONTEXT_H_
>>>>>>> 0a7c13d0
<|MERGE_RESOLUTION|>--- conflicted
+++ resolved
@@ -1,597 +1,309 @@
-<<<<<<< HEAD
-/* Copyright 2012 <MulticorewareInc> */
-
-#ifndef INCLUDE_CONTEXT_H_
-#define INCLUDE_CONTEXT_H_
-
-#include <map>
-#include <string>
-#include "brig.h"
-#include "brig_buffer.h"
-#include "error_reporter_interface.h"
-#include "tokens.h"
-
-extern int yylineno;
-
-namespace hsa {
-namespace brig {
-// context for code generation
-class Context {
-  public:
-    enum context_error_t {
-      CONTEXT_OK = 0,
-      INVALID_POINTER = 1,
-      EMPTY_BUFFER,
-      INVALID_OFFSET
-    };
-
-    static Context* get_instance(void);
-    /* Error reporter set/get */
-    void set_error_reporter(ErrorReporterInterface* error_reporter);
-    ErrorReporterInterface* get_error_reporter(void) const;
-
-    void set_error(ErrorReporterInterface::error_t error);
-    /* string buffer manipulators */
-    // add a new symbol to .strings section.
-    // return the offset to that symbol
-    int add_symbol(const std::string& s);
-
-    // lookup offset to a symbol
-    // if symbol does not exist, return -1
-    int lookup_symbol(const std::string& s);
-
-    // get string at an index
-    std::string get_string(uint32_t index) {
-      return sbuf->at(index);
-    }
-
-    /* helper function to check alignment requirement of each structure */
-    template<class T>
-    static BrigAlignment alignment_check(T item) {
-      switch (item.kind) {
-        // directive
-        case BrigEDirectiveBlockNumeric:
-        case BrigEDirectiveInit:
-        // operand
-        case BrigEOperandImmed:
-          return BrigEAlignment_8;
-        default:
-          return BrigEAlignment_4;
-      }
-    }
-
-    /* code to append Brig structures to buffers */
-
-    // append code
-    template <class T>
-    void append_code(const T* item) {
-      uint32_t code_offset = cbuf->size();
-      if ((alignment_check(*item) == BrigEAlignment_8) &&
-          (code_offset%8)) {
-        // need padding to ensure code_offset is a multiple of 8
-        BrigDirectivePad bdp = {
-          4,                 // Size
-          BrigEDirectivePad  // type
-        };
-        cbuf->append(&bdp);
-      }
-      cbuf->append(item);
-    }
-
-    // append directive
-    template <class T>
-    void append_directive(const T* item) {
-      uint32_t directive_offset = dbuf->size();
-      if ((alignment_check(*item) == BrigEAlignment_8) &&
-          (directive_offset%8)) {
-        // need padding to ensure code_offset is a multiple of 8
-        BrigDirectivePad bdp = {
-          4,                 // Size
-          BrigEDirectivePad  // type
-        };
-        dbuf->append(&bdp);
-      }
-      dbuf->append(item);
-    }
-
-    // use to append a BrigDirectiveSymbol structs
-    // (does not contain a .kind field ? )
-    void append_directive_symbol(const BrigDirectiveSymbol* item) {
-      uint32_t directive_offset = dbuf->size();
-      dbuf->append(item);
-    }
-
-    // append operand
-    template <class T>
-    void append_operand(const T* item) {
-    uint32_t operand_offset = obuf->size();
-      if ((alignment_check(*item) == BrigEAlignment_8) &&
-          (operand_offset%8)) {
-        // need padding to ensure code_offset is a multiple of 8
-        BrigDirectivePad bdp = {
-          4,                 // Size
-          BrigEDirectivePad  // type
-        };
-        obuf->append(&bdp);
-      }
-      obuf->append(item);
-    }
-
-    // get directive at a specific offset
-    template <class T>
-    context_error_t get_directive(uint32_t offset, T* item) {
-      // check for valid pointer
-      if (item == NULL)
-        return INVALID_POINTER;
-
-      Buffer::error_t result = dbuf->get(offset, item);
-
-      if (result == Buffer::INVALID_OFFSET)
-        return INVALID_OFFSET;
-      else if (result == Buffer::EMPTY_BUFFER)
-        return EMPTY_BUFFER;
-      else if (result == Buffer::SUCCESS)
-        return CONTEXT_OK;
-    }
-
-    // get code at a specific offset
-    template <class T>
-    context_error_t get_code(uint32_t offset, T* item) {
-      // check for valid pointer
-      if (item == NULL)
-        return INVALID_POINTER;
-
-      Buffer::error_t result = cbuf->get(offset, item);
-
-      if (result == Buffer::INVALID_OFFSET)
-        return INVALID_OFFSET;
-      else if (result == Buffer::EMPTY_BUFFER)
-        return EMPTY_BUFFER;
-      else if (result == Buffer::SUCCESS)
-        return CONTEXT_OK;
-    }
-
-    // get operand at a specific offset
-    template <class T>
-    context_error_t get_operand(uint32_t offset, T* item) {
-      // check for valid pointer
-      if (item == NULL)
-        return INVALID_POINTER;
-
-      Buffer::error_t result = obuf->get(offset, item);
-
-      if (result == Buffer::INVALID_OFFSET)
-        return INVALID_OFFSET;
-       else if (result == Buffer::EMPTY_BUFFER)
-        return EMPTY_BUFFER;
-      else if (result == Buffer::SUCCESS)
-        return CONTEXT_OK;
-    }
-
-    /* Byte-level manipulators */
-    // functions to get a sequence of values of a certain buffer
-    // at a specific offset.
-    context_error_t get_directive_bytes(unsigned char* value,
-                                        uint32_t offset,
-                                        uint32_t nBytes);
-
-    context_error_t get_code_bytes(unsigned char* value,
-                                   uint32_t offset,
-                                   uint32_t nBytes);
-
-    context_error_t get_operand_bytes(unsigned char* value,
-                                      uint32_t offset,
-                                      uint32_t nBytes);
-
-    // Modify a number of bytes of a buffer at a specific offset
-    context_error_t update_directive_bytes(unsigned char* value,
-                                           uint32_t offset,
-                                           uint32_t nBytes);
-
-    context_error_t update_code_bytes(unsigned char* value,
-                                      uint32_t offset,
-                                      uint32_t nBytes);
-
-    context_error_t update_operand_bytes(unsigned char* value,
-                                         uint32_t offset,
-                                         uint32_t nBytes);
-
-
-    // clear buffers
-    void clear_code_buffer(void);
-    void clear_directive_buffer(void);
-    void clear_operand_buffer(void);
-    void clear_string_buffer(void);
-    void clear_all_buffers(void);
-    void clear_context(void);
-    void set_default_values(void);
-
-    /* Temporary Context Manipulators */
-    // check context
-    uint16_t get_alignment() const;
-    BrigAttribute16_t get_attribute() const;
-    BrigAluModifier get_alu_modifier() const;
-    BrigSymbolModifier get_symbol_modifier() const;
-    BrigMachine16_t get_machine() const;
-    BrigProfile16_t get_profile() const;
-    BrigSftz16_t get_ftz() const;
-    int get_fbar() const;
-    BrigDataType16_t get_type() const;
-    BrigOpcode32_t get_opcode() const;
-    char get_operand_loc() const;
-
-    // set context
-    void set_alu_modifier(BrigAluModifier modifier);
-    void set_symbol_modifier(BrigSymbolModifier modifier);
-    void set_attribute(BrigAttribute16_t attrib);
-    void set_alignment(uint16_t align);
-    void set_machine(BrigMachine16_t machine);
-    void set_profile(BrigProfile16_t profile);
-    void set_ftz(BrigSftz16_t ftz);
-    void set_fbar(int fbar);
-    void set_type(BrigDataType16_t type);
-    void set_opcode(BrigOpcode32_t opcode);
-    // let context know the location of current operand
-    void set_operand_loc(char loc);
-
-    // get current offset
-    BrigcOffset32_t get_code_offset(void) const {return cbuf->size();}
-    BrigdOffset32_t get_directive_offset(void) const {return dbuf->size();}
-    BrigoOffset32_t get_operand_offset(void) const {return obuf->size();}
-    BrigsOffset32_t get_string_offset(void) const {return sbuf->size();}
-
-    bool is_arg_output(void) const {return arg_output;}
-    void set_arg_output(bool output) { this->arg_output = output; }
-
-    BrigoOffset32_t current_label_offset;
-    BrigcOffset32_t current_inst_offset;
-    BrigdOffset32_t current_bdf_offset;
-    // label_o_map contains the info for OperandLabelRef,
-    // label_d_map contains the label that needed in a instruction
-    std::map<std::string, BrigdOffset32_t> func_map;
-    std::map<std::string, BrigoOffset32_t> func_o_map;
-    std::map<std::string, BrigoOffset32_t> operand_map;
-    std::map<std::string, BrigoOffset32_t> label_o_map;
-    std::multimap<std::string, BrigcOffset32_t> label_c_map;
-
-
-    unsigned int token_to_scan;
-    int               yycolno;
-    TerminalType      token_type;
-
-    union token_val {
-      int int_val;
-      float             float_val;
-      double            double_val;
-      char*             string_val;
-      BrigDataType16_t  data_type;
-      BrigOpcode32_t    opcode;
-      BrigPacking16_t   packing;
-    } token_value;
-
-  private:
-    /* Buffers */
-    Context();
-    ~Context();
-    static Context* ctx;
-    Buffer* cbuf;  // code buffer
-    Buffer* dbuf;  // directive buffer
-    Buffer* obuf;  // operand buffer
-    StringBuffer* sbuf;  // string buffer
-
-    /* Error reporter */
-    ErrorReporterInterface* err_reporter;  // error reporter
-
-    // context variables
-    uint16_t alignment;
-    BrigSymbolModifier symModifier;
-    BrigMachine16_t machine;
-    BrigProfile16_t profile;
-    BrigSftz16_t ftz;
-    int fbar;
-    BrigAttribute16_t attribute;
-    BrigDataType16_t type;
-    BrigOpcode32_t opcode;
-    BrigAluModifier aluModifier;
-    char operand_loc;   // 1 -> 5
-
-    bool arg_output;
-};
-
-}  // namespace brig
-}  // namespace hsa
-#endif  // INCLUDE_CONTEXT_H_
-=======
-/* Copyright 2012 <MulticorewareInc> */
-
-#ifndef INCLUDE_CONTEXT_H_
-#define INCLUDE_CONTEXT_H_
-
-#include <map>
-#include <string>
-#include "brig.h"
-#include "brig_buffer.h"
-#include "error_reporter_interface.h"
-
-extern int yycolno;
-extern int yylineno;
-namespace hsa {
-namespace brig {
-// context for code generation
-class Context {
-  public:
-    enum context_error_t {
-      CONTEXT_OK = 0,
-      INVALID_POINTER = 1,
-      EMPTY_BUFFER,
-      INVALID_OFFSET
-    };
-
-    /* Constructors */
-    Context();
-    explicit Context(ErrorReporterInterface* error_reporter);
-
-    /* Error reporter set/get */
-    void set_error_reporter(ErrorReporterInterface* error_reporter);
-    ErrorReporterInterface* get_error_reporter(void) const;
-
-    /* string buffer manipulators */
-    // add a new symbol to .strings section.
-    // return the offset to that symbol
-    int add_symbol(const std::string& s);
-
-    // lookup offset to a symbol
-    // if symbol does not exist, return -1
-    int lookup_symbol(const std::string& s);
-
-    // get string at an index
-    std::string get_string(uint32_t index) {
-      return sbuf->at(index);
-    }
-
-    /* helper function to check alignment requirement of each structure */
-    template<class T>
-    static BrigAlignment alignment_check(T item) {
-      switch (item.kind) {
-        // directive
-        case BrigEDirectiveBlockNumeric:
-        case BrigEDirectiveInit:
-        // operand
-        case BrigEOperandImmed:
-          return BrigEAlignment_8;
-        default:
-          return BrigEAlignment_4;
-      }
-    }
-
-    /* code to append Brig structures to buffers */
-
-    // append code
-    template <class T>
-    void append_code(const T* item) {
-      uint32_t code_offset = cbuf->size();
-      if ((alignment_check(*item) == BrigEAlignment_8) &&
-          (code_offset%8)) {
-        // need padding to ensure code_offset is a multiple of 8
-        BrigDirectivePad bdp = {
-          4,                 // Size
-          BrigEDirectivePad  // type
-        };
-        cbuf->append(&bdp);
-      }
-      cbuf->append(item);
-    }
-
-    // append directive
-    template <class T>
-    void append_directive(const T* item) {
-      uint32_t directive_offset = dbuf->size();
-      if ((alignment_check(*item) == BrigEAlignment_8) &&
-          (directive_offset%8)) {
-        // need padding to ensure code_offset is a multiple of 8
-        BrigDirectivePad bdp = {
-          4,                 // Size
-          BrigEDirectivePad  // type
-        };
-        dbuf->append(&bdp);
-      }
-      dbuf->append(item);
-    }
-
-    // use to append a BrigDirectiveSymbol structs
-    // (does not contain a .kind field ? )
-    void append_directive_symbol(const BrigDirectiveSymbol* item) {
-      uint32_t directive_offset = dbuf->size();
-      dbuf->append(item);
-    }
-
-    void append_operand_argList(const BrigoOffset32_t* item) {
-      uint32_t operand_offset = obuf->size();
-      obuf->append(item);
-    }
-
-    // append operand
-    template <class T>
-    void append_operand(const T* item) {
-    uint32_t operand_offset = obuf->size();
-      if ((alignment_check(*item) == BrigEAlignment_8) &&
-          (operand_offset%8)) {
-        // need padding to ensure code_offset is a multiple of 8
-        BrigDirectivePad bdp = {
-          4,                 // Size
-          BrigEDirectivePad  // type
-        };
-        obuf->append(&bdp);
-      }
-      obuf->append(item);
-    }
-
-    // get directive at a specific offset
-    template <class T>
-    context_error_t get_directive(uint32_t offset, T* item) {
-      // check for valid pointer
-      if (item == NULL)
-        return INVALID_POINTER;
-
-      Buffer::error_t result = dbuf->get(offset, item);
-
-      if (result == Buffer::INVALID_OFFSET)
-        return INVALID_OFFSET;
-      else if (result == Buffer::EMPTY_BUFFER)
-        return EMPTY_BUFFER;
-      else if (result == Buffer::SUCCESS)
-        return CONTEXT_OK;
-    }
-
-    // get code at a specific offset
-    template <class T>
-    context_error_t get_code(uint32_t offset, T* item) {
-      // check for valid pointer
-      if (item == NULL)
-        return INVALID_POINTER;
-
-      Buffer::error_t result = cbuf->get(offset, item);
-
-      if (result == Buffer::INVALID_OFFSET)
-        return INVALID_OFFSET;
-      else if (result == Buffer::EMPTY_BUFFER)
-        return EMPTY_BUFFER;
-      else if (result == Buffer::SUCCESS)
-        return CONTEXT_OK;
-    }
-
-    // get operand at a specific offset
-    template <class T>
-    context_error_t get_operand(uint32_t offset, T* item) {
-      // check for valid pointer
-      if (item == NULL)
-        return INVALID_POINTER;
-
-      Buffer::error_t result = obuf->get(offset, item);
-
-      if (result == Buffer::INVALID_OFFSET)
-        return INVALID_OFFSET;
-       else if (result == Buffer::EMPTY_BUFFER)
-        return EMPTY_BUFFER;
-      else if (result == Buffer::SUCCESS)
-        return CONTEXT_OK;
-    }
-
-    /* Byte-level manipulators */
-    // functions to get a sequence of values of a certain buffer
-    // at a specific offset.
-    context_error_t get_directive_bytes(unsigned char* value,
-                                        uint32_t offset,
-                                        uint32_t nBytes);
-
-    context_error_t get_code_bytes(unsigned char* value,
-                                   uint32_t offset,
-                                   uint32_t nBytes);
-
-    context_error_t get_operand_bytes(unsigned char* value,
-                                      uint32_t offset,
-                                      uint32_t nBytes);
-
-    // Modify a number of bytes of a buffer at a specific offset
-    context_error_t update_directive_bytes(unsigned char* value,
-                                           uint32_t offset,
-                                           uint32_t nBytes);
-
-    context_error_t update_code_bytes(unsigned char* value,
-                                      uint32_t offset,
-                                      uint32_t nBytes);
-
-    context_error_t update_operand_bytes(unsigned char* value,
-                                         uint32_t offset,
-                                         uint32_t nBytes);
-
-
-    // clear buffers
-    void clear_code_buffer(void);
-    void clear_directive_buffer(void);
-    void clear_operand_buffer(void);
-    void clear_string_buffer(void);
-    void clear_all_buffers(void);
-    void clear_context(void);
-    void set_default_values(void);
-
-    /* Temporary Context Manipulators */
-    // check context
-    uint16_t get_alignment() const;
-    BrigAttribute16_t get_attribute() const;
-    BrigAluModifier get_alu_modifier() const;
-    BrigSymbolModifier get_symbol_modifier() const;
-    BrigMachine16_t get_machine() const;
-    BrigProfile16_t get_profile() const;
-    BrigSftz16_t get_ftz() const;
-    int get_fbar() const;
-    BrigDataType16_t get_type() const;
-    BrigOpcode32_t get_opcode() const;
-    char get_operand_loc() const;
-
-    // set context
-    void set_alu_modifier(BrigAluModifier modifier);
-    void set_symbol_modifier(BrigSymbolModifier modifier);
-    void set_attribute(BrigAttribute16_t attrib);
-    void set_alignment(uint16_t align);
-    void set_machine(BrigMachine16_t machine);
-    void set_profile(BrigProfile16_t profile);
-    void set_ftz(BrigSftz16_t ftz);
-    void set_fbar(int fbar);
-    void set_type(BrigDataType16_t type);
-    void set_opcode(BrigOpcode32_t opcode);
-    // let context know the location of current operand
-    void set_operand_loc(char loc);
-
-    // get current offset
-    BrigcOffset32_t get_code_offset(void) const {return cbuf->size();}
-    BrigdOffset32_t get_directive_offset(void) const {return dbuf->size();}
-    BrigoOffset32_t get_operand_offset(void) const {return obuf->size();}
-    BrigsOffset32_t get_string_offset(void) const {return sbuf->size();}
-
-    bool is_arg_output(void) const {return arg_output;}
-    void set_arg_output(bool output) { this->arg_output = output; }
-
-    BrigoOffset32_t current_label_offset;
-    BrigcOffset32_t current_inst_offset;
-    BrigdOffset32_t current_bdf_offset;
-    BrigoOffset32_t current_argList_offset;
-    // label_o_map contains the info for OperandLabelRef,
-    // label_d_map contains the label that needed in a instruction
-    std::map<std::string, BrigoOffset32_t> arg_map;
-    std::map<std::string, BrigdOffset32_t> func_map;
-    std::map<std::string, BrigoOffset32_t> func_o_map;
-    std::map<std::string, BrigoOffset32_t> operand_map;
-    std::map<std::string, BrigoOffset32_t> label_o_map;
-    std::multimap<std::string, BrigcOffset32_t> label_c_map;
-
-  private:
-    /* Buffers */
-    Buffer* cbuf;  // code buffer
-    Buffer* dbuf;  // directive buffer
-    Buffer* obuf;  // operand buffer
-    StringBuffer* sbuf;  // string buffer
-
-    /* Error reporter */
-    ErrorReporterInterface* err_reporter;  // error reporter
-
-    // context variables
-    uint16_t alignment;
-    BrigSymbolModifier symModifier;
-    BrigMachine16_t machine;
-    BrigProfile16_t profile;
-    BrigSftz16_t ftz;
-    int fbar;
-    BrigAttribute16_t attribute;
-    BrigDataType16_t type;
-    BrigOpcode32_t opcode;
-    BrigAluModifier aluModifier;
-    char operand_loc;   // 1 -> 5
-
-    bool arg_output;
-};
-
-}  // namespace brig
-}  // namespace hsa
-#endif  // INCLUDE_CONTEXT_H_
->>>>>>> 0a7c13d0
+/* Copyright 2012 <MulticorewareInc> */
+
+#ifndef INCLUDE_CONTEXT_H_
+#define INCLUDE_CONTEXT_H_
+
+#include <map>
+#include <string>
+#include "brig.h"
+#include "brig_buffer.h"
+#include "error_reporter_interface.h"
+#include "tokens.h"
+
+extern int yylineno;
+
+namespace hsa {
+namespace brig {
+// context for code generation
+class Context {
+  public:
+    enum context_error_t {
+      CONTEXT_OK = 0,
+      INVALID_POINTER = 1,
+      EMPTY_BUFFER,
+      INVALID_OFFSET
+    };
+
+    static Context* get_instance(void);
+    /* Error reporter set/get */
+    void set_error_reporter(ErrorReporterInterface* error_reporter);
+    ErrorReporterInterface* get_error_reporter(void) const;
+
+    void set_error(ErrorReporterInterface::error_t error);
+    /* string buffer manipulators */
+    // add a new symbol to .strings section.
+    // return the offset to that symbol
+    int add_symbol(const std::string& s);
+
+    // lookup offset to a symbol
+    // if symbol does not exist, return -1
+    int lookup_symbol(const std::string& s);
+
+    // get string at an index
+    std::string get_string(uint32_t index) {
+      return sbuf->at(index);
+    }
+
+    /* helper function to check alignment requirement of each structure */
+    template<class T>
+    static BrigAlignment alignment_check(T item) {
+      switch (item.kind) {
+        // directive
+        case BrigEDirectiveBlockNumeric:
+        case BrigEDirectiveInit:
+        // operand
+        case BrigEOperandImmed:
+          return BrigEAlignment_8;
+        default:
+          return BrigEAlignment_4;
+      }
+    }
+
+    /* code to append Brig structures to buffers */
+
+    // append code
+    template <class T>
+    void append_code(const T* item) {
+      uint32_t code_offset = cbuf->size();
+      if ((alignment_check(*item) == BrigEAlignment_8) &&
+          (code_offset%8)) {
+        // need padding to ensure code_offset is a multiple of 8
+        BrigDirectivePad bdp = {
+          4,                 // Size
+          BrigEDirectivePad  // type
+        };
+        cbuf->append(&bdp);
+      }
+      cbuf->append(item);
+    }
+
+    // append directive
+    template <class T>
+    void append_directive(const T* item) {
+      uint32_t directive_offset = dbuf->size();
+      if ((alignment_check(*item) == BrigEAlignment_8) &&
+          (directive_offset%8)) {
+        // need padding to ensure code_offset is a multiple of 8
+        BrigDirectivePad bdp = {
+          4,                 // Size
+          BrigEDirectivePad  // type
+        };
+        dbuf->append(&bdp);
+      }
+      dbuf->append(item);
+    }
+
+    // use to append a BrigDirectiveSymbol structs
+    // (does not contain a .kind field ? )
+    void append_directive_symbol(const BrigDirectiveSymbol* item) {
+      uint32_t directive_offset = dbuf->size();
+      dbuf->append(item);
+    }
+
+    void append_operand_argList(const BrigoOffset32_t* item) {
+      uint32_t operand_offset = obuf->size();
+      obuf->append(item);
+    }
+
+    // append operand
+    template <class T>
+    void append_operand(const T* item) {
+    uint32_t operand_offset = obuf->size();
+      if ((alignment_check(*item) == BrigEAlignment_8) &&
+          (operand_offset%8)) {
+        // need padding to ensure code_offset is a multiple of 8
+        BrigDirectivePad bdp = {
+          4,                 // Size
+          BrigEDirectivePad  // type
+        };
+        obuf->append(&bdp);
+      }
+      obuf->append(item);
+    }
+
+    // get directive at a specific offset
+    template <class T>
+    context_error_t get_directive(uint32_t offset, T* item) {
+      // check for valid pointer
+      if (item == NULL)
+        return INVALID_POINTER;
+
+      Buffer::error_t result = dbuf->get(offset, item);
+
+      if (result == Buffer::INVALID_OFFSET)
+        return INVALID_OFFSET;
+      else if (result == Buffer::EMPTY_BUFFER)
+        return EMPTY_BUFFER;
+      else if (result == Buffer::SUCCESS)
+        return CONTEXT_OK;
+    }
+
+    // get code at a specific offset
+    template <class T>
+    context_error_t get_code(uint32_t offset, T* item) {
+      // check for valid pointer
+      if (item == NULL)
+        return INVALID_POINTER;
+
+      Buffer::error_t result = cbuf->get(offset, item);
+
+      if (result == Buffer::INVALID_OFFSET)
+        return INVALID_OFFSET;
+      else if (result == Buffer::EMPTY_BUFFER)
+        return EMPTY_BUFFER;
+      else if (result == Buffer::SUCCESS)
+        return CONTEXT_OK;
+    }
+
+    // get operand at a specific offset
+    template <class T>
+    context_error_t get_operand(uint32_t offset, T* item) {
+      // check for valid pointer
+      if (item == NULL)
+        return INVALID_POINTER;
+
+      Buffer::error_t result = obuf->get(offset, item);
+
+      if (result == Buffer::INVALID_OFFSET)
+        return INVALID_OFFSET;
+       else if (result == Buffer::EMPTY_BUFFER)
+        return EMPTY_BUFFER;
+      else if (result == Buffer::SUCCESS)
+        return CONTEXT_OK;
+    }
+
+    /* Byte-level manipulators */
+    // functions to get a sequence of values of a certain buffer
+    // at a specific offset.
+    context_error_t get_directive_bytes(unsigned char* value,
+                                        uint32_t offset,
+                                        uint32_t nBytes);
+
+    context_error_t get_code_bytes(unsigned char* value,
+                                   uint32_t offset,
+                                   uint32_t nBytes);
+
+    context_error_t get_operand_bytes(unsigned char* value,
+                                      uint32_t offset,
+                                      uint32_t nBytes);
+
+    // Modify a number of bytes of a buffer at a specific offset
+    context_error_t update_directive_bytes(unsigned char* value,
+                                           uint32_t offset,
+                                           uint32_t nBytes);
+
+    context_error_t update_code_bytes(unsigned char* value,
+                                      uint32_t offset,
+                                      uint32_t nBytes);
+
+    context_error_t update_operand_bytes(unsigned char* value,
+                                         uint32_t offset,
+                                         uint32_t nBytes);
+
+
+    // clear buffers
+    void clear_code_buffer(void);
+    void clear_directive_buffer(void);
+    void clear_operand_buffer(void);
+    void clear_string_buffer(void);
+    void clear_all_buffers(void);
+    void clear_context(void);
+    void set_default_values(void);
+
+    /* Temporary Context Manipulators */
+    // check context
+    uint16_t get_alignment() const;
+    BrigAttribute16_t get_attribute() const;
+    BrigAluModifier get_alu_modifier() const;
+    BrigSymbolModifier get_symbol_modifier() const;
+    BrigMachine16_t get_machine() const;
+    BrigProfile16_t get_profile() const;
+    BrigSftz16_t get_ftz() const;
+    int get_fbar() const;
+    BrigDataType16_t get_type() const;
+    BrigOpcode32_t get_opcode() const;
+    char get_operand_loc() const;
+
+    // set context
+    void set_alu_modifier(BrigAluModifier modifier);
+    void set_symbol_modifier(BrigSymbolModifier modifier);
+    void set_attribute(BrigAttribute16_t attrib);
+    void set_alignment(uint16_t align);
+    void set_machine(BrigMachine16_t machine);
+    void set_profile(BrigProfile16_t profile);
+    void set_ftz(BrigSftz16_t ftz);
+    void set_fbar(int fbar);
+    void set_type(BrigDataType16_t type);
+    void set_opcode(BrigOpcode32_t opcode);
+    // let context know the location of current operand
+    void set_operand_loc(char loc);
+
+    // get current offset
+    BrigcOffset32_t get_code_offset(void) const {return cbuf->size();}
+    BrigdOffset32_t get_directive_offset(void) const {return dbuf->size();}
+    BrigoOffset32_t get_operand_offset(void) const {return obuf->size();}
+    BrigsOffset32_t get_string_offset(void) const {return sbuf->size();}
+
+    bool is_arg_output(void) const {return arg_output;}
+    void set_arg_output(bool output) { this->arg_output = output; }
+
+    BrigoOffset32_t current_label_offset;
+    BrigcOffset32_t current_inst_offset;
+    BrigdOffset32_t current_bdf_offset;
+    BrigoOffset32_t current_argList_offset;
+    // label_o_map contains the info for OperandLabelRef,
+    // label_d_map contains the label that needed in a instruction
+    std::map<std::string, BrigoOffset32_t> arg_map;
+    std::map<std::string, BrigdOffset32_t> func_map;
+    std::map<std::string, BrigoOffset32_t> func_o_map;
+    std::map<std::string, BrigoOffset32_t> operand_map;
+    std::map<std::string, BrigoOffset32_t> label_o_map;
+    std::multimap<std::string, BrigcOffset32_t> label_c_map;
+
+
+    unsigned int token_to_scan;
+    int               yycolno;
+    TerminalType      token_type;
+
+    union token_val {
+      int int_val;
+      float             float_val;
+      double            double_val;
+      char*             string_val;
+      BrigDataType16_t  data_type;
+      BrigOpcode32_t    opcode;
+      BrigPacking16_t   packing;
+    } token_value;
+
+  private:
+    /* Buffers */
+    Context();
+    ~Context();
+    static Context* ctx;
+    Buffer* cbuf;  // code buffer
+    Buffer* dbuf;  // directive buffer
+    Buffer* obuf;  // operand buffer
+    StringBuffer* sbuf;  // string buffer
+
+    /* Error reporter */
+    ErrorReporterInterface* err_reporter;  // error reporter
+
+    // context variables
+    uint16_t alignment;
+    BrigSymbolModifier symModifier;
+    BrigMachine16_t machine;
+    BrigProfile16_t profile;
+    BrigSftz16_t ftz;
+    int fbar;
+    BrigAttribute16_t attribute;
+    BrigDataType16_t type;
+    BrigOpcode32_t opcode;
+    BrigAluModifier aluModifier;
+    char operand_loc;   // 1 -> 5
+
+    bool arg_output;
+};
+
+}  // namespace brig
+}  // namespace hsa
+#endif  // INCLUDE_CONTEXT_H_