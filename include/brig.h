/* Copyright 2012 <MulticorewareInc> */

#ifndef INCLUDE_BRIG_H_
#define INCLUDE_BRIG_H_
#include <stdint.h>

// PRM 20.4
// typedef

typedef uint16_t BrigPacking16_t;
typedef uint16_t BrigDataType16_t;
typedef uint32_t BrigGeom32_t;
typedef uint32_t BrigImageFormat32_t;
typedef uint32_t BrigDirectiveKinds32_t;
typedef uint32_t BrigsOffset32_t;
typedef uint32_t BrigcOffset32_t;
typedef uint32_t BrigdOffset32_t;
typedef uint32_t BrigoOffset32_t;
typedef uint16_t BrigMachine16_t;
typedef uint16_t BrigProfile16_t;
typedef uint16_t BrigSftz16_t;
typedef uint32_t BrigControlType32_t;
typedef uint16_t BrigAttribute16_t;
typedef uint32_t BrigStorageClass32_t;
typedef uint32_t BrigImageOrder32_t;
typedef uint32_t BrigOpcode32_t;
typedef uint32_t BrigAtomicOperation32_t;
typedef uint32_t BrigMemorySemantic32_t;
typedef uint32_t BrigCompareOperation32_t;
typedef uint8_t  BrigBoundaryMode8_t;
typedef uint8_t  BrigAddrFilter8_t;
// Enums

// Custom enum to check for alignment of structs
enum BrigAlignment {
    BrigEAlignment_4,
    BrigEAlignment_8
};
// BrigSymbolModifier
enum BrigSymbolModifier {
  BrigConst = 1,  // set means constant; not set means read/write
  BrigArray = 2,  // set means vector (size in dim); not set means scalar
  BrigFlex = 4    // set means flexible array
};

// 20.5.2
enum BrigAtomicOperation {
  BrigAtomicAnd,
  BrigAtomicOr,
  BrigAtomicXor,
  BrigAtomicCas,
  BrigAtomicExch,
  BrigAtomicAdd,
  BrigAtomicInc,
  BrigAtomicDec,
  BrigAtomicMin,
  BrigAtomicMax,
  BrigAtomicSub
};

// 20.5.3
enum BrigAttribute {
    BrigExtern,
    BrigStatic,
    BrigNone
};

// 20.5.6
enum BrigControlType {
  BrigEMaxTid,
  BrigEMaxGperC,
  BrigEMemOpt
};

// 20.5.7
enum BrigDataType {
    Brigs8,            // signed integer 8 bits
    Brigs16,           // signed integer 16 bits
    Brigs32,           // signed integer 32 bits
    Brigs64,           // signed integer 64 bits
    Brigu8,            // unsigned integer 8 bits
    Brigu16,           // unsigned integer 16 bits
    Brigu32,           // unsigned integer 32 bits
    Brigu64,           // unsigned integer 64 bits
    Brigf16,           // floating-point 16 bits
    Brigf32,           // floating-point 32 bits
    Brigf64,           // floating-point 64 bits
    Brigb1,            // uninterpreted bit string of length 1 bit
    Brigb8,            // uninterpreted bit string of length 8 bits
    Brigb16,           // uninterpreted bit string of length 16 bits
    Brigb32,           // uninterpreted bit string of length 32 bits
    Brigb64,           // uninterpreted bit string of length 64 bits
    Brigb128,          // uninterpreted bit string of length 128 bits
    BrigROImg,         // read-only image object
    BrigRWImg,         // read/write image object
    BrigSamp,          // sampler object
    Brigu8x4,          // four bytes unsigned
    Brigs8x4,          // four bytes signed
    Brigu8x8,          // eight bytes unsigned
    Brigs8x8,          // eight bytes signed
    Brigu8x16,         // 16 bytes unsigned
    Brigs8x16,         // 16 bytes signed
    Brigu16x2,         // two short unsigned integers
    Brigs16x2,         // two short signed integer
    Brigf16x2,         // two half-floats
    Brigu16x4,         // four short unsigned integers
    Brigs16x4,         // four short signed integers
    Brigf16x4,         // four half-floats
    Brigu16x8,         // eight short unsigned integers
    Brigs16x8,         // eight short signed integers
    Brigf16x8,         // eight half-floats
    Brigu32x2,         // two unsigned integers
    Brigs32x2,         // two signed integers
    Brigf32x2,         // two floats
    Brigu32x4,         // four unsigned integers
    Brigs32x4,         // four signed integers
    Brigf32x4,         // four floats
    Brigu64x2,         // two 64-bit unsigned integers
    Brigs64x2,         // two 64-bit signed integers
    Brigf64x2          // two doubles
};
// PRM 20.5.8
// BrigDirectiveKinds
// BrigDirectiveKinds is used to specify the kind of directive.
enum BrigDirectiveKinds {
  BrigEDirectiveFunction,
  BrigEDirectiveKernel,
  BrigEDirectiveSymbol,
  BrigEDirectiveImage,
  BrigEDirectiveSampler,
  BrigEDirectiveLabel,
  BrigEDirectiveLabelList,
  BrigEDirectiveVersion,
  BrigEDirectiveSignature,
  BrigEDirectiveFile,
  BrigEDirectiveComment,
  BrigEDirectiveLoc,
  BrigEDirectiveInit,
  BrigEDirectiveLabelInit,
  BrigEDirectiveControl,
  BrigEDirectivePragma,
  BrigEDirectiveExtension,
  BrigEDirectiveArgStart,
  BrigEDirectiveArgEnd,
  BrigEDirectiveBlockStart,
  BrigEDirectiveBlockNumeric,
  BrigEDirectiveBlockString,
  BrigEDirectiveBlockEnd,
  BrigEDirectivePad
};

// BrigMachine
// BrigMachine is used to specify the type of machine model.
enum BrigMachine {
  BrigESmall,  // 32-bit model (all addresses are 32 bits;
               // a pointer fits into an s register)
  BrigELarge   // 64-bit model (all addresses are 64 bits;
               // a pointer fits into a d register)
};

// BrigProfile
// BrigProfile is used to specify the kind of profile.
enum BrigProfile {
  BrigEFull,
  BrigEReduced
};

// BrigSftz
// BrigSftz is used to specify the use (or non-use) of single-precision
// flush to zero.
enum BrigSftz {
  BrigESftz,
  BrigENosftz
};

//PRM 20.5.9
//BrigGeom
//BrigGeom is used to specify the number of coordinates needed to access an
//image.
enum BrigGeom {
  Briggeom_1d,
  Briggeom_2d,
  Briggeom_3d,
  Briggeom_1da,
  Briggeom_1db,
  Briggeom_2da
};

// PRM 20.5.12
enum BrigInstKinds {
  BrigEInstBase,
  BrigEInstMod,
  BrigEInstCvt,
  BrigEInstRead,
  BrigEInstBar,
  BrigEInstLdSt,
  BrigEInstCmp,
  BrigEInstMem,
  BrigEInstAtomic,
  BrigEInstAtomicImage,
  BrigEInstImage
};

// 20.5.14
enum BrigMemorySemantic {
  BrigRegular,
  BrigAcquire,
  BrigRelease,
  BrigAcquireRelease,
  BrigDep,
  BrigParAcquire,
  BrigParRelease,
  BrigParAcquireRelease
};

// 20.5.20
enum BrigStorageClass {
    BrigGlobalSpace,
    BrigGroupSpace,
    BrigPrivateSpace,
    BrigKernargSpace,
    BrigReadonlySpace,
    BrigSpillSpace,
    BrigArgSpace,
    BrigFlatSpace
};
// 8-16 reserved for extensions

// BrigOperandKinds
// BrigOperandKinds is used to specify the kind of operand.
enum BrigOperandKinds {
  BrigEOperandBase,
  BrigEOperandReg,
  BrigEOperandImmed,
  BrigEOperandRegV2,
  BrigEOperandRegV4,
  BrigEOperandAddress,
  BrigEOperandLabelRef,
  BrigEOperandIndirect,
  BrigEOperandCompound,
  BrigEOperandArgumentList,
  BrigEOperandFunctionList,
  BrigEOperandArgumentRef,
  BrigEOperandWaveSz,
  BrigEOperandFunctionRef,
  BrigEOperandPad,
  BrigEOperandOpaque
};

// BrigPacking
// BrigPacking is used to specify the packing type of HSAIL operation.
enum BrigPacking {
  BrigNoPacking,
  BrigPackPP,
  BrigPackPS,
  BrigPackSP,
  BrigPackSS,
  BrigPackS,
  BrigPackP,
  BrigPackPPsat,
  BrigPackPSsat,
  BrigPackSPsat,
  BrigPackSSsat,
  BrigPackSsat,
  BrigPackPsat
};
// BrigMemorySemantic
// BrigMemorySemantic is used to specify the semantics for a memory operation.
enum BrigMemorySemantic {
  BrigRegular,
  BrigAcquire,
  BrigRelease,
  BrigAcquireRelease,
  BrigDep,
  BrigBin
};

// BrigAtomicOperation
// BrigAtomicOperation is used to specify the type of atomic operation.
enum BrigAtomicOperation {
  BrigAtomicAnd,
  BrigAtomicOr,
  BrigAtomicXor,
  BrigAtomicCas,
  BrigAtomicExch,
  BrigAtomicAdd,
  BrigAtomicInc,
  BrigAtomicDec,
  BrigAtomicMin,
  BrigAtomicMax,
  BrigAtomicSub
};

// BrigOpcode
// BrigOpcode is used to specify the opcode for the HSAIL operation.
enum BrigOpcode {
  BrigAbs = 0,
  BrigAdd = 1,
  BrigCarry = 2,
  BrigBorrow = 3,
  BrigDiv = 4,
  BrigMax = 5,
  BrigMin = 6,
  BrigMul = 7,
  BrigNeg = 8,
  BrigRem = 9,
  BrigSub = 10,
  BrigMad = 11,
  BrigMul24 = 12,
  BrigMad24 = 13,
  BrigShl = 14,
  BrigShr = 15,
  BrigAnd = 16,
  BrigOr = 17,
  BrigXor = 18,
  BrigNot = 19,
  BrigPopcount = 20,
  BrigFirstbit = 21,
  BrigLastbit = 22,
  BrigBitRev = 23,
  BrigExtract = 24,
  BrigInsert = 25,
  BrigMov = 26,
  BrigUnpacklo = 27,
  BrigUnpackhi = 28,
  BrigShuffle = 29,
  Brigmovslo = 30,
  Brigmovshi = 31,
  Brigmovdlo = 32,
  Brigmovdhi = 33,
  BrigLda = 34,
  BrigLdc = 36,
  BrigCmov = 37,
  BrigPackedCmp = 38,
  BrigCopySign = 39,
  BrigFma = 40,
  BrigClass = 41,
  BrigSqrt = 42,
  BrigFract = 43,
  BrigFcos = 44,
  BrigFsin = 45,
  BrigFlog2 = 46,
  BrigFexp2 = 47,
  BrigFrsqrt = 48,
  BrigFrcp = 49,
  BrigCmp = 50,
  BrigSegmentp = 51,
  BrigFtoS = 52,
  BrigStoF = 53,
  BrigCvt = 54,
  BrigF2u4 = 55,
  BrigUnpack3 = 56,
  BrigUnpack2 = 57,
  BrigUnpack1 = 58,
  BrigUnpack0 = 59,
  BrigBitAlign = 60,
  BrigByteAlign = 61,
  BrigLerp = 62,
  BrigSad = 63,
  BrigSad2 = 64,
  BrigSad4 = 65,
  BrigSad4hi = 66,
  BrigLd = 67,
  BrigSt = 68,
  BrigAtomic = 69,
  BrigAtomicNoRet = 70,
  BrigRdImage = 71,
  BrigLdImage = 72,
  BrigStImage = 73,
  BrigAtomicNoRetImage = 74,
  BrigAtomicImage = 75,
  BrigQueryWidth = 76,
  BrigQueryHeight = 77,
  BrigQueryDepth = 78,
  BrigQueryOrder = 79,
  BrigQueryFiltering = 80,
  BrigQueryData = 81,
  BrigQueryArray = 82,
  BrigQueryNormalized = 83,
  BrigCbr = 84,
  BrigBrn = 85,
  BrigSync = 86,
  BrigBarrier = 87,
  BrigFbarInitSize = 88,
  BrigFbarInitSizeWg = 89,
  BrigFbarInit = 90,
  BrigFbarWait = 91,
  BrigFbarArrive = 92,
  BrigFbarSkip = 93,
  BrigFbarRelease = 94,
  BrigFbarReleaseCF = 95,
  BrigCount = 96,
  BrigCountup = 97,
  BrigMask = 98,
  BrigSend = 99,
  BrigReceive = 100,
  BrigRet = 101,
  BrigSyscall = 102,
  BrigAlloca = 103,
  BrigCall = 104,
  BrigWorkItemId = 105,
  BrigWorkItemAId = 106,
  BrigWorkGroupId = 107,
  BrigWorkGroupSize = 108,
  BrigNDRangesize = 109,
  BrigNDRangegroups = 110,
  BrigLaneId = 111,
  BrigDynWaveId = 112,
  BrigMaxDynWaveId = 113,
  BrigDispatchId = 114,
  BrigCU = 115,
  BrigWorkDim = 116,
  BrigClock = 117,
  Brigworkitemidflat = 118,
  Brigworkitemaidflat = 119,
  BrigNop = 120,
  BrigDebugtrap = 121,
  BrigBitselect = 122 ,
  BrigFbarInitSizeKnown = 123
};


// Brig Support Structures
// BrigAluModifier specifies arithmetic logic unit controls:
struct BrigAluModifier {
  uint32_t floatOrInt: 1;
  uint32_t rounding: 2;
  uint32_t hi: 1;
  uint32_t ftz: 1;
  uint32_t approx: 1;
  uint32_t fbar: 1;
  uint32_t reserved: 25;
};

//PRM 	20.5.9
enum BrigGeom { 
  Briggeom_1d,  //1D image (1 coordinate needed)
  Briggeom_2d,  //2D image (2 coordinate needed)
  Briggeom_3d,  //3D image (3 coordinate needed)
  Briggeom_1da, //1DA image array (2 coordinates needed)
  Briggeom_1db, //1DB image  buffer (1 coordinates needed)
  Briggeom_2da  //2DA image array (3 coordinates needed)
};

//PRM 	20.5.10
enum BrigImageFormat {
  BrigSNORM_INT8,
  BrigSNORM_INT16,
  BrigUNORM_INT8,
  BrigUNORM_INT16,
  BrigUNORM_SHORT_565,
  BrigUNORM_SHORT_555,
  BrigUNORM_SHORT_101010,
  BrigSIGNED_INT8,
  BrigSIGNED_INT16,
  BrigSIGNED_INT32,
  BrigUNSIGNED_INT8,
  BrigUNSIGNED_INT16,
  BrigUNSIGNED_INT32,
  BrigHALF_FLOAT,
  BrigFLOAT,
  BrigImageFormatUnknown
};

enum BrigImageOrder {
  BrigImage_R,
  BrigImage_A,
  BrigImage_RX,
  BrigImage_RG,
  BrigImage_RGX,
  BrigImage_RA,
  BrigImage_RGB,
  BrigImage_RGBA,
  BrigImage_RGBX,
  BrigImage_BGRA,
  BrigImage_ARGB,
  BrigImage_INTENSITY,
  BrigImage_LUMINANCE,
  BrigImageOrderUnknown // used when no order is specified
};

//PRM 20.5.1
enum BrigAddrFilter {
  BrigSamplerFilterLinear,
  BrigSamplerFilterNearest
};

//PRM 20.5.4
enum BrigBoundaryMode {
  BrigSamplerClamp,
  BrigSamplerWrap,
  BrigSamplerMirror,
  BrigSamplerMirrorOnce,
  BrigSamplerBorder
};

enum BrigCompareOperation {
  BrigEq,
  BrigNe,
  BrigLt,
  BrigLe,
  BrigGt,
  BrigGe,
  BrigEqu,
  BrigNeu,
  BrigLtu,
  BrigLeu,
  BrigGtu,
  BrigGeu,
  BrigNum,
  BrigNan,
  BrigSeq,
  BrigSne,
  BrigSlt,
  BrigSle,
  BrigSgt,
  BrigSge,
  BrigSgeu,
  BrigSequ,
  BrigSneu,
  BrigSltu,
  BrigSleu,
  BrigSnum,
  BrigSnan,
  BrigSgtu
};


// PRM 20.3.2
struct BrigSymbolCommon {
  BrigcOffset32_t c_code;
  BrigStorageClass32_t storageClass;
  BrigAttribute16_t attribute;
  uint16_t reserved;
  uint32_t symbolModifier;
  uint32_t dim;
  BrigsOffset32_t s_name;
  BrigDataType16_t type;
  uint16_t align;
};

enum BrigSyncFlags {
  BrigGroupLevel = 1,
  BrigGlobalLevel = 2,
  BrigPartialLevel = 4
};

// Directive structures

// PRM 20.8.3
struct BrigDirectiveBase {
  uint16_t size;
  uint16_t kind;
};

// PRM 20.8.4
struct BrigDirectiveComment {
  static const uint16_t DirKind = BrigEDirectiveComment;
  uint16_t size;
  uint16_t kind;
  BrigcOffset32_t c_code;
  BrigsOffset32_t s_name;
};

// PRM 20.8.5
struct BrigDirectiveControl {
  static const uint16_t DirKind = BrigEDirectiveControl;
  uint16_t size;
  uint16_t kind;
  BrigcOffset32_t c_code;
  BrigControlType32_t controlType;
  uint32_t values[3];
};

// PRM 20.8.6
struct BrigDirectiveExtension {
  static const uint16_t DirKind = BrigEDirectiveExtension;
  uint16_t size;
  uint16_t kind;
  BrigcOffset32_t c_code;
  BrigsOffset32_t s_name;
};

// PRM 20.8.7
struct BrigDirectiveFile {
  static const uint16_t DirKind = BrigEDirectiveFile;
  uint16_t size;
  uint16_t kind;
  BrigcOffset32_t c_code;
  uint32_t fileid;
  BrigsOffset32_t s_filename;
};


// PRM 20.8.8
struct BrigDirectiveFunction {
  static const uint16_t DirKind = BrigEDirectiveFunction;
  uint16_t size;
  uint16_t kind;
  BrigcOffset32_t c_code;
  BrigsOffset32_t s_name;
  uint32_t inParamCount;
  BrigdOffset32_t d_firstScopedDirective;
  uint32_t operationCount;
  BrigdOffset32_t d_nextDirective;
  BrigAttribute16_t attribute;
  uint16_t fbarCount;
  uint32_t outParamCount;
  BrigdOffset32_t d_firstInParam;
};

// PRM 20.8.9
struct BrigDirectiveImage {
  static const uint16_t DirKind = BrigEDirectiveImage;
  uint16_t size;
  uint16_t kind;
  BrigSymbolCommon s;
  uint32_t width;
  uint32_t height;
  uint32_t depth;
  uint32_t array;
  BrigImageOrder32_t order;
  BrigImageFormat32_t format;
};

// PRM 20.8.10
struct BrigDirectiveInit {
  static const uint16_t DirKind = BrigEDirectiveInit;
  uint16_t size;
  uint16_t kind;
  BrigcOffset32_t c_code;
  uint32_t elementCount;
  BrigDataType16_t type;
  uint16_t reserved;

  union {
    uint8_t u8[8];
    uint16_t u16[4];
    uint32_t u32[2];
    uint64_t u64[1];
  } initializationData;
};


// PRM 20.8.11
struct BrigDirectiveKernel {
  static const uint16_t DirKind = BrigEDirectiveKernel;
  uint16_t size;
  uint16_t kind;
  BrigcOffset32_t c_code;
  BrigsOffset32_t s_name;
  uint32_t inParamCount;
  BrigdOffset32_t d_firstScopedDirective;
  uint32_t operationCount;
  BrigdOffset32_t d_nextDirective;
  BrigAttribute16_t attribute;
  uint16_t fbarCount;
  uint32_t outParamCount;
  BrigdOffset32_t d_firstInParam;
};

struct BrigDirectiveMethod {
  static const uint16_t DirKind = ~0;
  uint16_t size;
  uint16_t kind;
  BrigcOffset32_t c_code;
  BrigsOffset32_t s_name;
  uint32_t inParamCount;
  BrigdOffset32_t d_firstScopedDirective;
  uint32_t operationCount;
  BrigdOffset32_t d_nextDirective;
  BrigAttribute16_t attribute;
  uint16_t fbarCount;
  uint32_t outParamCount;
  BrigdOffset32_t d_firstInParam;
};

// PRM 20.8.12
// BrigDirectiveLabel
// BrigDirectiveLabel declares a label.
struct BrigDirectiveLabel {
  static const uint16_t DirKind = BrigEDirectiveLabel;
  uint16_t size;
  uint16_t kind;
  BrigcOffset32_t c_code;
  BrigsOffset32_t s_name;
};

// PRM 20.8.13
struct BrigDirectiveLabelInit {
  static const uint16_t DirKind = BrigEDirectiveLabelInit;
  uint16_t size;
  uint16_t kind;
  BrigcOffset32_t c_code;
  uint32_t elementCount;
  BrigdOffset32_t d_labels[1];
};

// PRM 20.8.14
struct BrigDirectiveLabelList {
  static const uint16_t DirKind = BrigEDirectiveLabelList;
  uint16_t size;
  uint16_t kind;
  BrigcOffset32_t c_code;
  uint32_t elementCount;
  BrigdOffset32_t d_labels[1];
};

// PRM 20.8.15
struct BrigDirectiveLoc {
  static const uint16_t DirKind = BrigEDirectiveLoc;
  uint16_t size;
  uint16_t kind;
  BrigcOffset32_t c_code;
  uint32_t sourceFile;
  uint32_t sourceLine;
  uint32_t sourceColumn;
};

// PRM 20.8.16
// BrigDirectivePad
// BrigDirectivePad is used to pad out the
// .directives stream to ensure alignment.
struct BrigDirectivePad {
  static const uint16_t DirKind = BrigEDirectivePad;
  uint16_t size;
  uint16_t kind;
};

// PRM 20.8.17
struct BrigDirectivePragma {
  static const uint16_t DirKind = BrigEDirectivePragma;
  uint16_t size;
  uint16_t kind;
  BrigcOffset32_t c_code;
  BrigsOffset32_t s_name;
};

// PRM 20.8.18
struct BrigDirectiveSignature {
  static const uint16_t DirKind = BrigEDirectiveSignature;
  uint16_t size;
  uint16_t kind;
  BrigcOffset32_t c_code;
  BrigsOffset32_t s_name;
  uint16_t fbarCount;
  uint16_t reserved;
  uint32_t outCount;
  uint32_t inCount;
  struct BrigProtoType {
    BrigDataType16_t type;
    uint8_t align;
    uint8_t hasDim;
    uint32_t dim;
  } types[1];
};

// PRM 20.8.19
struct BrigDirectiveSampler {
  static const uint16_t DirKind = BrigEDirectiveSampler;
  uint16_t size;
  uint16_t kind;
  BrigSymbolCommon s;
  uint8_t valid: 1;
  uint8_t normalized: 1;
  uint8_t filter:6;
  uint8_t boundaryU;
  uint8_t boundaryV;
  uint8_t boundaryW;
  uint32_t reserved1;
};

// PRM 20.8.20
// BrigDirectiveScope
// BrigDirectiveScope is used to start or end a scope.
struct BrigDirectiveScope {
  uint16_t size;
  uint16_t kind;
  BrigcOffset32_t c_code;
};

struct BrigDirectiveArgStart {
  static const uint16_t DirKind = BrigEDirectiveArgStart;
  uint16_t size;
  uint16_t kind;
  BrigcOffset32_t c_code;
};

struct BrigDirectiveArgEnd {
  static const uint16_t DirKind = BrigEDirectiveArgEnd;
  uint16_t size;
  uint16_t kind;
  BrigcOffset32_t c_code;
};

// 20.8.21
// The documentation is in error. The BrigDirectiveSymbol needs size and kind
// fields to be parsable. Otherwise, there is no way to tell if the second field
// is a uint16_t kind or the second 16-bit word of BrigSymbolCommon's c_code
// field. This view is supported by Table 20-3 in the HSA PRM.
struct BrigDirectiveSymbol {
  static const uint16_t DirKind = BrigEDirectiveSymbol;
  uint16_t size;
  uint16_t kind;
  BrigSymbolCommon s;
  BrigdOffset32_t d_init;
  uint32_t reserved;
};

struct BrigDirectiveSymbolCommon {
  uint16_t size;
  uint16_t kind;
  BrigSymbolCommon s;
};

// 20.8.22
struct BrigDirectiveVersion {
    static const uint16_t DirKind = BrigEDirectiveVersion;
    uint16_t size;
    uint16_t kind;
    BrigcOffset32_t c_code;
    uint16_t major;
    uint16_t minor;
    BrigMachine16_t machine;
    BrigProfile16_t profile;
    BrigSftz16_t ftz;
    uint16_t reserved;
};

// PRM 20.6.2
struct BrigBlockEnd {
  static const uint16_t DirKind = BrigEDirectiveBlockEnd;
  uint16_t size;
  uint16_t kind;
};

// PRM 20.6.3
// BrigBlockNumeric
// BrigBlockNumeric is a variable-size list of numeric values.
// All the values should have
// the same type.
// More than one BrigBlockNumeric can be
// in a single block section.
// This structure must be aligned to an 8-byte boundary
// (because of the uint64_t field).
struct BrigBlockNumeric {
  static const uint16_t DirKind = BrigEDirectiveBlockNumeric;
  uint16_t size;
  uint16_t kind;
  BrigDataType16_t type;
  uint16_t elementCount;
  union {
    uint8_t u8[8];
    uint16_t u16[4];
    uint32_t u32[2];
    uint64_t u64[1];
  };
};

// PRM 20.6.4
// BrigBlockStart
// BrigBlockStart starts a block section.
// It provides a name that can be used to separate information used by different
// debuggers or runtimes.
// More than one BrigBlockStart can have the same name.
struct BrigBlockStart {
  static const uint16_t DirKind = BrigEDirectiveBlockStart;
  uint16_t size;
  uint16_t kind;
  BrigcOffset32_t c_code;
  BrigsOffset32_t s_name;
};

// PRM 20.6.5
struct BrigBlockString {
  static const uint16_t DirKind = BrigEDirectiveBlockString;
  uint16_t size;
  uint16_t kind;
  BrigsOffset32_t s_name;
};

// Code structures

// 20.9.9
struct BrigInstLdSt {
  static const uint16_t InstKind = BrigEInstLdSt;
  uint16_t size;
  uint16_t kind;
  BrigOpcode32_t opcode;
  BrigDataType16_t type;
  BrigPacking16_t packing;
  BrigoOffset32_t o_operands[5];
  BrigStorageClass32_t storageClass;
  BrigMemorySemantic32_t memorySemantic;
  uint32_t equivClass;
};

struct BrigInstBase {
  static const uint16_t InstKind = BrigEInstBase;
  uint16_t size;
  uint16_t kind;
  BrigOpcode32_t opcode;
  BrigDataType16_t type;
  BrigPacking16_t packing;
  BrigoOffset32_t o_operands[5];
};

// BrigInstMod
// The BrigInstMod format is used for ALU operations with a modifier.
struct BrigInstMod {
  static const uint16_t InstKind = BrigEInstMod;
  uint16_t size;
  uint16_t kind;
  BrigOpcode32_t opcode;
  BrigDataType16_t type;
  BrigPacking16_t packing;
  BrigoOffset32_t o_operands[5];
  BrigAluModifier aluModifier;
};

// BrigInstBar
// The BrigInstBar format is used for the barrier and sync operations.
struct BrigInstBar {
  static const uint16_t InstKind = BrigEInstBar;
  uint16_t size;
  uint16_t kind;
  BrigOpcode32_t opcode;
  BrigDataType16_t type;
  BrigPacking16_t packing;
  BrigoOffset32_t o_operands[5];
  uint32_t syncFlags;
};

// BrigInstAtomic
// The BrigInstAtomic format is used for atomic operations: atomicReturn and
// atomicNoReturn.
struct BrigInstAtomic {
  static const uint16_t InstKind = BrigEInstAtomic;
  uint16_t size;
  uint16_t kind;
  BrigOpcode32_t opcode;
  BrigDataType16_t type;
  BrigPacking16_t packing;
  BrigoOffset32_t o_operands[5];
  BrigAtomicOperation32_t atomicOperation;
  BrigStorageClass32_t storageClass;
  BrigMemorySemantic32_t memorySemantic;
};

// BrigInstAtomicImage
// The BrigInstAtomicImage format is used for atomicNoReturn image operations.
struct BrigInstAtomicImage {
  static const uint16_t InstKind = BrigEInstAtomicImage;
  uint16_t size;
  uint16_t kind;
  BrigOpcode32_t opcode;
  BrigDataType16_t type;
  BrigPacking16_t packing;
  BrigoOffset32_t o_operands[5];
  BrigAtomicOperation32_t atomicOperation;
  BrigStorageClass32_t storageClass;
  BrigMemorySemantic32_t memorySemantic;
  BrigGeom32_t geom;
};

// BrigInstCmp
// The BrigInstCmp format is used for compare operations.
struct BrigInstCmp {
  static const uint16_t InstKind = BrigEInstCmp;
  uint16_t size;
  uint16_t kind;
  BrigOpcode32_t opcode;
  BrigDataType16_t type;
  BrigPacking16_t packing;
  BrigoOffset32_t o_operands[5];
  BrigAluModifier aluModifier;
  BrigCompareOperation32_t comparisonOperator;
  BrigDataType16_t sourceType;
  uint16_t reserved;
};

// BrigInstCvt
// The BrigInstCvt format is used for convert operations.
struct BrigInstCvt {
  static const uint16_t InstKind = BrigEInstCvt;
  uint16_t size;
  uint16_t kind;
  BrigOpcode32_t opcode;
  BrigDataType16_t type;
  BrigPacking16_t packing;
  BrigoOffset32_t o_operands[5];
  BrigAluModifier aluModifier;
  BrigDataType16_t stype;
  uint16_t reserved;
};

// BrigInstImage
// The BrigInstImage format is used for the load image and store image
// operations.
struct BrigInstImage {
  static const uint16_t InstKind = BrigEInstImage;
  uint16_t size;
  uint16_t kind;
  BrigOpcode32_t opcode;
  BrigoOffset32_t o_operands[5];
  BrigGeom32_t geom;
  BrigDataType16_t type;
  BrigDataType16_t stype;
  BrigPacking16_t packing;
  uint16_t reserved;
};

// BrigInstMem
// The BrigInstMem format is used for operations that take a space modifier.
struct BrigInstMem {
  static const uint16_t InstKind = BrigEInstMem;
  uint16_t size;
  uint16_t kind;
  BrigOpcode32_t opcode;
  BrigDataType16_t type;
  BrigPacking16_t packing;
  BrigoOffset32_t o_operands[5];
  BrigStorageClass32_t storageClass;
};

// BrigInstRead
// The BrigInstRead format is a special format used for the read image
// operation.
struct BrigInstRead {
  static const uint16_t InstKind = BrigEInstRead;
  uint16_t size;
  uint16_t kind;
  BrigOpcode32_t opcode;
  BrigoOffset32_t o_operands[5];
  BrigGeom32_t geom;
  BrigDataType16_t stype;
  BrigDataType16_t type;
  BrigPacking16_t packing;
  uint16_t reserved;
};


struct BrigOperandBase {
  static const uint16_t OperKind = BrigEOperandBase;
  uint16_t size;
  uint16_t kind;
};

// Operand structures
// BrigOperandReg
// BrigOperandReg is used for a register (c, s, or d).
struct BrigOperandReg {
  static const uint16_t OperKind = BrigEOperandReg;
  uint16_t size;
  uint16_t kind;
  BrigDataType16_t type;
  uint16_t reserved;
  uint32_t name;
};

// BrigOperandImmed
// BrigOperandImmed is used for a numeric value.
struct BrigOperandImmed {
  static const uint16_t OperKind = BrigEOperandImmed;
  uint16_t size;
  uint16_t kind;
  BrigDataType16_t type;
  uint16_t reserved;
  union {
    uint32_t u;
    float f;
    double d;
    uint64_t l[2];
    uint16_t h;
    uint8_t c;
  } bits;
};

// BrigOperandAddress
// BrigOperandAddress is used for [name].
// In the .operands section, BrigOperandAddress must start
// on an offset divisible by 4.
struct BrigOperandAddress {
  static const uint16_t OperKind = BrigEOperandAddress;
  uint16_t size;
  uint16_t kind;
  BrigDataType16_t type;
  uint16_t reserved;
  BrigdOffset32_t directive;
};

// BrigOperandLabelRef
// BrigOperandLabelRef is used for a label.
struct BrigOperandLabelRef {
  static const uint16_t OperKind = BrigEOperandLabelRef;
  uint16_t size;
  uint16_t kind;
  uint32_t labeldirective;
};

// BrigOperandFunctionRef
// BrigOperandFunctionRef is used for a reference
// to a function or function signature.
struct BrigOperandFunctionRef {
  static const uint16_t OperKind = BrigEOperandFunctionRef;
  uint16_t size;
  uint16_t kind;
  BrigdOffset32_t fn;
};

// BrigOperandArgumentList
// BrigOperandArgumentList is used for the list of
// arguments to a function or a list of
// function names or function signatures.
// Lists of function names or function signatures
// are needed when the call statement has a list of possible targets.
struct BrigOperandArgumentList {
  static const uint16_t OperKind = BrigEOperandArgumentList;
  uint16_t size;
  uint16_t kind;
  uint32_t elementCount;
  BrigdOffset32_t o_args[1];
};

struct BrigOperandFunctionList {
  static const uint16_t OperKind = BrigEOperandFunctionList;
  uint16_t size;
  uint16_t kind;
  uint32_t elementCount;
  BrigdOffset32_t o_args[1];
};

// BrigOperandArgumentRef
// BrigOperandArgumentRef is used for a single argument.
struct BrigOperandArgumentRef {
  static const uint16_t OperKind = BrigEOperandArgumentRef;
  uint16_t size;
  uint16_t kind;
  BrigdOffset32_t arg;
};

<<<<<<< HEAD
struct BrigOperandIndirect {
  uint16_t size;
  uint16_t kind;
  BrigoOffset32_t reg;
  BrigDataType16_t type;
  uint16_t reserved;
  int32_t offset;
};

struct BrigOperandCompound {
=======
//BrigOperandCompound
//BrigOperandCompound is used for compound addressing modes.
struct BrigOperandCompound {
  static const uint16_t OperKind = BrigEOperandCompound;
>>>>>>> 9b5a1a70
  uint16_t size;
  uint16_t kind;
  BrigDataType16_t type;
  uint16_t reserved;
  BrigoOffset32_t name;
  BrigoOffset32_t reg;
  int32_t offset;
};

<<<<<<< HEAD
// BrigOperandRegV2
// BrigOperandRegV2 is used for certain memory operations 
// to allow vector register forms.
struct BrigOperandRegV2 {
  uint16_t size;
  uint16_t kind;
  BrigDataType16_t type;
  uint16_t reserved;
  BrigoOffset32_t regs[2];
};

// BrigOperandRegV4
// BrigOperandRegV4 is used for certain memory operations 
// to allow vector register forms.
struct BrigOperandRegV4 {
  uint16_t size;
  uint16_t kind;
  BrigDataType16_t type;
  uint16_t reserved;
  BrigoOffset32_t regs[4];
};

// BrigInstMem
// The BrigInstMem format is used for operations 
// that take a space modifier. 
struct BrigInstMem {
  uint16_t size;
  uint16_t kind;
  BrigOpcode32_t opcode;
  BrigDataType16_t type;
  BrigPacking16_t packing;
  BrigoOffset32_t o_operands[5];
  BrigStorageClass32_t storageClass;
};

// BrigInstAtomic
// The BrigInstAtomic format is used for atomic operations: atomicReturn and
// atomicNoReturn.
struct BrigInstAtomic {
  uint16_t size;
  uint16_t kind;
  BrigOpcode32_t opcode;
  BrigDataType16_t type;
  BrigPacking16_t packing;
  BrigoOffset32_t o_operands[5];
  BrigAtomicOperation32_t atomicOperation;
  BrigStorageClass32_t storageClass;
  BrigMemorySemantic32_t memorySemantic;
};

// The BrigInstAtomicImage
// The BrigInstAtomicImage format is used for atomicNoReturn image operations.
struct BrigInstAtomicImage {
  uint16_t size;
  uint16_t kind;
  BrigOpcode32_t opcode;
  BrigDataType16_t type;
  BrigPacking16_t packing;
  BrigoOffset32_t o_operands[5];
  BrigAtomicOperation32_t atomicOperation;
  BrigStorageClass32_t storageClass;
  BrigMemorySemantic32_t memorySemantic;
  BrigGeom32_t geom;
};

// BrigOperandOpaque
// BrigOperandOpaque is used for addressing image and sampler objects.
struct BrigOperandOpaque {
=======
//BrigOperandIndirect
//BrigOperandIndirect is used for register plus offset addressing modes.
struct BrigOperandIndirect {
  static const uint16_t OperKind = BrigEOperandIndirect;
  uint16_t size;
  uint16_t kind;
  BrigoOffset32_t reg;
  BrigDataType16_t type;
  uint16_t reserved;
  int32_t offset;
};

//BrigOperandOpaque
//BrigOperandOpaque is used for addressing image and sampler objects.
struct BrigOperandOpaque {
  static const uint16_t OperKind = BrigEOperandOpaque;
>>>>>>> 9b5a1a70
  uint16_t size;
  uint16_t kind;
  BrigdOffset32_t name;
  BrigoOffset32_t reg;
  int32_t offset;
};
<<<<<<< HEAD

// BrigInstImage
// The BrigInstImage format is used for the load image and store image operations. It is
// similar to BrigInstRead, but has an additional field.
struct BrigInstImage {
  uint16_t size;
  uint16_t kind;
  BrigOpcode32_t opcode;
  BrigoOffset32_t o_operands[5];
  BrigGeom32_t geom;
  BrigDataType16_t type;
  BrigDataType16_t stype;
  BrigPacking16_t packing;
  uint16_t reserved;
};


// The BrigInstRead
// The BrigInstRead format is a special format used for the read image operation. The
// read image operation needs an associated geometry (1D, 2D, 3D, 1DA, 1DB, or 2DA) and
// the type of the coordinates.

struct BrigInstRead {
  uint16_t size;
  uint16_t kind;
  BrigOpcode32_t opcode;
  BrigoOffset32_t o_operands[5];
  BrigGeom32_t geom;
  BrigDataType16_t stype;
  BrigDataType16_t type;
  BrigPacking16_t packing;
  uint16_t reserved;
};

// BrigInstCmp
// The BrigInstCmp format is used for compare operations. The compare operation
// needs a special format because it has a comparison operator and a second type.

struct BrigInstCmp {
  uint16_t size;
  uint16_t kind;
  BrigOpcode32_t opcode;
  BrigDataType16_t type;
  BrigPacking16_t packing;
  BrigoOffset32_t o_operands[5];
  BrigAluModifier aluModifier;
  BrigCompareOperation32_t comparisonOperator;
  BrigDataType16_t sourceType;
  uint16_t reserved;
};

// BrigInstCvt
// The BrigInstCvt format is used for convert operations.

struct BrigInstCvt {
  uint16_t size;
  uint16_t kind;
  BrigOpcode32_t opcode;
  BrigDataType16_t type;
  BrigPacking16_t packing;
  BrigoOffset32_t o_operands[5];
  BrigAluModifier aluModifier;
  BrigDataType16_t stype;
  uint16_t reserved;
};


=======
>>>>>>> 9b5a1a70

//BrigOperandRegV2
//BrigOperandRegV2 is used for certain memory operations.
struct BrigOperandRegV2 {
  static const uint16_t OperKind = BrigEOperandRegV2;
  uint16_t size;
  uint16_t kind;
  BrigDataType16_t type;
  uint16_t reserved;
  BrigoOffset32_t regs[2];
};

//BrigOperandRegV4
//BrigOperandRegV4 is used for certain memory operations.
struct BrigOperandRegV4 {
  static const uint16_t OperKind = BrigEOperandRegV4;
  uint16_t size;
  uint16_t kind;
  BrigDataType16_t type;
  uint16_t reserved;
  BrigoOffset32_t regs[4];
};

//BrigOperandWaveSz
//BrigOperandWaveSz is a compile-time value equal to the size of a wavefront.
struct BrigOperandWaveSz {
  static const uint16_t OperKind = BrigEOperandWaveSz;
  uint16_t size;
  uint16_t kind;
};

enum BrigAddrFilter {
  BrigSamplerFilterLinear,
  BrigSamplerFilterNearest
};

enum BrigBoundaryMode {
  BrigSamplerClamp,
  BrigSamplerWrap,
  BrigSamplerMirror,
  BrigSamplerMirrorOnce,
  BrigSamplerBorder
};


enum BrigCompareOperation {
  BrigEq,
  BrigNe,
  BrigLt,
  BrigLe,
  BrigGt,
  BrigGe,
  BrigEqu,
  BrigNeu,
  BrigLtu,
  BrigLeu,
  BrigGtu,
  BrigGeu,
  BrigNum,
  BrigNan,
  BrigSeq,
  BrigSne,
  BrigSlt,
  BrigSle,
  BrigSgt,
  BrigSge,
  BrigSgeu,
  BrigSequ,
  BrigSneu,
  BrigSltu,
  BrigSleu,
  BrigSnum,
  BrigSnan,
  BrigSgtu
};
#endif  // INCLUDE_BRIG_H_<|MERGE_RESOLUTION|>--- conflicted
+++ resolved
@@ -174,7 +174,7 @@
 };
 
 //PRM 20.5.9
-//BrigGeom
+/*//BrigGeom
 //BrigGeom is used to specify the number of coordinates needed to access an
 //image.
 enum BrigGeom {
@@ -185,7 +185,7 @@
   Briggeom_1db,
   Briggeom_2da
 };
-
+*/
 // PRM 20.5.12
 enum BrigInstKinds {
   BrigEInstBase,
@@ -264,7 +264,7 @@
   BrigPackSsat,
   BrigPackPsat
 };
-// BrigMemorySemantic
+/*// BrigMemorySemantic
 // BrigMemorySemantic is used to specify the semantics for a memory operation.
 enum BrigMemorySemantic {
   BrigRegular,
@@ -274,8 +274,9 @@
   BrigDep,
   BrigBin
 };
-
-// BrigAtomicOperation
+*/
+
+/*// BrigAtomicOperation
 // BrigAtomicOperation is used to specify the type of atomic operation.
 enum BrigAtomicOperation {
   BrigAtomicAnd,
@@ -290,7 +291,7 @@
   BrigAtomicMax,
   BrigAtomicSub
 };
-
+*/
 // BrigOpcode
 // BrigOpcode is used to specify the opcode for the HSAIL operation.
 enum BrigOpcode {
@@ -1139,7 +1140,6 @@
   BrigdOffset32_t arg;
 };
 
-<<<<<<< HEAD
 struct BrigOperandIndirect {
   uint16_t size;
   uint16_t kind;
@@ -1150,12 +1150,160 @@
 };
 
 struct BrigOperandCompound {
-=======
+  uint16_t size;
+  uint16_t kind;
+  BrigDataType16_t type;
+  uint16_t reserved;
+  BrigoOffset32_t name;
+  BrigoOffset32_t reg;
+  int32_t offset;
+};
+
+// BrigOperandRegV2
+// BrigOperandRegV2 is used for certain memory operations 
+// to allow vector register forms.
+struct BrigOperandRegV2 {
+  uint16_t size;
+  uint16_t kind;
+  BrigDataType16_t type;
+  uint16_t reserved;
+  BrigoOffset32_t regs[2];
+};
+
+// BrigOperandRegV4
+// BrigOperandRegV4 is used for certain memory operations 
+// to allow vector register forms.
+struct BrigOperandRegV4 {
+  uint16_t size;
+  uint16_t kind;
+  BrigDataType16_t type;
+  uint16_t reserved;
+  BrigoOffset32_t regs[4];
+};
+
+/*// BrigInstMem
+// The BrigInstMem format is used for operations 
+// that take a space modifier. 
+struct BrigInstMem {
+  uint16_t size;
+  uint16_t kind;
+  BrigOpcode32_t opcode;
+  BrigDataType16_t type;
+  BrigPacking16_t packing;
+  BrigoOffset32_t o_operands[5];
+  BrigStorageClass32_t storageClass;
+};
+
+// BrigInstAtomic
+// The BrigInstAtomic format is used for atomic operations: atomicReturn and
+// atomicNoReturn.
+struct BrigInstAtomic {
+  uint16_t size;
+  uint16_t kind;
+  BrigOpcode32_t opcode;
+  BrigDataType16_t type;
+  BrigPacking16_t packing;
+  BrigoOffset32_t o_operands[5];
+  BrigAtomicOperation32_t atomicOperation;
+  BrigStorageClass32_t storageClass;
+  BrigMemorySemantic32_t memorySemantic;
+};
+
+// The BrigInstAtomicImage
+// The BrigInstAtomicImage format is used for atomicNoReturn image operations.
+struct BrigInstAtomicImage {
+  uint16_t size;
+  uint16_t kind;
+  BrigOpcode32_t opcode;
+  BrigDataType16_t type;
+  BrigPacking16_t packing;
+  BrigoOffset32_t o_operands[5];
+  BrigAtomicOperation32_t atomicOperation;
+  BrigStorageClass32_t storageClass;
+  BrigMemorySemantic32_t memorySemantic;
+  BrigGeom32_t geom;
+};
+*/
+// BrigOperandOpaque
+// BrigOperandOpaque is used for addressing image and sampler objects.
+struct BrigOperandOpaque {
+  uint16_t size;
+  uint16_t kind;
+  BrigdOffset32_t name;
+  BrigoOffset32_t reg;
+  int32_t offset;
+};
+
+/*// BrigInstImage
+// The BrigInstImage format is used for the load image and store image operations. It is
+// similar to BrigInstRead, but has an additional field.
+struct BrigInstImage {
+  uint16_t size;
+  uint16_t kind;
+  BrigOpcode32_t opcode;
+  BrigoOffset32_t o_operands[5];
+  BrigGeom32_t geom;
+  BrigDataType16_t type;
+  BrigDataType16_t stype;
+  BrigPacking16_t packing;
+  uint16_t reserved;
+};
+
+
+// The BrigInstRead
+// The BrigInstRead format is a special format used for the read image operation. The
+// read image operation needs an associated geometry (1D, 2D, 3D, 1DA, 1DB, or 2DA) and
+// the type of the coordinates.
+
+struct BrigInstRead {
+  uint16_t size;
+  uint16_t kind;
+  BrigOpcode32_t opcode;
+  BrigoOffset32_t o_operands[5];
+  BrigGeom32_t geom;
+  BrigDataType16_t stype;
+  BrigDataType16_t type;
+  BrigPacking16_t packing;
+  uint16_t reserved;
+};
+
+// BrigInstCmp
+// The BrigInstCmp format is used for compare operations. The compare operation
+// needs a special format because it has a comparison operator and a second type.
+
+struct BrigInstCmp {
+  uint16_t size;
+  uint16_t kind;
+  BrigOpcode32_t opcode;
+  BrigDataType16_t type;
+  BrigPacking16_t packing;
+  BrigoOffset32_t o_operands[5];
+  BrigAluModifier aluModifier;
+  BrigCompareOperation32_t comparisonOperator;
+  BrigDataType16_t sourceType;
+  uint16_t reserved;
+};
+
+// BrigInstCvt
+// The BrigInstCvt format is used for convert operations.
+
+struct BrigInstCvt {
+  uint16_t size;
+  uint16_t kind;
+  BrigOpcode32_t opcode;
+  BrigDataType16_t type;
+  BrigPacking16_t packing;
+  BrigoOffset32_t o_operands[5];
+  BrigAluModifier aluModifier;
+  BrigDataType16_t stype;
+  uint16_t reserved;
+};
+
+
 //BrigOperandCompound
 //BrigOperandCompound is used for compound addressing modes.
 struct BrigOperandCompound {
   static const uint16_t OperKind = BrigEOperandCompound;
->>>>>>> 9b5a1a70
   uint16_t size;
   uint16_t kind;
   BrigDataType16_t type;
@@ -1165,76 +1313,6 @@
   int32_t offset;
 };
 
-<<<<<<< HEAD
-// BrigOperandRegV2
-// BrigOperandRegV2 is used for certain memory operations 
-// to allow vector register forms.
-struct BrigOperandRegV2 {
-  uint16_t size;
-  uint16_t kind;
-  BrigDataType16_t type;
-  uint16_t reserved;
-  BrigoOffset32_t regs[2];
-};
-
-// BrigOperandRegV4
-// BrigOperandRegV4 is used for certain memory operations 
-// to allow vector register forms.
-struct BrigOperandRegV4 {
-  uint16_t size;
-  uint16_t kind;
-  BrigDataType16_t type;
-  uint16_t reserved;
-  BrigoOffset32_t regs[4];
-};
-
-// BrigInstMem
-// The BrigInstMem format is used for operations 
-// that take a space modifier. 
-struct BrigInstMem {
-  uint16_t size;
-  uint16_t kind;
-  BrigOpcode32_t opcode;
-  BrigDataType16_t type;
-  BrigPacking16_t packing;
-  BrigoOffset32_t o_operands[5];
-  BrigStorageClass32_t storageClass;
-};
-
-// BrigInstAtomic
-// The BrigInstAtomic format is used for atomic operations: atomicReturn and
-// atomicNoReturn.
-struct BrigInstAtomic {
-  uint16_t size;
-  uint16_t kind;
-  BrigOpcode32_t opcode;
-  BrigDataType16_t type;
-  BrigPacking16_t packing;
-  BrigoOffset32_t o_operands[5];
-  BrigAtomicOperation32_t atomicOperation;
-  BrigStorageClass32_t storageClass;
-  BrigMemorySemantic32_t memorySemantic;
-};
-
-// The BrigInstAtomicImage
-// The BrigInstAtomicImage format is used for atomicNoReturn image operations.
-struct BrigInstAtomicImage {
-  uint16_t size;
-  uint16_t kind;
-  BrigOpcode32_t opcode;
-  BrigDataType16_t type;
-  BrigPacking16_t packing;
-  BrigoOffset32_t o_operands[5];
-  BrigAtomicOperation32_t atomicOperation;
-  BrigStorageClass32_t storageClass;
-  BrigMemorySemantic32_t memorySemantic;
-  BrigGeom32_t geom;
-};
-
-// BrigOperandOpaque
-// BrigOperandOpaque is used for addressing image and sampler objects.
-struct BrigOperandOpaque {
-=======
 //BrigOperandIndirect
 //BrigOperandIndirect is used for register plus offset addressing modes.
 struct BrigOperandIndirect {
@@ -1251,83 +1329,12 @@
 //BrigOperandOpaque is used for addressing image and sampler objects.
 struct BrigOperandOpaque {
   static const uint16_t OperKind = BrigEOperandOpaque;
->>>>>>> 9b5a1a70
   uint16_t size;
   uint16_t kind;
   BrigdOffset32_t name;
   BrigoOffset32_t reg;
   int32_t offset;
 };
-<<<<<<< HEAD
-
-// BrigInstImage
-// The BrigInstImage format is used for the load image and store image operations. It is
-// similar to BrigInstRead, but has an additional field.
-struct BrigInstImage {
-  uint16_t size;
-  uint16_t kind;
-  BrigOpcode32_t opcode;
-  BrigoOffset32_t o_operands[5];
-  BrigGeom32_t geom;
-  BrigDataType16_t type;
-  BrigDataType16_t stype;
-  BrigPacking16_t packing;
-  uint16_t reserved;
-};
-
-
-// The BrigInstRead
-// The BrigInstRead format is a special format used for the read image operation. The
-// read image operation needs an associated geometry (1D, 2D, 3D, 1DA, 1DB, or 2DA) and
-// the type of the coordinates.
-
-struct BrigInstRead {
-  uint16_t size;
-  uint16_t kind;
-  BrigOpcode32_t opcode;
-  BrigoOffset32_t o_operands[5];
-  BrigGeom32_t geom;
-  BrigDataType16_t stype;
-  BrigDataType16_t type;
-  BrigPacking16_t packing;
-  uint16_t reserved;
-};
-
-// BrigInstCmp
-// The BrigInstCmp format is used for compare operations. The compare operation
-// needs a special format because it has a comparison operator and a second type.
-
-struct BrigInstCmp {
-  uint16_t size;
-  uint16_t kind;
-  BrigOpcode32_t opcode;
-  BrigDataType16_t type;
-  BrigPacking16_t packing;
-  BrigoOffset32_t o_operands[5];
-  BrigAluModifier aluModifier;
-  BrigCompareOperation32_t comparisonOperator;
-  BrigDataType16_t sourceType;
-  uint16_t reserved;
-};
-
-// BrigInstCvt
-// The BrigInstCvt format is used for convert operations.
-
-struct BrigInstCvt {
-  uint16_t size;
-  uint16_t kind;
-  BrigOpcode32_t opcode;
-  BrigDataType16_t type;
-  BrigPacking16_t packing;
-  BrigoOffset32_t o_operands[5];
-  BrigAluModifier aluModifier;
-  BrigDataType16_t stype;
-  uint16_t reserved;
-};
-
-
-=======
->>>>>>> 9b5a1a70
 
 //BrigOperandRegV2
 //BrigOperandRegV2 is used for certain memory operations.
@@ -1350,7 +1357,7 @@
   uint16_t reserved;
   BrigoOffset32_t regs[4];
 };
-
+*/
 //BrigOperandWaveSz
 //BrigOperandWaveSz is a compile-time value equal to the size of a wavefront.
 struct BrigOperandWaveSz {
@@ -1358,7 +1365,7 @@
   uint16_t size;
   uint16_t kind;
 };
-
+/*
 enum BrigAddrFilter {
   BrigSamplerFilterLinear,
   BrigSamplerFilterNearest
@@ -1403,4 +1410,5 @@
   BrigSnan,
   BrigSgtu
 };
+*/
 #endif  // INCLUDE_BRIG_H_