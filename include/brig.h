--- conflicted
+++ resolved
@@ -20,11 +20,9 @@
 typedef uint32_t BrigStorageClass32_t;
 typedef uint32_t BrigOpcode32_t;
 typedef uint32_t BrigMemorySemantic32_t;
-<<<<<<< HEAD
 
 // Enums
 
-=======
 // 20.5.3
 enum BrigAttribute {
     BrigExtern,
@@ -78,7 +76,6 @@
     Brigs64x2,         // two 64-bit signed integers
     Brigf64x2          // two doubles
 };
->>>>>>> c127e37a
 // PRM 20.5.8
 // BrigDirectiveKinds
 // BrigDirectiveKinds is used to specify the kind of directive.
@@ -158,56 +155,19 @@
   BrigEInstAtomicImage,
   BrigEInstImage
 };
-<<<<<<< HEAD
-
-//BrigDataType
-//BrigDataType is used to specify the data type of the destination of the operation.
-enum BrigDataType {
-	Brigs8, // signed integer 8 bits
-	Brigs16, // signed integer 16 bits
-	Brigs32, // signed integer 32 bits
-	Brigs64, // signed integer 64 bits
-	Brigu8, // unsigned integer 8 bits
-	Brigu16, // unsigned integer 16 bits
-	Brigu32, // unsigned integer 32 bits
-	Brigu64, // unsigned integer 64 bits
-	Brigf16, // floating-point 16 bits
-	Brigf32, // floating-point 32 bits
-	Brigf64, // floating-point 64 bits
-	Brigb1, // uninterpreted bit string of length 1 bit
-	Brigb8, // uninterpreted bit string of length 8 bits
-	Brigb16, // uninterpreted bit string of length 16 bits
-	Brigb32, // uninterpreted bit string of length 32 bits
-	Brigb64, // uninterpreted bit string of length 64 bits
-	Brigb128, // uninterpreted bit string of length 128 bits
-	BrigROImg, // read-only image object
-	BrigRWImg, // read/write image object
-	BrigSamp, // sampler object
-	Brigu8x4, // four bytes unsigned
-	Brigs8x4, // four bytes signed
-	Brigu8x8, // eight bytes unsigned
-	Brigs8x8, // eight bytes signed
-	Brigu8x16, // 16 bytes unsigned
-	Brigs8x16, // 16 bytes signed
-	Brigu16x2, // two short unsigned integers
-	Brigs16x2, // two short signed integers
-	Brigf16x2, // two half-floats
-	Brigu16x4, // four short unsigned integers
-	Brigs16x4, // four short signed integers
-	Brigf16x4, // four half-floats
-	Brigu16x8, // eight short unsigned integers
-	Brigs16x8, // eight short signed integers
-	Brigf16x8, // eight half-floats
-	Brigu32x2, // two unsigned integers
-	Brigs32x2, // two signed integers
-	Brigf32x2, // two floats
-	Brigu32x4, // four unsigned integers
-	Brigs32x4, // four signed integers
-	Brigf32x4, // four floats
-	Brigu64x2, // two 64-bit unsigned integers
-	Brigs64x2, // two 64-bit signed integers
-	Brigf64x2 // two doubles
-};
+//20.5.20
+enum BrigStorageClass {
+    BrigGlobalSpace,
+    BrigGroupSpace,
+    BrigPrivateSpace,
+    BrigKernargSpace,
+    BrigReadonlySpace,
+    BrigSpillSpace,
+    BrigArgSpace,
+    BrigFlatSpace
+};
+// 8-16 reserved for extensions
+
 //BrigOperandKinds
 //BrigOperandKinds is used to specify the kind of operand.
 enum BrigOperandKinds {
@@ -230,20 +190,6 @@
 };
 // Directive structures
 
-=======
-//20.5.20
-enum BrigStorageClass {
-    BrigGlobalSpace,
-    BrigGroupSpace,
-    BrigPrivateSpace,
-    BrigKernargSpace,
-    BrigReadonlySpace,
-    BrigSpillSpace,
-    BrigArgSpace,
-    BrigFlatSpace
-};
-// 8-16 reserved for extensions
->>>>>>> c127e37a
 // 20.8.8
 struct BrigDirectiveFunction {
   uint16_t size;
@@ -295,7 +241,6 @@
   uint32_t equivClass;
 };
 
-<<<<<<< HEAD
 // Operand structures
 //BrigOperandReg
 //BrigOperandReg is used for a register (c, s, or d).
@@ -306,7 +251,4 @@
 	uint16_t reserved;
 	uint32_t name;
 }BrigOperandReg;
-=======
-
->>>>>>> c127e37a
 #endif //INCLUDE_BRIG_H_