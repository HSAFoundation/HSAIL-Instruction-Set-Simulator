--- conflicted
+++ resolved
@@ -281,20 +281,14 @@
     return FUNC(t, u, v);                                       \
   }
 
-<<<<<<< HEAD
+#define defineQuaternary(FUNC,TYPE)                                     \
+  extern "C" TYPE FUNC ## _ ## TYPE (TYPE t, TYPE u, TYPE v, TYPE w) {  \
+    return FUNC(t, u, v, w);                                            \
+  }
+
 #define defineShift(FUNC,TYPE)                            \
   extern "C" TYPE FUNC ## _ ## TYPE (TYPE t, b32 shift) { \
     return FUNC(t, shift);                                \
-=======
-#define defineQuaternary(FUNC,TYPE)                                \
-  extern "C" TYPE FUNC ## _ ## TYPE (TYPE t, TYPE u, TYPE v, TYPE w) {  \
-    return FUNC(t, u, v, w);                                       \
-  }
-
-#define defineShift(FUNC,TYPE)                                  \
-  extern "C" TYPE FUNC ## _ ## TYPE (TYPE t, unsigned shift) {  \
-    return FUNC(t, shift);                                      \
->>>>>>> ce3f1a68
   }
 
 #define defineUnaryVectorPacking(FUNC,TYPE,PACKING)             \
@@ -326,7 +320,7 @@
 #define declareTernary(FUNC,TYPE)                             \
   extern "C" TYPE FUNC ## _ ## TYPE (TYPE t, TYPE u, TYPE v);
 
-#define declareQuaternary(FUNC,TYPE)                     \
+#define declareQuaternary(FUNC,TYPE)                                  \
   extern "C" TYPE FUNC ## _ ## TYPE (TYPE t, TYPE u, TYPE v, TYPE w);
 
 #define declareShift(FUNC,TYPE)                               \
