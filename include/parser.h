// Copyright 2012 MulticoreWare Inc.

#ifndef INCLUDE_PARSER_H_
#define INCLUDE_PARSER_H_

#include <string>
#include "context.h"

namespace hsa {
namespace brig {
enum TerminalType { UNKNOWN_TERM = 0,
                    REGISTER,
                    DATA_TYPE_ID,
                    QUERY_OP,
                    INT_ROUNDING,
                    FLOAT_ROUNDING,
                    PACKING,
                    INSTRUCTION2_OPCODE,
                    INSTRUCTION2_OPCODE_NODT,
                    INSTRUCTION2_OPCODE_FTZ,
                    INSTRUCTION3_OPCODE,
                    INSTRUCTION3_OPCODE_FTZ,
                    TARGET,
                    INITIALIZABLE_ADDRESS,
                    UNINITIALIZABLE_ADDRESS
                  };

// scan the source code and add symbols to string buffer
void ScanString(unsigned int first_token, Context* context);
// classify token into different terminal type
TerminalType GetTokenType(unsigned int token);

int Query(unsigned int queryOp, Context* context);
int Operand(unsigned int first_token, Context* context);
int Identifier(unsigned int first_token, Context* context);
int BaseOperand(unsigned int first_token, Context* context);
int AddressableOperand(unsigned int first_token, Context* context);
int ArrayOperandList(unsigned int first_token, Context* context);
int RoundingMode(unsigned int first_token,
                 bool* is_ftz,
                 unsigned int* last_token,
                 Context* context);

int Instruction2(unsigned int first_token, Context* context);
int Instruction3(unsigned int first_token, Context* context);
int Version(unsigned int first_token, Context* context);
int Alignment(unsigned int first_token, Context* context);
int DeclPrefix(unsigned int first_token,
               bool* rescan_last_token,
               unsigned int* last_token,
               Context* context);
int FBar(unsigned int first_token, Context* context);
int ArrayDimensionSet(unsigned int first_token,
                      bool* rescan_last_token,
                      unsigned int* last_token,
                      Context* context);
int ArgumentDecl(unsigned int first_token,
                 bool* rescan_last_token,
                 unsigned int* last_token,
                 Context* context);
int ArgumentListBody(unsigned int first_token,
                     bool* rescan_last_token,
                     unsigned int* last_token,
                     Context* context);
int FunctionDefinition(unsigned int first_token,
                       bool* rescan_last_token,
                       unsigned int* last_token,
                       Context* context);
int FunctionDecl(unsigned int first_token, Context* context);
int Codeblock(unsigned int first_token, Context* context);
int Function(unsigned int first_token, Context* context);
int OptionalWidth(unsigned int first_token, Context* context);
int Program(unsigned int first_token, Context* context);
int Branch(unsigned int first_token, Context* context);
int CallTargets(unsigned int first_token, Context* context);
int CallArgs(unsigned int first_token, Context* context);
int Call(unsigned int first_token, Context* context);
int Initializer(unsigned int first_token,
                bool* rescan,
                unsigned int* last_token,
                Context* context);
int InitializableDecl(unsigned int first_token, Context* context);
int UninitializableDecl(unsigned int first_token, Context* context);
int ArgUninitializableDecl(unsigned int first_token, Context* context);
<<<<<<< HEAD
int VectorToken(unsigned int first_token , Context *context);
int SignatureType(unsigned int first_token , Context *context);
=======
int FileDecl(unsigned int first_token, Context* context);


>>>>>>> 292c2488
}  // namespace brig
}  // namespace hsa
#endif  // INCLUDE_PARSER_H_
<|MERGE_RESOLUTION|>--- conflicted
+++ resolved
@@ -82,14 +82,11 @@
 int InitializableDecl(unsigned int first_token, Context* context);
 int UninitializableDecl(unsigned int first_token, Context* context);
 int ArgUninitializableDecl(unsigned int first_token, Context* context);
-<<<<<<< HEAD
 int VectorToken(unsigned int first_token , Context *context);
 int SignatureType(unsigned int first_token , Context *context);
-=======
 int FileDecl(unsigned int first_token, Context* context);
 
 
->>>>>>> 292c2488
 }  // namespace brig
 }  // namespace hsa
 #endif  // INCLUDE_PARSER_H_
