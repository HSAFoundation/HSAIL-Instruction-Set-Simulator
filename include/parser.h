// Copyright 2012 MulticoreWare Inc.

#ifndef INCLUDE_PARSER_H_
#define INCLUDE_PARSER_H_

#include <string>
#include "context.h"
namespace hsa {
namespace brig {

// classify token into different terminal type
<<<<<<< HEAD
int Query(Context* context);
int Operand(Context* context);
int Identifier(Context* context);
int BaseOperand(Context* context);
int AddressableOperand(Context* context);
int ArrayOperandList(Context* context);
int RoundingMode(Context* context);

int Instruction2(Context* context);
int Instruction3(Context* context);
int Version(Context* context);
int Alignment(Context* context);
int DeclPrefix(Context* context);
int FBar(Context* context);
int ArrayDimensionSet(Context* context);
int ArgumentDecl(Context* context);
int ArgumentListBody(Context* context);
int FunctionDefinition(Context* context);
int FunctionDecl(Context* context);
int Codeblock(Context* context);
int Function(Context* context);
int OptionalWidth(Context* context);
int Program(Context* context);
int Branch(Context* context);
int CallTargets(Context* context);
int CallArgs(Context* context);
int Call(Context* context);
int Initializer(Context* context);
int InitializableDecl(Context* context);
int UninitializableDecl(Context* context);
int ArgUninitializableDecl(Context* context);
int VectorToken(Context *context);
int SignatureType(Context *context);
int FileDecl(Context* context);
int SysCall(Context* context);
int ArgBlock(Context* context);
=======
int Query(unsigned int queryOp, Context* context);
int Operand(unsigned int first_token, Context* context);
int Identifier(unsigned int first_token, Context* context);
int BaseOperand(unsigned int first_token, Context* context);
int AddressableOperand(unsigned int first_token, Context* context);
int ArrayOperandList(unsigned int first_token, Context* context);
int RoundingMode(unsigned int first_token,
                 bool* is_ftz,
                 unsigned int* last_token,
                 Context* context);

int Instruction2(unsigned int first_token, Context* context);
int Instruction3(unsigned int first_token, Context* context);
int Version(unsigned int first_token, Context* context);
int Alignment(unsigned int first_token, Context* context);
int DeclPrefix(unsigned int first_token,
               bool* rescan_last_token,
               unsigned int* last_token,
               Context* context);
int FBar(unsigned int first_token, Context* context);
int ArrayDimensionSet(unsigned int first_token,
                      bool* rescan_last_token,
                      unsigned int* last_token,
                      Context* context);
int ArgumentDecl(unsigned int first_token,
                 bool* rescan_last_token,
                 unsigned int* last_token,
                 Context* context);
int ArgumentListBody(unsigned int first_token,
                     bool* rescan_last_token,
                     unsigned int* last_token,
                     Context* context);
int FunctionDefinition(unsigned int first_token,
                       bool* rescan_last_token,
                       unsigned int* last_token,
                       Context* context);
int FunctionDecl(unsigned int first_token, Context* context);
int Codeblock(unsigned int first_token, Context* context);
int Function(unsigned int first_token, Context* context);
int OptionalWidth(unsigned int first_token, Context* context);
int Program(unsigned int first_token, Context* context);
int Branch(unsigned int first_token, Context* context);
int CallTargets(unsigned int first_token, Context* context);
int CallArgs(unsigned int first_token, Context* context);
int Call(unsigned int first_token, Context* context);
int Initializer(unsigned int first_token,
                bool* rescan,
                unsigned int* last_token,
                Context* context);
int InitializableDecl(unsigned int first_token, Context* context);
int UninitializableDecl(unsigned int first_token, Context* context);
int ArgUninitializableDecl(unsigned int first_token, Context* context);
int VectorToken(unsigned int first_token , Context *context);
int SignatureType(unsigned int first_token , Context *context);
int FileDecl(unsigned int first_token, Context* context);
int SysCall(unsigned int first_token, Context* context);
int FunctionSignature(unsigned int first_token ,Context* context);
int SignatureArgumentList(unsigned int first_token , Context *context) ;
int Label(unsigned int first_token, Context* context);
int LabelTargets(unsigned int first_token, Context* context);
int Instruction4(unsigned int first_token, Context* context);
>>>>>>> 0a7c13d0

}  // namespace brig
}  // namespace hsa
#endif  // INCLUDE_PARSER_H_
<|MERGE_RESOLUTION|>--- conflicted
+++ resolved
@@ -8,8 +8,6 @@
 namespace hsa {
 namespace brig {
 
-// classify token into different terminal type
-<<<<<<< HEAD
 int Query(Context* context);
 int Operand(Context* context);
 int Identifier(Context* context);
@@ -17,11 +15,15 @@
 int AddressableOperand(Context* context);
 int ArrayOperandList(Context* context);
 int RoundingMode(Context* context);
-
+int FunctionSignature(unsigned int first_token ,Context* context);
 int Instruction2(Context* context);
 int Instruction3(Context* context);
 int Version(Context* context);
 int Alignment(Context* context);
+int SignatureArgumentList(unsigned int first_token , Context *context) ;
+int Label(unsigned int first_token, Context* context);
+int LabelTargets(unsigned int first_token, Context* context);
+int Instruction4(unsigned int first_token, Context* context);
 int DeclPrefix(Context* context);
 int FBar(Context* context);
 int ArrayDimensionSet(Context* context);
@@ -46,69 +48,6 @@
 int FileDecl(Context* context);
 int SysCall(Context* context);
 int ArgBlock(Context* context);
-=======
-int Query(unsigned int queryOp, Context* context);
-int Operand(unsigned int first_token, Context* context);
-int Identifier(unsigned int first_token, Context* context);
-int BaseOperand(unsigned int first_token, Context* context);
-int AddressableOperand(unsigned int first_token, Context* context);
-int ArrayOperandList(unsigned int first_token, Context* context);
-int RoundingMode(unsigned int first_token,
-                 bool* is_ftz,
-                 unsigned int* last_token,
-                 Context* context);
-
-int Instruction2(unsigned int first_token, Context* context);
-int Instruction3(unsigned int first_token, Context* context);
-int Version(unsigned int first_token, Context* context);
-int Alignment(unsigned int first_token, Context* context);
-int DeclPrefix(unsigned int first_token,
-               bool* rescan_last_token,
-               unsigned int* last_token,
-               Context* context);
-int FBar(unsigned int first_token, Context* context);
-int ArrayDimensionSet(unsigned int first_token,
-                      bool* rescan_last_token,
-                      unsigned int* last_token,
-                      Context* context);
-int ArgumentDecl(unsigned int first_token,
-                 bool* rescan_last_token,
-                 unsigned int* last_token,
-                 Context* context);
-int ArgumentListBody(unsigned int first_token,
-                     bool* rescan_last_token,
-                     unsigned int* last_token,
-                     Context* context);
-int FunctionDefinition(unsigned int first_token,
-                       bool* rescan_last_token,
-                       unsigned int* last_token,
-                       Context* context);
-int FunctionDecl(unsigned int first_token, Context* context);
-int Codeblock(unsigned int first_token, Context* context);
-int Function(unsigned int first_token, Context* context);
-int OptionalWidth(unsigned int first_token, Context* context);
-int Program(unsigned int first_token, Context* context);
-int Branch(unsigned int first_token, Context* context);
-int CallTargets(unsigned int first_token, Context* context);
-int CallArgs(unsigned int first_token, Context* context);
-int Call(unsigned int first_token, Context* context);
-int Initializer(unsigned int first_token,
-                bool* rescan,
-                unsigned int* last_token,
-                Context* context);
-int InitializableDecl(unsigned int first_token, Context* context);
-int UninitializableDecl(unsigned int first_token, Context* context);
-int ArgUninitializableDecl(unsigned int first_token, Context* context);
-int VectorToken(unsigned int first_token , Context *context);
-int SignatureType(unsigned int first_token , Context *context);
-int FileDecl(unsigned int first_token, Context* context);
-int SysCall(unsigned int first_token, Context* context);
-int FunctionSignature(unsigned int first_token ,Context* context);
-int SignatureArgumentList(unsigned int first_token , Context *context) ;
-int Label(unsigned int first_token, Context* context);
-int LabelTargets(unsigned int first_token, Context* context);
-int Instruction4(unsigned int first_token, Context* context);
->>>>>>> 0a7c13d0
 
 }  // namespace brig
 }  // namespace hsa
