--- conflicted
+++ resolved
@@ -22,13 +22,8 @@
       buf_.push_back(*item_charp++);
     }
   }
-<<<<<<< HEAD
-  const std::vector<unsigned char>& get(void) {
+  const std::vector<unsigned char>& get(void) const {
     return buf_;
-=======
-  const std::vector<unsigned char>& get(void) const {
-    return buf_; 
->>>>>>> 403c7cf7
   }
  private:
   std::vector<unsigned char> buf_;
