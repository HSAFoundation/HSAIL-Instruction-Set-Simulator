--- conflicted
+++ resolved
@@ -2,11 +2,10 @@
 
 #ifndef INCLUDE_BRIG_BUFFER_H_
 #define INCLUDE_BRIG_BUFFER_H_
-
-
 #include <stdint.h>
 #include <stdlib.h>
 #include <cassert>
+#include <iostream>
 #include <vector>
 #include <string>
 
@@ -19,9 +18,9 @@
     INVALID_OFFSET,
     EMPTY_BUFFER
     };
-
+    
   Buffer(void) {}
-
+  
   // append an item
   template <class T>
   void append(const T *item) {
@@ -32,7 +31,7 @@
       buf_.push_back(*item_charp++);
     }
   }
-
+  
   // get the whole buffer as a vector
   const std::vector<unsigned char>& get(void) const {
     return buf_;
@@ -52,6 +51,7 @@
       *value++ = *it;
     return SUCCESS;
   }
+
 
   // get a specific item at specific offset
   // input: offset value
@@ -66,7 +66,7 @@
 
     if (buf_.size() == 0)
       return EMPTY_BUFFER;
-    if (buf_.end() < buf_.begin()+ offset + return_size)
+    if (buf_.end() < buf_.begin()+ offset + return_size) {
       return INVALID_OFFSET;
 
 
@@ -90,17 +90,10 @@
   void append_char(unsigned char c) {
     buf_.push_back(c);
   }
-<<<<<<< HEAD
-  // Buffer modifier, used for update the buffer contents.
-  void modifier(uint32_t offset,
-                unsigned char* value,
-                uint16_t nuBytes) {
-=======
   // Buffer modify, used for update the buffer contents.
-  error_t modify(unsigned char* value ,
+  error_t modify(unsigned char* value,
                 uint32_t offset,
                 uint32_t nBytes) {
->>>>>>> 399cff9c
     std::vector<unsigned char>::iterator it;
     if ( buf_.end() < buf_.begin()+offset+nBytes ) {
       return INVALID_OFFSET;
@@ -112,10 +105,11 @@
       return SUCCESS;
     }
   }
-  
+
   void clear(void) {
     buf_.clear();
   }
+
 
  private:
   std::vector<unsigned char> buf_;
@@ -146,20 +140,63 @@
   int lookup(const std::string& s) {
     std::string temp;
     uint32_t index = 0;
-
     while (index < size()) {
       temp = at(index);
       if (!temp.compare(s))
         return index;
       else
         index+=temp.length()+1;
+      
     }
     return -1;
+  
   };
+  
 };
 
-
-<<<<<<< HEAD
+// context for code generation
+class Context {
+  public:
+    Context(void) {
+      cbuf = new Buffer();
+      dbuf = new Buffer();
+      obuf = new Buffer();
+      sbuf = new StringBuffer();
+    }
+
+    /* code to append Brig structures to buffers */
+    // append code
+    template <class T>
+    void append_c(const T* item) {
+      int code_offset = cbuf->size();
+      if ((alignment_check(*item) == BrigEAlignment_8) &&
+          (code_offset%8)) {
+        // need padding to ensure code_offset is a multiple of 8
+        BrigDirectivePad bdp = {
+          4,                 // Size
+          BrigEDirectivePad  // type
+        };
+        cbuf->append(&bdp);
+      }
+      cbuf->append(item);
+    }
+
+    // append directive
+    template <class T>
+    void append_d(const T* item) {
+      int directive_offset = dbuf->size();
+      if ((alignment_check(*item) == BrigEAlignment_8) &&
+          (directive_offset%8)) {
+        // need padding to ensure code_offset is a multiple of 8
+        BrigDirectivePad bdp = {
+          4,                 // Size
+          BrigEDirectivePad  // type
+        };
+        dbuf->append(&bdp);
+      }
+      dbuf->append(item);
+    }
+
     // append operand
     template <class T>
     void append_o(const T* item) {
@@ -377,8 +414,6 @@
     Buffer* obuf;  // operand buffer
     StringBuffer* sbuf;  // string buffer
 };
-=======
->>>>>>> 399cff9c
 }  // namespace brig
 }  // namespace hsa
 #endif  // INCLUDE_BRIG_BUFFER_H_