--- conflicted
+++ resolved
@@ -5,12 +5,8 @@
 
 #include <string>
 #include "./tokens.h"
-<<<<<<< HEAD
-
-=======
 #include "include/brig.h"
 #include "include/brig_buffer.h"
->>>>>>> 2a09f667
 
 namespace hsa {
 namespace brig {
@@ -43,11 +39,7 @@
 int RoundingMode(int first_token, bool* is_ftz, int* last_token);
 int Instruction2(int first_token);
 int Instruction3(int first_token);
-<<<<<<< HEAD
-int Version(int first_token);
-=======
 int Version(int first_token, Context* context);
->>>>>>> 2a09f667
 int Alignment(int first_token);
 int DeclPrefix(int first_token, bool* rescan_last_token, int* last_token);
 int FBar(int first_token);
@@ -60,7 +52,7 @@
                        bool* rescan_last_token,
                        int* last_token);
 int FunctionDecl(int first_token);
-int Codeblock(int first_token);  // level to detect nesting scope
+int Codeblock(int first_token);
 int Function(int first_token);
 int OptionalWidth(int first_token);
 int Program(int first_token, Context* context);
@@ -68,17 +60,12 @@
 int CallTargets(int first_token);
 int CallArgs(int first_token);
 int Call(int first_token);
-int checkVersion(int token);
 int Initializer(int first_token,
                 bool* rescan,
                 int* last_token);
 int InitializableDecl(int first_token);
 int UninitializableDecl(int first_token);
 int ArgUninitializableDecl(int first_token);
-<<<<<<< HEAD
-
-=======
 }  // namespace brig
 }  // namespace hsa
->>>>>>> 2a09f667
 #endif  // PARSER_H_
